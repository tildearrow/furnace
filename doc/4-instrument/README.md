<<<<<<< HEAD
# instrument editor

the instrument editor always starts with this section:

![top of instrument editor](instrument-editor-top.png)

- top-left numeric dropdown: instrument selector.
- folder icon: open an instrument file.
- save icon: save current instrument as a file.
  - right-clicking gives the option to save a .dmp format DefleMask preset.
- **Name**: instrument name.
- **Type**: the system for which the instrument is intended.
  - if changed, all applicable settings and macros will remain as they are. numbers will not be adjusted.

## instrument types

the following instrument types are available:

- [SN76489/Sega PSG](psg.md) - for use with TI SN76489 and derivatives like Sega Master System's PSG.
- [FM (OPN)](fm-opn.md) - for use with YM2612, YM2203, YM2608, YM2610 and YM2610B.
- [Game Boy](game-boy.md) - for use with Game Boy APU.
- [C64](c64.md) - for use with Commodore 64 SID.
- [Generic Sample](sample.md) for controlling Amiga and other sample channels/chips like YM2612's Channel 6 PCM mode, NES channel 5, Sega PCM, X1-010 and PC Engine's sample playback mode.
- [PC Engine](pce.md) - for use with PC Engine's wavetable synthesizer.
- [AY-3-8910/SSG](ay8910.md) - for use with AY-3-8910 PSG sound source and SSG portion in YM2610.
- [AY8930](ay8930.md) - for use with Microchip AY8930 E-PSG sound source.
- [TIA](tia.md) - for use with Atari 2600 chip.
- [SAA1099](saa.md) - for use with Philips SAA1099 PSG sound source.
- [VIC](vic.md) - for use with VIC-20 sound chip.
- [PET](pet.md) - for use with Commodore PET.
- [VRC6](vrc6.md) - for use with VRC6's PSG sound source.
- [FM (OPLL)](fm-opll.md) - for use with YM2413.
- [FM (OPL)](fm-opll.md) - for use with YM3526 (OPL), YM3812 (OPL2) and YMF262 (OPL3).
- [FDS](fds.md) - for use with Famicom Disk System sound source.
- [Virtual Boy](virtual-boy.md) - for use with Virtual Boy.
- [Namco 163](n163.md) - for use with Namco 163.
- [Konami SCC/Bubble System WSG](scc.md) - for use with Konami SCC and Wavetable portion in Bubble System's sound hardware.
- [FM (OPZ)](fm-opz.md) - for use with YM2414.
- [POKEY](pokey.md) - for use with Atari 8-bit computers and their POKEY sound source.
- [Beeper](beeper.md) - for use with PC Speaker and ZX Spectrum Beeper (SFX-like engine).
- [WonderSwan](wonderswan.md) - for use with WonderSwan's wavetable synthesizer.
- [Atari Lynx](lynx.md) - for use with Atari Lynx handheld console.
- [VERA](vera.md) - for use with Commander X16 VERA.
- [Seta/Allumer X1-010](x1_010.md) - for use with Wavetable portion in Seta/Allumer X1-010.
- [ES5506](es5506.md) - for use with Ensoniq ES5506 sound chip.
- [SNES](snes.md) - for use with SNES.
- [Sound Unit](su.md) - for use with Sound Unit chip.
- [Namco WSG](wsg.md) - for use with Namco WSG wavetable chips, including C15 and C30.
- [FM (OPM)](fm-opm.md) - for use with YM2151.
- [NES](nes.md) - for use with NES.
- [MSM6258](msm6258.md) - for use with MSM6258 sample chip.
- [MSM6295](msm6295.md) - for use with MSM6295 sample chip.
- [ADPCM-A](adpcm-a.md) - for use with ADPCM-A sample chip.
- [ADPCM-B](adpcm-b.md) - for use with ADPCM-B sample chip.
- [SegaPCM](segapcm.md) - for use with SegaPCM sample chip.
- [QSound](qsound.md) - for use with QSound sample chip.
- [YMZ280B](ymz280b.md) - for use with YMZ280B sample chip.
- [RF5C68](rf5c68.md) - for use with RF5C68 sample chip.
- [MSM5232](msm5232.md) - for use with MSM5232 PSG sound source.
- [T6W28](t6w28.md) - for use with Toshiba T6W28 PSG sound source.
- [K007232](k007232.md) - for use with K007232 sample chip.
- [GA20](ga20.md) - for use with GA20 sample chip.
- [Pokémon Mini/QuadTone](pokemini.md) - for use with these systems.
- [SM8521](sm8521.md) - for use with SM8521 chip, used in Tiger Game.com.
- [PV-1000](pv1000.md) - for use with Casio PV-1000.
- [K053260](k053260.md) - for use with K053260 sample chip.
- [TED](ted.md) - for use with Commodore Plus/4 and Commodore 16's TED chip.
- [C140](c140.md) - for use with C140 sample chip.
- [C219](c219.md) - for use with C219 sample chip.
- [FM (ESFM)](fm-esfm.md) - for use with ESS ES1xxx-series (ESFM).
- [ES5503](es5503.md) - for use with Ensoniq ES5503 sound chip.

## macros

macros are incredibly versatile tools for automating instrument parameters.

after creating an instrument, open the Instrument Editor and select the "Macros" tab. there may be multiple macro tabs to control individual FM operators and such.

![macro view](macroview.png)

the very first numeric entry sets the visible width of the bars in sequence-type macros. the scrollbar affects the view of all macros at once. there's a matching scrollbar at the bottom underneath all the macros.

each macro has two buttons on the left.
- macro type (explained below).
- timing editor, which pops up a small dialog:
  - **Step Length (ticks)**: determines how many ticks pass before each change of value. default is 1.
  - **Delay**: delays the start of the macro until this many ticks have passed. default is 0.
  - the button is highlighted if either of these is set differently from default.
- release mode. this determines how macro release is handled:
  - **Active**: jumps to release position.
  - **Passive**: does not jump to release position. if release position hasn't been reached yet, there will be a delay.

## macro types

every macro can be defined though one of three methods, selectable with the leftmost button under the macro type label:

- ![sequence](macro-button-seq.png) **Sequence:** displayed as a bar graph, this is a sequence of numeric values.
- ![ADSR](macro-button-ADSR.png) **ADSR:** this is a traditional ADSR envelope, defined by the rate of increase and decrease of value over time.
- ![LFO](macro-button-LFO.png) **LFO:** the Low Frequency Oscillator generates a repeating wave of values.

### sequence

![sequence macro editor](macro-seq.png)

![clipped sequence macro editor](macro-seq-clip.png)

![bitmask sequence macro editor](macro-seq-bitmask.png)

the number between the macro type label and the macro type button is the macro length in steps. the `-` and `+` buttons change the length of the macro. start out by adding at least a few steps.

the values of the macro can be drawn in the "bar graph" box.
- arpeggio and pitch macros may have values above or below the visible area; small chevrons will be shown until they are scrolled into view.
- bitmask-style macros show labels for each of their bits, and these are edited as toggles.

arpeggio macros have a short bar for setting whether to interpret the values as being "relative" or "fixed".
- by default, values are offsets **relative** to the note.
- if clicked on, a value becomes **fixed** and will be played at its corresponding note without regard to the note entered into the pattern.
  - values are counted from `C-0`. for example, a fixed value of 48 produces a `C-4` note.
  - fixed values are especially useful for noise instruments with preset periods.

below this is a short bar that controls macro loop and release.
- click to set the start point of a loop; the end point is the last value or release point. it appears as half-height bars. right-click to remove the loop.
- shift-click to set the release point. when played, the macro will hold here until the note is released. it appears as a full-height bar. right-click to remove the release point.

finally, the sequence of values can be directly edited in the text box at the bottom.
- the loop start is entered as a `|`.
- the release point is entered as a `/`.
- in arpeggio macros, a value starting with a `@` is a fixed value as described above.
- in bitmask-style macros, the values are added up in binary and converted to decimal. see [the hexadecimal guide](../1-intro/hex.md) for more info.

in all cases except bitmask macros, right-clicking on the graph opens up an editing menu:
- **copy**: copies the macro.
- **paste**: pastes the macro in the clipboard.
- **clear**: clears the macro.
- **clear contents**: resets all values to 0.
- **offset**:
  - **X**: slides the data "horizontally" within the macro, filling the gap with zeroes. data moved past the start or end is lost.
  - **Y**: increases or decreases all values, clipping them if they would move past the allowed range.
- **scale**:
  - **X**: stretches the macro.
  - **Y**: multiplies all values by the scale factor, clipping them if they would exceed the allowed range.
- **randomize**: replaces all values with random values between **Min** and **Max**.

### ADSR

![ADSR macro editor](macro-ADSR.png)

- **Bottom** and **Top** determine the range of outputs generated by the macro. (Bottom can be larger than Top to invert the envelope!) All outputs will be between these two values.
- Attack, Decay, Sustain, SusDecay, and Release accept inputs between 0 to 255. these are scaled to the distance between Bottom and Top.
- **Attack** is how much the value moves toward Top with each tick.
- **Hold** sets how many ticks to stay at Top before Decay.
- **Decay** is how much the value moves to the Sustain level.
- **Sustain** is how far from Bottom the value stays while the note is held.
- **SusTime** is how many ticks to stay at Sustain until SusDecay.
- **SusDecay** is how much the value moves toward Bottom with each tick while the note is held.
- **Release** is how much the value moves toward Bottom with each tick after the note is released.

![macro ADSR chart](macro-ADSRchart.png)

### LFO

![LFO macro editor](macro-LFO.png)

- **Bottom** and **Top** determine the range of values generated by the macro. (Bottom can be larger than Top to invert the waveform!)
- **Speed** is how quickly the values change - the frequency of the oscillator.
- **Phase** is which part of the waveform the macro will start at, measured in 1/1024 increments.
- **Shape** is the waveform used. triangle is the default, and Saw and Square are exactly as they say.



## wavetable

this tab appears for PC Engine, FDS, Namco WSG, and other wavetable-based instruments.

![wavetable tab](wavetable.png)

when **Enable synthesizer** is off, the wavetable used for the instrument may be selected by creating a Waveform macro with a single value.

to use the wavetable synthesizer, refer to [the wavetable synthesizer section](wavesynth.md).


## sample

this tab appears for Generic PCM DAC, Amiga and SNES.

![sample tab](sample-map.png)

see the [Generic Sample section](sample.md) for more information.
=======
# instrument editor

the instrument editor allows you to edit instruments.
it can be activated by double-clicking on an instrument in the instrument list.

alternatively, window > instrument editor displays it.

## main

![top of instrument editor](instrument-editor-top.png)

**TODO: add descriptions to buttons in the image. it really needs them.**

- **Instrument Selector**: displays a list of instruments in the song.
- **Open**: open an instrument file.
- **Save**: save current instrument to a file.
  - right-click to see additional options, such as saving in DefleMask preset format (.dmp).
- **Name**: changes the instrument name.
- **Type**: changes the instrument type (usually chip-specific).
  - if changed, all applicable settings and macros will remain unchanged.
  - you may have to adjust them afterwards.

## instrument types

the following instrument types are available:

- [SN76489/Sega PSG](psg.md) - for use with TI SN76489 and derivatives like Sega Master System's PSG.
- [FM (OPN)](fm-opn.md) - for use with YM2612, YM2203, YM2608, YM2610 and YM2610B.
- [Game Boy](game-boy.md) - for use with Game Boy APU.
- [C64](c64.md) - for use with Commodore 64 SID.
- [Generic Sample](sample.md) for controlling Amiga and other sample channels/chips like YM2612's Channel 6 PCM mode, NES channel 5, Sega PCM, X1-010 and PC Engine's sample playback mode.
- [PC Engine](pce.md) - for use with PC Engine's wavetable synthesizer.
- [AY-3-8910/SSG](ay8910.md) - for use with AY-3-8910 PSG sound source and SSG portion in YM2610.
- [AY8930](ay8930.md) - for use with Microchip AY8930 E-PSG sound source.
- [TIA](tia.md) - for use with Atari 2600 chip.
- [SAA1099](saa.md) - for use with Philips SAA1099 PSG sound source.
- [VIC](vic.md) - for use with VIC-20 sound chip.
- [PET](pet.md) - for use with Commodore PET.
- [VRC6](vrc6.md) - for use with VRC6's PSG sound source.
- [FM (OPLL)](fm-opll.md) - for use with YM2413.
- [FM (OPL)](fm-opll.md) - for use with YM3526 (OPL), YM3812 (OPL2) and YMF262 (OPL3).
- [FDS](fds.md) - for use with Famicom Disk System sound source.
- [Virtual Boy](virtual-boy.md) - for use with Virtual Boy.
- [Namco 163](n163.md) - for use with Namco 163.
- [Konami SCC/Bubble System WSG](scc.md) - for use with Konami SCC and Wavetable portion in Bubble System's sound hardware.
- [FM (OPZ)](fm-opz.md) - for use with YM2414.
- [POKEY](pokey.md) - for use with Atari 8-bit computers and their POKEY sound source.
- [Beeper](beeper.md) - for use with PC Speaker and ZX Spectrum Beeper (SFX-like engine).
- [WonderSwan](wonderswan.md) - for use with WonderSwan's wavetable synthesizer.
- [Atari Lynx](lynx.md) - for use with Atari Lynx handheld console.
- [VERA](vera.md) - for use with Commander X16 VERA.
- [Seta/Allumer X1-010](x1_010.md) - for use with Wavetable portion in Seta/Allumer X1-010.
- [ES5506](es5506.md) - for use with Ensoniq ES5506 sound chip.
- [SNES](snes.md) - for use with SNES.
- [Sound Unit](su.md) - for use with Sound Unit chip.
- [Namco WSG](wsg.md) - for use with Namco WSG wavetable chips, including C15 and C30.
- [FM (OPM)](fm-opm.md) - for use with YM2151.
- [NES](nes.md) - for use with NES.
- [MSM6258](msm6258.md) - for use with MSM6258 sample chip.
- [MSM6295](msm6295.md) - for use with MSM6295 sample chip.
- [ADPCM-A](adpcm-a.md) - for use with ADPCM-A sample chip.
- [ADPCM-B](adpcm-b.md) - for use with ADPCM-B sample chip.
- [SegaPCM](segapcm.md) - for use with SegaPCM sample chip.
- [QSound](qsound.md) - for use with QSound sample chip.
- [YMZ280B](ymz280b.md) - for use with YMZ280B sample chip.
- [RF5C68](rf5c68.md) - for use with RF5C68 sample chip.
- [MSM5232](msm5232.md) - for use with MSM5232 PSG sound source.
- [T6W28](t6w28.md) - for use with Toshiba T6W28 PSG sound source.
- [K007232](k007232.md) - for use with K007232 sample chip.
- [GA20](ga20.md) - for use with GA20 sample chip.
- [Pokémon Mini/QuadTone](pokemini.md) - for use with these systems.
- [SM8521](sm8521.md) - for use with SM8521 chip, used in Tiger Game.com.
- [PV-1000](pv1000.md) - for use with Casio PV-1000.
- [K053260](k053260.md) - for use with K053260 sample chip.
- [TED](ted.md) - for use with Commodore Plus/4 and Commodore 16's TED chip.
- [C140](c140.md) - for use with C140 sample chip.
- [C219](c219.md) - for use with C219 sample chip.

## macros

macros are incredibly versatile tools for automating instrument parameters.

after creating an instrument, open the Instrument Editor and select the "Macros" tab. there may be multiple macro tabs to control individual FM operators and such.

![macro view](macroview.png)

the very first numeric entry sets the visible width of the bars in sequence-type macros. the scrollbar affects the view of all macros at once. there is a matching scrollbar at the bottom underneath all the macros.

each macro has the following parameters:
- macro type (explained below)
- timing options:
  - **Step Length (ticks)**: determines the number of ticks between macro steps. default is 1.
  - **Delay**: delays the macro until this many ticks have elapsed. default is 0.
  - the button is highlighted if either of these parameters is set to non-default values.
- release mode: determines how macro release (`===` or `REL` in the pattern) is handled:
  - **Active**: jumps to release position on release.
  - **Passive**: does not jump to release position. this will result in delay if release position has not been reached yet.

## macro types

there are three macro types:

- ![sequence](macro-button-seq.png) **Sequence:** a sequence of numeric values.
- ![ADSR](macro-button-ADSR.png) **ADSR:** this is an attack/decay/sustain/release envelope.
- ![LFO](macro-button-LFO.png) **LFO:** Low Frequency Oscillator.

### sequence

this is the most basic macro type. when the instrument is played, every value in the macro will be output sequentially, from left to right.

![sequence macro editor](macro-seq.png)

![clipped sequence macro editor](macro-seq-clip.png)

![bitmask sequence macro editor](macro-seq-bitmask.png)

**TODO: once again, text in the image. this sucks.**

the Length field allows you to set the number of steps in the sequence.

the sequence view allows you to edit the macro.
- press and hold the left mouse button to start drawing. release to stop drawing.
- press and hold the right mouse button to draw a line.
  - the start point will be set to the cursor position.
  - move the cursor to change the end point.
  - release to finish drawing the line.

the sequence view may be adjusted using the following combinations:
- hold Ctrl and use the scroll wheel to zoom horizontally.
- hold Ctrl-Shift and use the scroll wheel to zoom vertically.
- the scrollbar at the right allows you to scroll vertically (if possible).
- you may hold Shift and use the scroll wheel to scroll vertically as well.

right-click on the sequence view to open a menu:
- **copy**: copy this macro to clipboard.
- **paste**: pastes the macro.
- **clear**: clears the macro.
- **clear contents**: resets all values to 0.
- **offset**:
  - **X**: slides the data "horizontally" within the macro, filling the gap with zeroes. data moved past the start or end is lost.
  - **Y**: increases or decreases all values, clipping them if they would move past the allowed range.
- **scale**:
  - **X**: stretches the macro.
  - **Y**: multiplies all values by the scale factor, clipping them if they would exceed the allowed range.
- **randomize**: replaces all values with random values between **Min** and **Max**.

arpeggio and pitch macros may have values above or below the visible area. indicators will be shown until they are scrolled into view.

bitmask-style macros show labels for each of their bits. these are edited as toggles.
- drawing lines is not possible in these macros.

under the sequence view there is a bar that allows you to set loop and release points.
- click to set the loop start point; the end point is the last step or release point.
  - right-click to remove the loop point.
- shift-click to set the release point.
  - the macro will stop at the release point until the note is released (`===` or `REL`).
    - if the loop point is set, and it is placed before the release point, the macro will loop until note release instead.
  - shift-right-click to remove the release point.

arpeggio macros have an additional bar under the sequence view to set steps to "relative" or "fixed":
- by default, step values are offsets **relative** to the note.
- if clicked on, a step value becomes **fixed** and will be played at its corresponding note without regard to the currently playing note.
  - values are counted from `C-0`. for example, a fixed value of 48 produces a `C-4` note.
  - fixed values are especially useful for noise or percussion.

the sequence can be edited in the text input field at the very bottom. the following symbols have special meanings:
- `|`: loop point.
- `/`: release point.
- in arpeggio macros, `@` prefixed to a value indicates that it is a fixed value as described above.

in bitmask-style macros, the values are added up in binary and converted to decimal.

### ADSR

![ADSR macro editor](macro-ADSR.png)

- **Bottom** and **Top** determine the macro's output range (Bottom can be larger than Top to invert the envelope!). all outputs will be between these two values.
- Attack, Decay, Sustain, SusDecay, and Release accept inputs between 0 to 255. these are scaled to the distance between Bottom and Top.
  - the output starts at Bottom.
  - **Attack** is how much the output moves toward Top with each tick.
  - **Hold** sets how many ticks to stay at Top before Decay.
  - **Decay** is how much the output moves to the Sustain level.
  - **Sustain** is how far from Bottom the value stays while the note is on.
  - **SusTime** is how many ticks to stay at Sustain until SusDecay.
  - **SusDecay** is how much the output moves toward Bottom with each tick while the note is on.
  - **Release** is how much the output moves toward Bottom with each tick after the note is released.

![macro ADSR chart](macro-ADSRchart.png)

### LFO

![LFO macro editor](macro-LFO.png)

- **Bottom** and **Top** determine the macro's output range (Bottom can be larger than Top to invert the waveform!).
- **Speed** is how quickly the LFO position moves.
- **Phase** defines the starting LFO position, measured in 1/1024 increments.
- **Shape** is the waveform of the LFO. there are three waveforms:
  - Triangle: Bottom > Top > Bottom.
  - Saw: moves from Bottom to Top, and then jumps back to Bottom.
  - Square: alternates between Bottom and Top.



## wavetable

this tab appears for PC Engine, FDS, Namco WSG, and other wavetable-based instruments.

![wavetable tab](wavetable.png)

when **Enable synthesizer** is off, the wavetable used for the instrument may be selected by creating a Waveform macro with a single value.

to use the wavetable synthesizer, refer to [the wavetable synthesizer section](wavesynth.md).


## sample

this tab appears for Generic PCM DAC, Amiga and SNES.

![sample tab](sample-map.png)

see the [Generic Sample section](sample.md) for more information.
>>>>>>> 4667fe1c
<|MERGE_RESOLUTION|>--- conflicted
+++ resolved
@@ -1,17 +1,24 @@
-<<<<<<< HEAD
 # instrument editor
 
-the instrument editor always starts with this section:
+the instrument editor allows you to edit instruments.
+it can be activated by double-clicking on an instrument in the instrument list.
+
+alternatively, window > instrument editor displays it.
+
+## main
 
 ![top of instrument editor](instrument-editor-top.png)
 
-- top-left numeric dropdown: instrument selector.
-- folder icon: open an instrument file.
-- save icon: save current instrument as a file.
-  - right-clicking gives the option to save a .dmp format DefleMask preset.
-- **Name**: instrument name.
-- **Type**: the system for which the instrument is intended.
-  - if changed, all applicable settings and macros will remain as they are. numbers will not be adjusted.
+**TODO: add descriptions to buttons in the image. it really needs them.**
+
+- **Instrument Selector**: displays a list of instruments in the song.
+- **Open**: open an instrument file.
+- **Save**: save current instrument to a file.
+  - right-click to see additional options, such as saving in DefleMask preset format (.dmp).
+- **Name**: changes the instrument name.
+- **Type**: changes the instrument type (usually chip-specific).
+  - if changed, all applicable settings and macros will remain unchanged.
+  - you may have to adjust them afterwards.
 
 ## instrument types
 
@@ -79,201 +86,6 @@
 
 ![macro view](macroview.png)
 
-the very first numeric entry sets the visible width of the bars in sequence-type macros. the scrollbar affects the view of all macros at once. there's a matching scrollbar at the bottom underneath all the macros.
-
-each macro has two buttons on the left.
-- macro type (explained below).
-- timing editor, which pops up a small dialog:
-  - **Step Length (ticks)**: determines how many ticks pass before each change of value. default is 1.
-  - **Delay**: delays the start of the macro until this many ticks have passed. default is 0.
-  - the button is highlighted if either of these is set differently from default.
-- release mode. this determines how macro release is handled:
-  - **Active**: jumps to release position.
-  - **Passive**: does not jump to release position. if release position hasn't been reached yet, there will be a delay.
-
-## macro types
-
-every macro can be defined though one of three methods, selectable with the leftmost button under the macro type label:
-
-- ![sequence](macro-button-seq.png) **Sequence:** displayed as a bar graph, this is a sequence of numeric values.
-- ![ADSR](macro-button-ADSR.png) **ADSR:** this is a traditional ADSR envelope, defined by the rate of increase and decrease of value over time.
-- ![LFO](macro-button-LFO.png) **LFO:** the Low Frequency Oscillator generates a repeating wave of values.
-
-### sequence
-
-![sequence macro editor](macro-seq.png)
-
-![clipped sequence macro editor](macro-seq-clip.png)
-
-![bitmask sequence macro editor](macro-seq-bitmask.png)
-
-the number between the macro type label and the macro type button is the macro length in steps. the `-` and `+` buttons change the length of the macro. start out by adding at least a few steps.
-
-the values of the macro can be drawn in the "bar graph" box.
-- arpeggio and pitch macros may have values above or below the visible area; small chevrons will be shown until they are scrolled into view.
-- bitmask-style macros show labels for each of their bits, and these are edited as toggles.
-
-arpeggio macros have a short bar for setting whether to interpret the values as being "relative" or "fixed".
-- by default, values are offsets **relative** to the note.
-- if clicked on, a value becomes **fixed** and will be played at its corresponding note without regard to the note entered into the pattern.
-  - values are counted from `C-0`. for example, a fixed value of 48 produces a `C-4` note.
-  - fixed values are especially useful for noise instruments with preset periods.
-
-below this is a short bar that controls macro loop and release.
-- click to set the start point of a loop; the end point is the last value or release point. it appears as half-height bars. right-click to remove the loop.
-- shift-click to set the release point. when played, the macro will hold here until the note is released. it appears as a full-height bar. right-click to remove the release point.
-
-finally, the sequence of values can be directly edited in the text box at the bottom.
-- the loop start is entered as a `|`.
-- the release point is entered as a `/`.
-- in arpeggio macros, a value starting with a `@` is a fixed value as described above.
-- in bitmask-style macros, the values are added up in binary and converted to decimal. see [the hexadecimal guide](../1-intro/hex.md) for more info.
-
-in all cases except bitmask macros, right-clicking on the graph opens up an editing menu:
-- **copy**: copies the macro.
-- **paste**: pastes the macro in the clipboard.
-- **clear**: clears the macro.
-- **clear contents**: resets all values to 0.
-- **offset**:
-  - **X**: slides the data "horizontally" within the macro, filling the gap with zeroes. data moved past the start or end is lost.
-  - **Y**: increases or decreases all values, clipping them if they would move past the allowed range.
-- **scale**:
-  - **X**: stretches the macro.
-  - **Y**: multiplies all values by the scale factor, clipping them if they would exceed the allowed range.
-- **randomize**: replaces all values with random values between **Min** and **Max**.
-
-### ADSR
-
-![ADSR macro editor](macro-ADSR.png)
-
-- **Bottom** and **Top** determine the range of outputs generated by the macro. (Bottom can be larger than Top to invert the envelope!) All outputs will be between these two values.
-- Attack, Decay, Sustain, SusDecay, and Release accept inputs between 0 to 255. these are scaled to the distance between Bottom and Top.
-- **Attack** is how much the value moves toward Top with each tick.
-- **Hold** sets how many ticks to stay at Top before Decay.
-- **Decay** is how much the value moves to the Sustain level.
-- **Sustain** is how far from Bottom the value stays while the note is held.
-- **SusTime** is how many ticks to stay at Sustain until SusDecay.
-- **SusDecay** is how much the value moves toward Bottom with each tick while the note is held.
-- **Release** is how much the value moves toward Bottom with each tick after the note is released.
-
-![macro ADSR chart](macro-ADSRchart.png)
-
-### LFO
-
-![LFO macro editor](macro-LFO.png)
-
-- **Bottom** and **Top** determine the range of values generated by the macro. (Bottom can be larger than Top to invert the waveform!)
-- **Speed** is how quickly the values change - the frequency of the oscillator.
-- **Phase** is which part of the waveform the macro will start at, measured in 1/1024 increments.
-- **Shape** is the waveform used. triangle is the default, and Saw and Square are exactly as they say.
-
-
-
-## wavetable
-
-this tab appears for PC Engine, FDS, Namco WSG, and other wavetable-based instruments.
-
-![wavetable tab](wavetable.png)
-
-when **Enable synthesizer** is off, the wavetable used for the instrument may be selected by creating a Waveform macro with a single value.
-
-to use the wavetable synthesizer, refer to [the wavetable synthesizer section](wavesynth.md).
-
-
-## sample
-
-this tab appears for Generic PCM DAC, Amiga and SNES.
-
-![sample tab](sample-map.png)
-
-see the [Generic Sample section](sample.md) for more information.
-=======
-# instrument editor
-
-the instrument editor allows you to edit instruments.
-it can be activated by double-clicking on an instrument in the instrument list.
-
-alternatively, window > instrument editor displays it.
-
-## main
-
-![top of instrument editor](instrument-editor-top.png)
-
-**TODO: add descriptions to buttons in the image. it really needs them.**
-
-- **Instrument Selector**: displays a list of instruments in the song.
-- **Open**: open an instrument file.
-- **Save**: save current instrument to a file.
-  - right-click to see additional options, such as saving in DefleMask preset format (.dmp).
-- **Name**: changes the instrument name.
-- **Type**: changes the instrument type (usually chip-specific).
-  - if changed, all applicable settings and macros will remain unchanged.
-  - you may have to adjust them afterwards.
-
-## instrument types
-
-the following instrument types are available:
-
-- [SN76489/Sega PSG](psg.md) - for use with TI SN76489 and derivatives like Sega Master System's PSG.
-- [FM (OPN)](fm-opn.md) - for use with YM2612, YM2203, YM2608, YM2610 and YM2610B.
-- [Game Boy](game-boy.md) - for use with Game Boy APU.
-- [C64](c64.md) - for use with Commodore 64 SID.
-- [Generic Sample](sample.md) for controlling Amiga and other sample channels/chips like YM2612's Channel 6 PCM mode, NES channel 5, Sega PCM, X1-010 and PC Engine's sample playback mode.
-- [PC Engine](pce.md) - for use with PC Engine's wavetable synthesizer.
-- [AY-3-8910/SSG](ay8910.md) - for use with AY-3-8910 PSG sound source and SSG portion in YM2610.
-- [AY8930](ay8930.md) - for use with Microchip AY8930 E-PSG sound source.
-- [TIA](tia.md) - for use with Atari 2600 chip.
-- [SAA1099](saa.md) - for use with Philips SAA1099 PSG sound source.
-- [VIC](vic.md) - for use with VIC-20 sound chip.
-- [PET](pet.md) - for use with Commodore PET.
-- [VRC6](vrc6.md) - for use with VRC6's PSG sound source.
-- [FM (OPLL)](fm-opll.md) - for use with YM2413.
-- [FM (OPL)](fm-opll.md) - for use with YM3526 (OPL), YM3812 (OPL2) and YMF262 (OPL3).
-- [FDS](fds.md) - for use with Famicom Disk System sound source.
-- [Virtual Boy](virtual-boy.md) - for use with Virtual Boy.
-- [Namco 163](n163.md) - for use with Namco 163.
-- [Konami SCC/Bubble System WSG](scc.md) - for use with Konami SCC and Wavetable portion in Bubble System's sound hardware.
-- [FM (OPZ)](fm-opz.md) - for use with YM2414.
-- [POKEY](pokey.md) - for use with Atari 8-bit computers and their POKEY sound source.
-- [Beeper](beeper.md) - for use with PC Speaker and ZX Spectrum Beeper (SFX-like engine).
-- [WonderSwan](wonderswan.md) - for use with WonderSwan's wavetable synthesizer.
-- [Atari Lynx](lynx.md) - for use with Atari Lynx handheld console.
-- [VERA](vera.md) - for use with Commander X16 VERA.
-- [Seta/Allumer X1-010](x1_010.md) - for use with Wavetable portion in Seta/Allumer X1-010.
-- [ES5506](es5506.md) - for use with Ensoniq ES5506 sound chip.
-- [SNES](snes.md) - for use with SNES.
-- [Sound Unit](su.md) - for use with Sound Unit chip.
-- [Namco WSG](wsg.md) - for use with Namco WSG wavetable chips, including C15 and C30.
-- [FM (OPM)](fm-opm.md) - for use with YM2151.
-- [NES](nes.md) - for use with NES.
-- [MSM6258](msm6258.md) - for use with MSM6258 sample chip.
-- [MSM6295](msm6295.md) - for use with MSM6295 sample chip.
-- [ADPCM-A](adpcm-a.md) - for use with ADPCM-A sample chip.
-- [ADPCM-B](adpcm-b.md) - for use with ADPCM-B sample chip.
-- [SegaPCM](segapcm.md) - for use with SegaPCM sample chip.
-- [QSound](qsound.md) - for use with QSound sample chip.
-- [YMZ280B](ymz280b.md) - for use with YMZ280B sample chip.
-- [RF5C68](rf5c68.md) - for use with RF5C68 sample chip.
-- [MSM5232](msm5232.md) - for use with MSM5232 PSG sound source.
-- [T6W28](t6w28.md) - for use with Toshiba T6W28 PSG sound source.
-- [K007232](k007232.md) - for use with K007232 sample chip.
-- [GA20](ga20.md) - for use with GA20 sample chip.
-- [Pokémon Mini/QuadTone](pokemini.md) - for use with these systems.
-- [SM8521](sm8521.md) - for use with SM8521 chip, used in Tiger Game.com.
-- [PV-1000](pv1000.md) - for use with Casio PV-1000.
-- [K053260](k053260.md) - for use with K053260 sample chip.
-- [TED](ted.md) - for use with Commodore Plus/4 and Commodore 16's TED chip.
-- [C140](c140.md) - for use with C140 sample chip.
-- [C219](c219.md) - for use with C219 sample chip.
-
-## macros
-
-macros are incredibly versatile tools for automating instrument parameters.
-
-after creating an instrument, open the Instrument Editor and select the "Macros" tab. there may be multiple macro tabs to control individual FM operators and such.
-
-![macro view](macroview.png)
-
 the very first numeric entry sets the visible width of the bars in sequence-type macros. the scrollbar affects the view of all macros at once. there is a matching scrollbar at the bottom underneath all the macros.
 
 each macro has the following parameters:
@@ -408,5 +220,4 @@
 
 ![sample tab](sample-map.png)
 
-see the [Generic Sample section](sample.md) for more information.
->>>>>>> 4667fe1c
+see the [Generic Sample section](sample.md) for more information.