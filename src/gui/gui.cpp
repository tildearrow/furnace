--- conflicted
+++ resolved
@@ -4657,11 +4657,8 @@
         sysAddOption(DIV_SYSTEM_AY8930);
         sysAddOption(DIV_SYSTEM_LYNX);
         sysAddOption(DIV_SYSTEM_QSOUND);
-<<<<<<< HEAD
         sysAddOption(DIV_SYSTEM_X1_010);
-=======
         sysAddOption(DIV_SYSTEM_SWAN);
->>>>>>> 2d922d5e
         ImGui::EndMenu();
       }
       if (ImGui::BeginMenu("configure system...")) {
@@ -5030,11 +5027,8 @@
             sysChangeOption(i,DIV_SYSTEM_AY8930);
             sysChangeOption(i,DIV_SYSTEM_LYNX);
             sysChangeOption(i,DIV_SYSTEM_QSOUND);
-<<<<<<< HEAD
             sysChangeOption(i,DIV_SYSTEM_X1_010);
-=======
             sysChangeOption(i,DIV_SYSTEM_SWAN);
->>>>>>> 2d922d5e
             ImGui::EndMenu();
           }
         }
