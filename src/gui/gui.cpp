#define _USE_MATH_DEFINES
// OK, sorry for inserting the define here but I'm so tired of this extension
/**
 * Furnace Tracker - multi-system chiptune tracker
 * Copyright (C) 2021-2023 tildearrow and contributors
 *
 * This program is free software; you can redistribute it and/or modify
 * it under the terms of the GNU General Public License as published by
 * the Free Software Foundation; either version 2 of the License, or
 * (at your option) any later version.
 *
 * This program is distributed in the hope that it will be useful,
 * but WITHOUT ANY WARRANTY; without even the implied warranty of
 * MERCHANTABILITY or FITNESS FOR A PARTICULAR PURPOSE.  See the
 * GNU General Public License for more details.
 *
 * You should have received a copy of the GNU General Public License along
 * with this program; if not, write to the Free Software Foundation, Inc.,
 * 51 Franklin Street, Fifth Floor, Boston, MA 02110-1301 USA.
 */

// I hate you clangd extension!
// how about you DON'T insert random headers before this freaking important
// define!!!!!!

#include "gui.h"
#include "util.h"
#include "../ta-log.h"
#include "../fileutils.h"
#include "imgui.h"
#include "imgui_internal.h"
#include "ImGuiFileDialog.h"
#include "IconsFontAwesome4.h"
#include "misc/cpp/imgui_stdlib.h"
#include "plot_nolerp.h"
#include "guiConst.h"
#include "intConst.h"
#include "scaling.h"
#include <stdint.h>
#include <zlib.h>
#include <fmt/printf.h>
#include <stdexcept>

#ifdef _WIN32
#include <windows.h>
#include <shlobj.h>
#include <shlwapi.h>
#include "../utfutils.h"
#define LAYOUT_INI "\\layout.ini"
#define BACKUPS_DIR "\\backups"
#else
#include <sys/types.h>
#include <dirent.h>
#include <unistd.h>
#include <pwd.h>
#include <sys/stat.h>
#define LAYOUT_INI "/layout.ini"
#define BACKUPS_DIR "/backups"
#endif

#ifdef IS_MOBILE
#define MOBILE_UI_DEFAULT true
#else
#define MOBILE_UI_DEFAULT false
#endif

#include "actionUtil.h"

bool Particle::update(float frameTime) {
  pos.x+=speed.x*frameTime;
  pos.y+=speed.y*frameTime;
  speed.x*=1.0-((1.0-friction)*frameTime);
  speed.y*=1.0-((1.0-friction)*frameTime);
  speed.y+=gravity*frameTime;
  life-=lifeSpeed*frameTime;
  return (life>0);
}

void FurnaceGUI::centerNextWindow(const char* name, float w, float h) {
  if (ImGui::IsPopupOpen(name)) {
    if (settings.centerPopup) {
      ImGui::SetNextWindowPos(ImVec2(w*0.5,h*0.5),ImGuiCond_Always,ImVec2(0.5,0.5));
    }
  }
}

void FurnaceGUI::bindEngine(DivEngine* eng) {
  e=eng;
  wavePreview.setEngine(e);
}

void FurnaceGUI::enableSafeMode() {
  safeMode=true;
}

const char* FurnaceGUI::noteName(short note, short octave) {
  if (note==100) {
    return noteOffLabel;
  } else if (note==101) { // note off and envelope release
    return noteRelLabel;
  } else if (note==102) { // envelope release only
    return macroRelLabel;
  } else if (octave==0 && note==0) {
    return emptyLabel;
  } else if (note==0 && octave!=0) {
    return "BUG";
  }
  int seek=(note+(signed char)octave*12)+60;
  if (seek<0 || seek>=180) {
    return "???";
  }
  if (settings.flatNotes) {
    if (settings.germanNotation) return noteNamesGF[seek];
    return noteNamesF[seek];
  }
  if (settings.germanNotation) return noteNamesG[seek];
  return noteNames[seek];
}

bool FurnaceGUI::decodeNote(const char* what, short& note, short& octave) {
  if (strlen(what)!=3) return false;
  if (strcmp(what,"...")==0) {
    note=0;
    octave=0;
    return true;
  }
  if (strcmp(what,"???")==0) {
    note=0;
    octave=0;
    return true;
  }
  if (strcmp(what,"OFF")==0) {
    note=100;
    octave=0;
    return true;
  }
  if (strcmp(what,"===")==0) {
    note=101;
    octave=0;
    return true;
  }
  if (strcmp(what,"REL")==0) {
    note=102;
    octave=0;
    return true;
  }
  for (int i=0; i<180; i++) {
    if (strcmp(what,noteNames[i])==0) {
      if ((i%12)==0) {
        note=12;
        octave=(unsigned char)((i/12)-6);
      } else {
        note=i%12;
        octave=(unsigned char)((i/12)-5);
      }
      return true;
    }
  }
  return false;
}

String FurnaceGUI::encodeKeyMap(std::map<int,int>& map) {
  String ret;
  for (std::map<int,int>::value_type& i: map) {
    ret+=fmt::sprintf("%d:%d;",i.first,i.second);
  }
  return ret;
}

void FurnaceGUI::decodeKeyMap(std::map<int,int>& map, String source) {
  map.clear();
  bool inValue=false;
  bool negateKey=false;
  bool negateValue=false;
  int key=0;
  int val=0;
  for (char& i: source) {
    switch (i) {
      case '0': case '1': case '2': case '3': case '4':
      case '5': case '6': case '7': case '8': case '9':
        if (inValue) {
          val*=10;
          val+=i-'0';
        } else {
          key*=10;
          key+=i-'0';
        }
        break;
      case '-':
        if (inValue) {
          negateValue=true;
        } else {
          negateKey=true;
        }
        break;
      case ':':
        inValue=true;
        break;
      case ';':
        if (inValue) {
          map[negateKey?-key:key]=negateValue?-val:val;
        }
        key=0;
        val=0;
        inValue=false;
        negateKey=false;
        negateValue=false;
        break;
    }
  }
}

void FurnaceGUI::encodeMMLStr(String& target, int* macro, int macroLen, int macroLoop, int macroRel, bool hex, bool bit30) {
  target="";
  char buf[32];
  for (int i=0; i<macroLen; i++) {
    if (i==macroLoop) target+="| ";
    if (i==macroRel) target+="/ ";
    if (bit30 && ((macro[i]&0xc0000000)==0x40000000 || (macro[i]&0xc0000000)==0x80000000)) target+="@";
    int macroVal=macro[i];
    if (macro[i]<0) {
      if (!(macroVal&0x40000000)) macroVal|=0x40000000;
    } else {
      if (macroVal&0x40000000) macroVal&=~0x40000000;
    }
    if (hex) {
      if (i==macroLen-1) {
        snprintf(buf,31,"%.2X",macroVal);
      } else {
        snprintf(buf,31,"%.2X ",macroVal);
      }
    } else {
      if (i==macroLen-1) {
        snprintf(buf,31,"%d",macroVal);
      } else {
        snprintf(buf,31,"%d ",macroVal);
      }
    }
    target+=buf;
  }
}

void FurnaceGUI::decodeMMLStrW(String& source, int* macro, int& macroLen, int macroMin, int macroMax, bool hex) {
  int buf=0;
  bool negaBuf=false;
  bool hasVal=false;
  macroLen=0;
  for (char& i: source) {
    switch (i) {
      case '0': case '1': case '2': case '3': case '4':
      case '5': case '6': case '7': case '8': case '9':
        hasVal=true;
        buf*=hex?16:10;
        buf+=i-'0';
        break;
      case 'A': case 'B': case 'C': case 'D': case 'E': case 'F':
        if (hex) {
          hasVal=true;
          buf*=16;
          buf+=10+i-'A';
        }
        break;
      case 'a': case 'b': case 'c': case 'd': case 'e': case 'f':
        if (hex) {
          hasVal=true;
          buf*=16;
          buf+=10+i-'a';
        }
        break;
      case '-':
        if (!hasVal) {
          hasVal=true;
          negaBuf=true;
        }
        break;
      case ' ':
        if (hasVal) {
          hasVal=false;
          macro[macroLen]=negaBuf?-buf:buf;
          negaBuf=false;
          if (macro[macroLen]<macroMin) macro[macroLen]=macroMin;
          if (macro[macroLen]>macroMax) macro[macroLen]=macroMax;
          macroLen++;
          buf=0;
        }
        break;
    }
    if (macroLen>=256) break;
  }
  if (hasVal && macroLen<256) {
    hasVal=false;
    macro[macroLen]=negaBuf?-buf:buf;
    negaBuf=false;
    if (macro[macroLen]<macroMin) macro[macroLen]=macroMin;
    if (macro[macroLen]>macroMax) macro[macroLen]=macroMax;
    macroLen++;
    buf=0;
  }
}

void FurnaceGUI::decodeMMLStr(String& source, int* macro, unsigned char& macroLen, unsigned char& macroLoop, int macroMin, int macroMax, unsigned char& macroRel, bool bit30) {
  int buf=0;
  bool negaBuf=false;
  bool setBit30=false;
  bool hasVal=false;
  macroLen=0;
  macroLoop=255;
  macroRel=255;
  for (char& i: source) {
    switch (i) {
      case '0': case '1': case '2': case '3': case '4':
      case '5': case '6': case '7': case '8': case '9':
        hasVal=true;
        buf*=10;
        buf+=i-'0';
        break;
      case '-':
        if (!hasVal) {
          hasVal=true;
          negaBuf=true;
        }
        break;
      case '@':
        if (bit30) {
          setBit30=true;
        }
        break;
      case ' ':
        if (hasVal) {
          hasVal=false;
          macro[macroLen]=negaBuf?-buf:buf;
          negaBuf=false;
          if (macro[macroLen]<macroMin) macro[macroLen]=macroMin;
          if (macro[macroLen]>macroMax) macro[macroLen]=macroMax;
          if (setBit30) macro[macroLen]^=0x40000000;
          setBit30=false;
          macroLen++;
          buf=0;
        }
        break;
      case '|':
        if (hasVal) {
          hasVal=false;
          macro[macroLen]=negaBuf?-buf:buf;
          negaBuf=false;
          if (macro[macroLen]<macroMin) macro[macroLen]=macroMin;
          if (macro[macroLen]>macroMax) macro[macroLen]=macroMax;
          if (setBit30) macro[macroLen]^=0x40000000;
          setBit30=false;
          macroLen++;
          buf=0;
        }
        if (macroLoop==255) {
          macroLoop=macroLen;
        }
        break;
      case '/':
        if (hasVal) {
          hasVal=false;
          macro[macroLen]=negaBuf?-buf:buf;
          negaBuf=false;
          if (macro[macroLen]<macroMin) macro[macroLen]=macroMin;
          if (macro[macroLen]>macroMax) macro[macroLen]=macroMax;
          if (setBit30) macro[macroLen]^=0x40000000;
          setBit30=false;
          macroLen++;
          buf=0;
        }
        if (macroRel==255) {
          macroRel=macroLen;
        }
        break;
    }
    if (macroLen>=255) break;
  }
  if (hasVal && macroLen<255) {
    hasVal=false;
    macro[macroLen]=negaBuf?-buf:buf;
    negaBuf=false;
    if (macro[macroLen]<macroMin) macro[macroLen]=macroMin;
    if (macro[macroLen]>macroMax) macro[macroLen]=macroMax;
    if (setBit30) macro[macroLen]^=0x40000000;
    setBit30=false;
    macroLen++;
    buf=0;
  }
}

#define CW_ADDITION(T) \
  if (p_min!=NULL && p_max!=NULL) { \
    if (*((T*)p_min)>*((T*)p_max)) { \
      if (wheelY<0) { \
        if ((*((T*)p_data)-wheelY)>*((T*)p_min)) { \
          *((T*)p_data)=*((T*)p_min); \
        } else { \
          *((T*)p_data)-=wheelY; \
        } \
      } else { \
        if ((*((T*)p_data)-wheelY)<*((T*)p_max)) { \
          *((T*)p_data)=*((T*)p_max); \
        } else { \
          *((T*)p_data)-=wheelY; \
        } \
      } \
    } else { \
      if (wheelY>0) { \
        if ((*((T*)p_data)+wheelY)>*((T*)p_max)) { \
          *((T*)p_data)=*((T*)p_max); \
        } else { \
          *((T*)p_data)+=wheelY; \
        } \
      } else { \
        if ((*((T*)p_data)+wheelY)<*((T*)p_min)) { \
          *((T*)p_data)=*((T*)p_min); \
        } else { \
          *((T*)p_data)+=wheelY; \
        } \
      } \
    } \
  }

bool FurnaceGUI::CWSliderScalar(const char* label, ImGuiDataType data_type, void* p_data, const void* p_min, const void* p_max, const char* format, ImGuiSliderFlags flags) {
  flags^=ImGuiSliderFlags_AlwaysClamp;
  if (ImGui::SliderScalar(label,data_type,p_data,p_min,p_max,format,flags)) {
    return true;
  }
  if (ImGui::IsItemHovered() && ctrlWheeling) {
    switch (data_type) {
      case ImGuiDataType_U8:
        CW_ADDITION(unsigned char);
        break;
      case ImGuiDataType_S8:
        CW_ADDITION(signed char);
        break;
      case ImGuiDataType_U16:
        CW_ADDITION(unsigned short);
        break;
      case ImGuiDataType_S16:
        CW_ADDITION(short);
        break;
      case ImGuiDataType_U32:
        CW_ADDITION(unsigned int);
        break;
      case ImGuiDataType_S32:
        CW_ADDITION(int);
        break;
      case ImGuiDataType_Float:
        CW_ADDITION(float);
        break;
      case ImGuiDataType_Double:
        CW_ADDITION(double);
        break;
    }
    return true;
  }
  return false;
}

bool FurnaceGUI::CWVSliderScalar(const char* label, const ImVec2& size, ImGuiDataType data_type, void* p_data, const void* p_min, const void* p_max, const char* format, ImGuiSliderFlags flags) {
  flags^=ImGuiSliderFlags_AlwaysClamp;
  if (ImGui::VSliderScalar(label,size,data_type,p_data,p_min,p_max,format,flags)) {
    return true;
  }
  if (ImGui::IsItemHovered() && ctrlWheeling) {
    switch (data_type) {
      case ImGuiDataType_U8:
        CW_ADDITION(unsigned char);
        break;
      case ImGuiDataType_S8:
        CW_ADDITION(signed char);
        break;
      case ImGuiDataType_U16:
        CW_ADDITION(unsigned short);
        break;
      case ImGuiDataType_S16:
        CW_ADDITION(short);
        break;
      case ImGuiDataType_U32:
        CW_ADDITION(unsigned int);
        break;
      case ImGuiDataType_S32:
        CW_ADDITION(int);
        break;
      case ImGuiDataType_Float:
        CW_ADDITION(float);
        break;
      case ImGuiDataType_Double:
        CW_ADDITION(double);
        break;
    }
    return true;
  }
  return false;
}

bool FurnaceGUI::CWSliderInt(const char* label, int* v, int v_min, int v_max, const char* format, ImGuiSliderFlags flags) {
  return CWSliderScalar(label,ImGuiDataType_S32,v,&v_min,&v_max,format,flags);
}

bool FurnaceGUI::CWSliderFloat(const char* label, float* v, float v_min, float v_max, const char* format, ImGuiSliderFlags flags) {
  return CWSliderScalar(label,ImGuiDataType_Float,v,&v_min,&v_max,format,flags);
}

bool FurnaceGUI::CWVSliderInt(const char* label, const ImVec2& size, int* v, int v_min, int v_max, const char* format, ImGuiSliderFlags flags) {
  return CWVSliderScalar(label,size,ImGuiDataType_S32,v,&v_min,&v_max,format,flags);
}

bool FurnaceGUI::InvCheckbox(const char* label, bool* value) {
  bool t=!(*value);
  if (ImGui::Checkbox(label,&t)) {
    *value=!t;
    return true;
  }
  return false;
}

void FurnaceGUI::sameLineMaybe(float width) {
  if (width<0.0f) width=ImGui::GetFrameHeight();

  ImGui::SameLine();
  if (ImGui::GetContentRegionAvail().x<width) ImGui::NewLine();
}

const char* FurnaceGUI::getSystemName(DivSystem which) {
  /*
  if (settings.chipNames) {
    return e->getSystemChips(which);
  }
  */
  return e->getSystemName(which);
}

void FurnaceGUI::updateScroll(int amount) {
  float lineHeight=(patFont->FontSize+2*dpiScale);
  nextScroll=lineHeight*amount;
  haveHitBounds=false;
}

void FurnaceGUI::addScroll(int amount) {
  float lineHeight=(patFont->FontSize+2*dpiScale);
  nextAddScroll=lineHeight*amount;
  haveHitBounds=false;
}

void FurnaceGUI::setFileName(String name) {
#ifdef _WIN32
  wchar_t ret[4096];
  WString ws=utf8To16(name.c_str());
  int index=0;
  for (wchar_t& i: ws) {
    ret[index++]=i;
    if (index>=4095) break;
  }
  ret[index]=0;
  backupLock.lock();
  if (GetFullPathNameW(ws.c_str(),4095,ret,NULL)==0) {
    curFileName=name;
  } else {
    curFileName=utf16To8(ret);
  }
  backupLock.unlock();
#else
  char ret[4096];
  backupLock.lock();
  if (realpath(name.c_str(),ret)==NULL) {
    curFileName=name;
  } else {
    curFileName=ret;
  }
  backupLock.unlock();
#endif
  updateWindowTitle();
  pushRecentFile(curFileName);
}

void FurnaceGUI::updateWindowTitle() {
  String title;
  switch (settings.titleBarInfo) {
    case 0:
      title="Furnace";
      break;
    case 1:
      if (e->song.name.empty()) {
        title="Furnace";
      } else {
        title=fmt::sprintf("%s - Furnace",e->song.name);
      }
      break;
    case 2:
      if (curFileName.empty()) {
        title="Furnace";
      } else {
        String shortName;
        size_t pos=curFileName.rfind(DIR_SEPARATOR);
        if (pos==String::npos) {
          shortName=curFileName;
        } else {
          shortName=curFileName.substr(pos+1);
        }
        title=fmt::sprintf("%s - Furnace",shortName);
      }
      break;
    case 3:
      if (curFileName.empty()) {
        title="Furnace";
      } else {
        title=fmt::sprintf("%s - Furnace",curFileName);
      }
      break;
  }

  if (settings.titleBarSys) {
    if (e->song.systemName!="") {
      title+=fmt::sprintf(" (%s)",e->song.systemName);
    }
  }

  if (sdlWin!=NULL) SDL_SetWindowTitle(sdlWin,title.c_str());

  if (e->song.insLen==1) {
    unsigned int checker=0x11111111;
    unsigned int checker1=0;
    DivInstrument* ins=e->getIns(0);
    if (ins->name.size()==15 && e->curSubSong->ordersLen==8) {
      for (int i=0; i<15; i++) {
        checker^=ins->name[i]<<i;
        checker1+=ins->name[i];
        checker=(checker>>1|(((checker)^(checker>>2)^(checker>>3)^(checker>>5))&1)<<31);
        checker1<<=1;
      }
      if (checker==0x5ec4497d && checker1==0x6347ee) nonLatchNibble=true;
    }
  }
}

void FurnaceGUI::autoDetectSystem() {
  std::map<DivSystem,int> sysCountMap;
  std::map<DivSystem,DivConfig> sysConfMap;
  for (int i=0; i<e->song.systemLen; i++) {
    auto it=sysCountMap.find(e->song.system[i]);
    if (it==sysCountMap.cend()) {
      sysCountMap[e->song.system[i]]=1;
    } else {
      it->second++;
    }
    sysConfMap[e->song.system[i]]=e->song.systemFlags[i];
  }

  logV("sysCountMap:");
  for (std::pair<DivSystem,int> k: sysCountMap) {
    logV("%s: %d",e->getSystemName(k.first),k.second);
  }

  bool isMatch=false;
  std::map<DivSystem,int> defCountMap;
  std::map<DivSystem,DivConfig> defConfMap;
  for (FurnaceGUISysCategory& i: sysCategories) {
    for (FurnaceGUISysDef& j: i.systems) {
      defCountMap.clear();
      defConfMap.clear();
      for (FurnaceGUISysDefChip& k: j.orig) {
        auto it=defCountMap.find(k.sys);
        if (it==defCountMap.cend()) {
          defCountMap[k.sys]=1;
        } else {
          it->second++;
        }
        DivConfig dc;
        dc.loadFromMemory(k.flags);
        defConfMap[k.sys]=dc;
      }
      if (defCountMap.size()!=sysCountMap.size()) continue;
      isMatch=true;
      /*logV("trying on defCountMap: %s",j.name);
      for (std::pair<DivSystem,int> k: defCountMap) {
        logV("- %s: %d",e->getSystemName(k.first),k.second);
      }*/
      for (std::pair<DivSystem,int> k: defCountMap) {
        auto countI=sysCountMap.find(k.first);
        if (countI==sysCountMap.cend()) {
          isMatch=false;
          break;
        } else if (countI->second!=k.second) {
          isMatch=false;
          break;
        }

        auto confI=sysConfMap.find(k.first);
        if (confI==sysConfMap.cend()) {
          isMatch=false;
          break;
        }
        DivConfig& sysDC=confI->second;
        auto defConfI=defConfMap.find(k.first);
        if (defConfI==defConfMap.cend()) {
          isMatch=false;
          break;
        }
        for (std::pair<String,String> l: defConfI->second.configMap()) {
          if (!sysDC.has(l.first)) {
            isMatch=false;
            break;
          }
          if (sysDC.getString(l.first,"")!=l.second) {
            isMatch=false;
            break;
          }
        }
        if (!isMatch) break;
      }
      if (isMatch) {
        logV("match found!");
        e->song.systemName=j.name;
        break;
      }
    }
    if (isMatch) break;
  }

  if (!isMatch) {
    bool isFirst=true;
    e->song.systemName="";
    for (std::pair<DivSystem,int> k: sysCountMap) {
      if (!isFirst) e->song.systemName+=" + ";
      if (k.second>1) {
        e->song.systemName+=fmt::sprintf("%d×",k.second);
      }
      e->song.systemName+=e->getSystemName(k.first);
      isFirst=false;
    }
  }
}

ImVec4 FurnaceGUI::channelColor(int ch) {
  switch (settings.channelColors) {
    case 0:
      return uiColors[GUI_COLOR_CHANNEL_BG];
      break;
    case 1:
      return uiColors[GUI_COLOR_CHANNEL_FM+e->getChannelType(ch)];
      break;
    case 2:
      return uiColors[GUI_COLOR_INSTR_STD+e->getPreferInsType(ch)];
      break;
  }
  // invalid
  return uiColors[GUI_COLOR_TEXT];
}

ImVec4 FurnaceGUI::channelTextColor(int ch) {
  switch (settings.channelTextColors) {
    case 0:
      return uiColors[GUI_COLOR_CHANNEL_FG];
      break;
    case 1:
      return uiColors[GUI_COLOR_CHANNEL_FM+e->getChannelType(ch)];
      break;
    case 2:
      return uiColors[GUI_COLOR_INSTR_STD+e->getPreferInsType(ch)];
      break;
  }
  // invalid
  return uiColors[GUI_COLOR_TEXT];
}

const char* defaultLayout="[Window][DockSpaceViewport_11111111]\n\
Pos=0,24\n\
Size=1280,776\n\
Collapsed=0\n\
\n\
[Window][Debug##Default]\n\
Pos=54,43\n\
Size=400,400\n\
Collapsed=0\n\
\n\
[Window][Play/Edit Controls]\n\
Pos=181,208\n\
Size=45,409\n\
Collapsed=0\n\
\n\
[Window][Song Information]\n\
Pos=978,24\n\
Size=302,179\n\
Collapsed=0\n\
DockId=0x0000000F,0\n\
\n\
[Window][Orders]\n\
Pos=0,24\n\
Size=345,217\n\
Collapsed=0\n\
DockId=0x00000007,0\n\
\n\
[Window][Instruments]\n\
Pos=653,24\n\
Size=323,217\n\
Collapsed=0\n\
DockId=0x00000006,0\n\
\n\
[Window][Wavetables]\n\
Pos=653,24\n\
Size=323,217\n\
Collapsed=0\n\
DockId=0x00000006,1\n\
\n\
[Window][Samples]\n\
Pos=653,24\n\
Size=323,217\n\
Collapsed=0\n\
DockId=0x00000006,2\n\
\n\
[Window][Pattern]\n\
Pos=0,243\n\
Size=939,557\n\
Collapsed=0\n\
DockId=0x00000017,0\n\
\n\
[Window][Instrument Editor]\n\
Pos=229,126\n\
Size=856,652\n\
Collapsed=0\n\
\n\
[Window][Warning]\n\
Pos=481,338\n\
Size=264,86\n\
Collapsed=0\n\
\n\
[Window][Sample Editor]\n\
Pos=47,216\n\
Size=1075,525\n\
Collapsed=0\n\
\n\
[Window][About Furnace]\n\
Size=1280,755\n\
Collapsed=0\n\
\n\
[Window][Save File##FileDialog]\n\
Pos=340,177\n\
Size=600,400\n\
Collapsed=0\n\
\n\
[Window][Wavetable Editor]\n\
Pos=253,295\n\
Size=748,378\n\
Collapsed=0\n\
\n\
[Window][Settings]\n\
Pos=655,224\n\
Size=1280,941\n\
Collapsed=0\n\
\n\
[Window][Error]\n\
Pos=491,342\n\
Size=514,71\n\
Collapsed=0\n\
\n\
[Window][Mixer]\n\
Pos=429,198\n\
Size=453,355\n\
Collapsed=0\n\
\n\
[Window][Oscilloscope]\n\
Pos=347,94\n\
Size=304,105\n\
Collapsed=0\n\
DockId=0x0000000E,0\n\
\n\
[Window][Volume Meter]\n\
Pos=1248,243\n\
Size=32,557\n\
Collapsed=0\n\
DockId=0x0000000C,0\n\
\n\
[Window][Debug]\n\
Pos=113,148\n\
Size=945,473\n\
Collapsed=0\n\
\n\
[Window][Load Sample##FileDialog]\n\
Pos=40,0\n\
Size=1200,755\n\
Collapsed=0\n\
\n\
[Window][Open File##FileDialog]\n\
Pos=250,143\n\
Size=779,469\n\
Collapsed=0\n\
\n\
[Window][Export Audio##FileDialog]\n\
Pos=339,177\n\
Size=601,400\n\
Collapsed=0\n\
\n\
[Window][Rendering...]\n\
Pos=585,342\n\
Size=114,71\n\
Collapsed=0\n\
\n\
[Window][Export VGM##FileDialog]\n\
Pos=340,177\n\
Size=600,400\n\
Collapsed=0\n\
\n\
[Window][Warning##Save FileFileDialogOverWriteDialog]\n\
Pos=390,351\n\
Size=500,71\n\
Collapsed=0\n\
\n\
[Window][Statistics]\n\
Pos=0,581\n\
Size=1246,219\n\
Collapsed=0\n\
DockId=0x00000016,0\n\
\n\
[Window][Warning##Export VGMFileDialogOverWriteDialog]\n\
Pos=390,351\n\
Size=500,71\n\
Collapsed=0\n\
\n\
[Window][Compatibility Flags]\n\
Pos=388,132\n\
Size=580,641\n\
Collapsed=0\n\
\n\
[Window][Song Comments]\n\
Pos=60,60\n\
Size=395,171\n\
Collapsed=0\n\
\n\
[Window][Warning##Export AudioFileDialogOverWriteDialog]\n\
Pos=381,351\n\
Size=500,71\n\
Collapsed=0\n\
\n\
[Window][Select Font##FileDialog]\n\
Pos=340,177\n\
Size=600,400\n\
Collapsed=0\n\
\n\
[Window][Channels]\n\
Pos=60,60\n\
Size=368,449\n\
Collapsed=0\n\
\n\
[Window][Register View]\n\
Pos=829,243\n\
Size=417,557\n\
Collapsed=0\n\
DockId=0x00000014,0\n\
\n\
[Window][New Song]\n\
Pos=267,110\n\
Size=746,534\n\
Collapsed=0\n\
\n\
[Window][Edit Controls]\n\
Pos=347,24\n\
Size=304,68\n\
Collapsed=0\n\
DockId=0x0000000D,0\n\
\n\
[Window][Play Controls]\n\
Pos=347,201\n\
Size=304,40\n\
Collapsed=0\n\
DockId=0x0000000A,0\n\
\n\
[Window][Subsongs]\n\
Pos=978,24\n\
Size=302,217\n\
Collapsed=0\n\
DockId=0x00000010,1\n\
\n\
[Window][Oscilloscope (per-channel)]\n\
Pos=1095,243\n\
Size=151,557\n\
Collapsed=0\n\
DockId=0x00000012,0\n\
\n\
[Window][Piano]\n\
Pos=177,669\n\
Size=922,118\n\
Collapsed=0\n\
\n\
[Window][Log Viewer]\n\
Pos=60,60\n\
Size=541,637\n\
Collapsed=0\n\
\n\
[Window][Pattern Manager]\n\
Pos=60,60\n\
Size=1099,366\n\
Collapsed=0\n\
\n\
[Window][Chip Manager]\n\
Pos=60,60\n\
Size=490,407\n\
Collapsed=0\n\
\n\
[Window][Speed]\n\
Pos=978,24\n\
Size=302,217\n\
Collapsed=0\n\
DockId=0x00000010,2\n\
\n\
[Window][Song Info##Song Information]\n\
Pos=978,24\n\
Size=302,217\n\
Collapsed=0\n\
DockId=0x00000010,0\n\
\n\
[Window][Effect List]\n\
Pos=941,243\n\
Size=305,557\n\
Collapsed=0\n\
DockId=0x00000018,0\n\
\n\
[Window][Grooves]\n\
Pos=416,314\n\
Size=463,250\n\
Collapsed=0\n\
\n\
[Window][Clock]\n\
Pos=60,60\n\
Size=145,184\n\
Collapsed=0\n\
\n\
[Window][Oscilloscope (X-Y)]\n\
Pos=60,60\n\
Size=300,300\n\
Collapsed=0\n\
\n\
[Docking][Data]\n\
DockSpace             ID=0x8B93E3BD Window=0xA787BDB4 Pos=0,24 Size=1280,776 Split=Y Selected=0x6C01C512\n\
  DockNode            ID=0x00000001 Parent=0x8B93E3BD SizeRef=1280,217 Split=X Selected=0xF3094A52\n\
    DockNode          ID=0x00000003 Parent=0x00000001 SizeRef=976,231 Split=X Selected=0x65CC51DC\n\
      DockNode        ID=0x00000007 Parent=0x00000003 SizeRef=345,231 HiddenTabBar=1 Selected=0x8F5BFC9A\n\
      DockNode        ID=0x00000008 Parent=0x00000003 SizeRef=629,231 Split=X Selected=0xD2AD486B\n\
        DockNode      ID=0x00000005 Parent=0x00000008 SizeRef=304,406 Split=Y Selected=0x6D682373\n\
          DockNode    ID=0x00000009 Parent=0x00000005 SizeRef=292,175 Split=Y Selected=0x6D682373\n\
            DockNode  ID=0x0000000D Parent=0x00000009 SizeRef=292,68 HiddenTabBar=1 Selected=0xE57B1A9D\n\
            DockNode  ID=0x0000000E Parent=0x00000009 SizeRef=292,105 HiddenTabBar=1 Selected=0x6D682373\n\
          DockNode    ID=0x0000000A Parent=0x00000005 SizeRef=292,40 HiddenTabBar=1 Selected=0x0DE44CFF\n\
        DockNode      ID=0x00000006 Parent=0x00000008 SizeRef=323,406 Selected=0xB75D68C7\n\
    DockNode          ID=0x00000004 Parent=0x00000001 SizeRef=302,231 Split=Y Selected=0x60B9D088\n\
      DockNode        ID=0x0000000F Parent=0x00000004 SizeRef=302,179 Selected=0x60B9D088\n\
      DockNode        ID=0x00000010 Parent=0x00000004 SizeRef=302,36 Selected=0x82BEE2E5\n\
  DockNode            ID=0x00000002 Parent=0x8B93E3BD SizeRef=1280,512 Split=X Selected=0x6C01C512\n\
    DockNode          ID=0x0000000B Parent=0x00000002 SizeRef=1246,503 Split=X Selected=0xB9ADD0D5\n\
      DockNode        ID=0x00000011 Parent=0x0000000B SizeRef=1093,557 Split=X Selected=0xB9ADD0D5\n\
        DockNode      ID=0x00000013 Parent=0x00000011 SizeRef=827,557 Split=Y Selected=0xB9ADD0D5\n\
          DockNode    ID=0x00000015 Parent=0x00000013 SizeRef=1246,336 Split=X Selected=0xB9ADD0D5\n\
            DockNode  ID=0x00000017 Parent=0x00000015 SizeRef=939,557 CentralNode=1 HiddenTabBar=1 Selected=0xB9ADD0D5\n\
            DockNode  ID=0x00000018 Parent=0x00000015 SizeRef=305,557 Selected=0xB94874DD\n\
          DockNode    ID=0x00000016 Parent=0x00000013 SizeRef=1246,219 Selected=0xAD8E88F2\n\
        DockNode      ID=0x00000014 Parent=0x00000011 SizeRef=417,557 Selected=0x425428FB\n\
      DockNode        ID=0x00000012 Parent=0x0000000B SizeRef=151,557 HiddenTabBar=1 Selected=0x4C07BC58\n\
    DockNode          ID=0x0000000C Parent=0x00000002 SizeRef=32,503 HiddenTabBar=1 Selected=0x644DA2C1\n";


void FurnaceGUI::prepareLayout() {
  FILE* check;
  check=ps_fopen(finalLayoutPath,"r");
  if (check!=NULL) {
    fclose(check);
    return;
  }

  // copy initial layout
  logI("loading default layout.");
  check=ps_fopen(finalLayoutPath,"w");
  if (check==NULL) {
    logW("could not write default layout!");
    return;
  }

  fwrite(defaultLayout,1,strlen(defaultLayout),check);
  fclose(check);
}

float FurnaceGUI::calcBPM(const DivGroovePattern& speeds, float hz, int vN, int vD) {
  float hl=e->curSubSong->hilightA;
  if (hl<=0.0f) hl=4.0f;
  float timeBase=e->curSubSong->timeBase+1;
  float speedSum=0;
  for (int i=0; i<MIN(16,speeds.len); i++) {
    speedSum+=speeds.val[i];
  }
  speedSum/=MAX(1,speeds.len);
  if (timeBase<1.0f) timeBase=1.0f;
  if (speedSum<1.0f) speedSum=1.0f;
  if (vD<1) vD=1;
  return (60.0f*hz/(timeBase*hl*speedSum))*(float)vN/(float)vD;
}

void FurnaceGUI::play(int row) {
  memset(chanOscVol,0,DIV_MAX_CHANS*sizeof(float));
  for (int i=0; i<DIV_MAX_CHANS; i++) {
    chanOscChan[i].pitch=0.0f;
  }
  memset(chanOscBright,0,DIV_MAX_CHANS*sizeof(float));
  e->walkSong(loopOrder,loopRow,loopEnd);
  memset(lastIns,-1,sizeof(int)*DIV_MAX_CHANS);
  if (!followPattern) e->setOrder(curOrder);
  if (row>0) {
    if (!e->playToRow(row)) {
      showError("the song is over!");
    }
  } else {
    if (!e->play()) {
      showError("the song is over!");
    }
  }
  curNibble=false;
  orderNibble=false;
  activeNotes.clear();
}

void FurnaceGUI::setOrder(unsigned char order, bool forced) {
  curOrder=order;
  if (followPattern || forced) {
    e->setOrder(order);
  }
}

void FurnaceGUI::stop() {
  bool wasPlaying=e->isPlaying();
  e->walkSong(loopOrder,loopRow,loopEnd);
  e->stop();
  curNibble=false;
  orderNibble=false;
  if (followPattern && wasPlaying) {
    nextScroll=-1.0f;
    nextAddScroll=0.0f;
    cursor.y=oldRow;
    if (selStart.xCoarse==selEnd.xCoarse && selStart.xFine==selEnd.xFine && selStart.y==selEnd.y && !selecting) {
      selStart=cursor;
      selEnd=cursor;
    }
    updateScroll(cursor.y);
  }
}

void FurnaceGUI::previewNote(int refChan, int note, bool autoNote) {
  e->setMidiBaseChan(refChan);
  e->synchronized([this,note]() {
    if (!e->autoNoteOn(-1,curIns,note)) failedNoteOn=true;
  });
}

void FurnaceGUI::stopPreviewNote(SDL_Scancode scancode, bool autoNote) {
  auto it=noteKeys.find(scancode);
  if (it!=noteKeys.cend()) {
    int key=it->second;
    int num=12*curOctave+key;
    if (num<-60) num=-60; // C-(-5)
    if (num>119) num=119; // B-9

    if (key==100) return;
    if (key==101) return;
    if (key==102) return;

    e->synchronized([this,num]() {
      e->autoNoteOff(-1,num);
      failedNoteOn=false;
    });
  }
}

void FurnaceGUI::noteInput(int num, int key, int vol) {
  DivPattern* pat=e->curPat[cursor.xCoarse].getPattern(e->curOrders->ord[cursor.xCoarse][curOrder],true);
  bool removeIns=false;

  prepareUndo(GUI_UNDO_PATTERN_EDIT);

  if (key==GUI_NOTE_OFF) { // note off
    pat->data[cursor.y][0]=100;
    pat->data[cursor.y][1]=0;
    removeIns=true;
  } else if (key==GUI_NOTE_OFF_RELEASE) { // note off + env release
    pat->data[cursor.y][0]=101;
    pat->data[cursor.y][1]=0;
    removeIns=true;
  } else if (key==GUI_NOTE_RELEASE) { // env release only
    pat->data[cursor.y][0]=102;
    pat->data[cursor.y][1]=0;
    removeIns=true;
  } else {
    pat->data[cursor.y][0]=num%12;
    pat->data[cursor.y][1]=num/12;
    if (pat->data[cursor.y][0]==0) {
      pat->data[cursor.y][0]=12;
      pat->data[cursor.y][1]--;
    }
    pat->data[cursor.y][1]=(unsigned char)pat->data[cursor.y][1];
    if (latchIns==-2) {
      if (curIns>=(int)e->song.ins.size()) curIns=-1;
      if (curIns>=0) {
        pat->data[cursor.y][2]=curIns;
      }
    } else if (latchIns!=-1 && !e->song.ins.empty()) {
      pat->data[cursor.y][2]=MIN(((int)e->song.ins.size())-1,latchIns);
    }
    int maxVol=e->getMaxVolumeChan(cursor.xCoarse);
    if (latchVol!=-1) {
      pat->data[cursor.y][3]=MIN(maxVol,latchVol);
    } else if (vol!=-1) {
      pat->data[cursor.y][3]=e->mapVelocity(cursor.xCoarse,pow((float)vol/127.0f,midiMap.volExp));
    }
    if (latchEffect!=-1) pat->data[cursor.y][4]=latchEffect;
    if (latchEffectVal!=-1) pat->data[cursor.y][5]=latchEffectVal;
  }
  if (removeIns) {
    if (settings.removeInsOff) {
      pat->data[cursor.y][2]=-1;
    }
    if (settings.removeVolOff) {
      pat->data[cursor.y][3]=-1;
    }
  }
  makeUndo(GUI_UNDO_PATTERN_EDIT);
  editAdvance();
  curNibble=false;
}

void FurnaceGUI::valueInput(int num, bool direct, int target) {
  DivPattern* pat=e->curPat[cursor.xCoarse].getPattern(e->curOrders->ord[cursor.xCoarse][curOrder],true);
  prepareUndo(GUI_UNDO_PATTERN_EDIT);
  if (target==-1) target=cursor.xFine+1;
  if (direct) {
    pat->data[cursor.y][target]=num&0xff;
  } else {
    if (pat->data[cursor.y][target]==-1) pat->data[cursor.y][target]=0;
    if (!settings.pushNibble && !curNibble) {
      pat->data[cursor.y][target]=num;
    } else {
      pat->data[cursor.y][target]=((pat->data[cursor.y][target]<<4)|num)&0xff;
    }
  }
  if (cursor.xFine==1) { // instrument
    if (pat->data[cursor.y][target]>=(int)e->song.ins.size()) {
      pat->data[cursor.y][target]&=0x0f;
      if (pat->data[cursor.y][target]>=(int)e->song.ins.size()) {
        pat->data[cursor.y][target]=(int)e->song.ins.size()-1;
      }
    }
    if (settings.absorbInsInput) {
      curIns=pat->data[cursor.y][target];
      wavePreviewInit=true;
      updateFMPreview=true;
    }
    makeUndo(GUI_UNDO_PATTERN_EDIT);
    if (direct) {
      curNibble=false;
    } else {
      if (e->song.ins.size()<16) {
        curNibble=false;
        editAdvance();
      } else {
        curNibble=!curNibble;
        if (!curNibble) editAdvance();
      }
    }
  } else if (cursor.xFine==2) {
    if (curNibble) {
      if (pat->data[cursor.y][target]>e->getMaxVolumeChan(cursor.xCoarse)) pat->data[cursor.y][target]=e->getMaxVolumeChan(cursor.xCoarse);
    } else {
      pat->data[cursor.y][target]&=15;
    }
    makeUndo(GUI_UNDO_PATTERN_EDIT);
    if (direct) {
      curNibble=false;
    } else {
      if (e->getMaxVolumeChan(cursor.xCoarse)<16) {
        curNibble=false;
        if (pat->data[cursor.y][target]>e->getMaxVolumeChan(cursor.xCoarse)) pat->data[cursor.y][target]=e->getMaxVolumeChan(cursor.xCoarse);
        editAdvance();
      } else {
        curNibble=!curNibble;
        if (!curNibble) editAdvance();
      }
    }
  } else {
    makeUndo(GUI_UNDO_PATTERN_EDIT);
    if (direct) {
      curNibble=false;
    } else {
      curNibble=!curNibble;
      if (!curNibble) {
        if (!settings.effectCursorDir) {
          editAdvance();
        } else {
          if (settings.effectCursorDir==2) {
            if (++cursor.xFine>=(3+(e->curPat[cursor.xCoarse].effectCols*2))) {
              cursor.xFine=3;
            }
          } else {
            if (cursor.xFine&1) {
              cursor.xFine++;
            } else {
              editAdvance();
              cursor.xFine--;
            }
          }
        }
      }
    }
  }
}

#define changeLatch(x) \
  if (x<0) x=0; \
  if (!latchNibble && !settings.pushNibble) x=0; \
  x=(x<<4)|num; \
  latchNibble=!latchNibble; \
  if (!latchNibble) { \
    if (++latchTarget>4) latchTarget=0; \
  }

void FurnaceGUI::keyDown(SDL_Event& ev) {
  if (ImGuiFileDialog::Instance()->IsOpened()) return;
  if (aboutOpen) return;

  int mapped=ev.key.keysym.sym;
  if (ev.key.keysym.mod&KMOD_CTRL) {
    mapped|=FURKMOD_CTRL;
  }
  if (ev.key.keysym.mod&KMOD_ALT) {
    mapped|=FURKMOD_ALT;
  }
  if (ev.key.keysym.mod&KMOD_GUI) {
    mapped|=FURKMOD_META;
  }
  if (ev.key.keysym.mod&KMOD_SHIFT) {
    mapped|=FURKMOD_SHIFT;
  }

  if (bindSetActive) {
    if (!ev.key.repeat) {
      switch (ev.key.keysym.sym) {
        case SDLK_LCTRL: case SDLK_RCTRL:
        case SDLK_LALT: case SDLK_RALT:
        case SDLK_LGUI: case SDLK_RGUI:
        case SDLK_LSHIFT: case SDLK_RSHIFT:
          bindSetPending=false;
          actionKeys[bindSetTarget]=(mapped&(~FURK_MASK))|0xffffff;
          break;
        default:
          actionKeys[bindSetTarget]=mapped;
          bindSetActive=false;
          bindSetPending=false;
          bindSetTarget=0;
          bindSetPrevValue=0;
          parseKeybinds();
          break;
      }
    }
    return;
  }

  if (latchTarget) {
    if (mapped==SDLK_DELETE || mapped==SDLK_BACKSPACE) {
      switch (latchTarget) {
        case 1:
          latchIns=-1;
          break;
        case 2:
          latchVol=-1;
          break;
        case 3:
          latchEffect=-1;
          break;
        case 4:
          latchEffectVal=-1;
          break;
      }
    } else {
      auto it=valueKeys.find(ev.key.keysym.sym);
      if (it!=valueKeys.cend()) {
        int num=it->second;
        switch (latchTarget) {
          case 1: // instrument
            changeLatch(latchIns);
            break;
          case 2: // volume
            changeLatch(latchVol);
            break;
          case 3: // effect
            changeLatch(latchEffect);
            break;
          case 4: // effect value
            changeLatch(latchEffectVal);
            break;
        }
      }
    }
    return;
  }

  if (sampleMapWaitingInput) {
    switch (sampleMapColumn) {
      case 0: {
        if (ev.key.keysym.scancode==SDL_SCANCODE_DELETE) {
          alterSampleMap(0,-1);
          return;
        }
        auto it=valueKeys.find(ev.key.keysym.sym);
        if (it!=valueKeys.cend()) {
          int num=it->second;
          if (num<10) {
            alterSampleMap(0,num);
            return;
          }
        }
        break;
      }
      case 1: {
        if (ev.key.keysym.scancode==SDL_SCANCODE_DELETE) {
          alterSampleMap(1,-1);
          return;
        }
        auto it=noteKeys.find(ev.key.keysym.scancode);
        if (it!=noteKeys.cend()) {
          int key=it->second;
          int num=12*curOctave+key;

          if (num<-60) num=-60; // C-(-5)
          if (num>119) num=119; // B-9

          alterSampleMap(1,num);
          return;
        }
        break;
      }
      case 2: {
        if (ev.key.keysym.scancode==SDL_SCANCODE_DELETE) {
          alterSampleMap(2,-1);
          return;
        }
        auto it=valueKeys.find(ev.key.keysym.sym);
        if (it!=valueKeys.cend()) {
          int num=it->second;
          if (num<10) {
            alterSampleMap(2,num);
            return;
          }
        }
        break;
      }
      case 3: {
        if (ev.key.keysym.scancode==SDL_SCANCODE_DELETE) {
          alterSampleMap(3,-1);
          return;
        }
        auto it=valueKeys.find(ev.key.keysym.sym);
        if (it!=valueKeys.cend()) {
          int num=it->second;
          if (num<16) {
            alterSampleMap(3,num);
            return;
          }
        }
        break;
      }
    }
  }

  // PER-WINDOW KEYS
  switch (curWindow) {
    case GUI_WINDOW_PATTERN: {
      auto actionI=actionMapPat.find(mapped);
      if (actionI!=actionMapPat.cend()) {
        int action=actionI->second;
        if (action>0) {
          doAction(action);
          return;
        }
      }
      // pattern input otherwise
      if (mapped&(FURKMOD_ALT|FURKMOD_CTRL|FURKMOD_META|FURKMOD_SHIFT)) break;
      if (!ev.key.repeat) {
        if (cursor.xFine==0) { // note
          auto it=noteKeys.find(ev.key.keysym.scancode);
          if (it!=noteKeys.cend()) {
            int key=it->second;
            int num=12*curOctave+key;

            if (num<-60) num=-60; // C-(-5)
            if (num>119) num=119; // B-9

            if (edit) {
              noteInput(num,key);
            }
          }
        } else if (edit) { // value
          auto it=valueKeys.find(ev.key.keysym.sym);
          if (it!=valueKeys.cend()) {
            int num=it->second;
            valueInput(num);
          }
        }
      }
      break;
    }
    case GUI_WINDOW_ORDERS: {
      auto actionI=actionMapOrders.find(mapped);
      if (actionI!=actionMapOrders.cend()) {
        int action=actionI->second;
        if (action>0) {
          doAction(action);
          return;
        }
      }
      // order input otherwise
      if (mapped&(FURKMOD_ALT|FURKMOD_CTRL|FURKMOD_META|FURKMOD_SHIFT)) break;
      if (orderEditMode!=0) {
        auto it=valueKeys.find(ev.key.keysym.sym);
        if (it!=valueKeys.cend()) {
          int num=it->second;
          if (orderCursor>=0 && orderCursor<e->getTotalChannelCount()) {
            prepareUndo(GUI_UNDO_CHANGE_ORDER);
            e->lockSave([this,num]() {
              if (!curNibble && !settings.pushNibble) e->curOrders->ord[orderCursor][curOrder]=0;
              e->curOrders->ord[orderCursor][curOrder]=((e->curOrders->ord[orderCursor][curOrder]<<4)|num);
            });
            MARK_MODIFIED;
            curNibble=!curNibble;
            if (orderEditMode==2 || orderEditMode==3) {
              if (!curNibble) {
                if (orderEditMode==2) {
                  orderCursor++;
                  if (orderCursor>=e->getTotalChannelCount()) orderCursor=0;
                } else if (orderEditMode==3) {
                  if (curOrder<e->curSubSong->ordersLen-1) {
                    setOrder(curOrder+1);
                  }
                }
              }
            }
            e->walkSong(loopOrder,loopRow,loopEnd);
            makeUndo(GUI_UNDO_CHANGE_ORDER);
          }
        }
      }
      break;
    }
    case GUI_WINDOW_SAMPLE_EDIT: {
      auto actionI=actionMapSample.find(mapped);
      if (actionI!=actionMapSample.cend()) {
        int action=actionI->second;
        if (action>0) {
          doAction(action);
          return;
        }
      }
      break;
    }
    case GUI_WINDOW_INS_LIST: {
      auto actionI=actionMapInsList.find(mapped);
      if (actionI!=actionMapInsList.cend()) {
        int action=actionI->second;
        if (action>0) {
          doAction(action);
          return;
        }
      }
      break;
    }
    case GUI_WINDOW_WAVE_LIST: {
      auto actionI=actionMapWaveList.find(mapped);
      if (actionI!=actionMapWaveList.cend()) {
        int action=actionI->second;
        if (action>0) {
          doAction(action);
          return;
        }
      }
      break;
    }
    case GUI_WINDOW_SAMPLE_LIST: {
      auto actionI=actionMapSampleList.find(mapped);
      if (actionI!=actionMapSampleList.cend()) {
        int action=actionI->second;
        if (action>0) {
          doAction(action);
          return;
        }
      }
      break;
    }
    default:
      break;
  }

  // GLOBAL KEYS
  auto actionI=actionMapGlobal.find(mapped);
  if (actionI!=actionMapGlobal.cend()) {
    int action=actionI->second;
    if (action>0) {
      doAction(action);
      return;
    }
  }
}

void FurnaceGUI::keyUp(SDL_Event& ev) {
  // nothing for now
}

bool dirExists(String s) {
  return dirExists(s.c_str());
}

void FurnaceGUI::openFileDialog(FurnaceGUIFileDialogs type) {
  bool hasOpened=false;
  switch (type) {
    case GUI_FILE_OPEN:
      if (!dirExists(workingDirSong)) workingDirSong=getHomeDir();
      hasOpened=fileDialog->openLoad(
        "Open File",
        {"compatible files", "*.fur *.dmf *.mod *.fc13 *.fc14 *.smod *.fc",
         "all files", "*"},
        workingDirSong,
        dpiScale
      );
      break;
    case GUI_FILE_OPEN_BACKUP:
      if (!dirExists(backupPath)) {
        showError("no backups made yet!");
        break;
      }
      hasOpened=fileDialog->openLoad(
        "Restore Backup",
        {"Furnace song", "*.fur"},
        backupPath+String(DIR_SEPARATOR_STR),
        dpiScale
      );
      break;
    case GUI_FILE_SAVE:
      if (!dirExists(workingDirSong)) workingDirSong=getHomeDir();
      hasOpened=fileDialog->openSave(
        "Save File",
        {"Furnace song", "*.fur"},
        workingDirSong,
        dpiScale
      );
      break;
    case GUI_FILE_SAVE_DMF:
      if (!dirExists(workingDirSong)) workingDirSong=getHomeDir();
      hasOpened=fileDialog->openSave(
        "Save File",
        {"DefleMask 1.1.3 module", "*.dmf"},
        workingDirSong,
        dpiScale
      );
      break;
    case GUI_FILE_SAVE_DMF_LEGACY:
      if (!dirExists(workingDirSong)) workingDirSong=getHomeDir();
      hasOpened=fileDialog->openSave(
        "Save File",
        {"DefleMask 1.0/legacy module", "*.dmf"},
        workingDirSong,
        dpiScale
      );
      break;
    case GUI_FILE_INS_OPEN:
    case GUI_FILE_INS_OPEN_REPLACE:
      prevIns=-3;
      if (prevInsData!=NULL) {
        delete prevInsData;
        prevInsData=NULL;
      }
      prevInsData=new DivInstrument;
      *prevInsData=*e->getIns(curIns);
      if (!dirExists(workingDirIns)) workingDirIns=getHomeDir();
      hasOpened=fileDialog->openLoad(
        "Load Instrument",
        {"all compatible files", "*.fui *.dmp *.tfi *.vgi *.s3i *.sbi *.opli *.opni *.y12 *.bnk *.ff *.gyb *.opm *.wopl *.wopn",
         "Furnace instrument", "*.fui",
         "DefleMask preset", "*.dmp",
         "TFM Music Maker instrument", "*.tfi",
         "VGM Music Maker instrument", "*.vgi",
         "Scream Tracker 3 instrument", "*.s3i",
         "SoundBlaster instrument", "*.sbi",
         "Wohlstand OPL instrument", "*.opli",
         "Wohlstand OPN instrument", "*.opni",
         "Gens KMod patch dump", "*.y12",
         "BNK file (AdLib)", "*.bnk",
         "FF preset bank", "*.ff",
         "2612edit GYB preset bank", "*.gyb",
         "VOPM preset bank", "*.opm",
         "Wohlstand WOPL bank", "*.wopl",
         "Wohlstand WOPN bank", "*.wopn",
         "all files", "*"},
        workingDirIns,
        dpiScale,
        [this](const char* path) {
          int sampleCountBefore=e->song.sampleLen;
          std::vector<DivInstrument*> instruments=e->instrumentFromFile(path,false);
          if (!instruments.empty()) {
            if (e->song.sampleLen!=sampleCountBefore) {
              e->renderSamplesP();
            }
            if (curFileDialog==GUI_FILE_INS_OPEN_REPLACE) {
              if (prevIns==-3) {
                prevIns=curIns;
              }
              if (prevIns>=0 && prevIns<=(int)e->song.ins.size()) {
                *e->song.ins[prevIns]=*instruments[0];
              }
            } else {
              e->loadTempIns(instruments[0]);
              if (curIns!=-2) {
                prevIns=curIns;
              }
              curIns=-2;
            }
          }
          for (DivInstrument* i: instruments) delete i;
        },
        (type==GUI_FILE_INS_OPEN)
      );
      break;
    case GUI_FILE_INS_SAVE:
      if (!dirExists(workingDirIns)) workingDirIns=getHomeDir();
      hasOpened=fileDialog->openSave(
        "Save Instrument",
        {"Furnace instrument", "*.fui"},
        workingDirIns,
        dpiScale
      );
      break;
    case GUI_FILE_INS_SAVE_DMP:
      if (!dirExists(workingDirIns)) workingDirIns=getHomeDir();
      hasOpened=fileDialog->openSave(
        "Save Instrument",
        {"DefleMask preset", "*.dmp"},
        workingDirIns,
        dpiScale
      );
      break;
    case GUI_FILE_WAVE_OPEN:
    case GUI_FILE_WAVE_OPEN_REPLACE:
      if (!dirExists(workingDirWave)) workingDirWave=getHomeDir();
      hasOpened=fileDialog->openLoad(
        "Load Wavetable",
        {"compatible files", "*.fuw *.dmw",
         "all files", "*"},
        workingDirWave,
        dpiScale,
        NULL, // TODO
        (type==GUI_FILE_WAVE_OPEN)
      );
      break;
    case GUI_FILE_WAVE_SAVE:
      if (!dirExists(workingDirWave)) workingDirWave=getHomeDir();
      hasOpened=fileDialog->openSave(
        "Save Wavetable",
        {"Furnace wavetable", ".fuw"},
        workingDirWave,
        dpiScale
      );
      break;
    case GUI_FILE_WAVE_SAVE_DMW:
      if (!dirExists(workingDirWave)) workingDirWave=getHomeDir();
      hasOpened=fileDialog->openSave(
        "Save Wavetable",
        {"DefleMask wavetable", ".dmw"},
        workingDirWave,
        dpiScale
      );
      break;
    case GUI_FILE_WAVE_SAVE_RAW:
      if (!dirExists(workingDirWave)) workingDirWave=getHomeDir();
      hasOpened=fileDialog->openSave(
        "Save Wavetable",
        {"raw data", ".raw"},
        workingDirWave,
        dpiScale
      );
      break;
    case GUI_FILE_SAMPLE_OPEN:
    case GUI_FILE_SAMPLE_OPEN_REPLACE:
      if (!dirExists(workingDirSample)) workingDirSample=getHomeDir();
      hasOpened=fileDialog->openLoad(
        "Load Sample",
        {"compatible files", "*.wav *.dmc *.brr",
         "all files", "*"},
        workingDirSample,
        dpiScale,
        NULL, // TODO
        (type==GUI_FILE_SAMPLE_OPEN)
      );
      break;
    case GUI_FILE_SAMPLE_OPEN_RAW:
    case GUI_FILE_SAMPLE_OPEN_REPLACE_RAW:
      if (!dirExists(workingDirSample)) workingDirSample=getHomeDir();
      hasOpened=fileDialog->openLoad(
        "Load Raw Sample",
        {"all files", "*"},
        workingDirSample,
        dpiScale
      );
      break;
    case GUI_FILE_SAMPLE_SAVE:
      if (!dirExists(workingDirSample)) workingDirSample=getHomeDir();
      hasOpened=fileDialog->openSave(
        "Save Sample",
        {"Wave file", "*.wav"},
        workingDirSample,
        dpiScale
      );
      break;
    case GUI_FILE_SAMPLE_SAVE_RAW:
      if (!dirExists(workingDirSample)) workingDirSample=getHomeDir();
      hasOpened=fileDialog->openSave(
        "Save Raw Sample",
        {"all files", "*"},
        workingDirSample,
        dpiScale
      );
      break;
    case GUI_FILE_EXPORT_AUDIO_ONE:
      if (!dirExists(workingDirAudioExport)) workingDirAudioExport=getHomeDir();
      hasOpened=fileDialog->openSave(
        "Export Audio",
        {"Wave file", "*.wav"},
        workingDirAudioExport,
        dpiScale
      );
      break;
    case GUI_FILE_EXPORT_AUDIO_PER_SYS:
      if (!dirExists(workingDirAudioExport)) workingDirAudioExport=getHomeDir();
      hasOpened=fileDialog->openSave(
        "Export Audio",
        {"Wave file", "*.wav"},
        workingDirAudioExport,
        dpiScale
      );
      break;
    case GUI_FILE_EXPORT_AUDIO_PER_CHANNEL:
      if (!dirExists(workingDirAudioExport)) workingDirAudioExport=getHomeDir();
      hasOpened=fileDialog->openSave(
        "Export Audio",
        {"Wave file", "*.wav"},
        workingDirAudioExport,
        dpiScale
      );
      break;
    case GUI_FILE_EXPORT_VGM:
      if (!dirExists(workingDirVGMExport)) workingDirVGMExport=getHomeDir();
      hasOpened=fileDialog->openSave(
        "Export VGM",
        {"VGM file", "*.vgm"},
        workingDirVGMExport,
        dpiScale
      );
      break;
    case GUI_FILE_EXPORT_ZSM:
      if (!dirExists(workingDirZSMExport)) workingDirZSMExport=getHomeDir();
      hasOpened=fileDialog->openSave(
        "Export ZSM",
        {"ZSM file", "*.zsm"},
        workingDirZSMExport,
        dpiScale
      );
      break;
    case GUI_FILE_EXPORT_TEXT:
      if (!dirExists(workingDirROMExport)) workingDirROMExport=getHomeDir();
      hasOpened=fileDialog->openSave(
        "Export Command Stream",
        {"text file", "*.txt"},
        workingDirROMExport,
        dpiScale
      );
      break;
    case GUI_FILE_EXPORT_CMDSTREAM:
      if (!dirExists(workingDirROMExport)) workingDirROMExport=getHomeDir();
      hasOpened=fileDialog->openSave(
        "Export Command Stream",
        {"text file", "*.txt"},
        workingDirROMExport,
        dpiScale
      );
      break;
    case GUI_FILE_EXPORT_CMDSTREAM_BINARY:
      if (!dirExists(workingDirROMExport)) workingDirROMExport=getHomeDir();
      hasOpened=fileDialog->openSave(
        "Export Command Stream",
        {"binary file", "*.bin"},
        workingDirROMExport,
        dpiScale
      );
      break;
    case GUI_FILE_EXPORT_ROM:
      showError("Coming soon!");
      break;
    case GUI_FILE_LOAD_MAIN_FONT:
      if (!dirExists(workingDirFont)) workingDirFont=getHomeDir();
      hasOpened=fileDialog->openLoad(
        "Select Font",
        {"compatible files", "*.ttf *.otf *.ttc *.dfont *.pcf *.psf *.fon"},
        workingDirFont,
        dpiScale
      );
      break;
    case GUI_FILE_LOAD_HEAD_FONT:
      if (!dirExists(workingDirFont)) workingDirFont=getHomeDir();
      hasOpened=fileDialog->openLoad(
        "Select Font",
        {"compatible files", "*.ttf *.otf *.ttc *.dfont *.pcf *.psf *.fon"},
        workingDirFont,
        dpiScale
      );
      break;
    case GUI_FILE_LOAD_PAT_FONT:
      if (!dirExists(workingDirFont)) workingDirFont=getHomeDir();
      hasOpened=fileDialog->openLoad(
        "Select Font",
        {"compatible files", "*.ttf *.otf *.ttc *.dfont *.pcf *.psf *.fon"},
        workingDirFont,
        dpiScale
      );
      break;
    case GUI_FILE_IMPORT_COLORS:
      if (!dirExists(workingDirColors)) workingDirColors=getHomeDir();
      hasOpened=fileDialog->openLoad(
        "Select Color File",
        {"configuration files", "*.cfgc"},
        workingDirColors,
        dpiScale
      );
      break;
    case GUI_FILE_IMPORT_KEYBINDS:
      if (!dirExists(workingDirKeybinds)) workingDirKeybinds=getHomeDir();
      hasOpened=fileDialog->openLoad(
        "Select Keybind File",
        {"configuration files", "*.cfgk"},
        workingDirKeybinds,
        dpiScale
      );
      break;
    case GUI_FILE_IMPORT_LAYOUT:
      if (!dirExists(workingDirKeybinds)) workingDirKeybinds=getHomeDir();
      hasOpened=fileDialog->openLoad(
        "Select Layout File",
        {".ini files", "*.ini"},
        workingDirKeybinds,
        dpiScale
      );
      break;
    case GUI_FILE_EXPORT_COLORS:
      if (!dirExists(workingDirColors)) workingDirColors=getHomeDir();
      hasOpened=fileDialog->openSave(
        "Export Colors",
        {"configuration files", "*.cfgc"},
        workingDirColors,
        dpiScale
      );
      break;
    case GUI_FILE_EXPORT_KEYBINDS:
      if (!dirExists(workingDirKeybinds)) workingDirKeybinds=getHomeDir();
      hasOpened=fileDialog->openSave(
        "Export Keybinds",
        {"configuration files", "*.cfgk"},
        workingDirKeybinds,
        dpiScale
      );
      break;
    case GUI_FILE_EXPORT_LAYOUT:
      if (!dirExists(workingDirKeybinds)) workingDirKeybinds=getHomeDir();
      hasOpened=fileDialog->openSave(
        "Export Layout",
        {".ini files", "*.ini"},
        workingDirKeybinds,
        dpiScale
      );
      break;
    case GUI_FILE_YRW801_ROM_OPEN:
    case GUI_FILE_TG100_ROM_OPEN:
    case GUI_FILE_MU5_ROM_OPEN:
      if (!dirExists(workingDirSample)) workingDirSample=getHomeDir();
      hasOpened=fileDialog->openLoad(
        "Load ROM",
        {"compatible files", "*.rom *.bin",
         "all files", "*"},
        workingDirROM,
        dpiScale
      );
      break;
    case GUI_FILE_CMDSTREAM_OPEN:
      if (!dirExists(workingDirROM)) workingDirROM=getHomeDir();
      hasOpened=fileDialog->openLoad(
        "Play Command Stream",
        {"command stream", "*.bin",
         "all files", "*"},
        workingDirROM,
        dpiScale
      );
      break;
    case GUI_FILE_TEST_OPEN:
      if (!dirExists(workingDirTest)) workingDirTest=getHomeDir();
      hasOpened=fileDialog->openLoad(
        "Open Test",
        {"compatible files", "*.fur *.dmf *.mod",
         "another option", "*.wav *.ttf",
         "all files", "*"},
        workingDirTest,
        dpiScale,
        [](const char* path) {
          if (path!=NULL) {
            logI("Callback Result: %s",path);
          } else {
            logI("Callback Result: NULL");
          }
        }
      );
      break;
    case GUI_FILE_TEST_OPEN_MULTI:
      if (!dirExists(workingDirTest)) workingDirTest=getHomeDir();
      hasOpened=fileDialog->openLoad(
        "Open Test (Multi)",
        {"compatible files", "*.fur *.dmf *.mod",
         "another option", "*.wav *.ttf",
         "all files", "*"},
        workingDirTest,
        dpiScale,
        [](const char* path) {
          if (path!=NULL) {
            logI("Callback Result: %s",path);
          } else {
            logI("Callback Result: NULL");
          }
        },
        true
      );
      break;
    case GUI_FILE_TEST_SAVE:
      if (!dirExists(workingDirTest)) workingDirTest=getHomeDir();
      hasOpened=fileDialog->openSave(
        "Save Test",
        {"Furnace song", "*.fur",
         "DefleMask module", "*.dmf"},
        workingDirTest,
        dpiScale
      );
      break;
  }
  if (hasOpened) curFileDialog=type;
  //ImGui::GetIO().ConfigFlags|=ImGuiConfigFlags_NavEnableKeyboard;
}

int FurnaceGUI::save(String path, int dmfVersion) {
  SafeWriter* w;
  logD("saving file...");
  if (dmfVersion) {
    if (dmfVersion<24) dmfVersion=24;
    w=e->saveDMF(dmfVersion);
  } else {
    w=e->saveFur(false,settings.newPatternFormat);
  }
  if (w==NULL) {
    lastError=e->getLastError();
    logE("couldn't save! %s",lastError);
    return 3;
  }
  logV("opening file for writing...");
  FILE* outFile=ps_fopen(path.c_str(),"wb");
  if (outFile==NULL) {
    lastError=strerror(errno);
    logE("couldn't save! %s",lastError);
    w->finish();
    return 1;
  }
  if (settings.compress) {
    unsigned char zbuf[131072];
    int ret;
    z_stream zl;
    memset(&zl,0,sizeof(z_stream));
    ret=deflateInit(&zl,Z_DEFAULT_COMPRESSION);
    if (ret!=Z_OK) {
      logE("zlib error!");
      lastError="compression error";
      fclose(outFile);
      w->finish();
      return 2;
    }
    zl.avail_in=w->size();
    zl.next_in=w->getFinalBuf();
    while (zl.avail_in>0) {
      zl.avail_out=131072;
      zl.next_out=zbuf;
      if ((ret=deflate(&zl,Z_NO_FLUSH))==Z_STREAM_ERROR) {
        logE("zlib stream error!");
        lastError="zlib stream error";
        deflateEnd(&zl);
        fclose(outFile);
        w->finish();
        return 2;
      }
      size_t amount=131072-zl.avail_out;
      if (amount>0) {
        if (fwrite(zbuf,1,amount,outFile)!=amount) {
          logE("did not write entirely: %s!",strerror(errno));
          lastError=strerror(errno);
          deflateEnd(&zl);
          fclose(outFile);
          w->finish();
          return 1;
        }
      }
    }
    zl.avail_out=131072;
    zl.next_out=zbuf;
    if ((ret=deflate(&zl,Z_FINISH))==Z_STREAM_ERROR) {
      logE("zlib finish stream error!");
      lastError="zlib finish stream error";
      deflateEnd(&zl);
      fclose(outFile);
      w->finish();
      return 2;
    }
    if (131072-zl.avail_out>0) {
      if (fwrite(zbuf,1,131072-zl.avail_out,outFile)!=(131072-zl.avail_out)) {
        logE("did not write entirely: %s!",strerror(errno));
        lastError=strerror(errno);
        deflateEnd(&zl);
        fclose(outFile);
        w->finish();
        return 1;
      }
    }
    deflateEnd(&zl);
  } else {
    if (fwrite(w->getFinalBuf(),1,w->size(),outFile)!=w->size()) {
      logE("did not write entirely: %s!",strerror(errno));
      lastError=strerror(errno);
      fclose(outFile);
      w->finish();
      return 1;
    }
  }
  fclose(outFile);
  w->finish();
  backupLock.lock();
  curFileName=path;
  backupLock.unlock();
  modified=false;
  updateWindowTitle();
  if (!e->getWarnings().empty()) {
    showWarning(e->getWarnings(),GUI_WARN_GENERIC);
  }
  pushRecentFile(path);
  pushRecentSys(path.c_str());
  logD("save complete.");
  return 0;
}

int FurnaceGUI::load(String path) {
  bool wasPlaying=e->isPlaying();
  if (!path.empty()) {
    logI("loading module...");
    FILE* f=ps_fopen(path.c_str(),"rb");
    if (f==NULL) {
      perror("error");
      lastError=strerror(errno);
      return 1;
    }
    if (fseek(f,0,SEEK_END)<0) {
      perror("size error");
      lastError=fmt::sprintf("on seek: %s",strerror(errno));
      fclose(f);
      return 1;
    }
    ssize_t len=ftell(f);
    if (len==(SIZE_MAX>>1)) {
      perror("could not get file length");
      lastError=fmt::sprintf("on pre tell: %s",strerror(errno));
      fclose(f);
      return 1;
    }
    if (len<1) {
      if (len==0) {
        logE("that file is empty!");
        lastError="file is empty";
      } else {
        perror("tell error");
        lastError=fmt::sprintf("on tell: %s",strerror(errno));
      }
      fclose(f);
      return 1;
    }
    if (fseek(f,0,SEEK_SET)<0) {
      perror("size error");
      lastError=fmt::sprintf("on get size: %s",strerror(errno));
      fclose(f);
      return 1;
    }
    unsigned char* file=new unsigned char[len];
    if (fread(file,1,(size_t)len,f)!=(size_t)len) {
      perror("read error");
      lastError=fmt::sprintf("on read: %s",strerror(errno));
      fclose(f);
      delete[] file;
      return 1;
    }
    fclose(f);
    if (!e->load(file,(size_t)len)) {
      lastError=e->getLastError();
      logE("could not open file!");
      return 1;
    }
  }
  backupLock.lock();
  curFileName=path;
  backupLock.unlock();
  modified=false;
  curNibble=false;
  orderNibble=false;
  orderCursor=-1;
  curOrder=0;
  oldRow=0;
  samplePos=0;
  updateSampleTex=true;
  selStart=SelectionPoint();
  selEnd=SelectionPoint();
  cursor=SelectionPoint();
  lastError="everything OK";
  undoHist.clear();
  redoHist.clear();
  updateWindowTitle();
  updateScroll(0);
  if (!e->getWarnings().empty()) {
    showWarning(e->getWarnings(),GUI_WARN_GENERIC);
  }
  pushRecentFile(path);
  // walk song
  e->walkSong(loopOrder,loopRow,loopEnd);
  // do not auto-play a backup
  if (path.find(backupPath)!=0) {
    if (settings.playOnLoad==2 || (settings.playOnLoad==1 && wasPlaying)) {
      play();
    }
  } else {
    // warn the user
    showWarning("you have loaded a backup!\nif you need to, please save it somewhere.\n\nDO NOT RELY ON THE BACKUP SYSTEM FOR AUTO-SAVE!\nFurnace will not save backups of backups.",GUI_WARN_GENERIC);
  }
  return 0;
}

void FurnaceGUI::pushRecentFile(String path) {
  if (path.empty()) return;
  if (path.find(backupPath)==0) return;
  for (int i=0; i<(int)recentFile.size(); i++) {
    if (recentFile[i]==path) {
      recentFile.erase(i);
      i--;
    }
  }
  recentFile.push_front(path);

  while (!recentFile.empty() && (int)recentFile.size()>settings.maxRecentFile) {
    recentFile.pop_back();
  }
}

void FurnaceGUI::pushRecentSys(const char* path) {
#ifdef _WIN32
  WString widePath=utf8To16(path);
  SHAddToRecentDocs(SHARD_PATHW,widePath.c_str());
#endif
}

void FurnaceGUI::delFirstBackup(String name) {
  std::vector<String> listOfFiles;
#ifdef _WIN32
  String findPath=backupPath+String(DIR_SEPARATOR_STR)+name+String("*.fur");
  WIN32_FIND_DATAW next;
  HANDLE backDir=FindFirstFileW(utf8To16(findPath.c_str()).c_str(),&next);
  if (backDir!=INVALID_HANDLE_VALUE) {
    do {
      listOfFiles.push_back(utf16To8(next.cFileName));
    } while (FindNextFileW(backDir,&next)!=0);
    FindClose(backDir);
  }
#else
  DIR* backDir=opendir(backupPath.c_str());
  if (backDir==NULL) {
    logW("could not open backups dir!");
    return;
  }
  while (true) {
    struct dirent* next=readdir(backDir);
    if (next==NULL) break;
    if (strstr(next->d_name,name.c_str())!=next->d_name) continue;
    listOfFiles.push_back(String(next->d_name));
  }
  closedir(backDir);
#endif

  std::sort(listOfFiles.begin(),listOfFiles.end(),[](const String& a, const String& b) -> bool {
    return strcmp(a.c_str(),b.c_str())<0;
  });

  int totalDelete=((int)listOfFiles.size())-5;
  for (int i=0; i<totalDelete; i++) {
    String toDelete=backupPath+String(DIR_SEPARATOR_STR)+listOfFiles[i];
    deleteFile(toDelete.c_str());
  }
}

int FurnaceGUI::loadStream(String path) {
  if (!path.empty()) {
    logI("loading stream...");
    FILE* f=ps_fopen(path.c_str(),"rb");
    if (f==NULL) {
      perror("error");
      lastError=strerror(errno);
      return 1;
    }
    if (fseek(f,0,SEEK_END)<0) {
      perror("size error");
      lastError=fmt::sprintf("on seek: %s",strerror(errno));
      fclose(f);
      return 1;
    }
    ssize_t len=ftell(f);
    if (len==(SIZE_MAX>>1)) {
      perror("could not get file length");
      lastError=fmt::sprintf("on pre tell: %s",strerror(errno));
      fclose(f);
      return 1;
    }
    if (len<1) {
      if (len==0) {
        logE("that file is empty!");
        lastError="file is empty";
      } else {
        perror("tell error");
        lastError=fmt::sprintf("on tell: %s",strerror(errno));
      }
      fclose(f);
      return 1;
    }
    if (fseek(f,0,SEEK_SET)<0) {
      perror("size error");
      lastError=fmt::sprintf("on get size: %s",strerror(errno));
      fclose(f);
      return 1;
    }
    unsigned char* file=new unsigned char[len];
    if (fread(file,1,(size_t)len,f)!=(size_t)len) {
      perror("read error");
      lastError=fmt::sprintf("on read: %s",strerror(errno));
      fclose(f);
      delete[] file;
      return 1;
    }
    fclose(f);
    if (!e->playStream(file,(size_t)len)) {
      lastError=e->getLastError();
      logE("could not open file!");
      return 1;
    }
  }
  return 0;
}


void FurnaceGUI::exportAudio(String path, DivAudioExportModes mode) {
  e->saveAudio(path.c_str(),exportLoops+1,mode,exportFadeOut);
  displayExporting=true;
}

void FurnaceGUI::editStr(String* which) {
  editString=which;
  displayEditString=true;
}

void FurnaceGUI::showWarning(String what, FurnaceGUIWarnings type) {
  warnString=what;
  warnAction=type;
  warnQuit=true;
}

void FurnaceGUI::showError(String what) {
  errorString=what;
  displayError=true;
}

String FurnaceGUI::getLastError() {
  return lastError;
}

// what monster did I just create here?
#define B30(tt) (macroDragBit30?((((tt)&0xc0000000)==0x40000000 || ((tt)&0xc0000000)==0x80000000)?0x40000000:0):0)

#define MACRO_DRAG(t) \
  if (macroDragSettingBit30) { \
    if (macroDragLastX!=x || macroDragLastY!=y) { \
      macroDragLastX=x; \
      macroDragLastY=y; \
      if (macroDragInitialValueSet) { \
        if (!macroDragInitialValue) { \
          if (t[x]&0x80000000) { \
            t[x]&=~0x40000000; \
          } else { \
            t[x]|=0x40000000; \
          } \
        } else { \
          if (t[x]&0x80000000) { \
            t[x]|=0x40000000; \
          } else { \
            t[x]&=~0x40000000; \
          } \
        } \
      } else { \
        macroDragInitialValue=(((t[x])&0xc0000000)==0x40000000 || ((t[x])&0xc0000000)==0x80000000); \
        macroDragInitialValueSet=true; \
        t[x]^=0x40000000; \
      } \
    } \
  } else if (macroDragBitMode) { \
    if (macroDragLastX!=x || macroDragLastY!=y) { \
      macroDragLastX=x; \
      macroDragLastY=y; \
      if (macroDragInitialValueSet) { \
        if (macroDragInitialValue) { \
          t[x]=(((t[x]+macroDragBitOff)&((1<<macroDragMax)-1))&(~(1<<y)))-macroDragBitOff; \
        } else { \
          t[x]=(((t[x]+macroDragBitOff)&((1<<macroDragMax)-1))|(1<<y))-macroDragBitOff; \
        } \
      } else { \
        macroDragInitialValue=(((t[x]+macroDragBitOff)&((1<<macroDragMax)-1))&(1<<y)); \
        macroDragInitialValueSet=true; \
        t[x]=(((t[x]+macroDragBitOff)&((1<<macroDragMax)-1))^(1<<y))-macroDragBitOff; \
      } \
      t[x]&=(1<<macroDragMax)-1; \
    } \
  } else { \
    if (macroDragLineMode) { \
      if (!macroDragInitialValueSet) { \
        macroDragLineInitial=ImVec2(x,y); \
        macroDragLineInitialV=ImVec2(dragX,dragY); \
        macroDragInitialValueSet=true; \
        macroDragMouseMoved=false; \
      } else if (!macroDragMouseMoved) { \
        if ((pow(dragX-macroDragLineInitialV.x,2.0)+pow(dragY-macroDragLineInitialV.y,2.0))>=16.0f) { \
          macroDragMouseMoved=true; \
        } \
      } \
      if (macroDragMouseMoved) { \
        if ((int)round(x-macroDragLineInitial.x)==0) { \
          t[x]=B30(t[x])^(int)(macroDragLineInitial.y); \
        } else { \
          if ((int)round(x-macroDragLineInitial.x)<0) { \
            for (int i=0; i<=(int)round(macroDragLineInitial.x-x); i++) { \
              int index=(int)round(x+i); \
              if (index<0) continue; \
              t[index]=B30(t[index])^(int)(y+(macroDragLineInitial.y-y)*((float)i/(float)(macroDragLineInitial.x-x))); \
            } \
          } else { \
            for (int i=0; i<=(int)round(x-macroDragLineInitial.x); i++) { \
              int index=(int)round(i+macroDragLineInitial.x); \
              if (index<0) continue; \
              t[index]=B30(t[index])^(int)(macroDragLineInitial.y+(y-macroDragLineInitial.y)*((float)i/(x-macroDragLineInitial.x))); \
            } \
          } \
        } \
      } \
    } else { \
      t[x]=B30(t[x])^(y); \
    } \
  }

void FurnaceGUI::processDrags(int dragX, int dragY) {
  if (macroDragActive) {
    if (macroDragLen>0) {
      int x=((dragX-macroDragStart.x)*macroDragLen/MAX(1,macroDragAreaSize.x));
      if (x<0) x=0;
      if (x>=macroDragLen) x=macroDragLen-1;
      x+=macroDragScroll;
      int y;
      if (macroDragBitMode) {
        y=(int)(macroDragMax-((dragY-macroDragStart.y)*(double(macroDragMax-macroDragMin)/(double)MAX(1,macroDragAreaSize.y))));
      } else {
        y=round(macroDragMax-((dragY-macroDragStart.y)*(double(macroDragMax-macroDragMin)/(double)MAX(1,macroDragAreaSize.y))));
      }
      if (y>macroDragMax) y=macroDragMax;
      if (y<macroDragMin) y=macroDragMin;
      if (macroDragChar) {
        MACRO_DRAG(macroDragCTarget);
      } else {
        MACRO_DRAG(macroDragTarget);
      }
    }
  }
  if (macroLoopDragActive) {
    if (macroLoopDragLen>0) {
      int x=(dragX-macroLoopDragStart.x)*macroLoopDragLen/MAX(1,macroLoopDragAreaSize.x);
      if (x<0) x=0;
      if (x>=macroLoopDragLen) {
        x=-1;
      } else {
        x+=macroDragScroll;
      }
      *macroLoopDragTarget=x;
    }
  }
  if (waveDragActive) {
    if (waveDragLen>0) {
      int x=(dragX-waveDragStart.x)*waveDragLen/MAX(1,waveDragAreaSize.x);
      if (x<0) x=0;
      if (x>=waveDragLen) x=waveDragLen-1;
      int y=(waveDragMax+1)-((dragY-waveDragStart.y)*(double((waveDragMax+1)-waveDragMin)/(double)MAX(1,waveDragAreaSize.y)));
      if (y>waveDragMax) y=waveDragMax;
      if (y<waveDragMin) y=waveDragMin;
      waveDragTarget[x]=y;
      notifyWaveChange=true;
      MARK_MODIFIED;
    }
  }
  if (sampleDragActive) {
    int x=samplePos+round(double(dragX-sampleDragStart.x)*sampleZoom);
    int x1=samplePos+round(double(dragX-sampleDragStart.x+1)*sampleZoom);
    if (x<0) x=0;
    if (sampleDragMode) {
      if (x>=(int)sampleDragLen) x=sampleDragLen-1;
    } else {
      if (x>(int)sampleDragLen) x=sampleDragLen;
    }
    if (x1<0) x1=0;
    if (x1>=(int)sampleDragLen) x1=sampleDragLen-1;
    double y=0.5-double(dragY-sampleDragStart.y)/sampleDragAreaSize.y;
    if (sampleDragMode) { // draw
      if (sampleDragTarget) {
        if (sampleDrag16) {
          int val=y*65536;
          if (val<-32768) val=-32768;
          if (val>32767) val=32767;
          for (int i=x; i<=x1; i++) ((short*)sampleDragTarget)[i]=val;
        } else {
          int val=y*256;
          if (val<-128) val=-128;
          if (val>127) val=127;
          for (int i=x; i<=x1; i++) ((signed char*)sampleDragTarget)[i]=val;
        }
        updateSampleTex=true;
      }
    } else { // select
      if (sampleSelStart<0) {
        sampleSelStart=x;
      }
      sampleSelEnd=x;
    }
  }
  if (orderScrollLocked) {
    if (fabs(orderScrollRealOrigin.x-dragX)>2.0f*dpiScale || fabs(orderScrollRealOrigin.y-dragY)>2.0f*dpiScale) orderScrollTolerance=false;
    orderScroll=(orderScrollSlideOrigin-dragX)/(40.0*dpiScale);
    if (orderScroll<0.0f) orderScroll=0.0f;
    if (orderScroll>(float)e->curSubSong->ordersLen-1) orderScroll=e->curSubSong->ordersLen-1;
  }
}

#define checkExtension(x) \
  String lowerCase=fileName; \
  for (char& i: lowerCase) { \
    if (i>='A' && i<='Z') i+='a'-'A'; \
  } \
  if (lowerCase.size()<strlen(x) || lowerCase.rfind(x)!=lowerCase.size()-strlen(x)) { \
    fileName+=x; \
  }

#define checkExtensionDual(x,y,fallback) \
  String lowerCase=fileName; \
  for (char& i: lowerCase) { \
    if (i>='A' && i<='Z') i+='a'-'A'; \
  } \
  if (lowerCase.size()<4 || (lowerCase.rfind(x)!=lowerCase.size()-4 && lowerCase.rfind(y)!=lowerCase.size()-4)) { \
    fileName+=fallback; \
  }

#define checkExtensionTriple(x,y,z,fallback) \
  String lowerCase=fileName; \
  for (char& i: lowerCase) { \
    if (i>='A' && i<='Z') i+='a'-'A'; \
  } \
  if (lowerCase.size()<4 || (lowerCase.rfind(x)!=lowerCase.size()-4 && lowerCase.rfind(y)!=lowerCase.size()-4 && lowerCase.rfind(z)!=lowerCase.size()-4)) { \
    fileName+=fallback; \
  }

#define drawOpMask(m) \
  ImGui::PushFont(patFont); \
  ImGui::PushID("om_" #m); \
  if (ImGui::BeginTable("opMaskTable",5,ImGuiTableFlags_Borders|ImGuiTableFlags_SizingFixedFit|ImGuiTableFlags_NoHostExtendX)) { \
    ImGui::TableNextRow(); \
    ImGui::TableNextColumn(); \
    ImGui::PushStyleColor(ImGuiCol_Text,uiColors[GUI_COLOR_PATTERN_ACTIVE]); \
    if (ImGui::Selectable(m.note?"C-4##opMaskNote":"---##opMaskNote",m.note,ImGuiSelectableFlags_DontClosePopups)) { \
      m.note=!m.note; \
    } \
    ImGui::PopStyleColor(); \
    ImGui::TableNextColumn(); \
    ImGui::PushStyleColor(ImGuiCol_Text,uiColors[GUI_COLOR_PATTERN_INS]); \
    if (ImGui::Selectable(m.ins?"01##opMaskIns":"--##opMaskIns",m.ins,ImGuiSelectableFlags_DontClosePopups)) { \
      m.ins=!m.ins; \
    } \
    ImGui::PopStyleColor(); \
    ImGui::TableNextColumn(); \
    ImGui::PushStyleColor(ImGuiCol_Text,uiColors[GUI_COLOR_PATTERN_VOLUME_MAX]); \
    if (ImGui::Selectable(m.vol?"7F##opMaskVol":"--##opMaskVol",m.vol,ImGuiSelectableFlags_DontClosePopups)) { \
      m.vol=!m.vol; \
    } \
    ImGui::PopStyleColor(); \
    ImGui::TableNextColumn(); \
    ImGui::PushStyleColor(ImGuiCol_Text,uiColors[GUI_COLOR_PATTERN_EFFECT_PITCH]); \
    if (ImGui::Selectable(m.effect?"04##opMaskEffect":"--##opMaskEffect",m.effect,ImGuiSelectableFlags_DontClosePopups)) { \
      m.effect=!m.effect; \
    } \
    ImGui::TableNextColumn(); \
    if (ImGui::Selectable(m.effectVal?"72##opMaskEffectVal":"--##opMaskEffectVal",m.effectVal,ImGuiSelectableFlags_DontClosePopups)) { \
      m.effectVal=!m.effectVal; \
    } \
    ImGui::PopStyleColor(); \
    ImGui::EndTable(); \
  } \
  ImGui::PopID(); \
  ImGui::PopFont();

void FurnaceGUI::editOptions(bool topMenu) {
  char id[4096];
  editOptsVisible=true;

  if (ImGui::MenuItem("cut",BIND_FOR(GUI_ACTION_PAT_CUT))) doCopy(true,true,selStart,selEnd);
  if (ImGui::MenuItem("copy",BIND_FOR(GUI_ACTION_PAT_COPY))) doCopy(false,true,selStart,selEnd);
  if (ImGui::MenuItem("paste",BIND_FOR(GUI_ACTION_PAT_PASTE))) doPaste();
  if (ImGui::BeginMenu("paste special...")) {
    if (ImGui::MenuItem("paste mix",BIND_FOR(GUI_ACTION_PAT_PASTE_MIX))) doPaste(GUI_PASTE_MODE_MIX_FG);
    if (ImGui::MenuItem("paste mix (background)",BIND_FOR(GUI_ACTION_PAT_PASTE_MIX_BG))) doPaste(GUI_PASTE_MODE_MIX_BG);
    if (ImGui::BeginMenu("paste with ins (foreground)")) {
      if (e->song.ins.empty()) {
        ImGui::Text("no instruments available");
      }
      for (size_t i=0; i<e->song.ins.size(); i++) {
        snprintf(id,4095,"%.2X: %s",(int)i,e->song.ins[i]->name.c_str());
        if (ImGui::MenuItem(id)) {
          doPaste(GUI_PASTE_MODE_INS_FG,i);
        }
      }
      ImGui::EndMenu();
    }
    if (ImGui::BeginMenu("paste with ins (background)")) {
      if (e->song.ins.empty()) {
        ImGui::Text("no instruments available");
      }
      for (size_t i=0; i<e->song.ins.size(); i++) {
        snprintf(id,4095,"%.2X: %s",(int)i,e->song.ins[i]->name.c_str());
        if (ImGui::MenuItem(id)) {
          doPaste(GUI_PASTE_MODE_INS_BG,i);
        }
      }
      ImGui::EndMenu();
    }
    if (ImGui::MenuItem("paste flood",BIND_FOR(GUI_ACTION_PAT_PASTE_FLOOD))) doPaste(GUI_PASTE_MODE_FLOOD);
    if (ImGui::MenuItem("paste overflow",BIND_FOR(GUI_ACTION_PAT_PASTE_OVERFLOW))) doPaste(GUI_PASTE_MODE_OVERFLOW);
    ImGui::EndMenu();
  }
  if (ImGui::MenuItem("delete",BIND_FOR(GUI_ACTION_PAT_DELETE))) doDelete();
  if (topMenu) {
    if (ImGui::MenuItem("select all",BIND_FOR(GUI_ACTION_PAT_SELECT_ALL))) doSelectAll();
  }
  ImGui::Separator();

  if (ImGui::BeginMenu("operation mask...")) {
    drawOpMask(opMaskDelete);
    ImGui::SameLine();
    ImGui::Text("delete");

    drawOpMask(opMaskPullDelete);
    ImGui::SameLine();
    ImGui::Text("pull delete");

    drawOpMask(opMaskInsert);
    ImGui::SameLine();
    ImGui::Text("insert");

    drawOpMask(opMaskPaste);
    ImGui::SameLine();
    ImGui::Text("paste");

    drawOpMask(opMaskTransposeNote);
    ImGui::SameLine();
    ImGui::Text("transpose (note)");

    drawOpMask(opMaskTransposeValue);
    ImGui::SameLine();
    ImGui::Text("transpose (value)");

    drawOpMask(opMaskInterpolate);
    ImGui::SameLine();
    ImGui::Text("interpolate");

    drawOpMask(opMaskFade);
    ImGui::SameLine();
    ImGui::Text("fade");

    drawOpMask(opMaskInvertVal);
    ImGui::SameLine();
    ImGui::Text("invert values");

    drawOpMask(opMaskScale);
    ImGui::SameLine();
    ImGui::Text("scale");

    drawOpMask(opMaskRandomize);
    ImGui::SameLine();
    ImGui::Text("randomize");

    drawOpMask(opMaskFlip);
    ImGui::SameLine();
    ImGui::Text("flip");

    drawOpMask(opMaskCollapseExpand);
    ImGui::SameLine();
    ImGui::Text("collapse/expand");

    ImGui::EndMenu();
  }

  ImGui::Text("input latch");
  ImGui::PushFont(patFont);
  if (ImGui::BeginTable("inputLatchTable",5,ImGuiTableFlags_Borders|ImGuiTableFlags_SizingFixedFit|ImGuiTableFlags_NoHostExtendX)) {
    static char id[64];
    ImGui::TableNextRow();
    ImGui::TableNextColumn();
    ImGui::PushStyleColor(ImGuiCol_Text,uiColors[GUI_COLOR_PATTERN_ACTIVE]);
    ImGui::Text("C-4");
    ImGui::PopStyleColor();
    ImGui::TableNextColumn();
    ImGui::PushStyleColor(ImGuiCol_Text,uiColors[GUI_COLOR_PATTERN_INS]);
    if (latchIns==-2) {
      strcpy(id,"&&##LatchIns");
    } else if (latchIns==-1) {
      strcpy(id,"..##LatchIns");
    } else {
      snprintf(id,63,"%.2x##LatchIns",latchIns&0xff);
    }
    if (ImGui::Selectable(id,latchTarget==1,ImGuiSelectableFlags_DontClosePopups)) {
      latchTarget=1;
      latchNibble=false;
    }
    if (ImGui::IsItemClicked(ImGuiMouseButton_Right)) {
      latchIns=-2;
    }
    if (ImGui::IsItemHovered()) {
      ImGui::PushStyleColor(ImGuiCol_Text,uiColors[GUI_COLOR_TEXT]);
      ImGui::SetTooltip("&&: selected instrument\n..: no instrument");
      ImGui::PopStyleColor();
    }
    ImGui::PopStyleColor();
    ImGui::TableNextColumn();
    ImGui::PushStyleColor(ImGuiCol_Text,uiColors[GUI_COLOR_PATTERN_VOLUME_MAX]);
    if (latchVol==-1) {
      strcpy(id,"..##LatchVol");
    } else {
      snprintf(id,63,"%.2x##LatchVol",latchVol&0xff);
    }
    if (ImGui::Selectable(id,latchTarget==2,ImGuiSelectableFlags_DontClosePopups)) {
      latchTarget=2;
      latchNibble=false;
    }
    if (ImGui::IsItemClicked(ImGuiMouseButton_Right)) {
      latchVol=-1;
    }
    ImGui::PopStyleColor();
    ImGui::TableNextColumn();
    if (latchEffect==-1) {
      strcpy(id,"..##LatchFX");
      ImGui::PushStyleColor(ImGuiCol_Text,uiColors[GUI_COLOR_PATTERN_INACTIVE]);
    } else {
      const unsigned char data=latchEffect;
      snprintf(id,63,"%.2x##LatchFX",data);
      ImGui::PushStyleColor(ImGuiCol_Text,uiColors[fxColors[data]]);
    }

    if (ImGui::Selectable(id,latchTarget==3,ImGuiSelectableFlags_DontClosePopups)) {
      latchTarget=3;
      latchNibble=false;
    }
    if (ImGui::IsItemClicked(ImGuiMouseButton_Right)) {
      latchEffect=-1;
    }
    ImGui::TableNextColumn();
    if (latchEffectVal==-1) {
      strcpy(id,"..##LatchFXV");
    } else {
      snprintf(id,63,"%.2x##LatchFXV",latchEffectVal&0xff);
    }
    if (ImGui::Selectable(id,latchTarget==4,ImGuiSelectableFlags_DontClosePopups)) {
      latchTarget=4;
      latchNibble=false;
    }
    if (ImGui::IsItemClicked(ImGuiMouseButton_Right)) {
      latchEffectVal=-1;
    }
    ImGui::PopStyleColor();
    ImGui::EndTable();
  }
  ImGui::PopFont();
  ImGui::SameLine();
  if (ImGui::Button("Set")) {
    DivPattern* pat=e->curPat[cursor.xCoarse].getPattern(e->curOrders->ord[cursor.xCoarse][curOrder],true);
    latchIns=pat->data[cursor.y][2];
    latchVol=pat->data[cursor.y][3];
    latchEffect=pat->data[cursor.y][4];
    latchEffectVal=pat->data[cursor.y][5];
    latchTarget=0;
    latchNibble=false;
  }
  ImGui::SameLine();
  if (ImGui::Button("Reset")) {
    latchIns=-2;
    latchVol=-1;
    latchEffect=-1;
    latchEffectVal=-1;
    latchTarget=0;
    latchNibble=false;
  }
  ImGui::Separator();

  if (ImGui::MenuItem("note up",BIND_FOR(GUI_ACTION_PAT_NOTE_UP))) doTranspose(1,opMaskTransposeNote);
  if (ImGui::MenuItem("note down",BIND_FOR(GUI_ACTION_PAT_NOTE_DOWN))) doTranspose(-1,opMaskTransposeNote);
  if (ImGui::MenuItem("octave up",BIND_FOR(GUI_ACTION_PAT_OCTAVE_UP))) doTranspose(12,opMaskTransposeNote);
  if (ImGui::MenuItem("octave down",BIND_FOR(GUI_ACTION_PAT_OCTAVE_DOWN)))  doTranspose(-12,opMaskTransposeNote);
  ImGui::Separator();
  if (ImGui::MenuItem("values up",BIND_FOR(GUI_ACTION_PAT_VALUE_UP))) doTranspose(1,opMaskTransposeValue);
  if (ImGui::MenuItem("values down",BIND_FOR(GUI_ACTION_PAT_VALUE_DOWN))) doTranspose(-1,opMaskTransposeValue);
  if (ImGui::MenuItem("values up (+16)",BIND_FOR(GUI_ACTION_PAT_VALUE_UP_COARSE))) doTranspose(16,opMaskTransposeValue);
  if (ImGui::MenuItem("values down (-16)",BIND_FOR(GUI_ACTION_PAT_VALUE_DOWN_COARSE)))  doTranspose(-16,opMaskTransposeValue);
  ImGui::Separator();
  ImGui::AlignTextToFramePadding();
  ImGui::Text("transpose");
  ImGui::SameLine();
  ImGui::SetNextItemWidth(120.0f*dpiScale);
  if (ImGui::InputInt("##TransposeAmount",&transposeAmount,1,12)) {
    if (transposeAmount<-96) transposeAmount=-96;
    if (transposeAmount>96) transposeAmount=96;
  }
  ImGui::SameLine();
  if (ImGui::Button("Notes")) {
    doTranspose(transposeAmount,opMaskTransposeNote);
    ImGui::CloseCurrentPopup();
  }
  ImGui::SameLine();
  if (ImGui::Button("Values")) {
    doTranspose(transposeAmount,opMaskTransposeValue);
    ImGui::CloseCurrentPopup();
  }

  ImGui::Separator();
  if (ImGui::MenuItem("interpolate",BIND_FOR(GUI_ACTION_PAT_INTERPOLATE))) doInterpolate();
  if (ImGui::BeginMenu("change instrument...")) {
    if (e->song.ins.empty()) {
      ImGui::Text("no instruments available");
    }
    for (size_t i=0; i<e->song.ins.size(); i++) {
      snprintf(id,4095,"%.2X: %s",(int)i,e->song.ins[i]->name.c_str());
      if (ImGui::MenuItem(id)) {
        doChangeIns(i);
      }
    }
    ImGui::EndMenu();
  }

  if (ImGui::BeginMenu("gradient/fade...")) {
    if (ImGui::InputInt("Start",&fadeMin,1,16)) {
      if (fadeMin<0) fadeMin=0;
      if (fadeMode) {
        if (fadeMin>15) fadeMin=15;
      } else {
        if (fadeMin>255) fadeMin=255;
      }
    }
    if (ImGui::InputInt("End",&fadeMax,1,16)) {
      if (fadeMax<0) fadeMax=0;
      if (fadeMode) {
        if (fadeMax>15) fadeMax=15;
      } else {
        if (fadeMax>255) fadeMax=255;
      }
    }
    if (ImGui::Checkbox("Nibble mode",&fadeMode)) {
      if (fadeMode) {
        if (fadeMin>15) fadeMin=15;
        if (fadeMax>15) fadeMax=15;
      } else {
        if (fadeMin>255) fadeMin=255;
        if (fadeMax>255) fadeMax=255;
      }
    }
    if (ImGui::Button("Go ahead")) {
      doFade(fadeMin,fadeMax,fadeMode);
      ImGui::CloseCurrentPopup();
    }
    ImGui::EndMenu();
  }
  if (ImGui::BeginMenu("scale...")) {
    if (ImGui::InputFloat("##ScaleMax",&scaleMax,1,10,"%.1f%%")) {
      if (scaleMax<0.0f) scaleMax=0.0f;
      if (scaleMax>25600.0f) scaleMax=25600.0f;
    }
    if (ImGui::Button("Scale")) {
      doScale(scaleMax);
      ImGui::CloseCurrentPopup();
    }
    ImGui::EndMenu();
  }
  if (ImGui::BeginMenu("randomize...")) {
    if (ImGui::InputInt("Minimum",&randomizeMin,1,16)) {
      if (randomizeMin<0) randomizeMin=0;
      if (randomMode) {
        if (randomizeMin>15) randomizeMin=15;
      } else {
        if (randomizeMin>255) randomizeMin=255;
      }
      if (randomizeMin>randomizeMax) randomizeMin=randomizeMax;
    }
    if (ImGui::InputInt("Maximum",&randomizeMax,1,16)) {
      if (randomizeMax<0) randomizeMax=0;
      if (randomizeMax<randomizeMin) randomizeMax=randomizeMin;
      if (randomMode) {
        if (randomizeMax>15) randomizeMax=15;
      } else {
        if (randomizeMax>255) randomizeMax=255;
      }
    }
    if (ImGui::Checkbox("Nibble mode",&randomMode)) {
      if (randomMode) {
        if (randomizeMin>15) randomizeMin=15;
        if (randomizeMax>15) randomizeMax=15;
      } else {
        if (randomizeMin>255) randomizeMin=255;
        if (randomizeMax>255) randomizeMax=255;
      }
    }
    // TODO: add an option to set effect to specific value?
    if (ImGui::Button("Randomize")) {
      doRandomize(randomizeMin,randomizeMax,randomMode);
      ImGui::CloseCurrentPopup();
    }
    ImGui::EndMenu();
  }
  if (ImGui::MenuItem("invert values",BIND_FOR(GUI_ACTION_PAT_INVERT_VALUES))) doInvertValues();

  ImGui::Separator();

  if (ImGui::MenuItem("flip selection",BIND_FOR(GUI_ACTION_PAT_FLIP_SELECTION))) doFlip();

  ImGui::SetNextItemWidth(120.0f*dpiScale);
  if (ImGui::InputInt("collapse/expand amount##CollapseAmount",&collapseAmount,1,4)) {
    if (collapseAmount<2) collapseAmount=2;
    if (collapseAmount>256) collapseAmount=256;
  }
  if (ImGui::MenuItem("collapse",BIND_FOR(GUI_ACTION_PAT_COLLAPSE_ROWS))) doCollapse(collapseAmount,selStart,selEnd);
  if (ImGui::MenuItem("expand",BIND_FOR(GUI_ACTION_PAT_EXPAND_ROWS))) doExpand(collapseAmount,selStart,selEnd);

  if (topMenu) {
    ImGui::Separator();
    if (ImGui::MenuItem("collapse pattern",BIND_FOR(GUI_ACTION_PAT_COLLAPSE_PAT))) doAction(GUI_ACTION_PAT_COLLAPSE_PAT);
    if (ImGui::MenuItem("expand pattern",BIND_FOR(GUI_ACTION_PAT_EXPAND_PAT))) doAction(GUI_ACTION_PAT_EXPAND_PAT);
  }

  if (topMenu) {
    ImGui::Separator();
    if (ImGui::MenuItem("collapse song",BIND_FOR(GUI_ACTION_PAT_COLLAPSE_SONG))) doAction(GUI_ACTION_PAT_COLLAPSE_SONG);
    if (ImGui::MenuItem("expand song",BIND_FOR(GUI_ACTION_PAT_EXPAND_SONG))) doAction(GUI_ACTION_PAT_EXPAND_SONG);
  }

  if (topMenu) {
    ImGui::Separator();
    if (ImGui::MenuItem("find/replace",BIND_FOR(GUI_ACTION_WINDOW_FIND),findOpen)) {
      if (findOpen) {
        findOpen=false;
      } else {
        nextWindow=GUI_WINDOW_FIND;
      }
    }
  }
}

void FurnaceGUI::toggleMobileUI(bool enable, bool force) {
  if (mobileUI!=enable || force) {
    if (!mobileUI && enable) {
      if (!ImGui::SaveIniSettingsToDisk(finalLayoutPath,true)) {
        reportError(fmt::sprintf("could NOT save layout! %s",strerror(errno)));
      }
    }
    mobileUI=enable;
    if (mobileUI) {
      ImGui::GetIO().IniFilename=NULL;
      ImGui::GetIO().ConfigFlags|=ImGuiConfigFlags_InertialScrollEnable;
      ImGui::GetIO().ConfigFlags|=ImGuiConfigFlags_NoHoverColors;
      fileDialog->mobileUI=true;
    } else {
      ImGui::GetIO().IniFilename=NULL;
      if (!ImGui::LoadIniSettingsFromDisk(finalLayoutPath,true)) {
        reportError(fmt::sprintf("could NOT load layout! %s",strerror(errno)));
        ImGui::LoadIniSettingsFromMemory(defaultLayout);
      }
      ImGui::GetIO().ConfigFlags&=~ImGuiConfigFlags_InertialScrollEnable;
      ImGui::GetIO().ConfigFlags&=~ImGuiConfigFlags_NoHoverColors;
      fileDialog->mobileUI=false;
    }
  }
}

void FurnaceGUI::pushToggleColors(bool status) {
  ImVec4 toggleColor=status?uiColors[GUI_COLOR_TOGGLE_ON]:uiColors[GUI_COLOR_TOGGLE_OFF];
  ImGui::PushStyleColor(ImGuiCol_Button,toggleColor);
  if (!mobileUI) {
    if (settings.guiColorsBase) {
      toggleColor.x*=0.8f;
      toggleColor.y*=0.8f;
      toggleColor.z*=0.8f;
    } else {
      toggleColor.x=CLAMP(toggleColor.x*1.3f,0.0f,1.0f);
      toggleColor.y=CLAMP(toggleColor.y*1.3f,0.0f,1.0f);
      toggleColor.z=CLAMP(toggleColor.z*1.3f,0.0f,1.0f);
    }
  }
  ImGui::PushStyleColor(ImGuiCol_ButtonHovered,toggleColor);
  if (settings.guiColorsBase) {
    toggleColor.x*=0.8f;
    toggleColor.y*=0.8f;
    toggleColor.z*=0.8f;
  } else {
    toggleColor.x=CLAMP(toggleColor.x*1.5f,0.0f,1.0f);
    toggleColor.y=CLAMP(toggleColor.y*1.5f,0.0f,1.0f);
    toggleColor.z=CLAMP(toggleColor.z*1.5f,0.0f,1.0f);
  }
  ImGui::PushStyleColor(ImGuiCol_ButtonActive,toggleColor);
}

void FurnaceGUI::popToggleColors() {
  ImGui::PopStyleColor(3);
}

int _processEvent(void* instance, SDL_Event* event) {
  return ((FurnaceGUI*)instance)->processEvent(event);
}

#if SDL_VERSION_ATLEAST(2,0,17)
#define VALID_MODS KMOD_NUM|KMOD_CAPS|KMOD_SCROLL
#else
#define VALID_MODS KMOD_NUM|KMOD_CAPS
#endif

int FurnaceGUI::processEvent(SDL_Event* ev) {
#ifdef IS_MOBILE
  if (ev->type==SDL_APP_TERMINATING) {
    // TODO: save last song state here
  } else if (ev->type==SDL_APP_WILLENTERBACKGROUND) {
    commitState();
    e->saveConf();
  }
#endif
  if (ev->type==SDL_KEYDOWN) {
    if (!ev->key.repeat && latchTarget==0 && !wantCaptureKeyboard && !sampleMapWaitingInput && (ev->key.keysym.mod&(~(VALID_MODS)))==0) {
      if (settings.notePreviewBehavior==0) return 1;
      switch (curWindow) {
        case GUI_WINDOW_SAMPLE_EDIT:
        case GUI_WINDOW_SAMPLE_LIST: {
          auto it=noteKeys.find(ev->key.keysym.scancode);
          if (it!=noteKeys.cend()) {
            int key=it->second;
            int num=12*curOctave+key;
            if (key!=100 && key!=101 && key!=102) {
              int pStart=-1;
              int pEnd=-1;
              if (curWindow==GUI_WINDOW_SAMPLE_EDIT) {
                if (sampleSelStart!=sampleSelEnd) {
                  pStart=sampleSelStart;
                  pEnd=sampleSelEnd;
                  if (pStart>pEnd) {
                    pStart^=pEnd;
                    pEnd^=pStart;
                    pStart^=pEnd;
                  }
                }
              }
              e->previewSample(curSample,num,pStart,pEnd);
              samplePreviewOn=true;
              samplePreviewKey=ev->key.keysym.scancode;
              samplePreviewNote=num;
            }
          }
          break;
        }
        case GUI_WINDOW_WAVE_LIST:
        case GUI_WINDOW_WAVE_EDIT: {
          auto it=noteKeys.find(ev->key.keysym.scancode);
          if (it!=noteKeys.cend()) {
            int key=it->second;
            int num=12*curOctave+key;
            if (key!=100 && key!=101 && key!=102) {
              e->previewWave(curWave,num);
              wavePreviewOn=true;
              wavePreviewKey=ev->key.keysym.scancode;
              wavePreviewNote=num;
            }
          }
          break;
        }
        case GUI_WINDOW_ORDERS: // ignore here
          break;
        case GUI_WINDOW_PATTERN:
          if (settings.notePreviewBehavior==1) {
            if (cursor.xFine!=0) break;
          } else if (settings.notePreviewBehavior==2) {
            if (edit && cursor.xFine!=0) break;
          }
          // fall-through
        default: {
          auto it=noteKeys.find(ev->key.keysym.scancode);
          if (it!=noteKeys.cend()) {
            int key=it->second;
            int num=12*curOctave+key;

            if (num<-60) num=-60; // C-(-5)
            if (num>119) num=119; // B-9

            if (key!=100 && key!=101 && key!=102) {
              previewNote(cursor.xCoarse,num);
            }
          }
          break;
        }
      }
    }
  } else if (ev->type==SDL_KEYUP) {
    stopPreviewNote(ev->key.keysym.scancode,true);
    if (wavePreviewOn) {
      if (ev->key.keysym.scancode==wavePreviewKey) {
        wavePreviewOn=false;
        e->stopWavePreview();
      }
    }
    if (samplePreviewOn) {
      if (ev->key.keysym.scancode==samplePreviewKey) {
        samplePreviewOn=false;
        e->stopSamplePreview();
      }
    }
  }
  return 1;
}

#define FIND_POINT(p,pid) \
  for (TouchPoint& i: activePoints) { \
    if (i.id==pid) { \
      p=&i; \
    } \
  }

void FurnaceGUI::processPoint(SDL_Event& ev) {
  switch (ev.type) {
    case SDL_MOUSEMOTION: {
      TouchPoint* point=NULL;
      FIND_POINT(point,-1);
      if (point!=NULL) {
        point->x=(double)ev.motion.x*((double)canvasW/(double)scrW);
        point->y=(double)ev.motion.y*((double)canvasH/(double)scrH);
      }
      break;
    }
    case SDL_MOUSEBUTTONDOWN: {
      if (ev.button.button!=SDL_BUTTON_LEFT) break;
      for (size_t i=0; i<activePoints.size(); i++) {
        TouchPoint& point=activePoints[i];
        if (point.id==-1) {
          releasedPoints.push_back(point);
          activePoints.erase(activePoints.begin()+i);
          break;
        }
      }
      TouchPoint newPoint(ev.button.x,ev.button.y);
#ifdef __APPLE__
      newPoint.x*=dpiScale;
      newPoint.y*=dpiScale;
#endif
      activePoints.push_back(newPoint);
      pressedPoints.push_back(newPoint);
      break;
    }
    case SDL_MOUSEBUTTONUP: {
      if (ev.button.button!=SDL_BUTTON_LEFT) break;
      for (size_t i=0; i<activePoints.size(); i++) {
        TouchPoint& point=activePoints[i];
        if (point.id==-1) {
          releasedPoints.push_back(point);
          activePoints.erase(activePoints.begin()+i);
          break;
        }
      }
      break;
    }
    case SDL_FINGERMOTION: {
      TouchPoint* point=NULL;
      FIND_POINT(point,ev.tfinger.fingerId);
      if (point!=NULL) {
        float prevX=point->x;
        float prevY=point->y;
        point->x=ev.tfinger.x*canvasW;
        point->y=ev.tfinger.y*canvasH;
        point->z=ev.tfinger.pressure;

        if (point->id==0) {
          ImGui::GetIO().AddMousePosEvent(point->x,point->y);
          pointMotion(point->x,point->y,point->x-prevX,point->y-prevY);
        }
      }
      break;
    }
    case SDL_FINGERDOWN: {
      for (size_t i=0; i<activePoints.size(); i++) {
        TouchPoint& point=activePoints[i];
        if (point.id==ev.tfinger.fingerId) {
          releasedPoints.push_back(point);
          activePoints.erase(activePoints.begin()+i);
          break;
        }
      }
      TouchPoint newPoint(ev.tfinger.fingerId,ev.tfinger.x*canvasW,ev.tfinger.y*canvasH,ev.tfinger.pressure);
      activePoints.push_back(newPoint);
      pressedPoints.push_back(newPoint);

      if (newPoint.id==0) {
        ImGui::GetIO().AddMousePosEvent(newPoint.x,newPoint.y);
        ImGui::GetIO().AddMouseButtonEvent(ImGuiMouseButton_Left,true);
        pointDown(newPoint.x,newPoint.y,0);
      }
      break;
    }
    case SDL_FINGERUP: {
      for (size_t i=0; i<activePoints.size(); i++) {
        TouchPoint& point=activePoints[i];
        if (point.id==ev.tfinger.fingerId) {
          if (point.id==0) {
            ImGui::GetIO().AddMouseButtonEvent(ImGuiMouseButton_Left,false);
            //ImGui::GetIO().AddMousePosEvent(-FLT_MAX,-FLT_MAX);
            pointUp(point.x,point.y,0);
          }

          releasedPoints.push_back(point);
          activePoints.erase(activePoints.begin()+i);

          break;
        }
      }
      break;
    }
  }
}

void FurnaceGUI::pointDown(int x, int y, int button) {
  aboutOpen=false;
  if (bindSetActive) {
    bindSetActive=false;
    bindSetPending=false;
    actionKeys[bindSetTarget]=bindSetPrevValue;
    bindSetTarget=0;
    bindSetPrevValue=0;
  }
}

void FurnaceGUI::pointUp(int x, int y, int button) {
  if (macroDragActive || macroLoopDragActive || waveDragActive || (sampleDragActive && sampleDragMode && sampleDragTarget)) {
    MARK_MODIFIED;
  }
  if (macroDragActive && macroDragLineMode && !macroDragMouseMoved) {
    displayMacroMenu=true;
  }
  macroDragActive=false;
  macroDragBitMode=false;
  macroDragInitialValue=false;
  macroDragInitialValueSet=false;
  macroDragLastX=-1;
  macroDragLastY=-1;
  macroLoopDragActive=false;
  waveDragActive=false;
  if (sampleDragActive) {
    logD("stopping sample drag");
    if (sampleDragMode) {
      e->renderSamplesP(curSample);
    } else {
      if (sampleSelStart>sampleSelEnd) {
        sampleSelStart^=sampleSelEnd;
        sampleSelEnd^=sampleSelStart;
        sampleSelStart^=sampleSelEnd;
      }
    }
  }
  sampleDragActive=false;
  if (orderScrollLocked) {
    int targetOrder=round(orderScroll);
    if (orderScrollTolerance) {
      targetOrder=round(orderScroll+(orderScrollRealOrigin.x-((float)canvasW/2.0f))/(40.0f*dpiScale));
    }
    if (targetOrder<0) targetOrder=0;
    if (targetOrder>e->curSubSong->ordersLen-1) targetOrder=e->curSubSong->ordersLen-1;
    if (curOrder!=targetOrder) setOrder(targetOrder);
  }
  orderScrollLocked=false;
  orderScrollTolerance=false;
  if (dragMobileMenu) {
    dragMobileMenu=false;
    if (mobileMenuOpen) {
      mobileMenuOpen=(mobileMenuPos>=0.85f);
    } else {
      mobileMenuOpen=(mobileMenuPos>=0.15f);
    }
  }
  if (dragMobileEditButton) {
    dragMobileEditButton=false;
  }
}

void FurnaceGUI::pointMotion(int x, int y, int xrel, int yrel) {
  if (selecting) {
    // detect whether we have to scroll
    if (y<patWindowPos.y+2.0f*dpiScale) {
      addScroll(-1);
    }
    if (y>patWindowPos.y+patWindowSize.y-2.0f*dpiScale) {
      addScroll(1);
    }
  }
  if (macroDragActive || macroLoopDragActive || waveDragActive || sampleDragActive || orderScrollLocked) {
    int distance=fabs((double)xrel);
    if (distance<1) distance=1;
    float start=x-xrel;
    float end=x;
    float startY=y-yrel;
    float endY=y;
    for (int i=0; i<=distance; i++) {
      float fraction=(float)i/(float)distance;
      float x=start+(end-start)*fraction;
      float y=startY+(endY-startY)*fraction;
      processDrags(x,y);
    }
  }
}

// how many pixels should be visible at least at x/y dir
#define OOB_PIXELS_SAFETY 25

bool FurnaceGUI::detectOutOfBoundsWindow(SDL_Rect& failing) {
  int count=SDL_GetNumVideoDisplays();
  if (count<1) {
    logW("bounds check: error: %s",SDL_GetError());
    return false;
  }

  SDL_Rect rect;
  for (int i=0; i<count; i++) {
    if (SDL_GetDisplayUsableBounds(i,&rect)!=0) {
      logW("bounds check: error in display %d: %s",i,SDL_GetError());
      continue;
    }

    bool xbound=((rect.x+OOB_PIXELS_SAFETY)<=(scrX+scrW)) && ((rect.x+rect.w-OOB_PIXELS_SAFETY)>=scrX);
    bool ybound=((rect.y+OOB_PIXELS_SAFETY)<=(scrY+scrH)) && ((rect.y+rect.h-OOB_PIXELS_SAFETY)>=scrY);
    logD("bounds check: display %d is at %dx%dx%dx%d: %s%s",i,rect.x+OOB_PIXELS_SAFETY,rect.y+OOB_PIXELS_SAFETY,rect.x+rect.w-OOB_PIXELS_SAFETY,rect.y+rect.h-OOB_PIXELS_SAFETY,xbound?"x":"",ybound?"y":"");

    if (xbound && ybound) {
      return true;
    }
  }

  failing=rect;
  return false;
}

#define DECLARE_METRIC(_n) \
  int __perfM##_n;

#define MEASURE_BEGIN(_n) \
  __perfM##_n=SDL_GetPerformanceCounter();

#define MEASURE_END(_n) \
  if (perfMetricsLen<64) { \
    perfMetrics[perfMetricsLen++]=FurnaceGUIPerfMetric(#_n,SDL_GetPerformanceCounter()-__perfM##_n); \
  }

#define MEASURE(_n,_x) \
  MEASURE_BEGIN(_n) \
  _x; \
  MEASURE_END(_n)

bool FurnaceGUI::loop() {
  DECLARE_METRIC(calcChanOsc)
  DECLARE_METRIC(mobileControls)
  DECLARE_METRIC(mobileOrderSel)
  DECLARE_METRIC(subSongs)
  DECLARE_METRIC(findReplace)
  DECLARE_METRIC(spoiler)
  DECLARE_METRIC(pattern)
  DECLARE_METRIC(editControls)
  DECLARE_METRIC(speed)
  DECLARE_METRIC(grooves)
  DECLARE_METRIC(songInfo)
  DECLARE_METRIC(orders)
  DECLARE_METRIC(sampleList)
  DECLARE_METRIC(sampleEdit)
  DECLARE_METRIC(waveList)
  DECLARE_METRIC(waveEdit)
  DECLARE_METRIC(insList)
  DECLARE_METRIC(insEdit)
  DECLARE_METRIC(mixer)
  DECLARE_METRIC(readOsc)
  DECLARE_METRIC(osc)
  DECLARE_METRIC(chanOsc)
  DECLARE_METRIC(xyOsc)
  DECLARE_METRIC(volMeter)
  DECLARE_METRIC(settings)
  DECLARE_METRIC(debug)
  DECLARE_METRIC(stats)
  DECLARE_METRIC(compatFlags)
  DECLARE_METRIC(piano)
  DECLARE_METRIC(notes)
  DECLARE_METRIC(channels)
  DECLARE_METRIC(patManager)
  DECLARE_METRIC(sysManager)
  DECLARE_METRIC(clock)
  DECLARE_METRIC(regView)
  DECLARE_METRIC(log)
  DECLARE_METRIC(effectList)
  DECLARE_METRIC(popup)

#ifdef IS_MOBILE
  bool doThreadedInput=true;
#else
  bool doThreadedInput=!settings.noThreadedInput;
#endif
  if (doThreadedInput) {
    logD("key input: event filter");
    SDL_SetEventFilter(_processEvent,this);
  } else {
    logD("key input: main thread");
  }

  if (safeMode) {
    showError("Furnace has been started in Safe Mode.\nthis means that:\n\n- software rendering is being used\n- audio output may not work\n- font loading is disabled\n\ncheck any settings which may have made Furnace start up in this mode.\nfont loading is one of these.");
    settingsOpen=true;
  }

  while (!quit) {
    SDL_Event ev;
    if (e->isPlaying()) {
      WAKE_UP;
    }
    if (--drawHalt<=0) {
      drawHalt=0;
      if (settings.powerSave) SDL_WaitEventTimeout(NULL,500);
    }

    memcpy(perfMetricsLast,perfMetrics,64*sizeof(FurnaceGUIPerfMetric));
    perfMetricsLastLen=perfMetricsLen;
    perfMetricsLen=0;

    eventTimeBegin=SDL_GetPerformanceCounter();
    bool updateWindow=false;
    if (injectBackUp) {
      ImGui::GetIO().AddKeyEvent(ImGuiKey_Backspace,false);
      injectBackUp=false;
    }
    while (SDL_PollEvent(&ev)) {
      WAKE_UP;
      ImGui_ImplSDL2_ProcessEvent(&ev);
      processPoint(ev);
      if (!doThreadedInput) processEvent(&ev);
      switch (ev.type) {
        case SDL_MOUSEMOTION: {
          int motionX=(double)ev.motion.x*((double)canvasW/(double)scrW);
          int motionY=(double)ev.motion.y*((double)canvasH/(double)scrH);
          int motionXrel=(double)ev.motion.xrel*((double)canvasW/(double)scrW);
          int motionYrel=(double)ev.motion.yrel*((double)canvasH/(double)scrH);
          pointMotion(motionX,motionY,motionXrel,motionYrel);
          break;
        }
        case SDL_MOUSEBUTTONUP:
          pointUp(ev.button.x,ev.button.y,ev.button.button);
          break;
        case SDL_MOUSEBUTTONDOWN:
          pointDown(ev.button.x,ev.button.y,ev.button.button);
          break;
        case SDL_MOUSEWHEEL:
          wheelX+=ev.wheel.x;
          wheelY+=ev.wheel.y;
          break;
        case SDL_WINDOWEVENT:
          switch (ev.window.event) {
            case SDL_WINDOWEVENT_RESIZED:
              scrW=ev.window.data1;
              scrH=ev.window.data2;
              portrait=(scrW<scrH);
              logV("portrait: %d (%dx%d)",portrait,scrW,scrH);
              logD("window resized to %dx%d",scrW,scrH);
              updateWindow=true;
              rend->resized(ev);
              break;
            case SDL_WINDOWEVENT_MOVED:
              scrX=ev.window.data1;
              scrY=ev.window.data2;
              updateWindow=true;
              shallDetectScale=2;
              logV("window moved to %dx%d",scrX,scrY);
              break;
            case SDL_WINDOWEVENT_SIZE_CHANGED:
              logV("window size changed to %dx%d",ev.window.data1,ev.window.data2);
              break;
            case SDL_WINDOWEVENT_MINIMIZED:
              logV("window minimized");
              break;
            case SDL_WINDOWEVENT_MAXIMIZED:
              scrMax=true;
              updateWindow=true;
              logV("window maximized");
              break;
            case SDL_WINDOWEVENT_RESTORED:
              scrMax=false;
              updateWindow=true;
              logV("window restored");
              break;
            case SDL_WINDOWEVENT_SHOWN:
              logV("window shown");
              break;
            case SDL_WINDOWEVENT_HIDDEN:
              logV("window hidden");
              break;
            case SDL_WINDOWEVENT_EXPOSED:
              logV("window exposed");
              break;
          }
          break;
#if SDL_VERSION_ATLEAST(2,0,4)
        case SDL_RENDER_DEVICE_RESET:
          killGraphics=true;
          break;
#endif
#if SDL_VERSION_ATLEAST(2,0,17)
        case SDL_DISPLAYEVENT: {
          switch (ev.display.event) {
            case SDL_DISPLAYEVENT_CONNECTED:
              logD("display %d connected!",ev.display.display);
              updateWindow=true;
              shallDetectScale=16;
              break;
            case SDL_DISPLAYEVENT_DISCONNECTED:
              logD("display %d disconnected!",ev.display.display);
              updateWindow=true;
              shallDetectScale=16;
              break;
            case SDL_DISPLAYEVENT_ORIENTATION:
              logD("display oriented to %d",ev.display.data1);
              updateWindow=true;
              break;
          }
          break;
        }
#endif
        case SDL_KEYDOWN:
          if (!ImGui::GetIO().WantCaptureKeyboard) {
            keyDown(ev);
          }
#ifdef IS_MOBILE
          injectBackUp=true;
#endif
          break;
        case SDL_KEYUP:
          // for now
          break;
        case SDL_DROPFILE:
          if (ev.drop.file!=NULL) {
            int sampleCountBefore=e->song.sampleLen;
            std::vector<DivInstrument*> instruments=e->instrumentFromFile(ev.drop.file,true,settings.readInsNames);
            DivWavetable* droppedWave=NULL;
            DivSample* droppedSample=NULL;
            if (!instruments.empty()) {
              if (e->song.sampleLen!=sampleCountBefore) {
                e->renderSamplesP();
              }
              if (!e->getWarnings().empty()) {
                showWarning(e->getWarnings(),GUI_WARN_GENERIC);
              }
              int instrumentCount=-1;
              for (DivInstrument* i: instruments) {
                instrumentCount=e->addInstrumentPtr(i);
              }
              if (instrumentCount>=0 && settings.selectAssetOnLoad) {
                curIns=instrumentCount-1;
              }
              nextWindow=GUI_WINDOW_INS_LIST;
              MARK_MODIFIED;
            } else if ((droppedWave=e->waveFromFile(ev.drop.file,false))!=NULL) {
              int waveCount=-1;
              waveCount=e->addWavePtr(droppedWave);
              if (waveCount>=0 && settings.selectAssetOnLoad) {
                curWave=waveCount-1;
              }
              nextWindow=GUI_WINDOW_WAVE_LIST;
              MARK_MODIFIED;
            } else if ((droppedSample=e->sampleFromFile(ev.drop.file))!=NULL) {
              int sampleCount=-1;
              sampleCount=e->addSamplePtr(droppedSample);
              if (sampleCount>=0 && settings.selectAssetOnLoad) {
                curSample=sampleCount;
                updateSampleTex=true;
              }
              nextWindow=GUI_WINDOW_SAMPLE_LIST;
              MARK_MODIFIED;
            } else if (modified) {
              nextFile=ev.drop.file;
              showWarning("Unsaved changes! Save changes before opening file?",GUI_WARN_OPEN_DROP);
            } else {
              if (load(ev.drop.file)>0) {
                showError(fmt::sprintf("Error while loading file! (%s)",lastError));
              }
            }
            SDL_free(ev.drop.file);
          }
          break;
        case SDL_USEREVENT:
          // used for MIDI wake up
          break;
        case SDL_QUIT:
          if (modified) {
            showWarning("Unsaved changes! Save changes before quitting?",GUI_WARN_QUIT);
          } else {
            quit=true;
            return true;
          }
          break;
      }
    }

    // update config x/y/w/h values based on scrMax state
    if (updateWindow) {
      logV("updateWindow is true");
      if (!scrMax && !fullScreen) {
        logV("updating scrConf");
        scrConfX=scrX;
        scrConfY=scrY;
        scrConfW=scrW;
        scrConfH=scrH;
      }
    }
    // update canvas size as well
    if (!rend->getOutputSize(canvasW,canvasH)) {
      logW("loop: error while getting output size!");
    } else {
      //logV("updateWindow: canvas size %dx%d",canvasW,canvasH);
      // and therefore window size
      int prevScrW=scrW;
      int prevScrH=scrH;
      SDL_GetWindowSize(sdlWin,&scrW,&scrH);
      if (prevScrW!=scrW || prevScrH!=scrH) {
        logV("size change 2: %dx%d (from %dx%d)",scrW,scrH,prevScrW,prevScrH);
      }

      ImGui::GetIO().InputScale=(float)canvasW/(float)scrW;
    }

    wantCaptureKeyboard=ImGui::GetIO().WantTextInput;

    if (wantCaptureKeyboard!=oldWantCaptureKeyboard) {
      oldWantCaptureKeyboard=wantCaptureKeyboard;
      if (wantCaptureKeyboard) {
        SDL_StartTextInput();
      } else {
        SDL_StopTextInput();
      }
    }

    if (wantCaptureKeyboard) {
      WAKE_UP;
    }

    if (ImGui::GetIO().IsSomethingHappening) {
      WAKE_UP;
    }

    if (ImGui::GetIO().MouseDown[0] || ImGui::GetIO().MouseDown[1] || ImGui::GetIO().MouseDown[2] || ImGui::GetIO().MouseDown[3] || ImGui::GetIO().MouseDown[4]) {
      WAKE_UP;
    }

    while (true) {
      midiLock.lock();
      midiWakeUp=true;
      if (midiQueue.empty()) {
        midiLock.unlock();
        break;
      }
      TAMidiMessage msg=midiQueue.front();
      midiLock.unlock();

      if (msg.type==TA_MIDI_SYSEX) {
        unsigned char* data=msg.sysExData.get();
        for (size_t i=0; i<msg.sysExLen; i++) {
          if ((i&15)==0) printf("\n");
          printf("%.2x ",data[i]);
        }
        printf("\n");

        if (!parseSysEx(data,msg.sysExLen)) {
          logW("error while parsing SysEx data!");
        }
      }

      // parse message here
      if (learning!=-1) {
        if (learning>=0 && learning<(int)midiMap.binds.size()) {
          midiMap.binds[learning].type=msg.type>>4;
          midiMap.binds[learning].channel=msg.type&15;
          midiMap.binds[learning].data1=msg.data[0];
          switch (msg.type&0xf0) {
            case TA_MIDI_NOTE_OFF:
            case TA_MIDI_NOTE_ON:
            case TA_MIDI_AFTERTOUCH:
            case TA_MIDI_PITCH_BEND:
            case TA_MIDI_CONTROL:
              midiMap.binds[learning].data2=msg.data[1];
              break;
            default:
              midiMap.binds[learning].data2=128;
              break;
          }
        }
        learning=-1;
      } else {
        int action=midiMap.at(msg);
        if (action!=0) {
          doAction(action);
        } else switch (msg.type&0xf0) {
          case TA_MIDI_NOTE_ON:
            if (midiMap.valueInputStyle==0 || midiMap.valueInputStyle>3 || cursor.xFine==0) {
              if (midiMap.noteInput && edit && msg.data[1]!=0) {
                noteInput(
                  msg.data[0]-12,
                  0,
                  midiMap.volInput?msg.data[1]:-1
                );
              }
            } else {
              if (edit && msg.data[1]!=0) {
                switch (midiMap.valueInputStyle) {
                  case 1: {
                    int val=msg.data[0]%24;
                    if (val<16) {
                      valueInput(val);
                    }
                    break;
                  }
                  case 2:
                    valueInput(msg.data[0]&15);
                    break;
                  case 3:
                    int val=altValues[msg.data[0]%24];
                    if (val>=0) {
                      valueInput(val);
                    }
                    break;
                }
              }
            }
            break;
          case TA_MIDI_PROGRAM:
            if (midiMap.programChange && !(midiMap.directChannel && midiMap.directProgram)) {
              curIns=msg.data[0];
              if (curIns>=(int)e->song.ins.size()) curIns=e->song.ins.size()-1;
              wavePreviewInit=true;
              updateFMPreview=true;
            }
            break;
          case TA_MIDI_CONTROL:
            bool gchanged=false;
            if (msg.data[0]==midiMap.valueInputControlMSB) {
              midiMap.valueInputCurMSB=msg.data[1];
              gchanged=true;
            }
            if (msg.data[0]==midiMap.valueInputControlLSB) {
              midiMap.valueInputCurLSB=msg.data[1];
              gchanged=true;
            }
            if (msg.data[0]==midiMap.valueInputControlSingle) {
              midiMap.valueInputCurSingle=msg.data[1];
              gchanged=true;
            }
            if (gchanged && cursor.xFine>0) {
              switch (midiMap.valueInputStyle) {
                case 4: // dual CC
                  valueInput(((midiMap.valueInputCurMSB>>3)<<4)|(midiMap.valueInputCurLSB>>3),true);
                  break;
                case 5: // 14-bit
                  valueInput((midiMap.valueInputCurMSB<<1)|(midiMap.valueInputCurLSB>>6),true);
                  break;
                case 6: // single CC
                  valueInput((midiMap.valueInputCurSingle*255)/127,true);
                  break;
              }
            }

            for (int i=0; i<18; i++) {
              bool changed=false;
              if (midiMap.valueInputSpecificStyle[i]!=0) {
                if (msg.data[0]==midiMap.valueInputSpecificMSB[i]) {
                  changed=true;
                  midiMap.valueInputCurMSBS[i]=msg.data[1];
                }
                if (msg.data[0]==midiMap.valueInputSpecificLSB[i]) {
                  changed=true;
                  midiMap.valueInputCurLSBS[i]=msg.data[1];
                }
                if (msg.data[0]==midiMap.valueInputSpecificSingle[i]) {
                  changed=true;
                  midiMap.valueInputCurSingleS[i]=msg.data[1];
                }

                if (changed) switch (midiMap.valueInputStyle) {
                  case 1: // dual CC
                    valueInput(((midiMap.valueInputCurMSBS[i]>>3)<<4)|(midiMap.valueInputCurLSBS[i]>>3),true,i+2);
                    break;
                  case 2: // 14-bit
                    valueInput((midiMap.valueInputCurMSBS[i]<<1)|(midiMap.valueInputCurLSBS[i]>>6),true,i+2);
                    break;
                  case 3: // single CC
                    valueInput((midiMap.valueInputCurSingleS[i]*255)/127,true,i+2);
                    break;
                }
              }
            }
            break;
        }
      }

      midiLock.lock();
      midiQueue.pop();
      midiLock.unlock();
    }

    if (notifyWaveChange) {
      notifyWaveChange=false;
      e->notifyWaveChange(curWave);
    }

    eventTimeEnd=SDL_GetPerformanceCounter();

    if (SDL_GetWindowFlags(sdlWin)&SDL_WINDOW_MINIMIZED) {
      SDL_Delay(30);
      drawHalt=0;
      continue;
    }

    if (!e->isRunning()) {
      activeNotes.clear();
      memset(chanOscVol,0,DIV_MAX_CHANS*sizeof(float));
      for (int i=0; i<DIV_MAX_CHANS; i++) {
        chanOscChan[i].pitch=0.0f;
      }
      memset(chanOscBright,0,DIV_MAX_CHANS*sizeof(float));

      e->synchronized([this]() {
        for (int i=0; i<e->getTotalChannelCount(); i++) {
          DivDispatchOscBuffer* buf=e->getOscBuffer(i);
          if (buf!=NULL) {
            buf->needle=0;
            buf->readNeedle=0;
          }
        }
      });
    }

    // recover from dead graphics
    if (rend->isDead() || killGraphics) {
      killGraphics=false;

      logW("graphics are dead! restarting...");
      
      if (sampleTex!=NULL) {
        rend->destroyTexture(sampleTex);
        sampleTex=NULL;
      }

      if (chanOscGradTex!=NULL) {
        rend->destroyTexture(chanOscGradTex);
        chanOscGradTex=NULL;
      }

      for (auto& i: images) {
        if (i.second->tex!=NULL) {
          rend->destroyTexture(i.second->tex);
          i.second->tex=NULL;
        }
      }

      commitState();
      rend->quitGUI();
      rend->quit();
      ImGui_ImplSDL2_Shutdown();

      int initAttempts=0;

      SDL_Delay(500);

      logD("starting render backend...");
      while (++initAttempts<=5) {
        if (rend->init(sdlWin)) {
          break;
        }
        SDL_Delay(1000);
        logV("trying again...");
      }

      if (initAttempts>5) {
        reportError("can't keep going without graphics! Furnace will quit now.");
        quit=true;
        break;
      }

      rend->clear(ImVec4(0.0,0.0,0.0,1.0));
      rend->present();

      logD("preparing user interface...");
      rend->initGUI(sdlWin);

      logD("building font...");
      if (!ImGui::GetIO().Fonts->Build()) {
        logE("error while building font atlas!");
        showError("error while loading fonts! please check your settings.");
        ImGui::GetIO().Fonts->Clear();
        mainFont=ImGui::GetIO().Fonts->AddFontDefault();
        patFont=mainFont;
        bigFont=mainFont;
        headFont=mainFont;
        if (rend) rend->destroyFontsTexture();
        if (!ImGui::GetIO().Fonts->Build()) {
          logE("error again while building font atlas!");
        }
      }

      firstFrame=true;
      continue;
    }

    bool fontsFailed=false;

    layoutTimeBegin=SDL_GetPerformanceCounter();

    if (!rend->newFrame()) {
      fontsFailed=true;
    }
    ImGui_ImplSDL2_NewFrame(sdlWin);
    ImGui::NewFrame();

    // one second counter
    secondTimer+=ImGui::GetIO().DeltaTime;
    if (secondTimer>=1.0f) secondTimer=fmod(secondTimer,1.0f);

    curWindowLast=curWindow;
    curWindow=GUI_WINDOW_NOTHING;
    editOptsVisible=false;

    int nextPlayOrder=0;
    int nextOldRow=0;
    e->getPlayPos(nextPlayOrder,nextOldRow);
    oldRowChanged=false;
    playOrder=nextPlayOrder;
    if (followPattern) {
      curOrder=playOrder;
    }
    if (e->isPlaying()) {
      if (oldRow!=nextOldRow) oldRowChanged=true;
      oldRow=nextOldRow;
    }

    // check whether pattern of channel(s) at cursor/selection is/are unique
    isPatUnique=true;
    if (curOrder>=0 && curOrder<e->curSubSong->ordersLen && selStart.xCoarse>=0 && selStart.xCoarse<e->getTotalChannelCount() && selEnd.xCoarse>=0 && selEnd.xCoarse<e->getTotalChannelCount()) {
      for (int i=0; i<e->curSubSong->ordersLen; i++) {
        if (i==curOrder) continue;
        for (int j=selStart.xCoarse; j<=selEnd.xCoarse; j++) {
          if (e->curSubSong->orders.ord[j][i]==e->curSubSong->orders.ord[j][curOrder]) isPatUnique=false;
          break;
        }
        if (!isPatUnique) break;
      }
    }

    if (!mobileUI) {
      ImGui::BeginMainMenuBar();
      if (ImGui::BeginMenu(settings.capitalMenuBar?"File":"file")) {
        if (ImGui::MenuItem("new...",BIND_FOR(GUI_ACTION_NEW))) {
          if (modified) {
            showWarning("Unsaved changes! Save changes before creating a new song?",GUI_WARN_NEW);
          } else {
            displayNew=true;
          }
        }
        if (ImGui::MenuItem("open...",BIND_FOR(GUI_ACTION_OPEN))) {
          if (modified) {
            showWarning("Unsaved changes! Save changes before opening another file?",GUI_WARN_OPEN);
          } else {
            openFileDialog(GUI_FILE_OPEN);
          }
        }
        if (ImGui::BeginMenu("open recent")) {
          exitDisabledTimer=1;
          for (int i=0; i<(int)recentFile.size(); i++) {
            String item=recentFile[i];
            if (ImGui::MenuItem(item.c_str())) {
              if (modified) {
                nextFile=item;
                showWarning("Unsaved changes! Save changes before opening file?",GUI_WARN_OPEN_DROP);
              } else {
                recentFile.erase(i);
                i--;
                if (load(item)>0) {
                  showError(fmt::sprintf("Error while loading file! (%s)",lastError));
                }
              }
            }
          }
          if (recentFile.empty()) {
            ImGui::Text("nothing here yet");
          } else {
            ImGui::Separator();
            if (ImGui::MenuItem("clear history")) {
              showWarning("Are you sure you want to clear the recent file list?",GUI_WARN_CLEAR_HISTORY);
            }
          }
          ImGui::EndMenu();
        }
        ImGui::Separator();
        if (ImGui::MenuItem("save",BIND_FOR(GUI_ACTION_SAVE))) {
          if (curFileName=="" || (curFileName.find(backupPath)==0) || e->song.version>=0xff00) {
            openFileDialog(GUI_FILE_SAVE);
          } else {
            if (save(curFileName,e->song.isDMF?e->song.version:0)>0) {
              showError(fmt::sprintf("Error while saving file! (%s)",lastError));
            }
          }
        }
        if (ImGui::MenuItem("save as...",BIND_FOR(GUI_ACTION_SAVE_AS))) {
          openFileDialog(GUI_FILE_SAVE);
        }
        if (ImGui::MenuItem("save as .dmf (1.1.3+)...")) {
          openFileDialog(GUI_FILE_SAVE_DMF);
        }
        if (ImGui::MenuItem("save as .dmf (1.0/legacy)...")) {
          openFileDialog(GUI_FILE_SAVE_DMF_LEGACY);
        }
        ImGui::Separator();
        if (settings.exportOptionsLayout==0) {
          if (ImGui::BeginMenu("export audio...")) {
            drawExportAudio();
            ImGui::EndMenu();
          }
          if (ImGui::BeginMenu("export VGM...")) {
            drawExportVGM();
            ImGui::EndMenu();
          }
          int numZSMCompat=0;
          for (int i=0; i<e->song.systemLen; i++) {
            if ((e->song.system[i]==DIV_SYSTEM_VERA) || (e->song.system[i]==DIV_SYSTEM_YM2151)) numZSMCompat++;
          }
          if (numZSMCompat>0) {
            if (ImGui::BeginMenu("export ZSM...")) {
              drawExportZSM();
              ImGui::EndMenu();
            }
          }
          int numAmiga=0;
          for (int i=0; i<e->song.systemLen; i++) {
            if (e->song.system[i]==DIV_SYSTEM_AMIGA) numAmiga++;
          }
          if (numAmiga && settings.iCannotWait) {
            if (ImGui::BeginMenu("export Amiga validation data...")) {
              drawExportAmigaVal();
              ImGui::EndMenu();
            }
          }
          if (ImGui::BeginMenu("export text...")) {
            drawExportText();
            ImGui::EndMenu();
          }
          if (ImGui::BeginMenu("export command stream...")) {
            drawExportCommand();
            ImGui::EndMenu();
          }
        } else if (settings.exportOptionsLayout==2) {
          if (ImGui::MenuItem("export audio...")) {
            curExportType=GUI_EXPORT_AUDIO;
            displayExport=true;
          }
          if (ImGui::MenuItem("export VGM...")) {
            curExportType=GUI_EXPORT_VGM;
            displayExport=true;
          }
          int numZSMCompat=0;
          for (int i=0; i<e->song.systemLen; i++) {
            if ((e->song.system[i]==DIV_SYSTEM_VERA) || (e->song.system[i]==DIV_SYSTEM_YM2151)) numZSMCompat++;
          }
          if (numZSMCompat>0) {
            if (ImGui::MenuItem("export ZSM...")) {
              curExportType=GUI_EXPORT_ZSM;
              displayExport=true;
            }
          }
          int numAmiga=0;
          for (int i=0; i<e->song.systemLen; i++) {
            if (e->song.system[i]==DIV_SYSTEM_AMIGA) numAmiga++;
          }
          if (numAmiga && settings.iCannotWait) {
            if (ImGui::MenuItem("export Amiga validation data...")) {
              curExportType=GUI_EXPORT_AMIGA_VAL;
              displayExport=true;
            }
          }
          if (ImGui::MenuItem("export text...")) {
            curExportType=GUI_EXPORT_TEXT;
            displayExport=true;
          }
          if (ImGui::MenuItem("export command stream...")) {
            curExportType=GUI_EXPORT_CMD_STREAM;
            displayExport=true;
          }
        } else {
          if (ImGui::MenuItem("export...",BIND_FOR(GUI_ACTION_EXPORT))) {
            displayExport=true;
          }
        }
        ImGui::Separator();
        if (!settings.classicChipOptions) {
          if (ImGui::MenuItem("manage chips")) {
            nextWindow=GUI_WINDOW_SYS_MANAGER;
          }
        } else {
          if (ImGui::BeginMenu("add chip...")) {
            exitDisabledTimer=1;
            DivSystem picked=systemPicker();
            if (picked!=DIV_SYSTEM_NULL) {
              if (!e->addSystem(picked)) {
                showError("cannot add chip! ("+e->getLastError()+")");
              } else {
                MARK_MODIFIED;
              }
              ImGui::CloseCurrentPopup();
              if (e->song.autoSystem) {
                autoDetectSystem();
              }
              updateWindowTitle();
            }
            ImGui::EndMenu();
          }
          if (ImGui::BeginMenu("configure chip...")) {
            exitDisabledTimer=1;
            for (int i=0; i<e->song.systemLen; i++) {
              if (ImGui::TreeNode(fmt::sprintf("%d. %s##_SYSP%d",i+1,getSystemName(e->song.system[i]),i).c_str())) {
                drawSysConf(i,i,e->song.system[i],e->song.systemFlags[i],true,true);
                ImGui::TreePop();
              }
            }
            ImGui::EndMenu();
          }
          if (ImGui::BeginMenu("change chip...")) {
            exitDisabledTimer=1;
            ImGui::Checkbox("Preserve channel positions",&preserveChanPos);
            for (int i=0; i<e->song.systemLen; i++) {
              if (ImGui::BeginMenu(fmt::sprintf("%d. %s##_SYSC%d",i+1,getSystemName(e->song.system[i]),i).c_str())) {
                DivSystem picked=systemPicker();
                if (picked!=DIV_SYSTEM_NULL) {
                  e->changeSystem(i,picked,preserveChanPos);
                  MARK_MODIFIED;
                  if (e->song.autoSystem) {
                    autoDetectSystem();
                  }
                  updateWindowTitle();
                  ImGui::CloseCurrentPopup();
                }
                ImGui::EndMenu();
              }
            }
            ImGui::EndMenu();
          }
          if (ImGui::BeginMenu("remove chip...")) {
            exitDisabledTimer=1;
            ImGui::Checkbox("Preserve channel positions",&preserveChanPos);
            for (int i=0; i<e->song.systemLen; i++) {
              if (ImGui::MenuItem(fmt::sprintf("%d. %s##_SYSR%d",i+1,getSystemName(e->song.system[i]),i).c_str())) {
                if (!e->removeSystem(i,preserveChanPos)) {
                  showError("cannot remove chip! ("+e->getLastError()+")");
                } else {
                  MARK_MODIFIED;
                }
                if (e->song.autoSystem) {
                  autoDetectSystem();
                  updateWindowTitle();
                }
              }
            }
            ImGui::EndMenu();
          }
        }
        ImGui::BeginDisabled(exitDisabledTimer);
        ImGui::Separator();
        if (ImGui::MenuItem("restore backup",BIND_FOR(GUI_ACTION_OPEN_BACKUP))) {
          doAction(GUI_ACTION_OPEN_BACKUP);
        }
        ImGui::Separator();
        if (ImGui::MenuItem("exit")) {
          if (modified) {
            showWarning("Unsaved changes! Save before quitting?",GUI_WARN_QUIT);
          } else {
            quit=true;
          }
        }
        ImGui::EndDisabled();
        ImGui::EndMenu();
      } else {
        exitDisabledTimer=0;
      }
      if (ImGui::BeginMenu(settings.capitalMenuBar?"Edit":"edit")) {
        ImGui::Text("...");
        ImGui::Separator();
        if (ImGui::MenuItem("undo",BIND_FOR(GUI_ACTION_UNDO))) doUndo();
        if (ImGui::MenuItem("redo",BIND_FOR(GUI_ACTION_REDO))) doRedo();
        ImGui::Separator();
        editOptions(true);
        ImGui::Separator();
        if (ImGui::MenuItem("clear...")) {
          doAction(GUI_ACTION_CLEAR);
        }
        ImGui::EndMenu();
      }
      if (ImGui::BeginMenu(settings.capitalMenuBar?"Settings":"settings")) {
  #ifndef IS_MOBILE
        if (ImGui::MenuItem("full screen",BIND_FOR(GUI_ACTION_FULLSCREEN),fullScreen)) {
          doAction(GUI_ACTION_FULLSCREEN);
        }
  #endif
        if (ImGui::MenuItem("lock layout",NULL,lockLayout)) {
          lockLayout=!lockLayout;
        }
        if (ImGui::MenuItem("visualizer",NULL,fancyPattern)) {
          fancyPattern=!fancyPattern;
          e->enableCommandStream(fancyPattern);
          e->getCommandStream(cmdStream);
          cmdStream.clear();
        }
        if (ImGui::MenuItem("reset layout")) {
          showWarning("Are you sure you want to reset the workspace layout?",GUI_WARN_RESET_LAYOUT);
        }
#ifdef IS_MOBILE
        if (ImGui::MenuItem("switch to mobile view")) {
          toggleMobileUI(!mobileUI);
        }
#endif
        if (ImGui::MenuItem("settings...",BIND_FOR(GUI_ACTION_WINDOW_SETTINGS))) {
          syncSettings();
          settingsOpen=true;
        }
        ImGui::EndMenu();
      }
      if (ImGui::BeginMenu(settings.capitalMenuBar?"Window":"window")) {
        if (ImGui::MenuItem("song information",BIND_FOR(GUI_ACTION_WINDOW_SONG_INFO),songInfoOpen)) songInfoOpen=!songInfoOpen;
        if (ImGui::MenuItem("subsongs",BIND_FOR(GUI_ACTION_WINDOW_SUBSONGS),subSongsOpen)) subSongsOpen=!subSongsOpen;
        if (ImGui::MenuItem("speed",BIND_FOR(GUI_ACTION_WINDOW_SPEED),speedOpen)) speedOpen=!speedOpen;
        if (settings.unifiedDataView) {
          if (ImGui::MenuItem("assets",BIND_FOR(GUI_ACTION_WINDOW_INS_LIST),insListOpen)) insListOpen=!insListOpen;
        } else {
          if (ImGui::MenuItem("instruments",BIND_FOR(GUI_ACTION_WINDOW_INS_LIST),insListOpen)) insListOpen=!insListOpen;
          if (ImGui::MenuItem("wavetables",BIND_FOR(GUI_ACTION_WINDOW_WAVE_LIST),waveListOpen)) waveListOpen=!waveListOpen;
          if (ImGui::MenuItem("samples",BIND_FOR(GUI_ACTION_WINDOW_SAMPLE_LIST),sampleListOpen)) sampleListOpen=!sampleListOpen;
        }
        if (ImGui::MenuItem("orders",BIND_FOR(GUI_ACTION_WINDOW_ORDERS),ordersOpen)) ordersOpen=!ordersOpen;
        if (ImGui::MenuItem("pattern",BIND_FOR(GUI_ACTION_WINDOW_PATTERN),patternOpen)) patternOpen=!patternOpen;
        if (ImGui::MenuItem("mixer",BIND_FOR(GUI_ACTION_WINDOW_MIXER),mixerOpen)) mixerOpen=!mixerOpen;
        if (ImGui::MenuItem("grooves",BIND_FOR(GUI_ACTION_WINDOW_GROOVES),groovesOpen)) groovesOpen=!groovesOpen;
        if (ImGui::MenuItem("channels",BIND_FOR(GUI_ACTION_WINDOW_CHANNELS),channelsOpen)) channelsOpen=!channelsOpen;
        if (ImGui::MenuItem("pattern manager",BIND_FOR(GUI_ACTION_WINDOW_PAT_MANAGER),patManagerOpen)) patManagerOpen=!patManagerOpen;
        if (ImGui::MenuItem("chip manager",BIND_FOR(GUI_ACTION_WINDOW_SYS_MANAGER),sysManagerOpen)) sysManagerOpen=!sysManagerOpen;
        if (ImGui::MenuItem("compatibility flags",BIND_FOR(GUI_ACTION_WINDOW_COMPAT_FLAGS),compatFlagsOpen)) compatFlagsOpen=!compatFlagsOpen;
        if (ImGui::MenuItem("song comments",BIND_FOR(GUI_ACTION_WINDOW_NOTES),notesOpen)) notesOpen=!notesOpen;
        ImGui::Separator();
        if (ImGui::MenuItem("instrument editor",BIND_FOR(GUI_ACTION_WINDOW_INS_EDIT),insEditOpen)) insEditOpen=!insEditOpen;
        if (ImGui::MenuItem("wavetable editor",BIND_FOR(GUI_ACTION_WINDOW_WAVE_EDIT),waveEditOpen)) waveEditOpen=!waveEditOpen;
        if (ImGui::MenuItem("sample editor",BIND_FOR(GUI_ACTION_WINDOW_SAMPLE_EDIT),sampleEditOpen)) sampleEditOpen=!sampleEditOpen;
        ImGui::Separator();
        if (ImGui::MenuItem("play/edit controls",BIND_FOR(GUI_ACTION_WINDOW_EDIT_CONTROLS),editControlsOpen)) editControlsOpen=!editControlsOpen;
        if (ImGui::MenuItem("piano/input pad",BIND_FOR(GUI_ACTION_WINDOW_PIANO),pianoOpen)) pianoOpen=!pianoOpen;
        if (ImGui::MenuItem("oscilloscope (master)",BIND_FOR(GUI_ACTION_WINDOW_OSCILLOSCOPE),oscOpen)) oscOpen=!oscOpen;
        if (ImGui::MenuItem("oscilloscope (per-channel)",BIND_FOR(GUI_ACTION_WINDOW_CHAN_OSC),chanOscOpen)) chanOscOpen=!chanOscOpen;
        if (ImGui::MenuItem("oscilloscope (X-Y)",BIND_FOR(GUI_ACTION_WINDOW_XY_OSC),xyOscOpen)) xyOscOpen=!xyOscOpen;
        if (ImGui::MenuItem("volume meter",BIND_FOR(GUI_ACTION_WINDOW_VOL_METER),volMeterOpen)) volMeterOpen=!volMeterOpen;
        if (ImGui::MenuItem("clock",BIND_FOR(GUI_ACTION_WINDOW_CLOCK),clockOpen)) clockOpen=!clockOpen;
        if (ImGui::MenuItem("register view",BIND_FOR(GUI_ACTION_WINDOW_REGISTER_VIEW),regViewOpen)) regViewOpen=!regViewOpen;
        if (ImGui::MenuItem("log viewer",BIND_FOR(GUI_ACTION_WINDOW_LOG),logOpen)) logOpen=!logOpen;
        if (ImGui::MenuItem("statistics",BIND_FOR(GUI_ACTION_WINDOW_STATS),statsOpen)) statsOpen=!statsOpen;
        if (spoilerOpen) if (ImGui::MenuItem("spoiler",NULL,spoilerOpen)) spoilerOpen=!spoilerOpen;

        ImGui::EndMenu();
      }
      if (ImGui::BeginMenu(settings.capitalMenuBar?"Help":"help")) {
        if (ImGui::MenuItem("effect list",BIND_FOR(GUI_ACTION_WINDOW_EFFECT_LIST),effectListOpen)) effectListOpen=!effectListOpen;
        if (ImGui::MenuItem("debug menu",BIND_FOR(GUI_ACTION_WINDOW_DEBUG))) debugOpen=!debugOpen;
        if (ImGui::MenuItem("inspector")) inspectorOpen=!inspectorOpen;
        if (ImGui::MenuItem("panic",BIND_FOR(GUI_ACTION_PANIC))) e->syncReset();
        if (ImGui::MenuItem("about...",BIND_FOR(GUI_ACTION_WINDOW_ABOUT))) {
          aboutOpen=true;
          aboutScroll=0;
        }
        ImGui::EndMenu();
      }
      ImGui::PushStyleColor(ImGuiCol_Text,uiColors[GUI_COLOR_PLAYBACK_STAT]);
      if (e->isPlaying()) {
        int totalTicks=e->getTotalTicks();
        int totalSeconds=e->getTotalSeconds();

        String info;

        DivGroovePattern gp=e->getSpeeds();
        if (gp.len==2) {
          info=fmt::sprintf("| Speed %d:%d",gp.val[0],gp.val[1]);
        } else if (gp.len==1) {
          info=fmt::sprintf("| Speed %d",gp.val[0]);
        } else {
          info="| Groove";
        }

        info+=fmt::sprintf(" @ %gHz (%g BPM) ",e->getCurHz(),calcBPM(e->getSpeeds(),e->getCurHz(),e->curSubSong->virtualTempoN,e->curSubSong->virtualTempoD));

        if (settings.orderRowsBase) {
          info+=fmt::sprintf("| Order %.2X/%.2X ",playOrder,e->curSubSong->ordersLen-1);
        } else {
          info+=fmt::sprintf("| Order %d/%d ",playOrder,e->curSubSong->ordersLen-1);
        }

        if (settings.patRowsBase) {
          info+=fmt::sprintf("| Row %.2X/%.2X ",oldRow,e->curSubSong->patLen);
        } else {
          info+=fmt::sprintf("| Row %d/%d ",oldRow,e->curSubSong->patLen);
        }

        info+="| ";

        if (totalSeconds==0x7fffffff) {
          info+="Don't you have anything better to do?";
        } else {
          if (totalSeconds>=86400) {
            int totalDays=totalSeconds/86400;
            int totalYears=totalDays/365;
            totalDays%=365;
            int totalMonths=totalDays/30;
            totalDays%=30;

            if (totalYears>1) {
              info+=fmt::sprintf("%d years ",totalYears);
            } else if (totalYears) {
              info+=fmt::sprintf("%d year ",totalYears);
            }

            if (totalMonths>1) {
              info+=fmt::sprintf("%d months ",totalMonths);
            } else if (totalMonths) {
              info+=fmt::sprintf("%d month ",totalMonths);
            }

            if (totalDays>1) {
              info+=fmt::sprintf("%d days ",totalDays);
            } else {
              info+=fmt::sprintf("%d day ",totalDays);
            }
          }

          if (totalSeconds>=3600) {
            info+=fmt::sprintf("%.2d:",(totalSeconds/3600)%24);
          }

          info+=fmt::sprintf("%.2d:%.2d.%.2d",(totalSeconds/60)%60,totalSeconds%60,totalTicks/10000);
        }

        ImGui::TextUnformatted(info.c_str());
      } else {
        bool hasInfo=false;
        String info;
        if (cursor.xCoarse>=0 && cursor.xCoarse<e->getTotalChannelCount()) {
          DivPattern* p=e->curPat[cursor.xCoarse].getPattern(e->curOrders->ord[cursor.xCoarse][curOrder],false);
          if (cursor.xFine>=0) switch (cursor.xFine) {
            case 0: // note
              if (p->data[cursor.y][0]>0) {
                if (p->data[cursor.y][0]==100) {
                  info=fmt::sprintf("Note off (cut)");
                } else if (p->data[cursor.y][0]==101) {
                  info=fmt::sprintf("Note off (release)");
                } else if (p->data[cursor.y][0]==102) {
                  info=fmt::sprintf("Macro release only");
                } else {
                  info=fmt::sprintf("Note on: %s",noteName(p->data[cursor.y][0],p->data[cursor.y][1]));
                }
                hasInfo=true;
              }
              break;
            case 1: // instrument
              if (p->data[cursor.y][2]>-1) {
                if (p->data[cursor.y][2]>=(int)e->song.ins.size()) {
                  info=fmt::sprintf("Ins %d: <invalid>",p->data[cursor.y][2]);
                } else {
                  DivInstrument* ins=e->getIns(p->data[cursor.y][2]);
                  info=fmt::sprintf("Ins %d: %s",p->data[cursor.y][2],ins->name);
                }
                hasInfo=true;
              }
              break;
            case 2: // volume
              if (p->data[cursor.y][3]>-1) {
                int maxVol=e->getMaxVolumeChan(cursor.xCoarse);
                if (maxVol<1 || p->data[cursor.y][3]>maxVol) {
                  info=fmt::sprintf("Set volume: %d (%.2X, INVALID!)",p->data[cursor.y][3],p->data[cursor.y][3]);
                } else {
                  info=fmt::sprintf("Set volume: %d (%.2X, %d%%)",p->data[cursor.y][3],p->data[cursor.y][3],(p->data[cursor.y][3]*100)/maxVol);
                }
                hasInfo=true;
              }
              break;
            default: // effect
              int actualCursor=((cursor.xFine+1)&(~1));
              if (p->data[cursor.y][actualCursor]>-1) {
                info=e->getEffectDesc(p->data[cursor.y][actualCursor],cursor.xCoarse,true);
                hasInfo=true;
              }
              break;
          }
        }
        if (hasInfo && (settings.statusDisplay==0 || settings.statusDisplay==2)) {
          ImGui::Text("| %s",info.c_str());
        } else if (settings.statusDisplay==1 || settings.statusDisplay==2) {
          if (curFileName!="") ImGui::Text("| %s",curFileName.c_str());
        }
      }
      ImGui::PopStyleColor();
      if (modified) {
        ImGui::Text("| modified");
      }
      ImGui::EndMainMenuBar();
    }

    MEASURE(calcChanOsc,calcChanOsc());

    if (mobileUI) {
      globalWinFlags=ImGuiWindowFlags_NoTitleBar|ImGuiWindowFlags_NoMove|ImGuiWindowFlags_NoResize|ImGuiWindowFlags_NoBringToFrontOnFocus;
      //globalWinFlags=ImGuiWindowFlags_NoTitleBar;
      // scene handling goes here!
      MEASURE(mobileControls,drawMobileControls());
      switch (mobScene) {
        case GUI_SCENE_ORDERS:
          ordersOpen=true;
          curWindow=GUI_WINDOW_ORDERS;
          MEASURE(orders,drawOrders());
          break;
        case GUI_SCENE_INSTRUMENT:
          insEditOpen=true;
          curWindow=GUI_WINDOW_INS_EDIT;
          MEASURE(insEdit,drawInsEdit());
          MEASURE(piano,drawPiano());
          break;
        case GUI_SCENE_WAVETABLE:
          waveEditOpen=true;
          curWindow=GUI_WINDOW_WAVE_EDIT;
          MEASURE(waveEdit,drawWaveEdit());
          MEASURE(piano,drawPiano());
          break;
        case GUI_SCENE_SAMPLE:
          sampleEditOpen=true;
          curWindow=GUI_WINDOW_SAMPLE_EDIT;
          MEASURE(sampleEdit,drawSampleEdit());
          MEASURE(piano,drawPiano());
          break;
        case GUI_SCENE_CHANNELS:
          channelsOpen=true;
          curWindow=GUI_WINDOW_CHANNELS;
          MEASURE(channels,drawChannels());
          break;
        case GUI_SCENE_CHIPS:
          sysManagerOpen=true;
          curWindow=GUI_WINDOW_SYS_MANAGER;
          MEASURE(sysManager,drawSysManager());
          break;
        case GUI_SCENE_MIXER:
          mixerOpen=true;
          curWindow=GUI_WINDOW_MIXER;
          MEASURE(mixer,drawMixer());
          break;
        default:
          patternOpen=true;
          curWindow=GUI_WINDOW_PATTERN;
          MEASURE(pattern,drawPattern());
          MEASURE(piano,drawPiano());
          MEASURE(mobileOrderSel,drawMobileOrderSel());

          globalWinFlags=0;
          MEASURE(findReplace,drawFindReplace());
          break;
      }

      globalWinFlags=0;
      MEASURE(settings,drawSettings());
      MEASURE(debug,drawDebug());
      MEASURE(log,drawLog());
      MEASURE(compatFlags,drawCompatFlags());
      MEASURE(stats,drawStats());
      MEASURE(readOsc,readOsc());
      MEASURE(osc,drawOsc());
      MEASURE(chanOsc,drawChanOsc());
      MEASURE(xyOsc,drawXYOsc());
      MEASURE(grooves,drawGrooves());
      MEASURE(regView,drawRegView());
    } else {
      globalWinFlags=0;
      ImGui::DockSpaceOverViewport(NULL,lockLayout?(ImGuiDockNodeFlags_NoWindowMenuButton|ImGuiDockNodeFlags_NoMove|ImGuiDockNodeFlags_NoResize|ImGuiDockNodeFlags_NoCloseButton|ImGuiDockNodeFlags_NoDocking|ImGuiDockNodeFlags_NoDockingSplitMe|ImGuiDockNodeFlags_NoDockingSplitOther):0);

      MEASURE(subSongs,drawSubSongs());
      MEASURE(findReplace,drawFindReplace());
      MEASURE(spoiler,drawSpoiler());
      MEASURE(pattern,drawPattern());
      MEASURE(editControls,drawEditControls());
      MEASURE(speed,drawSpeed());
      MEASURE(grooves,drawGrooves());
      MEASURE(songInfo,drawSongInfo());
      MEASURE(orders,drawOrders());
      MEASURE(sampleList,drawSampleList());
      MEASURE(sampleEdit,drawSampleEdit());
      MEASURE(waveList,drawWaveList());
      MEASURE(waveEdit,drawWaveEdit());
      MEASURE(insList,drawInsList());
      MEASURE(insEdit,drawInsEdit());
      MEASURE(mixer,drawMixer());

      MEASURE(readOsc,readOsc());

      MEASURE(osc,drawOsc());
      MEASURE(chanOsc,drawChanOsc());
      MEASURE(xyOsc,drawXYOsc());
      MEASURE(volMeter,drawVolMeter());
      MEASURE(settings,drawSettings());
      MEASURE(debug,drawDebug());
      MEASURE(stats,drawStats());
      MEASURE(compatFlags,drawCompatFlags());
      MEASURE(piano,drawPiano());
      MEASURE(notes,drawNotes());
      MEASURE(channels,drawChannels());
      MEASURE(patManager,drawPatManager());
      MEASURE(sysManager,drawSysManager());
      MEASURE(clock,drawClock());
      MEASURE(regView,drawRegView());
      MEASURE(log,drawLog());
      MEASURE(effectList,drawEffectList());
    }

    // release selection if mouse released
    if (ImGui::IsMouseReleased(ImGuiMouseButton_Left) && selecting) {
      if (!selectingFull) cursor=selEnd;
      finishSelection();
      if (!mobileUI) {
        demandScrollX=true;
        if (cursor.xCoarse==selStart.xCoarse && cursor.xFine==selStart.xFine && cursor.y==selStart.y &&
            cursor.xCoarse==selEnd.xCoarse && cursor.xFine==selEnd.xFine && cursor.y==selEnd.y) {
          if (!settings.cursorMoveNoScroll) {
            updateScroll(cursor.y);
          }
        }
      }
    }

    for (int i=0; i<e->getTotalChannelCount(); i++) {
      keyHit1[i]-=0.2f;
      if (keyHit1[i]<0.0f) keyHit1[i]=0.0f;
    }

    if (inspectorOpen) ImGui::ShowMetricsWindow(&inspectorOpen);

    if (firstFrame) {
      firstFrame=false;
#ifdef IS_MOBILE
      SDL_GetWindowSize(sdlWin,&scrW,&scrH);
      portrait=(scrW<scrH);
      logV("portrait: %d (%dx%d)",portrait,scrW,scrH);

      rend->getOutputSize(canvasW,canvasH);
#endif
      if (patternOpen) nextWindow=GUI_WINDOW_PATTERN;
#ifdef __APPLE__
      SDL_RaiseWindow(sdlWin);
#endif
    }

#ifndef NFD_NON_THREADED
    if (fileDialog->isOpen() && settings.sysFileDialog) {
      ImGui::OpenPopup("System File Dialog Pending");
    }

    if (ImGui::BeginPopupModal("System File Dialog Pending",NULL,ImGuiWindowFlags_NoTitleBar|ImGuiWindowFlags_NoBackground|ImGuiWindowFlags_NoResize|ImGuiWindowFlags_NoMove)) {
      if (!fileDialog->isOpen()) {
        ImGui::CloseCurrentPopup();
      }
      ImDrawList* dl=ImGui::GetForegroundDrawList();
      dl->AddRectFilled(ImVec2(0.0f,0.0f),ImVec2(canvasW,canvasH),ImGui::ColorConvertFloat4ToU32(uiColors[GUI_COLOR_MODAL_BACKDROP]));
      ImGui::EndPopup();
    }
#endif

    if (fileDialog->render(mobileUI?ImVec2(canvasW-(portrait?0:(60.0*dpiScale)),canvasH-60.0*dpiScale):ImVec2(600.0f*dpiScale,400.0f*dpiScale),ImVec2(canvasW-((mobileUI && !portrait)?(60.0*dpiScale):0),canvasH-(mobileUI?(60.0*dpiScale):0)))) {
      bool openOpen=false;
      //ImGui::GetIO().ConfigFlags&=~ImGuiConfigFlags_NavEnableKeyboard;
      if ((curFileDialog==GUI_FILE_INS_OPEN || curFileDialog==GUI_FILE_INS_OPEN_REPLACE) && prevIns!=-3) {
        if (curFileDialog==GUI_FILE_INS_OPEN_REPLACE) {
          if (prevInsData!=NULL) {
            if (prevIns>=0 && prevIns<(int)e->song.ins.size()) {
              *e->song.ins[prevIns]=*prevInsData;
            }
          }
        } else {
          curIns=prevIns;
          wavePreviewInit=true;
          updateFMPreview=true;
        }
        prevIns=-3;
      }
      switch (curFileDialog) {
        case GUI_FILE_OPEN:
        case GUI_FILE_SAVE:
        case GUI_FILE_SAVE_DMF:
        case GUI_FILE_SAVE_DMF_LEGACY:
          workingDirSong=fileDialog->getPath()+DIR_SEPARATOR_STR;
          break;
        case GUI_FILE_INS_OPEN:
        case GUI_FILE_INS_OPEN_REPLACE:
        case GUI_FILE_INS_SAVE:
        case GUI_FILE_INS_SAVE_DMP:
          workingDirIns=fileDialog->getPath()+DIR_SEPARATOR_STR;
          break;
        case GUI_FILE_WAVE_OPEN:
        case GUI_FILE_WAVE_OPEN_REPLACE:
        case GUI_FILE_WAVE_SAVE:
        case GUI_FILE_WAVE_SAVE_DMW:
        case GUI_FILE_WAVE_SAVE_RAW:
          workingDirWave=fileDialog->getPath()+DIR_SEPARATOR_STR;
          break;
        case GUI_FILE_SAMPLE_OPEN:
        case GUI_FILE_SAMPLE_OPEN_RAW:
        case GUI_FILE_SAMPLE_OPEN_REPLACE:
        case GUI_FILE_SAMPLE_OPEN_REPLACE_RAW:
        case GUI_FILE_SAMPLE_SAVE:
        case GUI_FILE_SAMPLE_SAVE_RAW:
          workingDirSample=fileDialog->getPath()+DIR_SEPARATOR_STR;
          break;
        case GUI_FILE_EXPORT_AUDIO_ONE:
        case GUI_FILE_EXPORT_AUDIO_PER_SYS:
        case GUI_FILE_EXPORT_AUDIO_PER_CHANNEL:
          workingDirAudioExport=fileDialog->getPath()+DIR_SEPARATOR_STR;
          break;
        case GUI_FILE_EXPORT_VGM:
          workingDirVGMExport=fileDialog->getPath()+DIR_SEPARATOR_STR;
          break;
        case GUI_FILE_EXPORT_ZSM:
          workingDirZSMExport=fileDialog->getPath()+DIR_SEPARATOR_STR;
          break;
        case GUI_FILE_EXPORT_ROM:
        case GUI_FILE_EXPORT_TEXT:
        case GUI_FILE_EXPORT_CMDSTREAM:
        case GUI_FILE_EXPORT_CMDSTREAM_BINARY:
          workingDirROMExport=fileDialog->getPath()+DIR_SEPARATOR_STR;
          break;
        case GUI_FILE_LOAD_MAIN_FONT:
        case GUI_FILE_LOAD_HEAD_FONT:
        case GUI_FILE_LOAD_PAT_FONT:
          workingDirFont=fileDialog->getPath()+DIR_SEPARATOR_STR;
          break;
        case GUI_FILE_IMPORT_COLORS:
        case GUI_FILE_EXPORT_COLORS:
          workingDirColors=fileDialog->getPath()+DIR_SEPARATOR_STR;
          break;
        case GUI_FILE_IMPORT_KEYBINDS:
        case GUI_FILE_EXPORT_KEYBINDS:
          workingDirKeybinds=fileDialog->getPath()+DIR_SEPARATOR_STR;
          break;
        case GUI_FILE_IMPORT_LAYOUT:
        case GUI_FILE_EXPORT_LAYOUT:
          workingDirLayout=fileDialog->getPath()+DIR_SEPARATOR_STR;
          break;
        case GUI_FILE_YRW801_ROM_OPEN:
        case GUI_FILE_TG100_ROM_OPEN:
        case GUI_FILE_MU5_ROM_OPEN:
          workingDirROM=fileDialog->getPath()+DIR_SEPARATOR_STR;
          break;
        case GUI_FILE_CMDSTREAM_OPEN:
          workingDirROM=fileDialog->getPath()+DIR_SEPARATOR_STR;
          break;
        case GUI_FILE_TEST_OPEN:
        case GUI_FILE_TEST_OPEN_MULTI:
        case GUI_FILE_TEST_SAVE:
          workingDirTest=fileDialog->getPath()+DIR_SEPARATOR_STR;
          break;
        case GUI_FILE_OPEN_BACKUP:
          break;
      }
      if (fileDialog->isError()) {
#if defined(_WIN32) || defined(__APPLE__)
        showError("there was an error in the file dialog! you may want to report this issue to:\nhttps://github.com/tildearrow/furnace/issues\ncheck the Log Viewer (window > log viewer) for more information.\n\nfor now please disable the system file picker in Settings > General.");
#else
#ifdef ANDROID
        showError("can't do anything without Storage permissions!");
#else
        showError("Zenity/KDialog not available!\nplease install one of these, or disable the system file picker in Settings > General.");
#endif
#endif
      }
      if (fileDialog->accepted()) {
        if (fileDialog->getFileName().empty()) {
          fileName="";
        } else {
          fileName=fileDialog->getFileName()[0];
        }
        if (fileName!="") {
          if (curFileDialog==GUI_FILE_SAVE) {
            checkExtension(".fur");
          }
          if (curFileDialog==GUI_FILE_SAVE_DMF) {
            checkExtension(".dmf");
          }
          if (curFileDialog==GUI_FILE_SAVE_DMF_LEGACY) {
            checkExtension(".dmf");
          }
          if (curFileDialog==GUI_FILE_SAMPLE_SAVE ||
              curFileDialog==GUI_FILE_EXPORT_AUDIO_ONE ||
              curFileDialog==GUI_FILE_EXPORT_AUDIO_PER_SYS ||
              curFileDialog==GUI_FILE_EXPORT_AUDIO_PER_CHANNEL) {
            checkExtension(".wav");
          }
          if (curFileDialog==GUI_FILE_INS_SAVE) {
            checkExtension(".fui");
          }
          if (curFileDialog==GUI_FILE_INS_SAVE_DMP) {
            checkExtension(".dmp");
          }
          if (curFileDialog==GUI_FILE_WAVE_SAVE) {
            checkExtension(".fuw");
          }
          if (curFileDialog==GUI_FILE_WAVE_SAVE_DMW) {
            checkExtension(".dmw");
          }
          if (curFileDialog==GUI_FILE_WAVE_SAVE_RAW) {
            checkExtension(".raw");
          }
          if (curFileDialog==GUI_FILE_EXPORT_VGM) {
            checkExtension(".vgm");
          }
          if (curFileDialog==GUI_FILE_EXPORT_ZSM) {
            checkExtension(".zsm");
          }
          if (curFileDialog==GUI_FILE_EXPORT_CMDSTREAM || curFileDialog==GUI_FILE_EXPORT_TEXT) {
            checkExtension(".txt");
          }
          if (curFileDialog==GUI_FILE_EXPORT_CMDSTREAM_BINARY) {
            checkExtension(".bin");
          }
          if (curFileDialog==GUI_FILE_EXPORT_COLORS) {
            checkExtension(".cfgc");
          }
          if (curFileDialog==GUI_FILE_EXPORT_KEYBINDS) {
            checkExtension(".cfgk");
          }
          if (curFileDialog==GUI_FILE_EXPORT_LAYOUT) {
            checkExtension(".ini");
          }
          String copyOfName=fileName;
          switch (curFileDialog) {
            case GUI_FILE_OPEN:
            case GUI_FILE_OPEN_BACKUP:
              if (load(copyOfName)>0) {
                showError(fmt::sprintf("Error while loading file! (%s)",lastError));
              }
              break;
            case GUI_FILE_SAVE: {
              bool saveWasSuccessful=true;
              if (save(copyOfName,0)>0) {
                showError(fmt::sprintf("Error while saving file! (%s)",lastError));
                saveWasSuccessful=false;
              }
              if (saveWasSuccessful && postWarnAction!=GUI_WARN_GENERIC) {
                switch (postWarnAction) {
                  case GUI_WARN_QUIT:
                    quit=true;
                    break;
                  case GUI_WARN_NEW:
                    displayNew=true;
                    break;
                  case GUI_WARN_OPEN:
                    openOpen=true;
                    break;
                  case GUI_WARN_OPEN_DROP:
                    if (load(nextFile)>0) {
                      showError(fmt::sprintf("Error while loading file! (%s)",lastError));
                    }
                    nextFile="";
                    break;
                  case GUI_WARN_OPEN_BACKUP:
                    openFileDialog(GUI_FILE_OPEN_BACKUP);
                    break;
                  default:
                    break;
                }
                postWarnAction=GUI_WARN_GENERIC;
              } else if (postWarnAction==GUI_WARN_OPEN_DROP) {
                nextFile="";
              }
              break;
            }
            case GUI_FILE_SAVE_DMF:
              logD("saving: %s",copyOfName.c_str());
              if (save(copyOfName,26)>0) {
                showError(fmt::sprintf("Error while saving file! (%s)",lastError));
              }
              break;
            case GUI_FILE_SAVE_DMF_LEGACY:
              logD("saving: %s",copyOfName.c_str());
              if (save(copyOfName,24)>0) {
                showError(fmt::sprintf("Error while saving file! (%s)",lastError));
              }
              break;
            case GUI_FILE_INS_SAVE:
              if (curIns>=0 && curIns<(int)e->song.ins.size()) {
                if (e->song.ins[curIns]->save(copyOfName.c_str(),false,&e->song,settings.writeInsNames)) {
                  pushRecentSys(copyOfName.c_str());
                }
              }
              break;
            case GUI_FILE_INS_SAVE_DMP:
              if (curIns>=0 && curIns<(int)e->song.ins.size()) {
                if (!e->song.ins[curIns]->saveDMP(copyOfName.c_str())) {
                  showError("error while saving instrument! make sure your instrument is compatible.");
                } else {
                  pushRecentSys(copyOfName.c_str());
                }
              }
              break;
            case GUI_FILE_WAVE_SAVE:
              if (curWave>=0 && curWave<(int)e->song.wave.size()) {
                if (e->song.wave[curWave]->save(copyOfName.c_str())) {
                  pushRecentSys(copyOfName.c_str());
                }
              }
              break;
            case GUI_FILE_WAVE_SAVE_DMW:
              if (curWave>=0 && curWave<(int)e->song.wave.size()) {
                if (e->song.wave[curWave]->saveDMW(copyOfName.c_str())) {
                  pushRecentSys(copyOfName.c_str());
                }
              }
              break;
            case GUI_FILE_WAVE_SAVE_RAW:
              if (curWave>=0 && curWave<(int)e->song.wave.size()) {
                if (e->song.wave[curWave]->saveRaw(copyOfName.c_str())) {
                  pushRecentSys(copyOfName.c_str());
                }
              }
              break;
            case GUI_FILE_SAMPLE_OPEN: {
              String errs="there were some errors while loading samples:\n";
              bool warn=false;
              for (String i: fileDialog->getFileName()) {
                DivSample* s=e->sampleFromFile(i.c_str());
                if (s==NULL) {
                  if (fileDialog->getFileName().size()>1) {
                    warn=true;
                    errs+=fmt::sprintf("- %s: %s\n",i,e->getLastError());
                  } else {
                    showError(e->getLastError());
                  }
                } else {
                  if (e->addSamplePtr(s)==-1) {
                    if (fileDialog->getFileName().size()>1) {
                      warn=true;
                      errs+=fmt::sprintf("- %s: %s\n",i,e->getLastError());
                    } else {
                      showError(e->getLastError());
                    }
                  } else {
                    MARK_MODIFIED;
                  }
                }
              }
              if (warn) {
                showWarning(errs,GUI_WARN_GENERIC);
              }
              break;
            }
            case GUI_FILE_SAMPLE_OPEN_REPLACE: {
              DivSample* s=e->sampleFromFile(copyOfName.c_str());
              if (s==NULL) {
                showError(e->getLastError());
              } else {
                if (curSample>=0 && curSample<(int)e->song.sample.size()) {
                  e->lockEngine([this,s]() {
                    // if it crashes here please tell me...
                    DivSample* oldSample=e->song.sample[curSample];
                    e->song.sample[curSample]=s;
                    delete oldSample;
                    e->renderSamples();
                    MARK_MODIFIED;
                  });
                  updateSampleTex=true;
                } else {
                  showError("...but you haven't selected a sample!");
                  delete s;
                }
              }
              break;
            }
            case GUI_FILE_SAMPLE_OPEN_RAW:
            case GUI_FILE_SAMPLE_OPEN_REPLACE_RAW:
              pendingRawSample=copyOfName;
              pendingRawSampleReplace=(curFileDialog==GUI_FILE_SAMPLE_OPEN_REPLACE_RAW);
              displayPendingRawSample=true;
              break;
            case GUI_FILE_SAMPLE_SAVE:
              if (curSample>=0 && curSample<(int)e->song.sample.size()) {
                if (!e->song.sample[curSample]->save(copyOfName.c_str())) {
                  showError("could not save sample! open Log Viewer for more information.");
                } else {
                  pushRecentSys(copyOfName.c_str());
                }
              }
              break;
            case GUI_FILE_SAMPLE_SAVE_RAW:
              if (curSample>=0 && curSample<(int)e->song.sample.size()) {
                if (!e->song.sample[curSample]->saveRaw(copyOfName.c_str())) {
                  showError("could not save sample! open Log Viewer for more information.");
                } else {
                  pushRecentSys(copyOfName.c_str());
                }
              }
              break;
            case GUI_FILE_EXPORT_AUDIO_ONE:
              exportAudio(copyOfName,DIV_EXPORT_MODE_ONE);
              break;
            case GUI_FILE_EXPORT_AUDIO_PER_SYS:
              exportAudio(copyOfName,DIV_EXPORT_MODE_MANY_SYS);
              break;
            case GUI_FILE_EXPORT_AUDIO_PER_CHANNEL:
              exportAudio(copyOfName,DIV_EXPORT_MODE_MANY_CHAN);
              break;
            case GUI_FILE_INS_OPEN: {
              std::vector<DivInstrument*> instruments;
              bool ask=false;
              bool warn=false;
              String warns="there were some warnings/errors while loading instruments:\n";
              int sampleCountBefore=e->song.sampleLen;
              for (String i: fileDialog->getFileName()) {
                std::vector<DivInstrument*> insTemp=e->instrumentFromFile(i.c_str(),true,settings.readInsNames);
                if (insTemp.empty()) {
                  warn=true;
                  warns+=fmt::sprintf("> %s: cannot load instrument! (%s)\n",i,e->getLastError());
                } else if (!e->getWarnings().empty()) {
                  warn=true;
                  warns+=fmt::sprintf("> %s:\n%s\n",i,e->getWarnings());
                }
                if (insTemp.size()>1) ask=true;
                for (DivInstrument* j: insTemp) {
                  instruments.push_back(j);
                }
              }
              if (e->song.sampleLen!=sampleCountBefore) {
                e->renderSamplesP();
              }
              if (warn) {
                if (instruments.empty()) {
                  if (fileDialog->getFileName().size()>1) {
                    showError(warns);
                  } else {
                    showError("cannot load instrument! ("+e->getLastError()+")");
                  }
                } else {
                  showWarning(warns,GUI_WARN_GENERIC);
                }
              } else if (instruments.empty()) {
                showError("congratulations! you managed to load nothing.\nyou are entitled to a bug report.");
              }
              if (!instruments.empty()) {
                if (ask) { // ask which instruments to load
                  for (DivInstrument* i: instruments) {
                    pendingIns.push_back(std::make_pair(i,false));
                  }
                  displayPendingIns=true;
                  pendingInsSingle=false;
                } else { // load the only instrument
                  int instrumentCount=-1;
                  for (DivInstrument* i: instruments) {
                    instrumentCount=e->addInstrumentPtr(i);
                  }
                  if (instrumentCount>=0 && settings.selectAssetOnLoad) {
                    curIns=instrumentCount-1;
                  }
                }
              }
              break;
            }
            case GUI_FILE_INS_OPEN_REPLACE: {
              int sampleCountBefore=e->song.sampleLen;
              std::vector<DivInstrument*> instruments=e->instrumentFromFile(copyOfName.c_str(),true,settings.readInsNames);
              if (!instruments.empty()) {
                if (e->song.sampleLen!=sampleCountBefore) {
                  e->renderSamplesP();
                }
                if (!e->getWarnings().empty()) {
                  showWarning(e->getWarnings(),GUI_WARN_GENERIC);
                }
                if (instruments.size()>1) { // ask which instrument
                  for (DivInstrument* i: instruments) {
                    pendingIns.push_back(std::make_pair(i,false));
                  }
                  displayPendingIns=true;
                  pendingInsSingle=true;
                } else { // replace with the only instrument
                  if (curIns>=0 && curIns<(int)e->song.ins.size()) {
                    *e->song.ins[curIns]=*instruments[0];
                  } else {
                    showError("...but you haven't selected an instrument!");
                  }
                  for (DivInstrument* i: instruments) {
                    delete i;
                  }
                }
              } else {
                showError("cannot load instrument! ("+e->getLastError()+")");
              }
              break;
            }
            case GUI_FILE_WAVE_OPEN: {
              String errs="there were some errors while loading wavetables:\n";
              bool warn=false;
              for (String i: fileDialog->getFileName()) {
                DivWavetable* wave=e->waveFromFile(i.c_str());
                if (wave==NULL) {
                  if (fileDialog->getFileName().size()>1) {
                    warn=true;
                    errs+=fmt::sprintf("- %s: %s\n",i,e->getLastError());
                  } else {
                    showError("cannot load wavetable! ("+e->getLastError()+")");
                  }
                } else {
                  int waveCount=-1;
                  waveCount=e->addWavePtr(wave);
                  if (waveCount==-1) {
                    if (fileDialog->getFileName().size()>1) {
                      warn=true;
                      errs+=fmt::sprintf("- %s: %s\n",i,e->getLastError());
                    } else {
                      showError("cannot load wavetable! ("+e->getLastError()+")");
                    }
                  } else {
                    if (settings.selectAssetOnLoad) {
                      curWave=waveCount-1;
                    }
                    MARK_MODIFIED;
                    RESET_WAVE_MACRO_ZOOM;
                  }
                }
              }
              if (warn) {
                showWarning(errs,GUI_WARN_GENERIC);
              }
              break;
            }
            case GUI_FILE_WAVE_OPEN_REPLACE: {
              DivWavetable* wave=e->waveFromFile(copyOfName.c_str());
              if (wave==NULL) {
                showError("cannot load wavetable! ("+e->getLastError()+")");
              } else {
                if (curWave>=0 && curWave<(int)e->song.wave.size()) {
                  e->lockEngine([this,wave]() {
                    *e->song.wave[curWave]=*wave;
                    MARK_MODIFIED;
                  });
                } else {
                  showError("...but you haven't selected a wavetable!");
                }
                delete wave;
              }
              break;
            }
            case GUI_FILE_EXPORT_VGM: {
              SafeWriter* w=e->saveVGM(willExport,vgmExportLoop,vgmExportVersion,vgmExportPatternHints,vgmExportDirectStream,vgmExportTrailingTicks);
              if (w!=NULL) {
                FILE* f=ps_fopen(copyOfName.c_str(),"wb");
                if (f!=NULL) {
                  fwrite(w->getFinalBuf(),1,w->size(),f);
                  fclose(f);
                  pushRecentSys(copyOfName.c_str());
                } else {
                  showError("could not open file!");
                }
                w->finish();
                delete w;
                if (!e->getWarnings().empty()) {
                  showWarning(e->getWarnings(),GUI_WARN_GENERIC);
                }
              } else {
                showError(fmt::sprintf("could not write VGM! (%s)",e->getLastError()));
              }
              break;
            }
            case GUI_FILE_EXPORT_ZSM: {
              SafeWriter* w=e->saveZSM(zsmExportTickRate,zsmExportLoop,zsmExportOptimize);
              if (w!=NULL) {
                FILE* f=ps_fopen(copyOfName.c_str(),"wb");
                if (f!=NULL) {
                  fwrite(w->getFinalBuf(),1,w->size(),f);
                  fclose(f);
                  pushRecentSys(copyOfName.c_str());
                } else {
                  showError("could not open file!");
                }
                w->finish();
                delete w;
                if (!e->getWarnings().empty()) {
                  showWarning(e->getWarnings(),GUI_WARN_GENERIC);
                }
              } else {
                showError(fmt::sprintf("Could not write ZSM! (%s)",e->getLastError()));
              }
              break;
            }
            case GUI_FILE_EXPORT_ROM:
              showError("Coming soon!");
              break;
            case GUI_FILE_EXPORT_TEXT: {
              SafeWriter* w=e->saveText(false);
              if (w!=NULL) {
                FILE* f=ps_fopen(copyOfName.c_str(),"wb");
                if (f!=NULL) {
                  fwrite(w->getFinalBuf(),1,w->size(),f);
                  fclose(f);
                  pushRecentSys(copyOfName.c_str());
                } else {
                  showError("could not open file!");
                }
                w->finish();
                delete w;
                if (!e->getWarnings().empty()) {
                  showWarning(e->getWarnings(),GUI_WARN_GENERIC);
                }
              } else {
                showError(fmt::sprintf("could not write text! (%s)",e->getLastError()));
              }
              break;
            }
            case GUI_FILE_EXPORT_CMDSTREAM:
            case GUI_FILE_EXPORT_CMDSTREAM_BINARY: {
              bool isBinary=(curFileDialog==GUI_FILE_EXPORT_CMDSTREAM_BINARY);

              SafeWriter* w=e->saveCommand(isBinary);
              if (w!=NULL) {
                FILE* f=ps_fopen(copyOfName.c_str(),"wb");
                if (f!=NULL) {
                  fwrite(w->getFinalBuf(),1,w->size(),f);
                  fclose(f);
                  pushRecentSys(copyOfName.c_str());
                } else {
                  showError("could not open file!");
                }
                w->finish();
                delete w;
                if (!e->getWarnings().empty()) {
                  showWarning(e->getWarnings(),GUI_WARN_GENERIC);
                }
              } else {
                showError(fmt::sprintf("could not write command stream! (%s)",e->getLastError()));
              }
              break;
            }
            case GUI_FILE_LOAD_MAIN_FONT:
              settings.mainFontPath=copyOfName;
              break;
            case GUI_FILE_LOAD_HEAD_FONT:
              settings.headFontPath=copyOfName;
              break;
            case GUI_FILE_LOAD_PAT_FONT:
              settings.patFontPath=copyOfName;
              break;
            case GUI_FILE_IMPORT_COLORS:
              importColors(copyOfName);
              break;
            case GUI_FILE_IMPORT_KEYBINDS:
              importKeybinds(copyOfName);
              break;
            case GUI_FILE_IMPORT_LAYOUT:
              importLayout(copyOfName);
              break;
            case GUI_FILE_EXPORT_COLORS:
              exportColors(copyOfName);
              break;
            case GUI_FILE_EXPORT_KEYBINDS:
              exportKeybinds(copyOfName);
              break;
            case GUI_FILE_EXPORT_LAYOUT:
              exportLayout(copyOfName);
              break;
            case GUI_FILE_YRW801_ROM_OPEN:
              settings.yrw801Path=copyOfName;
              break;
            case GUI_FILE_TG100_ROM_OPEN:
              settings.tg100Path=copyOfName;
              break;
            case GUI_FILE_MU5_ROM_OPEN:
              settings.mu5Path=copyOfName;
              break;
            case GUI_FILE_CMDSTREAM_OPEN:
              if (loadStream(copyOfName)>0) {
                showError(fmt::sprintf("Error while loading file! (%s)",lastError));
              }
              break;
            case GUI_FILE_TEST_OPEN:
              showWarning(fmt::sprintf("You opened: %s",copyOfName),GUI_WARN_GENERIC);
              break;
            case GUI_FILE_TEST_OPEN_MULTI: {
              String msg="You opened:";
              for (String i: fileDialog->getFileName()) {
                msg+=fmt::sprintf("\n- %s",i);
              }
              showWarning(msg,GUI_WARN_GENERIC);
              break;
            }
            case GUI_FILE_TEST_SAVE:
              showWarning(fmt::sprintf("You saved: %s",copyOfName),GUI_WARN_GENERIC);
              break;
          }
          curFileDialog=GUI_FILE_OPEN;
        }
      }
      fileDialog->close();
      postWarnAction=GUI_WARN_GENERIC;

      if (openOpen) {
        openFileDialog(GUI_FILE_OPEN);
      }
    }

    if (warnQuit) {
      warnQuit=false;
      ImGui::OpenPopup("Warning");
    }

    if (displayError) {
      displayError=false;
      ImGui::OpenPopup("Error");
    }

    if (displayPendingIns) {
      displayPendingIns=false;
      ImGui::OpenPopup("Select Instrument");
    }

    if (displayPendingRawSample) {
      displayPendingRawSample=false;
      ImGui::OpenPopup("Import Raw Sample");
    }

    if (displayInsTypeList) {
      displayInsTypeList=false;
      ImGui::OpenPopup("InsTypeList");
    }

    if (displayWaveSizeList) {
      displayWaveSizeList=false;
      ImGui::OpenPopup("WaveSizeList");
    }

    if (displayExporting) {
      displayExporting=false;
      ImGui::OpenPopup("Rendering...");
    }

    if (displayNew) {
      newSongQuery="";
      newSongFirstFrame=true;
      displayNew=false;
      if (settings.newSongBehavior==1) {
        e->createNewFromDefaults();
        undoHist.clear();
        redoHist.clear();
        curFileName="";
        modified=false;
        curNibble=false;
        orderNibble=false;
        orderCursor=-1;
        samplePos=0;
        updateSampleTex=true;
        selStart=SelectionPoint();
        selEnd=SelectionPoint();
        cursor=SelectionPoint();
        updateWindowTitle();
      } else {
        ImGui::OpenPopup("New Song");
      }
    }

    if (displayExport) {
      displayExport=false;
      ImGui::OpenPopup("Export");
    }

    if (displayEditString) {
      ImGui::OpenPopup("EditString");
    }

    if (nextWindow==GUI_WINDOW_ABOUT) {
      aboutOpen=true;
      nextWindow=GUI_WINDOW_NOTHING;
    }
    if (aboutOpen) drawAbout();

    MEASURE_BEGIN(popup);

    centerNextWindow("Rendering...",canvasW,canvasH);
    if (ImGui::BeginPopupModal("Rendering...",NULL,ImGuiWindowFlags_AlwaysAutoResize)) {
      ImGui::Text("Please wait...");
      if (ImGui::Button("Abort")) {
        if (e->haltAudioFile()) {
          ImGui::CloseCurrentPopup();
        }
      }
      if (!e->isExporting()) {
        e->finishAudioFile();
        ImGui::CloseCurrentPopup();
      }
      ImGui::EndPopup();
    }

    ImVec2 newSongMinSize=mobileUI?ImVec2(canvasW-(portrait?0:(60.0*dpiScale)),canvasH-60.0*dpiScale):ImVec2(400.0f*dpiScale,200.0f*dpiScale);
    ImVec2 newSongMaxSize=ImVec2(canvasW-((mobileUI && !portrait)?(60.0*dpiScale):0),canvasH-(mobileUI?(60.0*dpiScale):0));
    ImGui::SetNextWindowSizeConstraints(newSongMinSize,newSongMaxSize);
    if (ImGui::BeginPopupModal("New Song",NULL,ImGuiWindowFlags_NoMove|ImGuiWindowFlags_NoScrollWithMouse|ImGuiWindowFlags_NoScrollbar)) {
      ImGui::SetWindowPos(ImVec2(((canvasW)-ImGui::GetWindowSize().x)*0.5,((canvasH)-ImGui::GetWindowSize().y)*0.5));
      if (ImGui::GetWindowSize().x<newSongMinSize.x || ImGui::GetWindowSize().y<newSongMinSize.y) {
        ImGui::SetWindowSize(newSongMinSize,ImGuiCond_Always);
      }
      drawNewSong();
      ImGui::EndPopup();
    }

    if (ImGui::BeginPopupModal("Export",NULL,ImGuiWindowFlags_NoMove|ImGuiWindowFlags_NoScrollWithMouse|ImGuiWindowFlags_NoScrollbar|ImGuiWindowFlags_AlwaysAutoResize)) {
      ImGui::SetWindowPos(ImVec2(((canvasW)-ImGui::GetWindowSize().x)*0.5,((canvasH)-ImGui::GetWindowSize().y)*0.5));
      drawExport();
      ImGui::EndPopup();
    }

    centerNextWindow("Error",canvasW,canvasH);
    if (ImGui::BeginPopupModal("Error",NULL,ImGuiWindowFlags_AlwaysAutoResize)) {
      ImGui::Text("%s",errorString.c_str());
      if (ImGui::Button("OK")) {
        ImGui::CloseCurrentPopup();
      }
      ImGui::EndPopup();
    }

    centerNextWindow("Warning",canvasW,canvasH);
    if (ImGui::BeginPopupModal("Warning",NULL,ImGuiWindowFlags_AlwaysAutoResize)) {
      ImGui::Text("%s",warnString.c_str());
      switch (warnAction) {
        case GUI_WARN_QUIT:
          if (ImGui::Button("Yes")) {
            ImGui::CloseCurrentPopup();
            if (curFileName=="" || curFileName.find(backupPath)==0 || e->song.version>=0xff00) {
              openFileDialog(GUI_FILE_SAVE);
              postWarnAction=GUI_WARN_QUIT;
            } else {
              if (save(curFileName,e->song.isDMF?e->song.version:0)>0) {
                showError(fmt::sprintf("Error while saving file! (%s)",lastError));
              } else {
                quit=true;
              }
            }
          }
          ImGui::SameLine();
          if (ImGui::Button("No")) {
            ImGui::CloseCurrentPopup();
            quit=true;
          }
          ImGui::SameLine();
          if (ImGui::Button("Cancel") || ImGui::IsKeyPressed(ImGuiKey_Escape)) {
            ImGui::CloseCurrentPopup();
          }
          break;
        case GUI_WARN_NEW:
          if (ImGui::Button("Yes")) {
            ImGui::CloseCurrentPopup();
            if (curFileName=="" || curFileName.find(backupPath)==0 || e->song.version>=0xff00) {
              openFileDialog(GUI_FILE_SAVE);
              postWarnAction=GUI_WARN_NEW;
            } else {
              if (save(curFileName,e->song.isDMF?e->song.version:0)>0) {
                showError(fmt::sprintf("Error while saving file! (%s)",lastError));
              } else {
                displayNew=true;
              }
            }
          }
          ImGui::SameLine();
          if (ImGui::Button("No")) {
            ImGui::CloseCurrentPopup();
            displayNew=true;
          }
          ImGui::SameLine();
          if (ImGui::Button("Cancel") || ImGui::IsKeyPressed(ImGuiKey_Escape)) {
            ImGui::CloseCurrentPopup();
          }
          break;
        case GUI_WARN_OPEN:
          if (ImGui::Button("Yes")) {
            ImGui::CloseCurrentPopup();
            if (curFileName=="" || curFileName.find(backupPath)==0 || e->song.version>=0xff00) {
              openFileDialog(GUI_FILE_SAVE);
              postWarnAction=GUI_WARN_OPEN;
            } else {
              if (save(curFileName,e->song.isDMF?e->song.version:0)>0) {
                showError(fmt::sprintf("Error while saving file! (%s)",lastError));
              } else {
                openFileDialog(GUI_FILE_OPEN);
              }
            }
          }
          ImGui::SameLine();
          if (ImGui::Button("No")) {
            ImGui::CloseCurrentPopup();
            openFileDialog(GUI_FILE_OPEN);
          }
          ImGui::SameLine();
          if (ImGui::Button("Cancel") || ImGui::IsKeyPressed(ImGuiKey_Escape)) {
            ImGui::CloseCurrentPopup();
          }
          break;
        case GUI_WARN_OPEN_BACKUP:
          if (ImGui::Button("Yes")) {
            ImGui::CloseCurrentPopup();
            if (curFileName=="" || curFileName.find(backupPath)==0 || e->song.version>=0xff00) {
              openFileDialog(GUI_FILE_SAVE);
              postWarnAction=GUI_WARN_OPEN_BACKUP;
            } else {
              if (save(curFileName,e->song.isDMF?e->song.version:0)>0) {
                showError(fmt::sprintf("Error while saving file! (%s)",lastError));
              } else {
                openFileDialog(GUI_FILE_OPEN_BACKUP);
              }
            }
          }
          ImGui::SameLine();
          if (ImGui::Button("No")) {
            ImGui::CloseCurrentPopup();
            openFileDialog(GUI_FILE_OPEN_BACKUP);
          }
          ImGui::SameLine();
          if (ImGui::Button("Cancel") || ImGui::IsKeyPressed(ImGuiKey_Escape)) {
            ImGui::CloseCurrentPopup();
          }
          break;
        case GUI_WARN_OPEN_DROP:
          if (ImGui::Button("Yes")) {
            ImGui::CloseCurrentPopup();
            if (curFileName=="" || curFileName.find(backupPath)==0 || e->song.version>=0xff00) {
              openFileDialog(GUI_FILE_SAVE);
              postWarnAction=GUI_WARN_OPEN_DROP;
            } else {
              if (save(curFileName,e->song.isDMF?e->song.version:0)>0) {
                showError(fmt::sprintf("Error while saving file! (%s)",lastError));
                nextFile="";
              } else {
                if (load(nextFile)>0) {
                  showError(fmt::sprintf("Error while loading file! (%s)",lastError));
                }
                nextFile="";
              }
            }
          }
          ImGui::SameLine();
          if (ImGui::Button("No")) {
            ImGui::CloseCurrentPopup();
            if (load(nextFile)>0) {
              showError(fmt::sprintf("Error while loading file! (%s)",lastError));
            }
            nextFile="";
          }
          ImGui::SameLine();
          if (ImGui::Button("Cancel") || ImGui::IsKeyPressed(ImGuiKey_Escape)) {
            ImGui::CloseCurrentPopup();
            nextFile="";
          }
          break;
        case GUI_WARN_RESET_LAYOUT:
          if (ImGui::Button("Yes")) {
            ImGui::CloseCurrentPopup();
            if (!mobileUI) {
              ImGui::LoadIniSettingsFromMemory(defaultLayout);
              if (!ImGui::SaveIniSettingsToDisk(finalLayoutPath,true)) {
                reportError(fmt::sprintf("could NOT save layout! %s",strerror(errno)));
              }
            }
            settingsChanged=true;
          }
          ImGui::SameLine();
          if (ImGui::Button("No")) {
            ImGui::CloseCurrentPopup();
          }
          break;
        case GUI_WARN_RESET_KEYBINDS:
          if (ImGui::Button("Yes")) {
            ImGui::CloseCurrentPopup();
            resetKeybinds();
            settingsChanged=true;
          }
          ImGui::SameLine();
          if (ImGui::Button("No")) {
            ImGui::CloseCurrentPopup();
          }
          break;
        case GUI_WARN_RESET_COLORS:
          if (ImGui::Button("Yes")) {
            ImGui::CloseCurrentPopup();
            resetColors();
            applyUISettings(false);
            settingsChanged=true;
          }
          ImGui::SameLine();
          if (ImGui::Button("No")) {
            ImGui::CloseCurrentPopup();
          }
          break;
        case GUI_WARN_CLOSE_SETTINGS:
          if (ImGui::Button("Yes")) {
            ImGui::CloseCurrentPopup();
            settingsOpen=false;
            willCommit=true;
            settingsChanged=false;
          }
          ImGui::SameLine();
          if (ImGui::Button("No")) {
            ImGui::CloseCurrentPopup();
            settingsOpen=false;
            syncSettings();
            settingsChanged=false;
          }
          ImGui::SameLine();
          if (ImGui::Button("Cancel") || ImGui::IsKeyPressed(ImGuiKey_Escape)) {
            ImGui::CloseCurrentPopup();
          }
          break;
        case GUI_WARN_CLEAR:
          if (ImGui::BeginTable("EraseOpt",2,ImGuiTableFlags_BordersInnerV)) {
            ImGui::TableSetupColumn("c0",ImGuiTableColumnFlags_WidthStretch,0.5f);
            ImGui::TableSetupColumn("c1",ImGuiTableColumnFlags_WidthStretch,0.5f);
            ImGui::TableNextRow();

            ImGui::TableNextColumn();
            ImGui::PushFont(headFont);
            ImGui::AlignTextToFramePadding();
            ImGui::Text("Erasing");
            ImGui::PopFont();

            if (ImGui::Button("All subsongs")) {
              stop();
              e->clearSubSongs();
              curOrder=0;
              MARK_MODIFIED;
              ImGui::CloseCurrentPopup();
            }
            if (ImGui::Button("Current subsong")) {
              stop();
              e->lockEngine([this]() {
                e->curSubSong->clearData();
              });
              e->setOrder(0);
              curOrder=0;
              MARK_MODIFIED;
              ImGui::CloseCurrentPopup();
            }
            if (ImGui::Button("Orders")) {
              stop();
              e->lockEngine([this]() {
                memset(e->curOrders->ord,0,DIV_MAX_CHANS*DIV_MAX_PATTERNS);
                e->curSubSong->ordersLen=1;
              });
              e->setOrder(0);
              curOrder=0;
              MARK_MODIFIED;
              ImGui::CloseCurrentPopup();
            }
            if (ImGui::Button("Pattern")) {
              stop();
              e->lockEngine([this]() {
                for (int i=0; i<e->getTotalChannelCount(); i++) {
                  DivPattern* pat=e->curPat[i].getPattern(e->curOrders->ord[i][curOrder],true);
                  memset(pat->data,-1,DIV_MAX_ROWS*DIV_MAX_COLS*sizeof(short));
                  for (int j=0; j<DIV_MAX_ROWS; j++) {
                    pat->data[j][0]=0;
                    pat->data[j][1]=0;
                  }
                }
              });
              MARK_MODIFIED;
              ImGui::CloseCurrentPopup();
            }
            if (ImGui::Button("Instruments")) {
              stop();
              e->lockEngine([this]() {
                e->song.clearInstruments();
              });
              curIns=-1;
              MARK_MODIFIED;
              ImGui::CloseCurrentPopup();
            }
            if (ImGui::Button("Wavetables")) {
              stop();
              e->lockEngine([this]() {
                e->song.clearWavetables();
              });
              curWave=0;
              MARK_MODIFIED;
              ImGui::CloseCurrentPopup();
            }
            if (ImGui::Button("Samples")) {
              stop();
              e->lockEngine([this]() {
                e->song.clearSamples();
              });
              curSample=0;
              MARK_MODIFIED;
              ImGui::CloseCurrentPopup();
            }

            ImGui::TableNextColumn();
            ImGui::PushFont(headFont);
            ImGui::AlignTextToFramePadding();
            ImGui::Text("Optimization");
            ImGui::PopFont();

            if (ImGui::Button("De-duplicate patterns")) {
              stop();
              e->lockEngine([this]() {
                e->curSubSong->optimizePatterns();
                e->curSubSong->rearrangePatterns();
              });
              MARK_MODIFIED;
              ImGui::CloseCurrentPopup();
            }
            if (ImGui::Button("Remove unused instruments")) {
              stop();
              e->delUnusedIns();
              MARK_MODIFIED;
              ImGui::CloseCurrentPopup();
            }
            /*
            if (ImGui::Button("Remove unused wavetables")) {
              stop();
              e->delUnusedWaves();
              MARK_MODIFIED;
              ImGui::CloseCurrentPopup();
            }*/
            if (ImGui::Button("Remove unused samples")) {
              stop();
              e->delUnusedSamples();
              MARK_MODIFIED;
              ImGui::CloseCurrentPopup();
            }

            ImGui::EndTable();
          }

          if (ImGui::BeginTable("EraseOptFooter",3)) {
            ImGui::TableSetupColumn("c0",ImGuiTableColumnFlags_WidthStretch,0.5f);
            ImGui::TableSetupColumn("c1",ImGuiTableColumnFlags_WidthFixed);
            ImGui::TableSetupColumn("c2",ImGuiTableColumnFlags_WidthStretch,0.5f);
            ImGui::TableNextRow();
            ImGui::TableNextColumn();
            ImGui::TableNextColumn();
            if (ImGui::Button("Never mind! Cancel") || ImGui::IsKeyPressed(ImGuiKey_Escape)) {
              ImGui::CloseCurrentPopup();
            }
            ImGui::TableNextColumn();
            ImGui::EndTable();
          }
          break;
        case GUI_WARN_SUBSONG_DEL:
          if (ImGui::Button("Yes")) {
            if (e->removeSubSong(e->getCurrentSubSong())) {
              undoHist.clear();
              redoHist.clear();
              updateScroll(0);
              oldRow=0;
              cursor.xCoarse=0;
              cursor.xFine=0;
              cursor.y=0;
              selStart=cursor;
              selEnd=cursor;
              curOrder=0;
              MARK_MODIFIED;
            }
            ImGui::CloseCurrentPopup();
          }
          ImGui::SameLine();
          if (ImGui::Button("No")) {
            ImGui::CloseCurrentPopup();
          }
          break;
        case GUI_WARN_SYSTEM_DEL:
          if (ImGui::Button("Yes")) {
            e->removeSystem(sysToDelete,preserveChanPos);
            if (e->song.autoSystem) {
              autoDetectSystem();
              updateWindowTitle();
              MARK_MODIFIED;
            }
            ImGui::CloseCurrentPopup();
          }
          ImGui::SameLine();
          if (ImGui::Button("No")) {
            ImGui::CloseCurrentPopup();
          }
          break;
        case GUI_WARN_CLEAR_HISTORY:
          if (ImGui::Button("Yes")) {
            recentFile.clear();
            ImGui::CloseCurrentPopup();
          }
          ImGui::SameLine();
          if (ImGui::Button("No")) {
            ImGui::CloseCurrentPopup();
          }
          break;
        case GUI_WARN_GENERIC:
          if (ImGui::Button("OK")) {
            ImGui::CloseCurrentPopup();
          }
          break;
      }
      ImGui::EndPopup();
    }

    if (ImGui::BeginPopup("InsTypeList",ImGuiWindowFlags_NoMove|ImGuiWindowFlags_AlwaysAutoResize|ImGuiWindowFlags_NoTitleBar|ImGuiWindowFlags_NoSavedSettings)) {
      char temp[1024];
      for (DivInstrumentType& i: makeInsTypeList) {
        strncpy(temp,insTypes[i][0],1023);
        if (ImGui::MenuItem(temp)) {
          // create ins
          curIns=e->addInstrument(-1,i);
          if (curIns==-1) {
            showError("too many instruments!");
          } else {
            if (displayInsTypeListMakeInsSample>=0 && displayInsTypeListMakeInsSample<(int)e->song.sample.size()) {
              e->song.ins[curIns]->type=i;
              e->song.ins[curIns]->name=e->song.sample[displayInsTypeListMakeInsSample]->name;
              e->song.ins[curIns]->amiga.initSample=displayInsTypeListMakeInsSample;
              if (i!=DIV_INS_AMIGA) e->song.ins[curIns]->amiga.useSample=true;
              nextWindow=GUI_WINDOW_INS_EDIT;
              wavePreviewInit=true;
              updateFMPreview=true;
            }

            if (settings.blankIns) {
              e->song.ins[curIns]->fm.fb=0;
              for (int i=0; i<4; i++) {
                e->song.ins[curIns]->fm.op[i]=DivInstrumentFM::Operator();
                e->song.ins[curIns]->fm.op[i].ar=31;
                e->song.ins[curIns]->fm.op[i].dr=31;
                e->song.ins[curIns]->fm.op[i].rr=15;
                e->song.ins[curIns]->fm.op[i].tl=127;
                e->song.ins[curIns]->fm.op[i].dt=3;
              }
            }

            MARK_MODIFIED;
          }
        }
      }
      ImGui::EndPopup();
    }

    if (ImGui::BeginPopup("WaveSizeList",ImGuiWindowFlags_NoMove|ImGuiWindowFlags_AlwaysAutoResize|ImGuiWindowFlags_NoTitleBar|ImGuiWindowFlags_NoSavedSettings)) {
      char temp[1024];
      for (FurnaceGUIWaveSizeEntry i: waveSizeList) {
        snprintf(temp,1023,"%d×%d (%s)",i.width,i.height,i.sys);
        if (ImGui::MenuItem(temp)) {
          // create wave
          curWave=e->addWave();
          if (curWave==-1) {
            showError("too many wavetables!");
          } else {
            e->song.wave[curWave]->len=i.width;
            e->song.wave[curWave]->max=i.height-1;
            for (int j=0; j<i.width; j++) {
              e->song.wave[curWave]->data[j]=(j*i.height)/i.width;
            }
            MARK_MODIFIED;
            RESET_WAVE_MACRO_ZOOM;
          }
        }
      }
      ImGui::EndPopup();
    }

    // TODO:
    // - multiple selection
    // - replace instrument
    centerNextWindow("Select Instrument",canvasW,canvasH);
    if (ImGui::BeginPopupModal("Select Instrument",NULL,ImGuiWindowFlags_AlwaysAutoResize)) {
      bool quitPlease=false;
      if (pendingInsSingle) {
        ImGui::Text("this is an instrument bank! select which one to use:");
      } else {
        ImGui::AlignTextToFramePadding();
        ImGui::Text("this is an instrument bank! select which ones to load:");
        ImGui::SameLine();
        if (ImGui::Button("All")) {
          for (std::pair<DivInstrument*,bool>& i: pendingIns) {
            i.second=true;
          }
        }
        ImGui::SameLine();
        if (ImGui::Button("None")) {
          for (std::pair<DivInstrument*,bool>& i: pendingIns) {
            i.second=false;
          }
        }
      }
      bool anySelected=false;
      float sizeY=ImGui::GetFrameHeightWithSpacing()*pendingIns.size();
      if (sizeY>(canvasH-180.0*dpiScale)) {
        sizeY=canvasH-180.0*dpiScale;
        if (sizeY<60.0*dpiScale) sizeY=60.0*dpiScale;
      }
      if (ImGui::BeginTable("PendingInsList",1,ImGuiTableFlags_ScrollY,ImVec2(0.0f,sizeY))) {
        for (size_t i=0; i<pendingIns.size(); i++) {
          ImGui::TableNextRow();
          ImGui::TableNextColumn();
          String id=fmt::sprintf("%d: %s",(int)i,pendingIns[i].first->name);
          if (pendingInsSingle) {
            if (ImGui::Selectable(id.c_str())) {
              pendingIns[i].second=true;
              quitPlease=true;
            }
          } else {
            ImGui::Checkbox(id.c_str(),&pendingIns[i].second);
          }
          if (pendingIns[i].second) anySelected=true;
        }
        ImGui::EndTable();
      }
      if (!pendingInsSingle) {
        ImGui::BeginDisabled(!anySelected);
        if (ImGui::Button("OK")) {
          quitPlease=true;
        }
        ImGui::EndDisabled();
        ImGui::SameLine();
      }
      if (ImGui::Button("Cancel") || ImGui::IsKeyPressed(ImGuiKey_Escape)) {
        for (std::pair<DivInstrument*,bool>& i: pendingIns) {
          i.second=false;
        }
        quitPlease=true;
      }
      if (quitPlease) {
        ImGui::CloseCurrentPopup();
        for (std::pair<DivInstrument*,bool>& i: pendingIns) {
          if (!i.second || pendingInsSingle) {
            if (i.second) {
              if (curIns>=0 && curIns<(int)e->song.ins.size()) {
                *e->song.ins[curIns]=*i.first;
              } else {
                showError("...but you haven't selected an instrument!");
              }
            }
            delete i.first;
          } else {
            e->addInstrumentPtr(i.first);
          }
        }
        pendingIns.clear();
      }
      ImGui::EndPopup();
    }

    centerNextWindow("Import Raw Sample",canvasW,canvasH);
    if (ImGui::BeginPopupModal("Import Raw Sample",NULL,ImGuiWindowFlags_AlwaysAutoResize)) {
      ImGui::Text("Data type:");
      for (int i=0; i<DIV_SAMPLE_DEPTH_MAX; i++) {
        if (sampleDepths[i]==NULL) continue;
       if (ImGui::RadioButton(sampleDepths[i],pendingRawSampleDepth==i)) pendingRawSampleDepth=i;
      }

      if (pendingRawSampleDepth!=DIV_SAMPLE_DEPTH_8BIT && pendingRawSampleDepth!=DIV_SAMPLE_DEPTH_16BIT) {
        pendingRawSampleChannels=1;
        pendingRawSampleBigEndian=false;
      }

      if (pendingRawSampleDepth==DIV_SAMPLE_DEPTH_8BIT || pendingRawSampleDepth==DIV_SAMPLE_DEPTH_16BIT) {
        ImGui::AlignTextToFramePadding();
        ImGui::Text("Channels");
        ImGui::SameLine();
        ImGui::SetNextItemWidth(120.0f*dpiScale);
        if (ImGui::InputInt("##RSChans",&pendingRawSampleChannels,1,2)) {
        }
        ImGui::Text("(will be mixed down to mono)");
        ImGui::Checkbox("Unsigned",&pendingRawSampleUnsigned);
      }

      if (pendingRawSampleDepth==DIV_SAMPLE_DEPTH_16BIT) {
        ImGui::Checkbox("Big endian",&pendingRawSampleBigEndian);
      }

      if (pendingRawSampleDepth==DIV_SAMPLE_DEPTH_YMZ_ADPCM ||
          pendingRawSampleDepth==DIV_SAMPLE_DEPTH_QSOUND_ADPCM ||
          pendingRawSampleDepth==DIV_SAMPLE_DEPTH_ADPCM_A ||
          pendingRawSampleDepth==DIV_SAMPLE_DEPTH_ADPCM_B ||
          pendingRawSampleDepth==DIV_SAMPLE_DEPTH_VOX) {
        ImGui::Checkbox("Swap nibbles",&pendingRawSampleSwapNibbles);
      }

      if (pendingRawSampleDepth==DIV_SAMPLE_DEPTH_8BIT) {
        ImGui::Checkbox("Swap words",&pendingRawSampleBigEndian);
      }

      if (pendingRawSampleDepth==DIV_SAMPLE_DEPTH_MULAW) {
        ImGui::Text("Encoding:");
        ImGui::Indent();
        if (ImGui::RadioButton("G.711",pendingRawSampleSwapNibbles==0)) {
          pendingRawSampleSwapNibbles=0;
        }
        if (ImGui::RadioButton("Namco",pendingRawSampleSwapNibbles==1)) {
          pendingRawSampleSwapNibbles=1;
        }
        ImGui::Unindent();
      }

      if (pendingRawSampleDepth==DIV_SAMPLE_DEPTH_1BIT ||
          pendingRawSampleDepth==DIV_SAMPLE_DEPTH_1BIT_DPCM) {
        ImGui::Checkbox("Reverse bit order",&pendingRawSampleSwapNibbles);
      }

      if (ImGui::Button("OK")) {
        DivSample* s=e->sampleFromFileRaw(pendingRawSample.c_str(),(DivSampleDepth)pendingRawSampleDepth,pendingRawSampleChannels,pendingRawSampleBigEndian,pendingRawSampleUnsigned,pendingRawSampleSwapNibbles);
        if (s==NULL) {
          showError(e->getLastError());
        } else {
          if (pendingRawSampleReplace) {
            if (curSample>=0 && curSample<(int)e->song.sample.size()) {
              e->lockEngine([this,s]() {
                // if it crashes here please tell me...
                DivSample* oldSample=e->song.sample[curSample];
                e->song.sample[curSample]=s;
                delete oldSample;
                e->renderSamples();
                MARK_MODIFIED;
              });
              updateSampleTex=true;
            } else {
              showError("...but you haven't selected a sample!");
              delete s;
            }
          } else {
            if (e->addSamplePtr(s)==-1) {
              showError(e->getLastError());
            } else {
              MARK_MODIFIED;
            }
          }
        }
        ImGui::CloseCurrentPopup();
      }
      ImGui::SameLine();
      if (ImGui::Button("Cancel") || ImGui::IsKeyPressed(ImGuiKey_Escape)) {
        ImGui::CloseCurrentPopup();
      }
      ImGui::EndPopup();
    }

    if (ImGui::BeginPopup("EditString",ImGuiWindowFlags_AlwaysAutoResize|ImGuiWindowFlags_NoTitleBar|ImGuiWindowFlags_NoSavedSettings)) {
      if (editString==NULL) {
        ImGui::Text("Error! No string provided!");
      } else {
        if (displayEditString) {
          ImGui::SetItemDefaultFocus();
          ImGui::SetKeyboardFocusHere();
        }
        ImGui::InputText("##StringVal",editString);
      }
      displayEditString=false;
      ImGui::SameLine();
      if (ImGui::Button("OK") || ImGui::IsKeyPressed(ImGuiKey_Enter,false)) {
        editString=NULL;
        ImGui::CloseCurrentPopup();
      }
      ImGui::EndPopup();
    } else {
      editString=NULL;
    }

    MEASURE_END(popup);

#ifdef DIV_UNSTABLE
    {
      ImDrawList* dl=ImGui::GetForegroundDrawList();
      ImVec2 markPos=ImVec2(canvasW-ImGui::CalcTextSize(DIV_VERSION).x-6.0*dpiScale,4.0*dpiScale);
      ImVec4 markColor=uiColors[GUI_COLOR_TEXT];
      markColor.w=0.67f;

      dl->AddText(markPos,ImGui::ColorConvertFloat4ToU32(markColor),DIV_VERSION);
    }
#endif

    layoutTimeEnd=SDL_GetPerformanceCounter();

    // backup trigger
    if (modified) {
      if (backupTimer>0) {
        backupTimer=(backupTimer-ImGui::GetIO().DeltaTime);
        if (backupTimer<=0) {
          backupTask=std::async(std::launch::async,[this]() -> bool {
            backupLock.lock();
            logV("backupPath: %s",backupPath);
            logV("curFileName: %s",curFileName);
            if (curFileName.find(backupPath)==0) {
              logD("backup file open. not saving backup.");
              backupTimer=30.0;
              backupLock.unlock();
              return true;
            }
            if (!dirExists(backupPath.c_str())) {
              if (!makeDir(backupPath.c_str())) {
                logW("could not create backup directory!");
                backupTimer=30.0;
                backupLock.unlock();
                return false;
              }
            }
            logD("saving backup...");
            SafeWriter* w=e->saveFur(true,true);
            logV("writing file...");

            if (w!=NULL) {
              size_t sepPos=curFileName.rfind(DIR_SEPARATOR);
              String backupPreBaseName;
              String backupBaseName;
              String backupFileName;
              if (sepPos==String::npos) {
                backupPreBaseName=curFileName;
              } else {
                backupPreBaseName=curFileName.substr(sepPos+1);
              }

              size_t dotPos=backupPreBaseName.rfind('.');
              if (dotPos!=String::npos) {
                backupPreBaseName=backupPreBaseName.substr(0,dotPos);
              }

              for (char i: backupPreBaseName) {
                if (backupBaseName.size()>=48) break;
                if ((i>='0' && i<='9') || (i>='A' && i<='Z') || (i>='a' && i<='z') || i=='_' || i=='-' || i==' ') backupBaseName+=i;
              }

              if (backupBaseName.empty()) backupBaseName="untitled";

              backupFileName=backupBaseName;

              time_t curTime=time(NULL);
              struct tm curTM;
#ifdef _WIN32
              struct tm* tempTM=localtime(&curTime);
              if (tempTM==NULL) {
                backupFileName+="-unknownTime.fur";
              } else {
                curTM=*tempTM;
                backupFileName+=fmt::sprintf("-%d%.2d%.2d-%.2d%.2d%.2d.fur",curTM.tm_year+1900,curTM.tm_mon+1,curTM.tm_mday,curTM.tm_hour,curTM.tm_min,curTM.tm_sec);
              }
#else
              if (localtime_r(&curTime,&curTM)==NULL) {
                backupFileName+="-unknownTime.fur";
              } else {
                backupFileName+=fmt::sprintf("-%d%.2d%.2d-%.2d%.2d%.2d.fur",curTM.tm_year+1900,curTM.tm_mon+1,curTM.tm_mday,curTM.tm_hour,curTM.tm_min,curTM.tm_sec);
              }
#endif

              String finalPath=backupPath+String(DIR_SEPARATOR_STR)+backupFileName;
              
              FILE* outFile=ps_fopen(finalPath.c_str(),"wb");
              if (outFile!=NULL) {
                if (fwrite(w->getFinalBuf(),1,w->size(),outFile)!=w->size()) {
                  logW("did not write backup entirely: %s!",strerror(errno));
                }
                fclose(outFile);
              } else {
                logW("could not save backup: %s!",strerror(errno));
              }
              w->finish();

              // delete previous backup if there are too many
              delFirstBackup(backupBaseName);
            }
            logD("backup saved.");
            backupTimer=30.0;
            backupLock.unlock();
            return true;
          });
        }
      }
    }

    sampleMapWaitingInput=(curWindow==GUI_WINDOW_INS_EDIT && sampleMapFocused);
    
    curWindowThreadSafe=curWindow;

    if (curWindow!=curWindowLast) {
      int curWindowCat=0;
      int lastWindowCat=0;

      switch (curWindow) {
        case GUI_WINDOW_WAVE_LIST:
        case GUI_WINDOW_WAVE_EDIT:
          curWindowCat=1;
          break;
        case GUI_WINDOW_SAMPLE_LIST:
        case GUI_WINDOW_SAMPLE_EDIT:
          curWindowCat=2;
          break;
        default:
          curWindowCat=0;
          break;
      }
      switch (curWindowLast) {
        case GUI_WINDOW_WAVE_LIST:
        case GUI_WINDOW_WAVE_EDIT:
          lastWindowCat=1;
          break;
        case GUI_WINDOW_SAMPLE_LIST:
        case GUI_WINDOW_SAMPLE_EDIT:
          lastWindowCat=2;
          break;
        default:
          lastWindowCat=0;
          break;
      }

      if (curWindowCat!=lastWindowCat) {
        switch (lastWindowCat) {
          case 0:
            e->autoNoteOffAll();
            failedNoteOn=false;
            break;
          case 1:
            e->stopWavePreview();
            break;
          case 2:
            e->stopSamplePreview();
            break;
        }
      }
    }

    if (!settings.renderClearPos) {
      rend->clear(uiColors[GUI_COLOR_BACKGROUND]);
    }
    renderTimeBegin=SDL_GetPerformanceCounter();
    ImGui::Render();
    renderTimeEnd=SDL_GetPerformanceCounter();
    drawTimeBegin=SDL_GetPerformanceCounter();
    rend->renderGUI();

    drawTimeEnd=SDL_GetPerformanceCounter();
    rend->present();
    if (settings.renderClearPos) {
      rend->clear(uiColors[GUI_COLOR_BACKGROUND]);
    }

    layoutTimeDelta=layoutTimeEnd-layoutTimeBegin;
    renderTimeDelta=renderTimeEnd-renderTimeBegin;
    drawTimeDelta=drawTimeEnd-drawTimeBegin;
    eventTimeDelta=eventTimeEnd-eventTimeBegin;

    soloTimeout-=ImGui::GetIO().DeltaTime;
    if (soloTimeout<0) {
      soloTimeout=0;
    } else {
      WAKE_UP;
    }

    if (!ImGui::IsMouseDown(ImGuiMouseButton_Left)) {
      exitDisabledTimer=0;
    }

    wheelX=0;
    wheelY=0;
    wantScrollList=false;

    pressedPoints.clear();
    releasedPoints.clear();

    if (willCommit) {
      commitSettings();
      willCommit=false;
    }

    if (shallDetectScale) {
      if (--shallDetectScale<1) {
        if (settings.dpiScale<0.5f) {
          const char* videoBackend=SDL_GetCurrentVideoDriver();      
          double newScale=getScaleFactor(videoBackend,sdlWin);
          if (newScale<0.1f) {
            logW("scale what?");
            newScale=1.0f;
          }

          if (newScale!=dpiScale) {
            logD("auto UI scale changed (%f != %f) - applying settings...",newScale,dpiScale);
            ImGui::GetIO().Fonts->Clear();

            applyUISettings();

            if (rend) rend->destroyFontsTexture();
            if (!ImGui::GetIO().Fonts->Build()) {
              logE("error while building font atlas!");
              showError("error while loading fonts! please check your settings.");
              ImGui::GetIO().Fonts->Clear();
              mainFont=ImGui::GetIO().Fonts->AddFontDefault();
              patFont=mainFont;
              bigFont=mainFont;
              headFont=mainFont;
              if (rend) rend->destroyFontsTexture();
              if (!ImGui::GetIO().Fonts->Build()) {
                logE("error again while building font atlas!");
              } else {
                rend->createFontsTexture();
              }
            } else {
              rend->createFontsTexture();
            }
          }
        }
      }
    }

    if (fontsFailed) {
      showError("it appears I couldn't load these fonts. any setting you can check?");
      logE("couldn't load fonts");
      ImGui::GetIO().Fonts->Clear();
      mainFont=ImGui::GetIO().Fonts->AddFontDefault();
      patFont=mainFont;
      bigFont=mainFont;
      headFont=mainFont;
      if (rend) rend->destroyFontsTexture();
      if (!ImGui::GetIO().Fonts->Build()) {
        logE("error again while building font atlas!");
      } else {
        rend->createFontsTexture();
      }
    }

    if (!editOptsVisible) {
      latchTarget=0;
      latchNibble=false;
    }

    if (SDL_GetWindowFlags(sdlWin)&SDL_WINDOW_MINIMIZED) {
      SDL_Delay(100);
    }
  }
  return false;
}

bool FurnaceGUI::init() {
  logI("initializing GUI.");

  String homeDir=getHomeDir();
  workingDir=e->getConfString("lastDir",homeDir);
  workingDirSong=e->getConfString("lastDirSong",workingDir);
  workingDirIns=e->getConfString("lastDirIns",workingDir);
  workingDirWave=e->getConfString("lastDirWave",workingDir);
  workingDirSample=e->getConfString("lastDirSample",workingDir);
  workingDirAudioExport=e->getConfString("lastDirAudioExport",workingDir);
  workingDirVGMExport=e->getConfString("lastDirVGMExport",workingDir);
  workingDirZSMExport=e->getConfString("lastDirZSMExport",workingDir);
  workingDirROMExport=e->getConfString("lastDirROMExport",workingDir);
  workingDirFont=e->getConfString("lastDirFont",workingDir);
  workingDirColors=e->getConfString("lastDirColors",workingDir);
  workingDirKeybinds=e->getConfString("lastDirKeybinds",workingDir);
  workingDirLayout=e->getConfString("lastDirLayout",workingDir);
  workingDirTest=e->getConfString("lastDirTest",workingDir);

  editControlsOpen=e->getConfBool("editControlsOpen",true);
  ordersOpen=e->getConfBool("ordersOpen",true);
  insListOpen=e->getConfBool("insListOpen",true);
  songInfoOpen=e->getConfBool("songInfoOpen",true);
  patternOpen=e->getConfBool("patternOpen",true);
  insEditOpen=e->getConfBool("insEditOpen",false);
  waveListOpen=e->getConfBool("waveListOpen",true);
  waveEditOpen=e->getConfBool("waveEditOpen",false);
  sampleListOpen=e->getConfBool("sampleListOpen",true);
  sampleEditOpen=e->getConfBool("sampleEditOpen",false);
  settingsOpen=e->getConfBool("settingsOpen",false);
  mixerOpen=e->getConfBool("mixerOpen",false);
  oscOpen=e->getConfBool("oscOpen",true);
  chanOscOpen=e->getConfBool("chanOscOpen",false);
  xyOscOpen=e->getConfBool("xyOscOpen",false);
  volMeterOpen=e->getConfBool("volMeterOpen",true);
  statsOpen=e->getConfBool("statsOpen",false);
  compatFlagsOpen=e->getConfBool("compatFlagsOpen",false);
#ifdef IS_MOBILE
  pianoOpen=e->getConfBool("pianoOpen",true);
#else
  pianoOpen=e->getConfBool("pianoOpen",false);
#endif
  notesOpen=e->getConfBool("notesOpen",false);
  channelsOpen=e->getConfBool("channelsOpen",false);
  patManagerOpen=e->getConfBool("patManagerOpen",false);
  sysManagerOpen=e->getConfBool("sysManagerOpen",false);
  clockOpen=e->getConfBool("clockOpen",false);
  speedOpen=e->getConfBool("speedOpen",true);
  groovesOpen=e->getConfBool("groovesOpen",false);
  regViewOpen=e->getConfBool("regViewOpen",false);
  logOpen=e->getConfBool("logOpen",false);
  effectListOpen=e->getConfBool("effectListOpen",true);
  subSongsOpen=e->getConfBool("subSongsOpen",true);
  findOpen=e->getConfBool("findOpen",false);
  spoilerOpen=e->getConfBool("spoilerOpen",false);

  insListDir=e->getConfBool("insListDir",false);
  waveListDir=e->getConfBool("waveListDir",false);
  sampleListDir=e->getConfBool("sampleListDir",false);

  tempoView=e->getConfBool("tempoView",true);
  waveHex=e->getConfBool("waveHex",false);
  waveSigned=e->getConfBool("waveSigned",false);
  waveGenVisible=e->getConfBool("waveGenVisible",false);
  waveEditStyle=e->getConfInt("waveEditStyle",0);
  int extraChannelButtons=e->getConfInt("extraChannelButtons",0);
  if (!e->hasConf("patExtraButtons")) {
    patExtraButtons=(extraChannelButtons==1);
  } else {
    patExtraButtons=e->getConfBool("patExtraButtons",false);
  }
  if (!e->hasConf("patChannelNames")) {
    patChannelNames=(extraChannelButtons==2);
  } else {
    patChannelNames=e->getConfBool("patChannelNames",false);
  }
  patChannelPairs=e->getConfBool("patChannelPairs",true);
  patChannelHints=e->getConfInt("patChannelHints",0);
  lockLayout=e->getConfBool("lockLayout",false);
#ifdef IS_MOBILE
  fullScreen=true;
#else
  fullScreen=e->getConfBool("fullScreen",false);
#endif
  mobileUI=e->getConfBool("mobileUI",MOBILE_UI_DEFAULT);
  edit=e->getConfBool("edit",false);
  followOrders=e->getConfBool("followOrders",true);
  followPattern=e->getConfBool("followPattern",true);
  noteInputPoly=e->getConfBool("noteInputPoly",true);
  exportLoops=e->getConfInt("exportLoops",0);
  if (exportLoops<0) exportLoops=0;
  exportFadeOut=e->getConfDouble("exportFadeOut",0.0);
  if (exportFadeOut<0.0) exportFadeOut=0.0;
  orderEditMode=e->getConfInt("orderEditMode",0);
  if (orderEditMode<0) orderEditMode=0;
  if (orderEditMode>3) orderEditMode=3;

  oscZoom=e->getConfFloat("oscZoom",0.5f);
  oscZoomSlider=e->getConfBool("oscZoomSlider",false);
  oscWindowSize=e->getConfFloat("oscWindowSize",20.0f);

  pianoOctaves=e->getConfInt("pianoOctaves",pianoOctaves);
  pianoOctavesEdit=e->getConfInt("pianoOctavesEdit",pianoOctavesEdit);
  pianoOptions=e->getConfBool("pianoOptions",pianoOptions);
  pianoSharePosition=e->getConfBool("pianoSharePosition",pianoSharePosition);
  pianoOptionsSet=e->getConfBool("pianoOptionsSet",pianoOptionsSet);
  pianoReadonly=e->getConfBool("pianoReadonly",false);
  pianoOffset=e->getConfInt("pianoOffset",pianoOffset);
  pianoOffsetEdit=e->getConfInt("pianoOffsetEdit",pianoOffsetEdit);
  pianoView=e->getConfInt("pianoView",pianoView);
  pianoInputPadMode=e->getConfInt("pianoInputPadMode",pianoInputPadMode);

  chanOscCols=e->getConfInt("chanOscCols",3);
  chanOscAutoColsType=e->getConfInt("chanOscAutoColsType",0);
  chanOscColorX=e->getConfInt("chanOscColorX",GUI_OSCREF_CENTER);
  chanOscColorY=e->getConfInt("chanOscColorY",GUI_OSCREF_CENTER);
  chanOscTextX=e->getConfFloat("chanOscTextX",0.0f);
  chanOscTextY=e->getConfFloat("chanOscTextY",0.0f);
  chanOscAmplify=e->getConfFloat("chanOscAmplify",0.95f);
  chanOscWindowSize=e->getConfFloat("chanOscWindowSize",20.0f);
  chanOscWaveCorr=e->getConfBool("chanOscWaveCorr",true);
  chanOscOptions=e->getConfBool("chanOscOptions",false);
  chanOscNormalize=e->getConfBool("chanOscNormalize",false);
  chanOscRandomPhase=e->getConfBool("chanOscRandomPhase",false);
  chanOscTextFormat=e->getConfString("chanOscTextFormat","%c");
  chanOscColor.x=e->getConfFloat("chanOscColorR",1.0f);
  chanOscColor.y=e->getConfFloat("chanOscColorG",1.0f);
  chanOscColor.z=e->getConfFloat("chanOscColorB",1.0f);
  chanOscColor.w=e->getConfFloat("chanOscColorA",1.0f);
  chanOscTextColor.x=e->getConfFloat("chanOscTextColorR",1.0f);
  chanOscTextColor.y=e->getConfFloat("chanOscTextColorG",1.0f);
  chanOscTextColor.z=e->getConfFloat("chanOscTextColorB",1.0f);
  chanOscTextColor.w=e->getConfFloat("chanOscTextColorA",0.75f);
  chanOscUseGrad=e->getConfBool("chanOscUseGrad",false);
  chanOscGrad.fromString(e->getConfString("chanOscGrad",""));
  chanOscGrad.render();

  xyOscXChannel=e->getConfInt("xyOscXChannel",0);
  xyOscXInvert=e->getConfBool("xyOscXInvert",false);
  xyOscYChannel=e->getConfInt("xyOscYChannel",1);
  xyOscYInvert=e->getConfBool("xyOscYInvert",false);
  xyOscZoom=e->getConfFloat("xyOscZoom",1.0f);
  xyOscSamples=e->getConfInt("xyOscSamples",32768);
  xyOscDecayTime=e->getConfFloat("xyOscDecayTime",10.0f);
  xyOscIntensity=e->getConfFloat("xyOscIntensity",2.0f);
  xyOscThickness=e->getConfFloat("xyOscThickness",2.0f);

  syncSettings();

  if (!settings.persistFadeOut) {
    exportLoops=settings.exportLoops;
    exportFadeOut=settings.exportFadeOut;
  }

  for (int i=0; i<settings.maxRecentFile; i++) {
    String r=e->getConfString(fmt::sprintf("recentFile%d",i),"");
    if (!r.empty()) {
      recentFile.push_back(r);
    }
  }

  initSystemPresets();

  e->setAutoNotePoly(noteInputPoly);

  SDL_SetHint(SDL_HINT_VIDEO_ALLOW_SCREENSAVER,"1");
#if SDL_VERSION_ATLEAST(2,0,17)
  SDL_SetHint(SDL_HINT_MOUSE_TOUCH_EVENTS,"0");
#endif
  SDL_SetHint(SDL_HINT_TOUCH_MOUSE_EVENTS,"0");
  // don't disable compositing on KWin
#if SDL_VERSION_ATLEAST(2,0,22)
  logV("setting window type to NORMAL.");
  SDL_SetHint(SDL_HINT_X11_WINDOW_TYPE,"_NET_WM_WINDOW_TYPE_NORMAL");
#endif

  // initialize SDL
  logD("initializing video...");
  if (SDL_Init(SDL_INIT_VIDEO)!=0) {
    logE("could not initialize video! %s",SDL_GetError());
    return false;
  }

#ifdef IS_MOBILE
  logD("initializing haptic...");
  if (SDL_Init(SDL_INIT_HAPTIC)!=0) {
    logW("could not initialize haptic! %s",SDL_GetError());
  }
#endif

  const char* videoBackend=SDL_GetCurrentVideoDriver();
  if (videoBackend!=NULL) {
    logV("video backend: %s",videoBackend);
    if (strcmp(videoBackend,"wayland")==0 ||
        strcmp(videoBackend,"cocoa")==0 ||
        strcmp(videoBackend,"uikit")==0) {
      sysManagedScale=true;
      logV("scaling managed by system.");
    } else {
      logV("scaling managed by application.");
    }
  } else {
    logV("could not get video backend name!");
  }

  // get scale factor
  if (settings.dpiScale>=0.5f) {
    logD("setting UI scale factor from config (%f).",settings.dpiScale);
    dpiScale=settings.dpiScale;
  } else {
    logD("auto-detecting UI scale factor.");
    dpiScale=getScaleFactor(videoBackend,sdlWin);
    logD("scale factor: %f",dpiScale);
    if (dpiScale<0.1f) {
      logW("scale what?");
      dpiScale=1.0f;
    }
  }

#if !(defined(__APPLE__) || defined(_WIN32))
  // get the icon (on macOS and Windows the icon is bundled with the app)
  const FurnaceGUIImage* furIcon=getImage(GUI_IMAGE_ICON);
  SDL_Surface* icon=NULL;
  if (furIcon!=NULL) {
    icon=SDL_CreateRGBSurfaceFrom(furIcon->data,furIcon->width,furIcon->height,32,256*4,0xff,0xff00,0xff0000,0xff000000);
  } else {
    logE("furIcon is NULL!");
  }
#endif

#ifdef IS_MOBILE
  scrW=960;
  scrH=540;
  scrX=0;
  scrY=0;
#else
  scrW=scrConfW=e->getConfInt("lastWindowWidth",1280);
  scrH=scrConfH=e->getConfInt("lastWindowHeight",800);
  scrX=scrConfX=e->getConfInt("lastWindowX",SDL_WINDOWPOS_CENTERED);
  scrY=scrConfY=e->getConfInt("lastWindowY",SDL_WINDOWPOS_CENTERED);
  scrMax=e->getConfBool("lastWindowMax",false);
#endif
  portrait=(scrW<scrH);
  logV("portrait: %d (%dx%d)",portrait,scrW,scrH);

  // if old config, scale size as it was stored unscaled before
  if (e->getConfInt("configVersion",0)<122 && !sysManagedScale) {
    logD("scaling window size to scale factor because configVersion is not present.");
    scrW*=dpiScale;
    scrH*=dpiScale;
  }

  // predict the canvas size
  if (sysManagedScale) {
    canvasW=scrW*dpiScale;
    canvasH=scrH*dpiScale;
  } else {
    canvasW=scrW;
    canvasH=scrH;
  }

#ifndef IS_MOBILE
  SDL_Rect displaySize;
#endif

#ifndef IS_MOBILE
  // if window would spawn out of bounds, force it to be get default position
  SDL_Rect bounds;
  if (!detectOutOfBoundsWindow(bounds)) {
    scrMax=false;
    scrX=scrConfX=SDL_WINDOWPOS_CENTERED;
    scrY=scrConfY=SDL_WINDOWPOS_CENTERED;

    // make sure our window isn't big
    /*if (bounds.w<scrW) {
      logD("resizing width because it does not fit");
      scrW=bounds.w-OOB_PIXELS_SAFETY*2;
      if (scrW<200) scrW=200;
    }
    if (bounds.h<scrH) {
      logD("resizing height because it does not fit");
      scrH=bounds.h-OOB_PIXELS_SAFETY*2;
      if (scrH<100) scrH=100;
    }*/
  }
#endif

  logV("window size: %dx%d",scrW,scrH);

  if (!initRender()) {
    if (settings.renderBackend!="SDL") {
      settings.renderBackend="SDL";
      e->setConf("renderBackend","SDL");
      e->saveConf();
      lastError=fmt::sprintf("could not init renderer!\r\nthe render backend has been set to a safe value. please restart Furnace.");
    } else {
      lastError=fmt::sprintf("could not init renderer! %s",SDL_GetError());
      if (!settings.renderDriver.empty()) {
        settings.renderDriver="";
        e->setConf("renderDriver","");
        e->saveConf();
        lastError+=fmt::sprintf("\r\nthe render driver has been set to a safe value. please restart Furnace.");
      }
    }
    return false;
  }

  rend->preInit();

  logD("creating window...");
  sdlWin=SDL_CreateWindow("Furnace",scrX,scrY,scrW,scrH,SDL_WINDOW_RESIZABLE|SDL_WINDOW_ALLOW_HIGHDPI|(scrMax?SDL_WINDOW_MAXIMIZED:0)|(fullScreen?SDL_WINDOW_FULLSCREEN_DESKTOP:0)|rend->getWindowFlags());
  if (sdlWin==NULL) {
    lastError=fmt::sprintf("could not open window! %s",SDL_GetError());
    return false;
  }

#ifndef IS_MOBILE
  if (SDL_GetDisplayUsableBounds(SDL_GetWindowDisplayIndex(sdlWin),&displaySize)==0) {
    bool mustChange=false;
    if (scrW>((displaySize.w)-48) && scrH>((displaySize.h)-64)) {
      // maximize
      SDL_MaximizeWindow(sdlWin);
      logD("maximizing as it doesn't fit (%dx%d+%d+%d).",displaySize.w,displaySize.h,displaySize.x,displaySize.y);
    }
    if (scrW>displaySize.w) {
      scrW=(displaySize.w)-32;
      mustChange=true;
    }
    if (scrH>displaySize.h) {
      scrH=(displaySize.h)-32;
      mustChange=true;
    }
    if (mustChange) {
      portrait=(scrW<scrH);
      logV("portrait: %d (%dx%d)",portrait,scrW,scrH);
      if (!fullScreen) {
        logD("setting window size to %dx%d as it goes off bounds (%dx%d+%d+%d).",scrW,scrH,displaySize.w,displaySize.h,displaySize.x,displaySize.y);
        SDL_SetWindowSize(sdlWin,scrW,scrH);
      }
    }
  }
#endif

#ifdef IS_MOBILE
  SDL_GetWindowSize(sdlWin,&scrW,&scrH);
  portrait=(scrW<scrH);
  logV("portrait: %d (%dx%d)",portrait,scrW,scrH);
#endif

#if !(defined(__APPLE__) || defined(_WIN32))
  if (icon!=NULL) {
    SDL_SetWindowIcon(sdlWin,icon);
    SDL_FreeSurface(icon);
  } else {
    logW("could not create icon!");
  }
#endif

  int numDriversA=SDL_GetNumAudioDrivers();
  if (numDriversA<0) {
    logW("could not list audio drivers! %s",SDL_GetError());
  } else {
    for (int i=0; i<numDriversA; i++) {
      const char* r=SDL_GetAudioDriver(i);
      if (r==NULL) continue;
      if (strcmp(r,"disk")==0) continue;
      if (strcmp(r,"dummy")==0) continue;
      availAudioDrivers.push_back(String(r));
    }
  }

  int numDrivers=SDL_GetNumRenderDrivers();
  if (numDrivers<0) {
    logW("could not list render drivers! %s",SDL_GetError());
  } else {
    SDL_RendererInfo ri;
    logV("available render drivers:");
    for (int i=0; i<numDrivers; i++) {
      int r=SDL_GetRenderDriverInfo(i,&ri);
      if (r!=0) continue;
      availRenderDrivers.push_back(String(ri.name));
      logV("- %s",ri.name);
    }
  }

  if (!settings.renderDriver.empty()) {
    SDL_SetHint(SDL_HINT_RENDER_DRIVER,settings.renderDriver.c_str());
  }

  if (safeMode) {
    SDL_SetHint(SDL_HINT_RENDER_DRIVER,"software");
  }

  logD("starting render backend...");
  if (!rend->init(sdlWin)) {
    logE("it failed...");
    if (settings.renderBackend!="SDL") {
      settings.renderBackend="SDL";
      e->setConf("renderBackend","SDL");
      e->saveConf();
      lastError=fmt::sprintf("could not init renderer!\r\nthe render backend has been set to a safe value. please restart Furnace.");
    } else {
      lastError=fmt::sprintf("could not init renderer! %s",SDL_GetError());
      if (!settings.renderDriver.empty()) {
        settings.renderDriver="";
        e->setConf("renderDriver","");
        e->saveConf();
        lastError+=fmt::sprintf("\r\nthe render driver has been set to a safe value. please restart Furnace.");
      }
    }
    return false;
  }
  logV("render backend started");

  // try acquiring the canvas size
  if (!rend->getOutputSize(canvasW,canvasH)) {
    logW("could not get renderer output size!");
  } else {
    logV("canvas size: %dx%d",canvasW,canvasH);
  }

  // special consideration for Wayland
  if (settings.dpiScale<0.5f) {
    if (strcmp(videoBackend,"wayland")==0) {
      int realW=scrW;
      int realH=scrH;

      SDL_GetWindowSize(sdlWin,&realW,&realH);

      if (realW<1) {
        logW("screen width is zero!\n");
        dpiScale=1.0;
      } else {
        dpiScale=(double)canvasW/(double)realW;
        logV("we're on Wayland... scaling factor: %f",dpiScale);
      }
    }
  }

  updateWindowTitle();

  rend->clear(ImVec4(0.0,0.0,0.0,1.0));
  rend->present();

  logD("preparing user interface...");
  IMGUI_CHECKVERSION();
  ImGui::CreateContext();
  rend->initGUI(sdlWin);

  applyUISettings();

  logD("building font...");
  if (!ImGui::GetIO().Fonts->Build()) {
    logE("error while building font atlas!");
    showError("error while loading fonts! please check your settings.");
    ImGui::GetIO().Fonts->Clear();
    mainFont=ImGui::GetIO().Fonts->AddFontDefault();
    patFont=mainFont;
    bigFont=mainFont;
    headFont=mainFont;
    if (rend) rend->destroyFontsTexture();
    if (!ImGui::GetIO().Fonts->Build()) {
      logE("error again while building font atlas!");
    }
  }

  logD("preparing layout...");
  strncpy(finalLayoutPath,(e->getConfigPath()+String(LAYOUT_INI)).c_str(),4095);
  backupPath=e->getConfigPath();
  if (backupPath.size()>0) {
    if (backupPath[backupPath.size()-1]==DIR_SEPARATOR) backupPath.resize(backupPath.size()-1);
  }
  backupPath+=String(BACKUPS_DIR);
  prepareLayout();

  ImGui::GetIO().ConfigFlags|=ImGuiConfigFlags_DockingEnable;
  toggleMobileUI(mobileUI,true);

  for (int i=0; i<DIV_MAX_CHANS; i++) {
    oldPat[i]=new DivPattern;
  }

  firstFrame=true;

  userEvents=SDL_RegisterEvents(1);

  e->setMidiCallback([this](const TAMidiMessage& msg) -> int {
    midiLock.lock();
    midiQueue.push(msg);
    if (userEvents!=0xffffffff && midiWakeUp) {
      midiWakeUp=false;
      userEvent.user.type=userEvents;
      userEvent.user.code=0;
      userEvent.user.data1=NULL;
      userEvent.user.data2=NULL;
      SDL_PushEvent(&userEvent);
    }
    midiLock.unlock();
    e->setMidiBaseChan(cursor.xCoarse);
    if (msg.type==TA_MIDI_SYSEX) return -2;
    if (midiMap.valueInputStyle!=0 && cursor.xFine!=0 && edit) return -2;
    if (!midiMap.noteInput) return -2;
    if (learning!=-1) return -2;
    if (midiMap.at(msg)) return -2;

    if (curWindowThreadSafe==GUI_WINDOW_WAVE_EDIT || curWindowThreadSafe==GUI_WINDOW_WAVE_LIST) {
      if ((msg.type&0xf0)==TA_MIDI_NOTE_ON) {
        e->previewWaveNoLock(curWave,msg.data[0]-12);
        wavePreviewNote=msg.data[0]-12;
      } else if ((msg.type&0xf0)==TA_MIDI_NOTE_OFF) {
        if (wavePreviewNote==msg.data[0]-12) {
          e->stopWavePreviewNoLock();
        }
      }
      return -2;
    }

    if (curWindowThreadSafe==GUI_WINDOW_SAMPLE_EDIT || curWindowThreadSafe==GUI_WINDOW_SAMPLE_LIST) {
      if ((msg.type&0xf0)==TA_MIDI_NOTE_ON) {
        e->previewSampleNoLock(curSample,msg.data[0]-12);
        samplePreviewNote=msg.data[0]-12;
      } else if ((msg.type&0xf0)==TA_MIDI_NOTE_OFF) {
        if (samplePreviewNote==msg.data[0]-12) {
          e->stopSamplePreviewNoLock();
        }
      }
      return -2;
    }

    if (midiMap.directChannel && midiMap.directProgram) return -1;
    return curIns;
  });

#ifdef IS_MOBILE
  vibrator=SDL_HapticOpen(0);
  if (vibrator==NULL) {
    logD("could not open vibration device: %s",SDL_GetError());
  } else {
    if (SDL_HapticRumbleInit(vibrator)==0) {
      vibratorAvailable=true;
    } else {
      logD("vibration not available: %s",SDL_GetError());
    }
  }
#endif

  cpuCores=SDL_GetCPUCount();
  if (cpuCores<1) cpuCores=1;

  logI("done!");
  return true;
}

void FurnaceGUI::commitState() {
  if (!mobileUI) {
    if (!ImGui::SaveIniSettingsToDisk(finalLayoutPath,true)) {
      reportError(fmt::sprintf("could NOT save layout! %s",strerror(errno)));
    }
  }

  e->setConf("configVersion",(int)DIV_ENGINE_VERSION);

  e->setConf("lastDir",workingDir);
  e->setConf("lastDirSong",workingDirSong);
  e->setConf("lastDirIns",workingDirIns);
  e->setConf("lastDirWave",workingDirWave);
  e->setConf("lastDirSample",workingDirSample);
  e->setConf("lastDirAudioExport",workingDirAudioExport);
  e->setConf("lastDirVGMExport",workingDirVGMExport);
  e->setConf("lastDirZSMExport",workingDirZSMExport);
  e->setConf("lastDirROMExport",workingDirROMExport);
  e->setConf("lastDirFont",workingDirFont);
  e->setConf("lastDirColors",workingDirColors);
  e->setConf("lastDirKeybinds",workingDirKeybinds);
  e->setConf("lastDirLayout",workingDirLayout);
  e->setConf("lastDirTest",workingDirTest);

  // commit last open windows
  e->setConf("editControlsOpen",editControlsOpen);
  e->setConf("ordersOpen",ordersOpen);
  e->setConf("insListOpen",insListOpen);
  e->setConf("songInfoOpen",songInfoOpen);
  e->setConf("patternOpen",patternOpen);
  e->setConf("insEditOpen",insEditOpen);
  e->setConf("waveListOpen",waveListOpen);
  e->setConf("waveEditOpen",waveEditOpen);
  e->setConf("sampleListOpen",sampleListOpen);
  e->setConf("sampleEditOpen",sampleEditOpen);
  e->setConf("settingsOpen",settingsOpen);
  e->setConf("mixerOpen",mixerOpen);
  e->setConf("oscOpen",oscOpen);
  e->setConf("chanOscOpen",chanOscOpen);
  e->setConf("xyOscOpen",xyOscOpen);
  e->setConf("volMeterOpen",volMeterOpen);
  e->setConf("statsOpen",statsOpen);
  e->setConf("compatFlagsOpen",compatFlagsOpen);
  e->setConf("pianoOpen",pianoOpen);
  e->setConf("notesOpen",notesOpen);
  e->setConf("channelsOpen",channelsOpen);
  e->setConf("patManagerOpen",patManagerOpen);
  e->setConf("sysManagerOpen",sysManagerOpen);
  e->setConf("clockOpen",clockOpen);
  e->setConf("speedOpen",speedOpen);
  e->setConf("groovesOpen",groovesOpen);
  e->setConf("regViewOpen",regViewOpen);
  e->setConf("logOpen",logOpen);
  e->setConf("effectListOpen",effectListOpen);
  e->setConf("subSongsOpen",subSongsOpen);
  e->setConf("findOpen",findOpen);
  e->setConf("spoilerOpen",spoilerOpen);

  // commit dir state
  e->setConf("insListDir",insListDir);
  e->setConf("waveListDir",waveListDir);
  e->setConf("sampleListDir",sampleListDir);

  // commit last window size
  e->setConf("lastWindowWidth",scrConfW);
  e->setConf("lastWindowHeight",scrConfH);
  e->setConf("lastWindowX",settings.saveWindowPos?scrConfX:(int)SDL_WINDOWPOS_CENTERED);
  e->setConf("lastWindowY",settings.saveWindowPos?scrConfY:(int)SDL_WINDOWPOS_CENTERED);
  e->setConf("lastWindowMax",scrMax);

  e->setConf("tempoView",tempoView);
  e->setConf("waveHex",waveHex);
  e->setConf("waveSigned",waveSigned);
  e->setConf("waveGenVisible",waveGenVisible);
  e->setConf("waveEditStyle",waveEditStyle);
  e->setConf("patExtraButtons",patExtraButtons);
  e->setConf("patChannelNames",patChannelNames);
  e->setConf("patChannelPairs",patChannelPairs);
  e->setConf("patChannelHints",(int)patChannelHints);
  e->setConf("lockLayout",lockLayout);
  e->setConf("fullScreen",fullScreen);
  e->setConf("mobileUI",mobileUI);
  e->setConf("edit",edit);
  e->setConf("followOrders",followOrders);
  e->setConf("followPattern",followPattern);
  e->setConf("orderEditMode",orderEditMode);
  e->setConf("noteInputPoly",noteInputPoly);
  if (settings.persistFadeOut) {
    e->setConf("exportLoops",exportLoops);
    e->setConf("exportFadeOut",exportFadeOut);
  }

  // commit oscilloscope state
  e->setConf("oscZoom",oscZoom);
  e->setConf("oscZoomSlider",oscZoomSlider);
  e->setConf("oscWindowSize",oscWindowSize);

  // commit piano state
  e->setConf("pianoOctaves",pianoOctaves);
  e->setConf("pianoOctavesEdit",pianoOctavesEdit);
  e->setConf("pianoOptions",pianoOptions);
  e->setConf("pianoSharePosition",pianoSharePosition);
  e->setConf("pianoOptionsSet",pianoOptionsSet);
  e->setConf("pianoReadonly",pianoReadonly);
  e->setConf("pianoOffset",pianoOffset);
  e->setConf("pianoOffsetEdit",pianoOffsetEdit);
  e->setConf("pianoView",pianoView);
  e->setConf("pianoInputPadMode",pianoInputPadMode);

  // commit per-chan osc state
  e->setConf("chanOscCols",chanOscCols);
  e->setConf("chanOscAutoColsType",chanOscAutoColsType);
  e->setConf("chanOscColorX",chanOscColorX);
  e->setConf("chanOscColorY",chanOscColorY);
  e->setConf("chanOscTextX",chanOscTextX);
  e->setConf("chanOscTextY",chanOscTextY);
  e->setConf("chanOscAmplify",chanOscAmplify);
  e->setConf("chanOscWindowSize",chanOscWindowSize);
  e->setConf("chanOscWaveCorr",chanOscWaveCorr);
  e->setConf("chanOscOptions",chanOscOptions);
  e->setConf("chanOscNormalize",chanOscNormalize);
  e->setConf("chanOscRandomPhase",chanOscRandomPhase);
  e->setConf("chanOscTextFormat",chanOscTextFormat);
  e->setConf("chanOscColorR",chanOscColor.x);
  e->setConf("chanOscColorG",chanOscColor.y);
  e->setConf("chanOscColorB",chanOscColor.z);
  e->setConf("chanOscColorA",chanOscColor.w);
  e->setConf("chanOscTextColorR",chanOscTextColor.x);
  e->setConf("chanOscTextColorG",chanOscTextColor.y);
  e->setConf("chanOscTextColorB",chanOscTextColor.z);
  e->setConf("chanOscTextColorA",chanOscTextColor.w);
  e->setConf("chanOscUseGrad",chanOscUseGrad);
  e->setConf("chanOscGrad",chanOscGrad.toString());

  // commit x-y osc state
  e->setConf("xyOscXChannel",xyOscXChannel);
  e->setConf("xyOscXInvert",xyOscXInvert);
  e->setConf("xyOscYChannel",xyOscYChannel);
  e->setConf("xyOscYInvert",xyOscYInvert);
  e->setConf("xyOscZoom",xyOscZoom);
  e->setConf("xyOscSamples",xyOscSamples);
  e->setConf("xyOscDecayTime",xyOscDecayTime);
  e->setConf("xyOscIntensity",xyOscIntensity);
  e->setConf("xyOscThickness",xyOscThickness);

  // commit recent files
  for (int i=0; i<30; i++) {
    String key=fmt::sprintf("recentFile%d",i);
    if (i>=settings.maxRecentFile || i>=(int)recentFile.size()) {
      e->setConf(key,"");
    } else {
      e->setConf(key,recentFile[i]);
    }
  }
}

bool FurnaceGUI::finish() {
  commitState();
  rend->quitGUI();
  ImGui_ImplSDL2_Shutdown();
  quitRender();
  ImGui::DestroyContext();
  SDL_DestroyWindow(sdlWin);

  if (vibrator) {
    SDL_HapticClose(vibrator);
  }

  for (int i=0; i<DIV_MAX_OUTPUTS; i++) {
    if (oscValues[i]) {
      delete[] oscValues[i];
      oscValues[i]=NULL;
    }
  }

  for (int i=0; i<DIV_MAX_CHANS; i++) {
    delete oldPat[i];
  }

  if (backupTask.valid()) {
    backupTask.get();
  }

  if (chanOscWorkPool!=NULL) {
    delete chanOscWorkPool;
  }

  return true;
}

void FurnaceGUI::requestQuit() {
  quit=true;
}

FurnaceGUI::FurnaceGUI():
  e(NULL),
  renderBackend(GUI_BACKEND_SDL),
  rend(NULL),
  sdlWin(NULL),
  vibrator(NULL),
  vibratorAvailable(false),
  sampleTex(NULL),
  sampleTexW(0),
  sampleTexH(0),
  updateSampleTex(true),
  quit(false),
  warnQuit(false),
  willCommit(false),
  edit(false),
  editClone(false),
  isPatUnique(false),
  modified(false),
  displayError(false),
  displayExporting(false),
  vgmExportLoop(true),
  zsmExportLoop(true),
  zsmExportOptimize(true),
  vgmExportPatternHints(false),
  vgmExportDirectStream(false),
  displayInsTypeList(false),
  portrait(false),
  injectBackUp(false),
  mobileMenuOpen(false),
  warnColorPushed(false),
  wantCaptureKeyboard(false),
  oldWantCaptureKeyboard(false),
  displayMacroMenu(false),
  displayNew(false),
  fullScreen(false),
  preserveChanPos(false),
  wantScrollList(false),
  noteInputPoly(true),
  notifyWaveChange(false),
  displayPendingIns(false),
  pendingInsSingle(false),
  displayPendingRawSample(false),
  snesFilterHex(false),
  modTableHex(false),
  displayEditString(false),
  mobileEdit(false),
  killGraphics(false),
  safeMode(false),
  midiWakeUp(true),
  audioEngineChanged(false),
  settingsChanged(false),
  debugFFT(false),
  vgmExportVersion(0x171),
  vgmExportTrailingTicks(-1),
  drawHalt(10),
  zsmExportTickRate(60),
  macroPointSize(16),
  waveEditStyle(0),
  displayInsTypeListMakeInsSample(-1),
  mobileEditPage(0),
  wheelCalmDown(0),
  shallDetectScale(0),
  cpuCores(0),
  secondTimer(0.0f),
  userEvents(0xffffffff),
  mobileMenuPos(0.0f),
  autoButtonSize(0.0f),
  mobileEditAnim(0.0f),
  mobileEditButtonPos(0.7f,0.7f),
  mobileEditButtonSize(60.0f,60.0f),
  curSysSection(NULL),
  updateFMPreview(true),
  fmPreviewOn(false),
  fmPreviewPaused(false),
  fmPreviewOPN(NULL),
  fmPreviewOPM(NULL),
  fmPreviewOPL(NULL),
  fmPreviewOPLL(NULL),
  fmPreviewOPZ(NULL),
  fmPreviewOPZInterface(NULL),
  editString(NULL),
  pendingRawSampleDepth(8),
  pendingRawSampleChannels(1),
  pendingRawSampleUnsigned(false),
  pendingRawSampleBigEndian(false),
  pendingRawSampleSwapNibbles(false),
  pendingRawSampleReplace(false),
  globalWinFlags(0),
  curFileDialog(GUI_FILE_OPEN),
  warnAction(GUI_WARN_OPEN),
  postWarnAction(GUI_WARN_GENERIC),
  mobScene(GUI_SCENE_PATTERN),
  fileDialog(NULL),
  scrW(1280),
  scrH(800),
  scrConfW(1280),
  scrConfH(800),
  canvasW(1280),
  canvasH(800),
  scrX(SDL_WINDOWPOS_CENTERED),
  scrY(SDL_WINDOWPOS_CENTERED),
  scrConfX(SDL_WINDOWPOS_CENTERED),
  scrConfY(SDL_WINDOWPOS_CENTERED),
  scrMax(false),
  sysManagedScale(false),
  dpiScale(1),
  aboutScroll(0),
  aboutSin(0),
  aboutHue(0.0f),
  backupTimer(15.0),
  learning(-1),
  mainFont(NULL),
  iconFont(NULL),
  furIconFont(NULL),
  patFont(NULL),
  bigFont(NULL),
  headFont(NULL),
  fontRange(NULL),
  prevInsData(NULL),
  curIns(0),
  curWave(0),
  curSample(0),
  curOctave(3),
  curOrder(0),
  playOrder(0),
  prevIns(0),
  oldRow(0),
  editStep(1),
  exportLoops(0),
  soloChan(-1),
  orderEditMode(0),
  orderCursor(-1),
  loopOrder(-1),
  loopRow(-1),
  loopEnd(-1),
  isClipping(0),
  newSongCategory(0),
  latchTarget(0),
  wheelX(0),
  wheelY(0),
  dragSourceX(0),
  dragSourceY(0),
  dragDestinationX(0),
  dragDestinationY(0),
  oldBeat(-1),
  oldBar(-1),
  curGroove(-1),
  exitDisabledTimer(0),
  soloTimeout(0.0f),
  exportFadeOut(5.0),
  patExtraButtons(false),
  patChannelNames(false),
  patChannelPairs(true),
  patChannelHints(0),
  newSongFirstFrame(false),
  oldRowChanged(false),
  editControlsOpen(true),
  ordersOpen(true),
  insListOpen(true),
  songInfoOpen(true),
  patternOpen(true),
  insEditOpen(false),
  waveListOpen(true),
  waveEditOpen(false),
  sampleListOpen(true),
  sampleEditOpen(false),
  aboutOpen(false),
  settingsOpen(false),
  mixerOpen(false),
  debugOpen(false),
  inspectorOpen(false),
  oscOpen(true),
  volMeterOpen(true),
  statsOpen(false),
  compatFlagsOpen(false),
  pianoOpen(false),
  notesOpen(false),
  channelsOpen(false),
  regViewOpen(false),
  logOpen(false),
  effectListOpen(false),
  chanOscOpen(false),
  subSongsOpen(true),
  findOpen(false),
  spoilerOpen(false),
  patManagerOpen(false),
  sysManagerOpen(false),
  clockOpen(false),
  speedOpen(true),
  groovesOpen(false),
  xyOscOpen(false),
  insListDir(false),
  waveListDir(false),
  sampleListDir(false),
  clockShowReal(true),
  clockShowRow(true),
  clockShowBeat(true),
  clockShowMetro(true),
  clockShowTime(true),
  selecting(false),
  selectingFull(false),
  dragging(false),
  curNibble(false),
  orderNibble(false),
  followOrders(true),
  followPattern(true),
  changeAllOrders(false),
  mobileUI(MOBILE_UI_DEFAULT),
  collapseWindow(false),
  demandScrollX(false),
  fancyPattern(false),
  firstFrame(true),
  tempoView(true),
  waveHex(false),
  waveSigned(false),
  waveGenVisible(false),
  lockLayout(false),
  editOptsVisible(false),
  latchNibble(false),
  nonLatchNibble(false),
  keepLoopAlive(false),
  keepGrooveAlive(false),
  orderScrollLocked(false),
  orderScrollTolerance(false),
  dragMobileMenu(false),
  dragMobileEditButton(false),
  wantGrooveListFocus(false),
  lastAssetType(0),
  curWindow(GUI_WINDOW_NOTHING),
  nextWindow(GUI_WINDOW_NOTHING),
  curWindowLast(GUI_WINDOW_NOTHING),
  curWindowThreadSafe(GUI_WINDOW_NOTHING),
  failedNoteOn(false),
  lastPatternWidth(0.0f),
  longThreshold(0.48f),
  buttonLongThreshold(0.20f),
  latchNote(-1),
  latchIns(-2),
  latchVol(-1),
  latchEffect(-1),
  latchEffectVal(-1),
  wavePreviewLen(32),
  wavePreviewHeight(255),
  wavePreviewInit(true),
  wavePreviewPaused(false),
  pgSys(0),
  pgAddr(0),
  pgVal(0),
  curQueryRangeX(false),
  curQueryBackwards(false),
  curQueryRangeXMin(0), curQueryRangeXMax(0),
  curQueryRangeY(0),
  curQueryEffectPos(0),
  queryReplaceEffectCount(0),
  queryReplaceEffectPos(1),
  queryReplaceNoteMode(0),
  queryReplaceInsMode(0),
  queryReplaceVolMode(0),
  queryReplaceNote(0),
  queryReplaceIns(0),
  queryReplaceVol(0),
  queryReplaceNoteDo(false),
  queryReplaceInsDo(false),
  queryReplaceVolDo(false),
  queryViewingResults(false),
  wavePreviewOn(false),
  wavePreviewKey((SDL_Scancode)0),
  wavePreviewNote(0),
  samplePreviewOn(false),
  samplePreviewKey((SDL_Scancode)0),
  samplePreviewNote(0),
  sampleMapSelStart(-1),
  sampleMapSelEnd(-1),
  sampleMapDigit(0),
  sampleMapColumn(0),
  sampleMapFocused(false),
  sampleMapWaitingInput(false),
  macroDragStart(0,0),
  macroDragAreaSize(0,0),
  macroDragCTarget(NULL),
  macroDragTarget(NULL),
  macroDragLen(0),
  macroDragMin(0),
  macroDragMax(0),
  macroDragLastX(-1),
  macroDragLastY(-1),
  macroDragBitOff(0),
  macroDragScroll(0),
  macroDragBitMode(false),
  macroDragInitialValueSet(false),
  macroDragInitialValue(false),
  macroDragChar(false),
  macroDragBit30(false),
  macroDragSettingBit30(false),
  macroDragLineMode(false),
  macroDragMouseMoved(false),
  macroDragLineInitial(0,0),
  macroDragLineInitialV(0,0),
  macroDragActive(false),
  lastMacroDesc(NULL,NULL,(DivMacroType)0,0,0,0,0.0f),
  macroOffX(0),
  macroOffY(0),
  macroScaleX(100.0f),
  macroScaleY(100.0f),
  macroRandMin(0),
  macroRandMax(0),
  macroLoopDragStart(0,0),
  macroLoopDragAreaSize(0,0),
  macroLoopDragTarget(NULL),
  macroLoopDragLen(0),
  macroLoopDragActive(false),
  waveDragStart(0,0),
  waveDragAreaSize(0,0),
  waveDragTarget(NULL),
  waveDragLen(0),
  waveDragMin(0),
  waveDragMax(0),
  waveDragActive(false),
  bindSetTarget(0),
  bindSetPrevValue(0),
  bindSetActive(false),
  bindSetPending(false),
  nextScroll(-1.0f),
  nextAddScroll(0.0f),
  orderScroll(0.0f),
  orderScrollSlideOrigin(0.0f),
  orderScrollRealOrigin(0.0f,0.0f),
  dragMobileMenuOrigin(0.0f,0.0f),
  layoutTimeBegin(0),
  layoutTimeEnd(0),
  layoutTimeDelta(0),
  renderTimeBegin(0),
  renderTimeEnd(0),
  renderTimeDelta(0),
  drawTimeBegin(0),
  drawTimeEnd(0),
  drawTimeDelta(0),
  eventTimeBegin(0),
  eventTimeEnd(0),
  eventTimeDelta(0),
  perfMetricsLen(0),
  chanToMove(-1),
  sysToMove(-1),
  sysToDelete(-1),
  opToMove(-1),
  assetToMove(-1),
  dirToMove(-1),
  transposeAmount(0),
  randomizeMin(0),
  randomizeMax(255),
  fadeMin(0),
  fadeMax(255),
  collapseAmount(2),
  scaleMax(100.0f),
  fadeMode(false),
  randomMode(false),
  haveHitBounds(false),
  pendingStepUpdate(0),
  oldOrdersLen(0),
  sampleZoom(1.0),
  prevSampleZoom(1.0),
  minSampleZoom(1.0),
  samplePos(0),
  resizeSize(1024),
  silenceSize(1024),
  resampleTarget(32000),
  resampleStrat(5),
  amplifyVol(100.0),
  sampleSelStart(-1),
  sampleSelEnd(-1),
  sampleInfo(true),
  sampleCompatRate(false),
  sampleDragActive(false),
  sampleDragMode(false),
  sampleDrag16(false),
  sampleZoomAuto(true),
  sampleSelTarget(0),
  sampleDragTarget(NULL),
  sampleDragStart(0,0),
  sampleDragAreaSize(0,0),
  sampleDragLen(0),
  sampleFilterL(1.0f),
  sampleFilterB(0.0f),
  sampleFilterH(0.0f),
  sampleFilterRes(0.25f),
  sampleFilterCutStart(16000.0f),
  sampleFilterCutEnd(100.0f),
  sampleCrossFadeLoopLength(0),
  sampleCrossFadeLoopLaw(50),
  sampleFilterPower(1),
  sampleClipboard(NULL),
  sampleClipboardLen(0),
  openSampleResizeOpt(false),
  openSampleResampleOpt(false),
  openSampleAmplifyOpt(false),
  openSampleSilenceOpt(false),
  openSampleFilterOpt(false),
  openSampleCrossFadeOpt(false),
  selectedPortSet(0x1fff),
  selectedSubPort(-1),
  hoveredPortSet(0x1fff),
  hoveredSubPort(-1),
  portDragActive(false),
  displayHiddenPorts(false),
  displayInternalPorts(false),
  subPortPos(0.0f,0.0f),
  oscTotal(0),
  oscWidth(512),
  oscZoom(0.5f),
  oscWindowSize(20.0f),
  oscInput(0.0f),
  oscInput1(0.0f),
  oscZoomSlider(false),
  chanOscCols(3),
  chanOscAutoColsType(0),
  chanOscColorX(GUI_OSCREF_CENTER),
  chanOscColorY(GUI_OSCREF_CENTER),
  chanOscWindowSize(20.0f),
  chanOscTextX(0.0f),
  chanOscTextY(0.0f),
  chanOscAmplify(0.95f),
  chanOscWaveCorr(true),
  chanOscOptions(false),
  updateChanOscGradTex(true),
  chanOscUseGrad(false),
  chanOscNormalize(false),
  chanOscRandomPhase(false),
  chanOscTextFormat("%c"),
  chanOscColor(1.0f,1.0f,1.0f,1.0f),
  chanOscTextColor(1.0f,1.0f,1.0f,0.75f),
  chanOscGrad(64,64),
  chanOscGradTex(NULL),
  chanOscWorkPool(NULL),
  xyOscPointTex(NULL),
  xyOscOptions(false),
  xyOscXChannel(0),
  xyOscXInvert(false),
  xyOscYChannel(1),
  xyOscYInvert(false),
  xyOscZoom(1.0f),
  xyOscSamples(32768),
  xyOscDecayTime(10.0f),
  xyOscIntensity(2.0f),
  xyOscThickness(2.0f),
  followLog(true),
#ifdef IS_MOBILE
  pianoOctaves(7),
  pianoOctavesEdit(2),
  pianoOptions(true),
  pianoSharePosition(false),
  pianoOptionsSet(false),
  pianoReadonly(false),
  pianoOffset(6),
  pianoOffsetEdit(9),
  pianoView(PIANO_LAYOUT_AUTOMATIC),
  pianoInputPadMode(PIANO_INPUT_PAD_SPLIT_AUTO),
#else
  pianoOctaves(7),
  pianoOctavesEdit(4),
  pianoOptions(false),
  pianoSharePosition(true),
  pianoReadonly(false),
  pianoOffset(6),
  pianoOffsetEdit(6),
  pianoView(PIANO_LAYOUT_STANDARD),
  pianoInputPadMode(PIANO_INPUT_PAD_DISABLE),
#endif
  hasACED(false),
  waveGenBaseShape(0),
  waveInterpolation(0),
  waveGenDuty(0.5f),
  waveGenPower(1),
  waveGenInvertPoint(1.0f),
  waveGenScaleX(32),
  waveGenScaleY(32),
  waveGenOffsetX(0),
  waveGenOffsetY(0),
  waveGenSmooth(1),
  waveGenAmplify(1.0f),
<<<<<<< HEAD
  waveGenFM(false) {
=======
  waveGenFM(false),
  introPos(0.0),
  introSkip(0.0),
  monitorPos(0.0),
  mustClear(2),
  initialScreenWipe(1.0f),
  introSkipDo(false),
  introStopped(false),
  curTutorial(-1),
  curTutorialStep(0),
  audioExportType(0),
  curExportType(GUI_EXPORT_NONE) {
>>>>>>> a6c0335e
  // value keys
  valueKeys[SDLK_0]=0;
  valueKeys[SDLK_1]=1;
  valueKeys[SDLK_2]=2;
  valueKeys[SDLK_3]=3;
  valueKeys[SDLK_4]=4;
  valueKeys[SDLK_5]=5;
  valueKeys[SDLK_6]=6;
  valueKeys[SDLK_7]=7;
  valueKeys[SDLK_8]=8;
  valueKeys[SDLK_9]=9;
  valueKeys[SDLK_a]=10;
  valueKeys[SDLK_b]=11;
  valueKeys[SDLK_c]=12;
  valueKeys[SDLK_d]=13;
  valueKeys[SDLK_e]=14;
  valueKeys[SDLK_f]=15;
  valueKeys[SDLK_KP_0]=0;
  valueKeys[SDLK_KP_1]=1;
  valueKeys[SDLK_KP_2]=2;
  valueKeys[SDLK_KP_3]=3;
  valueKeys[SDLK_KP_4]=4;
  valueKeys[SDLK_KP_5]=5;
  valueKeys[SDLK_KP_6]=6;
  valueKeys[SDLK_KP_7]=7;
  valueKeys[SDLK_KP_8]=8;
  valueKeys[SDLK_KP_9]=9;

  memset(willExport,1,DIV_MAX_CHIPS*sizeof(bool));

  memset(peak,0,DIV_MAX_OUTPUTS*sizeof(float));

  opMaskTransposeNote.note=true;
  opMaskTransposeNote.ins=false;
  opMaskTransposeNote.vol=false;
  opMaskTransposeNote.effect=false;
  opMaskTransposeNote.effectVal=false;

  opMaskTransposeValue.note=false;
  opMaskTransposeValue.ins=true;
  opMaskTransposeValue.vol=true;
  opMaskTransposeValue.effect=false;
  opMaskTransposeValue.effectVal=true;

  memset(actionKeys,0,GUI_ACTION_MAX*sizeof(int));

  memset(patChanX,0,sizeof(float)*(DIV_MAX_CHANS+1));
  memset(patChanSlideY,0,sizeof(float)*(DIV_MAX_CHANS+1));
  memset(lastIns,-1,sizeof(int)*DIV_MAX_CHANS);
  memset(oscValues,0,sizeof(void*)*DIV_MAX_OUTPUTS);

  memset(chanOscLP0,0,sizeof(float)*DIV_MAX_CHANS);
  memset(chanOscLP1,0,sizeof(float)*DIV_MAX_CHANS);
  memset(chanOscVol,0,sizeof(float)*DIV_MAX_CHANS);
  for (int i=0; i<DIV_MAX_CHANS; i++) {
    chanOscChan[i].pitch=0.0f;
  }
  memset(chanOscBright,0,sizeof(float)*DIV_MAX_CHANS);
  memset(lastCorrPos,0,sizeof(short)*DIV_MAX_CHANS);

  memset(acedData,0,23);

  memset(waveGenAmp,0,sizeof(float)*16);
  memset(waveGenPhase,0,sizeof(float)*16);
  waveGenTL[0]=0.0f;
  waveGenTL[1]=0.0f;
  waveGenTL[2]=0.0f;
  waveGenTL[3]=1.0f;
  fmWaveform[0]=0;
  fmWaveform[1]=0;
  fmWaveform[2]=0;
  fmWaveform[3]=0;
  waveGenMult[0]=1;
  waveGenMult[1]=1;
  waveGenMult[2]=1;
  waveGenMult[3]=1;
  memset(waveGenFB,0,sizeof(int)*4);
  memset(waveGenFMCon0,0,sizeof(bool)*5);
  memset(waveGenFMCon1,0,sizeof(bool)*5);
  memset(waveGenFMCon2,0,sizeof(bool)*5);
  memset(waveGenFMCon3, 0, sizeof(bool) * 5);
  memset(waveGenFMCon4,0,sizeof(bool)*5);

  waveGenAmp[0]=1.0f;
  waveGenFMCon0[0]=false;
  waveGenFMCon1[0]=true;
  waveGenFMCon2[1]=true;
  waveGenFMCon3[2]=true;
  waveGenFMCon4[0]=false;

  waveGenFMCon0[4]=false;
  waveGenFMCon1[4]=false;
  waveGenFMCon2[4]=false;
  waveGenFMCon3[4]=true;

  memset(keyHit,0,sizeof(float)*DIV_MAX_CHANS);
  memset(keyHit1,0,sizeof(float)*DIV_MAX_CHANS);

  memset(pianoKeyHit,0,sizeof(float)*180);
  memset(pianoKeyPressed,0,sizeof(bool)*180);

  memset(queryReplaceEffectMode,0,sizeof(int)*8);
  memset(queryReplaceEffectValMode,0,sizeof(int)*8);
  memset(queryReplaceEffect,0,sizeof(int)*8);
  memset(queryReplaceEffectVal,0,sizeof(int)*8);
  memset(queryReplaceEffectDo,0,sizeof(bool)*8);
  memset(queryReplaceEffectValDo,0,sizeof(bool)*8);

  chanOscGrad.bgColor=ImVec4(0.0f,0.0f,0.0f,1.0f);

  memset(noteOffLabel,0,32);
  memset(noteRelLabel,0,32);
  memset(macroRelLabel,0,32);
  memset(emptyLabel,0,32);
  memset(emptyLabel2,0,32);
  //effect sorting
  memset(effectsShow,1,sizeof(bool)*10);

  strncpy(noteOffLabel,"OFF",32);
  strncpy(noteRelLabel,"===",32);
  strncpy(macroRelLabel,"REL",32);
  strncpy(emptyLabel,"...",32);
  strncpy(emptyLabel2,"..",32);
}<|MERGE_RESOLUTION|>--- conflicted
+++ resolved
@@ -7509,22 +7509,7 @@
   waveGenOffsetY(0),
   waveGenSmooth(1),
   waveGenAmplify(1.0f),
-<<<<<<< HEAD
   waveGenFM(false) {
-=======
-  waveGenFM(false),
-  introPos(0.0),
-  introSkip(0.0),
-  monitorPos(0.0),
-  mustClear(2),
-  initialScreenWipe(1.0f),
-  introSkipDo(false),
-  introStopped(false),
-  curTutorial(-1),
-  curTutorialStep(0),
-  audioExportType(0),
-  curExportType(GUI_EXPORT_NONE) {
->>>>>>> a6c0335e
   // value keys
   valueKeys[SDLK_0]=0;
   valueKeys[SDLK_1]=1;
