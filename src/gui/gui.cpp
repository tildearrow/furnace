--- conflicted
+++ resolved
@@ -4039,19 +4039,12 @@
           exitDisabledTimer=1;
           for (int i=0; i<(int)recentFile.size(); i++) {
             String item=recentFile[i];
-<<<<<<< HEAD
-            if (ImGui::MenuItem(recentFile[i].c_str())) {
-              String item=recentFile[i];
-              if (!modified) {
-                recentFile.erase(recentFile.begin()+i);
-=======
             if (ImGui::MenuItem(item.c_str())) {
               if (modified) {
                 nextFile=item;
                 showWarning("Unsaved changes! Save changes before opening file?",GUI_WARN_OPEN_DROP);
               } else {
                 recentFile.erase(i);
->>>>>>> 64ef0826
                 i--;
               }
               openRecentFile(item);
