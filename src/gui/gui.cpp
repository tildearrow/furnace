#define _USE_MATH_DEFINES
// OK, sorry for inserting the define here but I'm so tired of this extension
/**
 * Furnace Tracker - multi-system chiptune tracker
 * Copyright (C) 2021-2023 tildearrow and contributors
 *
 * This program is free software; you can redistribute it and/or modify
 * it under the terms of the GNU General Public License as published by
 * the Free Software Foundation; either version 2 of the License, or
 * (at your option) any later version.
 *
 * This program is distributed in the hope that it will be useful,
 * but WITHOUT ANY WARRANTY; without even the implied warranty of
 * MERCHANTABILITY or FITNESS FOR A PARTICULAR PURPOSE.  See the
 * GNU General Public License for more details.
 *
 * You should have received a copy of the GNU General Public License along
 * with this program; if not, write to the Free Software Foundation, Inc.,
 * 51 Franklin Street, Fifth Floor, Boston, MA 02110-1301 USA.
 */

// I hate you clangd extension!
// how about you DON'T insert random headers before this freaking important
// define!!!!!!

#include "gui.h"
#include "util.h"
#include "../ta-log.h"
#include "../fileutils.h"
#include "imgui.h"
#include "imgui_internal.h"
#include "ImGuiFileDialog.h"
#include "IconsFontAwesome4.h"
#include "misc/cpp/imgui_stdlib.h"
#include "plot_nolerp.h"
#include "guiConst.h"
#include "intConst.h"
#include "scaling.h"
#include "introTune.h"
#include <stdint.h>
#include <zlib.h>
#include <fmt/printf.h>
#include <stdexcept>

#ifdef _WIN32
#include <windows.h>
#include <shlobj.h>
#include <shlwapi.h>
#include "../utfutils.h"
#define LAYOUT_INI "\\layout.ini"
#define BACKUPS_DIR "\\backups"
#else
#include <sys/types.h>
#include <dirent.h>
#include <unistd.h>
#include <pwd.h>
#include <sys/stat.h>
#define LAYOUT_INI "/layout.ini"
#define BACKUPS_DIR "/backups"
#endif

#ifdef IS_MOBILE
#define MOBILE_UI_DEFAULT true
#else
#define MOBILE_UI_DEFAULT false
#endif

#include "actionUtil.h"

bool Particle::update(float frameTime) {
  pos.x+=speed.x*frameTime;
  pos.y+=speed.y*frameTime;
  speed.x*=1.0-((1.0-friction)*frameTime);
  speed.y*=1.0-((1.0-friction)*frameTime);
  speed.y+=gravity*frameTime;
  life-=lifeSpeed*frameTime;
  return (life>0);
}

void FurnaceGUI::centerNextWindow(const char* name, float w, float h) {
  if (ImGui::IsPopupOpen(name)) {
    if (settings.centerPopup) {
      ImGui::SetNextWindowPos(ImVec2(w*0.5,h*0.5),ImGuiCond_Always,ImVec2(0.5,0.5));
    }
  }
}

void FurnaceGUI::bindEngine(DivEngine* eng) {
  e=eng;
  wavePreview.setEngine(e);
}

void FurnaceGUI::enableSafeMode() {
  safeMode=true;
}

const char* FurnaceGUI::noteName(short note, short octave) {
  if (note==100) {
    return noteOffLabel;
  } else if (note==101) { // note off and envelope release
    return noteRelLabel;
  } else if (note==102) { // envelope release only
    return macroRelLabel;
  } else if (octave==0 && note==0) {
    return emptyLabel;
  } else if (note==0 && octave!=0) {
    return "BUG";
  }
  int seek=(note+(signed char)octave*12)+60;
  if (seek<0 || seek>=180) {
    return "???";
  }
  if (settings.flatNotes) {
    if (settings.germanNotation) return noteNamesGF[seek];
    return noteNamesF[seek];
  }
  if (settings.germanNotation) return noteNamesG[seek];
  return noteNames[seek];
}

bool FurnaceGUI::decodeNote(const char* what, short& note, short& octave) {
  if (strlen(what)!=3) return false;
  if (strcmp(what,"...")==0) {
    note=0;
    octave=0;
    return true;
  }
  if (strcmp(what,"???")==0) {
    note=0;
    octave=0;
    return true;
  }
  if (strcmp(what,"OFF")==0) {
    note=100;
    octave=0;
    return true;
  }
  if (strcmp(what,"===")==0) {
    note=101;
    octave=0;
    return true;
  }
  if (strcmp(what,"REL")==0) {
    note=102;
    octave=0;
    return true;
  }
  for (int i=0; i<180; i++) {
    if (strcmp(what,noteNames[i])==0) {
      if ((i%12)==0) {
        note=12;
        octave=(unsigned char)((i/12)-6);
      } else {
        note=i%12;
        octave=(unsigned char)((i/12)-5);
      }
      return true;
    }
  }
  return false;
}

String FurnaceGUI::encodeKeyMap(std::map<int,int>& map) {
  String ret;
  for (std::map<int,int>::value_type& i: map) {
    ret+=fmt::sprintf("%d:%d;",i.first,i.second);
  }
  return ret;
}

void FurnaceGUI::decodeKeyMap(std::map<int,int>& map, String source) {
  map.clear();
  bool inValue=false;
  bool negateKey=false;
  bool negateValue=false;
  int key=0;
  int val=0;
  for (char& i: source) {
    switch (i) {
      case '0': case '1': case '2': case '3': case '4':
      case '5': case '6': case '7': case '8': case '9':
        if (inValue) {
          val*=10;
          val+=i-'0';
        } else {
          key*=10;
          key+=i-'0';
        }
        break;
      case '-':
        if (inValue) {
          negateValue=true;
        } else {
          negateKey=true;
        }
        break;
      case ':':
        inValue=true;
        break;
      case ';':
        if (inValue) {
          map[negateKey?-key:key]=negateValue?-val:val;
        }
        key=0;
        val=0;
        inValue=false;
        negateKey=false;
        negateValue=false;
        break;
    }
  }
}

void FurnaceGUI::encodeMMLStr(String& target, int* macro, int macroLen, int macroLoop, int macroRel, bool hex, bool bit30) {
  target="";
  char buf[32];
  for (int i=0; i<macroLen; i++) {
    if (i==macroLoop) target+="| ";
    if (i==macroRel) target+="/ ";
    if (bit30 && ((macro[i]&0xc0000000)==0x40000000 || (macro[i]&0xc0000000)==0x80000000)) target+="@";
    int macroVal=macro[i];
    if (macro[i]<0) {
      if (!(macroVal&0x40000000)) macroVal|=0x40000000;
    } else {
      if (macroVal&0x40000000) macroVal&=~0x40000000;
    }
    if (hex) {
      if (i==macroLen-1) {
        snprintf(buf,31,"%.2X",macroVal);
      } else {
        snprintf(buf,31,"%.2X ",macroVal);
      }
    } else {
      if (i==macroLen-1) {
        snprintf(buf,31,"%d",macroVal);
      } else {
        snprintf(buf,31,"%d ",macroVal);
      }
    }
    target+=buf;
  }
}

void FurnaceGUI::decodeMMLStrW(String& source, int* macro, int& macroLen, int macroMin, int macroMax, bool hex) {
  int buf=0;
  bool negaBuf=false;
  bool hasVal=false;
  macroLen=0;
  for (char& i: source) {
    switch (i) {
      case '0': case '1': case '2': case '3': case '4':
      case '5': case '6': case '7': case '8': case '9':
        hasVal=true;
        buf*=hex?16:10;
        buf+=i-'0';
        break;
      case 'A': case 'B': case 'C': case 'D': case 'E': case 'F':
        if (hex) {
          hasVal=true;
          buf*=16;
          buf+=10+i-'A';
        }
        break;
      case 'a': case 'b': case 'c': case 'd': case 'e': case 'f':
        if (hex) {
          hasVal=true;
          buf*=16;
          buf+=10+i-'a';
        }
        break;
      case '-':
        if (!hasVal) {
          hasVal=true;
          negaBuf=true;
        }
        break;
      case ' ':
        if (hasVal) {
          hasVal=false;
          macro[macroLen]=negaBuf?-buf:buf;
          negaBuf=false;
          if (macro[macroLen]<macroMin) macro[macroLen]=macroMin;
          if (macro[macroLen]>macroMax) macro[macroLen]=macroMax;
          macroLen++;
          buf=0;
        }
        break;
    }
    if (macroLen>=256) break;
  }
  if (hasVal && macroLen<256) {
    hasVal=false;
    macro[macroLen]=negaBuf?-buf:buf;
    negaBuf=false;
    if (macro[macroLen]<macroMin) macro[macroLen]=macroMin;
    if (macro[macroLen]>macroMax) macro[macroLen]=macroMax;
    macroLen++;
    buf=0;
  }
}

void FurnaceGUI::decodeMMLStr(String& source, int* macro, unsigned char& macroLen, unsigned char& macroLoop, int macroMin, int macroMax, unsigned char& macroRel, bool bit30) {
  int buf=0;
  bool negaBuf=false;
  bool setBit30=false;
  bool hasVal=false;
  macroLen=0;
  macroLoop=255;
  macroRel=255;
  for (char& i: source) {
    switch (i) {
      case '0': case '1': case '2': case '3': case '4':
      case '5': case '6': case '7': case '8': case '9':
        hasVal=true;
        buf*=10;
        buf+=i-'0';
        break;
      case '-':
        if (!hasVal) {
          hasVal=true;
          negaBuf=true;
        }
        break;
      case '@':
        if (bit30) {
          setBit30=true;
        }
        break;
      case ' ':
        if (hasVal) {
          hasVal=false;
          macro[macroLen]=negaBuf?-buf:buf;
          negaBuf=false;
          if (macro[macroLen]<macroMin) macro[macroLen]=macroMin;
          if (macro[macroLen]>macroMax) macro[macroLen]=macroMax;
          if (setBit30) macro[macroLen]^=0x40000000;
          setBit30=false;
          macroLen++;
          buf=0;
        }
        break;
      case '|':
        if (hasVal) {
          hasVal=false;
          macro[macroLen]=negaBuf?-buf:buf;
          negaBuf=false;
          if (macro[macroLen]<macroMin) macro[macroLen]=macroMin;
          if (macro[macroLen]>macroMax) macro[macroLen]=macroMax;
          if (setBit30) macro[macroLen]^=0x40000000;
          setBit30=false;
          macroLen++;
          buf=0;
        }
        if (macroLoop==255) {
          macroLoop=macroLen;
        }
        break;
      case '/':
        if (hasVal) {
          hasVal=false;
          macro[macroLen]=negaBuf?-buf:buf;
          negaBuf=false;
          if (macro[macroLen]<macroMin) macro[macroLen]=macroMin;
          if (macro[macroLen]>macroMax) macro[macroLen]=macroMax;
          if (setBit30) macro[macroLen]^=0x40000000;
          setBit30=false;
          macroLen++;
          buf=0;
        }
        if (macroRel==255) {
          macroRel=macroLen;
        }
        break;
    }
    if (macroLen>=255) break;
  }
  if (hasVal && macroLen<255) {
    hasVal=false;
    macro[macroLen]=negaBuf?-buf:buf;
    negaBuf=false;
    if (macro[macroLen]<macroMin) macro[macroLen]=macroMin;
    if (macro[macroLen]>macroMax) macro[macroLen]=macroMax;
    if (setBit30) macro[macroLen]^=0x40000000;
    setBit30=false;
    macroLen++;
    buf=0;
  }
}

#define CW_ADDITION(T) \
  if (p_min!=NULL && p_max!=NULL) { \
    if (*((T*)p_min)>*((T*)p_max)) { \
      if (wheelY<0) { \
        if ((*((T*)p_data)-wheelY)>*((T*)p_min)) { \
          *((T*)p_data)=*((T*)p_min); \
        } else { \
          *((T*)p_data)-=wheelY; \
        } \
      } else { \
        if ((*((T*)p_data)-wheelY)<*((T*)p_max)) { \
          *((T*)p_data)=*((T*)p_max); \
        } else { \
          *((T*)p_data)-=wheelY; \
        } \
      } \
    } else { \
      if (wheelY>0) { \
        if ((*((T*)p_data)+wheelY)>*((T*)p_max)) { \
          *((T*)p_data)=*((T*)p_max); \
        } else { \
          *((T*)p_data)+=wheelY; \
        } \
      } else { \
        if ((*((T*)p_data)+wheelY)<*((T*)p_min)) { \
          *((T*)p_data)=*((T*)p_min); \
        } else { \
          *((T*)p_data)+=wheelY; \
        } \
      } \
    } \
  }

bool FurnaceGUI::CWSliderScalar(const char* label, ImGuiDataType data_type, void* p_data, const void* p_min, const void* p_max, const char* format, ImGuiSliderFlags flags) {
  flags^=ImGuiSliderFlags_AlwaysClamp;
  if (ImGui::SliderScalar(label,data_type,p_data,p_min,p_max,format,flags)) {
    return true;
  }
  if (ImGui::IsItemHovered() && ctrlWheeling) {
    switch (data_type) {
      case ImGuiDataType_U8:
        CW_ADDITION(unsigned char);
        break;
      case ImGuiDataType_S8:
        CW_ADDITION(signed char);
        break;
      case ImGuiDataType_U16:
        CW_ADDITION(unsigned short);
        break;
      case ImGuiDataType_S16:
        CW_ADDITION(short);
        break;
      case ImGuiDataType_U32:
        CW_ADDITION(unsigned int);
        break;
      case ImGuiDataType_S32:
        CW_ADDITION(int);
        break;
      case ImGuiDataType_Float:
        CW_ADDITION(float);
        break;
      case ImGuiDataType_Double:
        CW_ADDITION(double);
        break;
    }
    return true;
  }
  return false;
}

bool FurnaceGUI::CWVSliderScalar(const char* label, const ImVec2& size, ImGuiDataType data_type, void* p_data, const void* p_min, const void* p_max, const char* format, ImGuiSliderFlags flags) {
  flags^=ImGuiSliderFlags_AlwaysClamp;
  if (ImGui::VSliderScalar(label,size,data_type,p_data,p_min,p_max,format,flags)) {
    return true;
  }
  if (ImGui::IsItemHovered() && ctrlWheeling) {
    switch (data_type) {
      case ImGuiDataType_U8:
        CW_ADDITION(unsigned char);
        break;
      case ImGuiDataType_S8:
        CW_ADDITION(signed char);
        break;
      case ImGuiDataType_U16:
        CW_ADDITION(unsigned short);
        break;
      case ImGuiDataType_S16:
        CW_ADDITION(short);
        break;
      case ImGuiDataType_U32:
        CW_ADDITION(unsigned int);
        break;
      case ImGuiDataType_S32:
        CW_ADDITION(int);
        break;
      case ImGuiDataType_Float:
        CW_ADDITION(float);
        break;
      case ImGuiDataType_Double:
        CW_ADDITION(double);
        break;
    }
    return true;
  }
  return false;
}

bool FurnaceGUI::CWSliderInt(const char* label, int* v, int v_min, int v_max, const char* format, ImGuiSliderFlags flags) {
  return CWSliderScalar(label,ImGuiDataType_S32,v,&v_min,&v_max,format,flags);
}

bool FurnaceGUI::CWSliderFloat(const char* label, float* v, float v_min, float v_max, const char* format, ImGuiSliderFlags flags) {
  return CWSliderScalar(label,ImGuiDataType_Float,v,&v_min,&v_max,format,flags);
}

bool FurnaceGUI::CWVSliderInt(const char* label, const ImVec2& size, int* v, int v_min, int v_max, const char* format, ImGuiSliderFlags flags) {
  return CWVSliderScalar(label,size,ImGuiDataType_S32,v,&v_min,&v_max,format,flags);
}

bool FurnaceGUI::InvCheckbox(const char* label, bool* value) {
  bool t=!(*value);
  if (ImGui::Checkbox(label,&t)) {
    *value=!t;
    return true;
  }
  return false;
}

void FurnaceGUI::sameLineMaybe(float width) {
  if (width<0.0f) width=ImGui::GetFrameHeight();

  ImGui::SameLine();
  if (ImGui::GetContentRegionAvail().x<width) ImGui::NewLine();
}

const char* FurnaceGUI::getSystemName(DivSystem which) {
  /*
  if (settings.chipNames) {
    return e->getSystemChips(which);
  }
  */
  return e->getSystemName(which);
}

void FurnaceGUI::updateScroll(int amount) {
  float lineHeight=(patFont->FontSize+2*dpiScale);
  nextScroll=lineHeight*amount;
  haveHitBounds=false;
}

void FurnaceGUI::addScroll(int amount) {
  float lineHeight=(patFont->FontSize+2*dpiScale);
  nextAddScroll=lineHeight*amount;
  haveHitBounds=false;
}

void FurnaceGUI::setFileName(String name) {
#ifdef _WIN32
  wchar_t ret[4096];
  WString ws=utf8To16(name.c_str());
  int index=0;
  for (wchar_t& i: ws) {
    ret[index++]=i;
    if (index>=4095) break;
  }
  ret[index]=0;
  backupLock.lock();
  if (GetFullPathNameW(ws.c_str(),4095,ret,NULL)==0) {
    curFileName=name;
  } else {
    curFileName=utf16To8(ret);
  }
  backupLock.unlock();
#else
  char ret[4096];
  backupLock.lock();
  if (realpath(name.c_str(),ret)==NULL) {
    curFileName=name;
  } else {
    curFileName=ret;
  }
  backupLock.unlock();
#endif
  updateWindowTitle();
  pushRecentFile(curFileName);
  if (settings.alwaysPlayIntro==2) shortIntro=true;
}

void FurnaceGUI::updateWindowTitle() {
  String title;
  switch (settings.titleBarInfo) {
    case 0:
      title="Furnace";
      break;
    case 1:
      if (e->song.name.empty()) {
        title="Furnace";
      } else {
        title=fmt::sprintf("%s - Furnace",e->song.name);
      }
      break;
    case 2:
      if (curFileName.empty()) {
        title="Furnace";
      } else {
        String shortName;
        size_t pos=curFileName.rfind(DIR_SEPARATOR);
        if (pos==String::npos) {
          shortName=curFileName;
        } else {
          shortName=curFileName.substr(pos+1);
        }
        title=fmt::sprintf("%s - Furnace",shortName);
      }
      break;
    case 3:
      if (curFileName.empty()) {
        title="Furnace";
      } else {
        title=fmt::sprintf("%s - Furnace",curFileName);
      }
      break;
  }

  if (settings.titleBarSys) {
    if (e->song.systemName!="") {
      title+=fmt::sprintf(" (%s)",e->song.systemName);
    }
  }

  if (sdlWin!=NULL) SDL_SetWindowTitle(sdlWin,title.c_str());

  if (e->song.insLen==1) {
    unsigned int checker=0x11111111;
    unsigned int checker1=0;
    DivInstrument* ins=e->getIns(0);
    if (ins->name.size()==15 && e->curSubSong->ordersLen==8) {
      for (int i=0; i<15; i++) {
        checker^=ins->name[i]<<i;
        checker1+=ins->name[i];
        checker=(checker>>1|(((checker)^(checker>>2)^(checker>>3)^(checker>>5))&1)<<31);
        checker1<<=1;
      }
      if (checker==0x5ec4497d && checker1==0x6347ee) nonLatchNibble=true;
    }
  }
}

void FurnaceGUI::autoDetectSystem() {
  std::map<DivSystem,int> sysCountMap;
  std::map<DivSystem,DivConfig> sysConfMap;
  for (int i=0; i<e->song.systemLen; i++) {
    auto it=sysCountMap.find(e->song.system[i]);
    if (it==sysCountMap.cend()) {
      sysCountMap[e->song.system[i]]=1;
    } else {
      it->second++;
    }
    sysConfMap[e->song.system[i]]=e->song.systemFlags[i];
  }

  logV("sysCountMap:");
  for (std::pair<DivSystem,int> k: sysCountMap) {
    logV("%s: %d",e->getSystemName(k.first),k.second);
  }

  bool isMatch=false;
  std::map<DivSystem,int> defCountMap;
  std::map<DivSystem,DivConfig> defConfMap;
  for (FurnaceGUISysCategory& i: sysCategories) {
    for (FurnaceGUISysDef& j: i.systems) {
      defCountMap.clear();
      defConfMap.clear();
      for (FurnaceGUISysDefChip& k: j.orig) {
        auto it=defCountMap.find(k.sys);
        if (it==defCountMap.cend()) {
          defCountMap[k.sys]=1;
        } else {
          it->second++;
        }
        DivConfig dc;
        dc.loadFromMemory(k.flags);
        defConfMap[k.sys]=dc;
      }
      if (defCountMap.size()!=sysCountMap.size()) continue;
      isMatch=true;
      /*logV("trying on defCountMap: %s",j.name);
      for (std::pair<DivSystem,int> k: defCountMap) {
        logV("- %s: %d",e->getSystemName(k.first),k.second);
      }*/
      for (std::pair<DivSystem,int> k: defCountMap) {
        auto countI=sysCountMap.find(k.first);
        if (countI==sysCountMap.cend()) {
          isMatch=false;
          break;
        } else if (countI->second!=k.second) {
          isMatch=false;
          break;
        }

        auto confI=sysConfMap.find(k.first);
        if (confI==sysConfMap.cend()) {
          isMatch=false;
          break;
        }
        DivConfig& sysDC=confI->second;
        auto defConfI=defConfMap.find(k.first);
        if (defConfI==defConfMap.cend()) {
          isMatch=false;
          break;
        }
        for (std::pair<String,String> l: defConfI->second.configMap()) {
          if (!sysDC.has(l.first)) {
            isMatch=false;
            break;
          }
          if (sysDC.getString(l.first,"")!=l.second) {
            isMatch=false;
            break;
          }
        }
        if (!isMatch) break;
      }
      if (isMatch) {
        logV("match found!");
        e->song.systemName=j.name;
        break;
      }
    }
    if (isMatch) break;
  }

  if (!isMatch) {
    bool isFirst=true;
    e->song.systemName="";
    for (std::pair<DivSystem,int> k: sysCountMap) {
      if (!isFirst) e->song.systemName+=" + ";
      if (k.second>1) {
        e->song.systemName+=fmt::sprintf("%d×",k.second);
      }
      e->song.systemName+=e->getSystemName(k.first);
      isFirst=false;
    }
  }
}

ImVec4 FurnaceGUI::channelColor(int ch) {
  switch (settings.channelColors) {
    case 0:
      return uiColors[GUI_COLOR_CHANNEL_BG];
      break;
    case 1:
      return uiColors[GUI_COLOR_CHANNEL_FM+e->getChannelType(ch)];
      break;
    case 2:
      return uiColors[GUI_COLOR_INSTR_STD+e->getPreferInsType(ch)];
      break;
  }
  // invalid
  return uiColors[GUI_COLOR_TEXT];
}

ImVec4 FurnaceGUI::channelTextColor(int ch) {
  switch (settings.channelTextColors) {
    case 0:
      return uiColors[GUI_COLOR_CHANNEL_FG];
      break;
    case 1:
      return uiColors[GUI_COLOR_CHANNEL_FM+e->getChannelType(ch)];
      break;
    case 2:
      return uiColors[GUI_COLOR_INSTR_STD+e->getPreferInsType(ch)];
      break;
  }
  // invalid
  return uiColors[GUI_COLOR_TEXT];
}

const char* defaultLayout="[Window][DockSpaceViewport_11111111]\n\
Pos=0,24\n\
Size=1280,776\n\
Collapsed=0\n\
\n\
[Window][Debug##Default]\n\
Pos=54,43\n\
Size=400,400\n\
Collapsed=0\n\
\n\
[Window][Play/Edit Controls]\n\
Pos=181,208\n\
Size=45,409\n\
Collapsed=0\n\
\n\
[Window][Song Information]\n\
Pos=978,24\n\
Size=302,179\n\
Collapsed=0\n\
DockId=0x0000000F,0\n\
\n\
[Window][Orders]\n\
Pos=0,24\n\
Size=345,217\n\
Collapsed=0\n\
DockId=0x00000007,0\n\
\n\
[Window][Instruments]\n\
Pos=653,24\n\
Size=323,217\n\
Collapsed=0\n\
DockId=0x00000006,0\n\
\n\
[Window][Wavetables]\n\
Pos=653,24\n\
Size=323,217\n\
Collapsed=0\n\
DockId=0x00000006,1\n\
\n\
[Window][Samples]\n\
Pos=653,24\n\
Size=323,217\n\
Collapsed=0\n\
DockId=0x00000006,2\n\
\n\
[Window][Pattern]\n\
Pos=0,243\n\
Size=939,557\n\
Collapsed=0\n\
DockId=0x00000017,0\n\
\n\
[Window][Instrument Editor]\n\
Pos=229,126\n\
Size=856,652\n\
Collapsed=0\n\
\n\
[Window][Warning]\n\
Pos=481,338\n\
Size=264,86\n\
Collapsed=0\n\
\n\
[Window][Sample Editor]\n\
Pos=47,216\n\
Size=1075,525\n\
Collapsed=0\n\
\n\
[Window][About Furnace]\n\
Size=1280,755\n\
Collapsed=0\n\
\n\
[Window][Save File##FileDialog]\n\
Pos=340,177\n\
Size=600,400\n\
Collapsed=0\n\
\n\
[Window][Wavetable Editor]\n\
Pos=253,295\n\
Size=748,378\n\
Collapsed=0\n\
\n\
[Window][Settings]\n\
Pos=655,224\n\
Size=1280,941\n\
Collapsed=0\n\
\n\
[Window][Error]\n\
Pos=491,342\n\
Size=514,71\n\
Collapsed=0\n\
\n\
[Window][Mixer]\n\
Pos=429,198\n\
Size=453,355\n\
Collapsed=0\n\
\n\
[Window][Oscilloscope]\n\
Pos=347,94\n\
Size=304,105\n\
Collapsed=0\n\
DockId=0x0000000E,0\n\
\n\
[Window][Volume Meter]\n\
Pos=1248,243\n\
Size=32,557\n\
Collapsed=0\n\
DockId=0x0000000C,0\n\
\n\
[Window][Debug]\n\
Pos=113,148\n\
Size=945,473\n\
Collapsed=0\n\
\n\
[Window][Load Sample##FileDialog]\n\
Pos=40,0\n\
Size=1200,755\n\
Collapsed=0\n\
\n\
[Window][Open File##FileDialog]\n\
Pos=250,143\n\
Size=779,469\n\
Collapsed=0\n\
\n\
[Window][Export Audio##FileDialog]\n\
Pos=339,177\n\
Size=601,400\n\
Collapsed=0\n\
\n\
[Window][Rendering...]\n\
Pos=585,342\n\
Size=114,71\n\
Collapsed=0\n\
\n\
[Window][Export VGM##FileDialog]\n\
Pos=340,177\n\
Size=600,400\n\
Collapsed=0\n\
\n\
[Window][Warning##Save FileFileDialogOverWriteDialog]\n\
Pos=390,351\n\
Size=500,71\n\
Collapsed=0\n\
\n\
[Window][Statistics]\n\
Pos=0,581\n\
Size=1246,219\n\
Collapsed=0\n\
DockId=0x00000016,0\n\
\n\
[Window][Warning##Export VGMFileDialogOverWriteDialog]\n\
Pos=390,351\n\
Size=500,71\n\
Collapsed=0\n\
\n\
[Window][Compatibility Flags]\n\
Pos=388,132\n\
Size=580,641\n\
Collapsed=0\n\
\n\
[Window][Song Comments]\n\
Pos=60,60\n\
Size=395,171\n\
Collapsed=0\n\
\n\
[Window][Warning##Export AudioFileDialogOverWriteDialog]\n\
Pos=381,351\n\
Size=500,71\n\
Collapsed=0\n\
\n\
[Window][Select Font##FileDialog]\n\
Pos=340,177\n\
Size=600,400\n\
Collapsed=0\n\
\n\
[Window][Channels]\n\
Pos=60,60\n\
Size=368,449\n\
Collapsed=0\n\
\n\
[Window][Register View]\n\
Pos=829,243\n\
Size=417,557\n\
Collapsed=0\n\
DockId=0x00000014,0\n\
\n\
[Window][New Song]\n\
Pos=267,110\n\
Size=746,534\n\
Collapsed=0\n\
\n\
[Window][Edit Controls]\n\
Pos=347,24\n\
Size=304,68\n\
Collapsed=0\n\
DockId=0x0000000D,0\n\
\n\
[Window][Play Controls]\n\
Pos=347,201\n\
Size=304,40\n\
Collapsed=0\n\
DockId=0x0000000A,0\n\
\n\
[Window][Subsongs]\n\
Pos=978,24\n\
Size=302,217\n\
Collapsed=0\n\
DockId=0x00000010,1\n\
\n\
[Window][Oscilloscope (per-channel)]\n\
Pos=1095,243\n\
Size=151,557\n\
Collapsed=0\n\
DockId=0x00000012,0\n\
\n\
[Window][Piano]\n\
Pos=177,669\n\
Size=922,118\n\
Collapsed=0\n\
\n\
[Window][Log Viewer]\n\
Pos=60,60\n\
Size=541,637\n\
Collapsed=0\n\
\n\
[Window][Pattern Manager]\n\
Pos=60,60\n\
Size=1099,366\n\
Collapsed=0\n\
\n\
[Window][Chip Manager]\n\
Pos=60,60\n\
Size=490,407\n\
Collapsed=0\n\
\n\
[Window][Speed]\n\
Pos=978,24\n\
Size=302,217\n\
Collapsed=0\n\
DockId=0x00000010,2\n\
\n\
[Window][Song Info##Song Information]\n\
Pos=978,24\n\
Size=302,217\n\
Collapsed=0\n\
DockId=0x00000010,0\n\
\n\
[Window][Effect List]\n\
Pos=941,243\n\
Size=305,557\n\
Collapsed=0\n\
DockId=0x00000018,0\n\
\n\
[Window][Intro]\n\
Pos=0,0\n\
Size=2560,1600\n\
Collapsed=0\n\
\n\
[Window][Welcome]\n\
Pos=944,666\n\
Size=672,268\n\
Collapsed=0\n\
\n\
[Window][Grooves]\n\
Pos=416,314\n\
Size=463,250\n\
Collapsed=0\n\
\n\
[Window][Clock]\n\
Pos=60,60\n\
Size=145,184\n\
Collapsed=0\n\
\n\
[Window][Oscilloscope (X-Y)]\n\
Pos=60,60\n\
Size=300,300\n\
Collapsed=0\n\
\n\
[Docking][Data]\n\
DockSpace             ID=0x8B93E3BD Window=0xA787BDB4 Pos=0,24 Size=1280,776 Split=Y Selected=0x6C01C512\n\
  DockNode            ID=0x00000001 Parent=0x8B93E3BD SizeRef=1280,217 Split=X Selected=0xF3094A52\n\
    DockNode          ID=0x00000003 Parent=0x00000001 SizeRef=976,231 Split=X Selected=0x65CC51DC\n\
      DockNode        ID=0x00000007 Parent=0x00000003 SizeRef=345,231 HiddenTabBar=1 Selected=0x8F5BFC9A\n\
      DockNode        ID=0x00000008 Parent=0x00000003 SizeRef=629,231 Split=X Selected=0xD2AD486B\n\
        DockNode      ID=0x00000005 Parent=0x00000008 SizeRef=304,406 Split=Y Selected=0x6D682373\n\
          DockNode    ID=0x00000009 Parent=0x00000005 SizeRef=292,175 Split=Y Selected=0x6D682373\n\
            DockNode  ID=0x0000000D Parent=0x00000009 SizeRef=292,68 HiddenTabBar=1 Selected=0xE57B1A9D\n\
            DockNode  ID=0x0000000E Parent=0x00000009 SizeRef=292,105 HiddenTabBar=1 Selected=0x6D682373\n\
          DockNode    ID=0x0000000A Parent=0x00000005 SizeRef=292,40 HiddenTabBar=1 Selected=0x0DE44CFF\n\
        DockNode      ID=0x00000006 Parent=0x00000008 SizeRef=323,406 Selected=0xB75D68C7\n\
    DockNode          ID=0x00000004 Parent=0x00000001 SizeRef=302,231 Split=Y Selected=0x60B9D088\n\
      DockNode        ID=0x0000000F Parent=0x00000004 SizeRef=302,179 Selected=0x60B9D088\n\
      DockNode        ID=0x00000010 Parent=0x00000004 SizeRef=302,36 Selected=0x82BEE2E5\n\
  DockNode            ID=0x00000002 Parent=0x8B93E3BD SizeRef=1280,512 Split=X Selected=0x6C01C512\n\
    DockNode          ID=0x0000000B Parent=0x00000002 SizeRef=1246,503 Split=X Selected=0xB9ADD0D5\n\
      DockNode        ID=0x00000011 Parent=0x0000000B SizeRef=1093,557 Split=X Selected=0xB9ADD0D5\n\
        DockNode      ID=0x00000013 Parent=0x00000011 SizeRef=827,557 Split=Y Selected=0xB9ADD0D5\n\
          DockNode    ID=0x00000015 Parent=0x00000013 SizeRef=1246,336 Split=X Selected=0xB9ADD0D5\n\
            DockNode  ID=0x00000017 Parent=0x00000015 SizeRef=939,557 CentralNode=1 HiddenTabBar=1 Selected=0xB9ADD0D5\n\
            DockNode  ID=0x00000018 Parent=0x00000015 SizeRef=305,557 Selected=0xB94874DD\n\
          DockNode    ID=0x00000016 Parent=0x00000013 SizeRef=1246,219 Selected=0xAD8E88F2\n\
        DockNode      ID=0x00000014 Parent=0x00000011 SizeRef=417,557 Selected=0x425428FB\n\
      DockNode        ID=0x00000012 Parent=0x0000000B SizeRef=151,557 HiddenTabBar=1 Selected=0x4C07BC58\n\
    DockNode          ID=0x0000000C Parent=0x00000002 SizeRef=32,503 HiddenTabBar=1 Selected=0x644DA2C1\n";


void FurnaceGUI::prepareLayout() {
  FILE* check;
  check=ps_fopen(finalLayoutPath,"r");
  if (check!=NULL) {
    fclose(check);
    return;
  }

  // copy initial layout
  logI("loading default layout.");
  check=ps_fopen(finalLayoutPath,"w");
  if (check==NULL) {
    logW("could not write default layout!");
    return;
  }

  fwrite(defaultLayout,1,strlen(defaultLayout),check);
  fclose(check);
}

float FurnaceGUI::calcBPM(const DivGroovePattern& speeds, float hz, int vN, int vD) {
  float hl=e->curSubSong->hilightA;
  if (hl<=0.0f) hl=4.0f;
  float timeBase=e->curSubSong->timeBase+1;
  float speedSum=0;
  for (int i=0; i<MIN(16,speeds.len); i++) {
    speedSum+=speeds.val[i];
  }
  speedSum/=MAX(1,speeds.len);
  if (timeBase<1.0f) timeBase=1.0f;
  if (speedSum<1.0f) speedSum=1.0f;
  if (vD<1) vD=1;
  return (60.0f*hz/(timeBase*hl*speedSum))*(float)vN/(float)vD;
}

void FurnaceGUI::play(int row) {
  memset(chanOscVol,0,DIV_MAX_CHANS*sizeof(float));
  for (int i=0; i<DIV_MAX_CHANS; i++) {
    chanOscChan[i].pitch=0.0f;
  }
  memset(chanOscBright,0,DIV_MAX_CHANS*sizeof(float));
  e->walkSong(loopOrder,loopRow,loopEnd);
  memset(lastIns,-1,sizeof(int)*DIV_MAX_CHANS);
  if (!followPattern) e->setOrder(curOrder);
  if (row>0) {
    if (!e->playToRow(row)) {
      showError("the song is over!");
    }
  } else {
    if (!e->play()) {
      showError("the song is over!");
    }
  }
  curNibble=false;
  orderNibble=false;
  activeNotes.clear();
}

void FurnaceGUI::setOrder(unsigned char order, bool forced) {
  curOrder=order;
  if (followPattern || forced) {
    e->setOrder(order);
  }
}

void FurnaceGUI::stop() {
  bool wasPlaying=e->isPlaying();
  e->walkSong(loopOrder,loopRow,loopEnd);
  e->stop();
  curNibble=false;
  orderNibble=false;
  if (followPattern && wasPlaying) {
    nextScroll=-1.0f;
    nextAddScroll=0.0f;
    cursor.y=oldRow;
    if (selStart.xCoarse==selEnd.xCoarse && selStart.xFine==selEnd.xFine && selStart.y==selEnd.y && !selecting) {
      selStart=cursor;
      selEnd=cursor;
    }
    updateScroll(cursor.y);
  }
}

void FurnaceGUI::previewNote(int refChan, int note, bool autoNote) {
  e->setMidiBaseChan(refChan);
  e->synchronized([this,note]() {
    if (!e->autoNoteOn(-1,curIns,note)) failedNoteOn=true;
  });
}

void FurnaceGUI::stopPreviewNote(SDL_Scancode scancode, bool autoNote) {
  auto it=noteKeys.find(scancode);
  if (it!=noteKeys.cend()) {
    int key=it->second;
    int num=12*curOctave+key;
    if (num<-60) num=-60; // C-(-5)
    if (num>119) num=119; // B-9

    if (key==100) return;
    if (key==101) return;
    if (key==102) return;

    e->synchronized([this,num]() {
      e->autoNoteOff(-1,num);
      failedNoteOn=false;
    });
  }
}

void FurnaceGUI::noteInput(int num, int key, int vol) {
  DivPattern* pat=e->curPat[cursor.xCoarse].getPattern(e->curOrders->ord[cursor.xCoarse][curOrder],true);
  bool removeIns=false;

  prepareUndo(GUI_UNDO_PATTERN_EDIT);

  if (key==GUI_NOTE_OFF) { // note off
    pat->data[cursor.y][0]=100;
    pat->data[cursor.y][1]=0;
    removeIns=true;
  } else if (key==GUI_NOTE_OFF_RELEASE) { // note off + env release
    pat->data[cursor.y][0]=101;
    pat->data[cursor.y][1]=0;
    removeIns=true;
  } else if (key==GUI_NOTE_RELEASE) { // env release only
    pat->data[cursor.y][0]=102;
    pat->data[cursor.y][1]=0;
    removeIns=true;
  } else {
    pat->data[cursor.y][0]=num%12;
    pat->data[cursor.y][1]=num/12;
    if (pat->data[cursor.y][0]==0) {
      pat->data[cursor.y][0]=12;
      pat->data[cursor.y][1]--;
    }
    pat->data[cursor.y][1]=(unsigned char)pat->data[cursor.y][1];
    if (latchIns==-2) {
      if (curIns>=(int)e->song.ins.size()) curIns=-1;
      if (curIns>=0) {
        pat->data[cursor.y][2]=curIns;
      }
    } else if (latchIns!=-1 && !e->song.ins.empty()) {
      pat->data[cursor.y][2]=MIN(((int)e->song.ins.size())-1,latchIns);
    }
    int maxVol=e->getMaxVolumeChan(cursor.xCoarse);
    if (latchVol!=-1) {
      pat->data[cursor.y][3]=MIN(maxVol,latchVol);
    } else if (vol!=-1) {
      pat->data[cursor.y][3]=e->mapVelocity(cursor.xCoarse,pow((float)vol/127.0f,midiMap.volExp));
    }
    if (latchEffect!=-1) pat->data[cursor.y][4]=latchEffect;
    if (latchEffectVal!=-1) pat->data[cursor.y][5]=latchEffectVal;
  }
  if (removeIns) {
    if (settings.removeInsOff) {
      pat->data[cursor.y][2]=-1;
    }
    if (settings.removeVolOff) {
      pat->data[cursor.y][3]=-1;
    }
  }
  makeUndo(GUI_UNDO_PATTERN_EDIT);
  editAdvance();
  curNibble=false;
}

void FurnaceGUI::valueInput(int num, bool direct, int target) {
  DivPattern* pat=e->curPat[cursor.xCoarse].getPattern(e->curOrders->ord[cursor.xCoarse][curOrder],true);
  prepareUndo(GUI_UNDO_PATTERN_EDIT);
  if (target==-1) target=cursor.xFine+1;
  if (direct) {
    pat->data[cursor.y][target]=num&0xff;
  } else {
    if (pat->data[cursor.y][target]==-1) pat->data[cursor.y][target]=0;
    if (!settings.pushNibble && !curNibble) {
      pat->data[cursor.y][target]=num;
    } else {
      pat->data[cursor.y][target]=((pat->data[cursor.y][target]<<4)|num)&0xff;
    }
  }
  if (cursor.xFine==1) { // instrument
    if (pat->data[cursor.y][target]>=(int)e->song.ins.size()) {
      pat->data[cursor.y][target]&=0x0f;
      if (pat->data[cursor.y][target]>=(int)e->song.ins.size()) {
        pat->data[cursor.y][target]=(int)e->song.ins.size()-1;
      }
    }
    if (settings.absorbInsInput) {
      curIns=pat->data[cursor.y][target];
      wavePreviewInit=true;
      updateFMPreview=true;
    }
    makeUndo(GUI_UNDO_PATTERN_EDIT);
    if (direct) {
      curNibble=false;
    } else {
      if (e->song.ins.size()<16) {
        curNibble=false;
        editAdvance();
      } else {
        curNibble=!curNibble;
        if (!curNibble) editAdvance();
      }
    }
  } else if (cursor.xFine==2) {
    if (curNibble) {
      if (pat->data[cursor.y][target]>e->getMaxVolumeChan(cursor.xCoarse)) pat->data[cursor.y][target]=e->getMaxVolumeChan(cursor.xCoarse);
    } else {
      pat->data[cursor.y][target]&=15;
    }
    makeUndo(GUI_UNDO_PATTERN_EDIT);
    if (direct) {
      curNibble=false;
    } else {
      if (e->getMaxVolumeChan(cursor.xCoarse)<16) {
        curNibble=false;
        if (pat->data[cursor.y][target]>e->getMaxVolumeChan(cursor.xCoarse)) pat->data[cursor.y][target]=e->getMaxVolumeChan(cursor.xCoarse);
        editAdvance();
      } else {
        curNibble=!curNibble;
        if (!curNibble) editAdvance();
      }
    }
  } else {
    makeUndo(GUI_UNDO_PATTERN_EDIT);
    if (direct) {
      curNibble=false;
    } else {
      curNibble=!curNibble;
      if (!curNibble) {
        if (!settings.effectCursorDir) {
          editAdvance();
        } else {
          if (settings.effectCursorDir==2) {
            if (++cursor.xFine>=(3+(e->curPat[cursor.xCoarse].effectCols*2))) {
              cursor.xFine=3;
            }
          } else {
            if (cursor.xFine&1) {
              cursor.xFine++;
            } else {
              editAdvance();
              cursor.xFine--;
            }
          }
        }
      }
    }
  }
}

#define changeLatch(x) \
  if (x<0) x=0; \
  if (!latchNibble && !settings.pushNibble) x=0; \
  x=(x<<4)|num; \
  latchNibble=!latchNibble; \
  if (!latchNibble) { \
    if (++latchTarget>4) latchTarget=0; \
  }

void FurnaceGUI::keyDown(SDL_Event& ev) {
  if (introPos<11.0 && !shortIntro) return;
  if (ImGuiFileDialog::Instance()->IsOpened()) return;
  if (aboutOpen) return;

  int mapped=ev.key.keysym.sym;
  if (ev.key.keysym.mod&KMOD_CTRL) {
    mapped|=FURKMOD_CTRL;
  }
  if (ev.key.keysym.mod&KMOD_ALT) {
    mapped|=FURKMOD_ALT;
  }
  if (ev.key.keysym.mod&KMOD_GUI) {
    mapped|=FURKMOD_META;
  }
  if (ev.key.keysym.mod&KMOD_SHIFT) {
    mapped|=FURKMOD_SHIFT;
  }

  if (bindSetActive) {
    if (!ev.key.repeat) {
      switch (ev.key.keysym.sym) {
        case SDLK_LCTRL: case SDLK_RCTRL:
        case SDLK_LALT: case SDLK_RALT:
        case SDLK_LGUI: case SDLK_RGUI:
        case SDLK_LSHIFT: case SDLK_RSHIFT:
          bindSetPending=false;
          actionKeys[bindSetTarget]=(mapped&(~FURK_MASK))|0xffffff;
          break;
        default:
          actionKeys[bindSetTarget]=mapped;
          bindSetActive=false;
          bindSetPending=false;
          bindSetTarget=0;
          bindSetPrevValue=0;
          parseKeybinds();
          break;
      }
    }
    return;
  }

  if (latchTarget) {
    if (mapped==SDLK_DELETE || mapped==SDLK_BACKSPACE) {
      switch (latchTarget) {
        case 1:
          latchIns=-1;
          break;
        case 2:
          latchVol=-1;
          break;
        case 3:
          latchEffect=-1;
          break;
        case 4:
          latchEffectVal=-1;
          break;
      }
    } else {
      auto it=valueKeys.find(ev.key.keysym.sym);
      if (it!=valueKeys.cend()) {
        int num=it->second;
        switch (latchTarget) {
          case 1: // instrument
            changeLatch(latchIns);
            break;
          case 2: // volume
            changeLatch(latchVol);
            break;
          case 3: // effect
            changeLatch(latchEffect);
            break;
          case 4: // effect value
            changeLatch(latchEffectVal);
            break;
        }
      }
    }
    return;
  }

  if (sampleMapWaitingInput) {
    switch (sampleMapColumn) {
      case 0: {
        if (ev.key.keysym.scancode==SDL_SCANCODE_DELETE) {
          alterSampleMap(0,-1);
          return;
        }
        auto it=valueKeys.find(ev.key.keysym.sym);
        if (it!=valueKeys.cend()) {
          int num=it->second;
          if (num<10) {
            alterSampleMap(0,num);
            return;
          }
        }
        break;
      }
      case 1: {
        if (ev.key.keysym.scancode==SDL_SCANCODE_DELETE) {
          alterSampleMap(1,-1);
          return;
        }
        auto it=noteKeys.find(ev.key.keysym.scancode);
        if (it!=noteKeys.cend()) {
          int key=it->second;
          int num=12*curOctave+key;

          if (num<-60) num=-60; // C-(-5)
          if (num>119) num=119; // B-9

          alterSampleMap(1,num);
          return;
        }
        break;
      }
      case 2: {
        if (ev.key.keysym.scancode==SDL_SCANCODE_DELETE) {
          alterSampleMap(2,-1);
          return;
        }
        auto it=valueKeys.find(ev.key.keysym.sym);
        if (it!=valueKeys.cend()) {
          int num=it->second;
          if (num<10) {
            alterSampleMap(2,num);
            return;
          }
        }
        break;
      }
      case 3: {
        if (ev.key.keysym.scancode==SDL_SCANCODE_DELETE) {
          alterSampleMap(3,-1);
          return;
        }
        auto it=valueKeys.find(ev.key.keysym.sym);
        if (it!=valueKeys.cend()) {
          int num=it->second;
          if (num<16) {
            alterSampleMap(3,num);
            return;
          }
        }
        break;
      }
    }
  }

  // PER-WINDOW KEYS
  switch (curWindow) {
    case GUI_WINDOW_PATTERN: {
      auto actionI=actionMapPat.find(mapped);
      if (actionI!=actionMapPat.cend()) {
        int action=actionI->second;
        if (action>0) {
          doAction(action);
          return;
        }
      }
      // pattern input otherwise
      if (mapped&(FURKMOD_ALT|FURKMOD_CTRL|FURKMOD_META|FURKMOD_SHIFT)) break;
      if (!ev.key.repeat) {
        if (cursor.xFine==0) { // note
          auto it=noteKeys.find(ev.key.keysym.scancode);
          if (it!=noteKeys.cend()) {
            int key=it->second;
            int num=12*curOctave+key;

            if (num<-60) num=-60; // C-(-5)
            if (num>119) num=119; // B-9

            if (edit) {
              noteInput(num,key);
            }
          }
        } else if (edit) { // value
          auto it=valueKeys.find(ev.key.keysym.sym);
          if (it!=valueKeys.cend()) {
            int num=it->second;
            valueInput(num);
          }
        }
      }
      break;
    }
    case GUI_WINDOW_ORDERS: {
      auto actionI=actionMapOrders.find(mapped);
      if (actionI!=actionMapOrders.cend()) {
        int action=actionI->second;
        if (action>0) {
          doAction(action);
          return;
        }
      }
      // order input otherwise
      if (mapped&(FURKMOD_ALT|FURKMOD_CTRL|FURKMOD_META|FURKMOD_SHIFT)) break;
      if (orderEditMode!=0) {
        auto it=valueKeys.find(ev.key.keysym.sym);
        if (it!=valueKeys.cend()) {
          int num=it->second;
          if (orderCursor>=0 && orderCursor<e->getTotalChannelCount()) {
            prepareUndo(GUI_UNDO_CHANGE_ORDER);
            e->lockSave([this,num]() {
              if (!curNibble && !settings.pushNibble) e->curOrders->ord[orderCursor][curOrder]=0;
              e->curOrders->ord[orderCursor][curOrder]=((e->curOrders->ord[orderCursor][curOrder]<<4)|num);
            });
            MARK_MODIFIED;
            curNibble=!curNibble;
            if (orderEditMode==2 || orderEditMode==3) {
              if (!curNibble) {
                if (orderEditMode==2) {
                  orderCursor++;
                  if (orderCursor>=e->getTotalChannelCount()) orderCursor=0;
                } else if (orderEditMode==3) {
                  if (curOrder<e->curSubSong->ordersLen-1) {
                    setOrder(curOrder+1);
                  }
                }
              }
            }
            e->walkSong(loopOrder,loopRow,loopEnd);
            makeUndo(GUI_UNDO_CHANGE_ORDER);
          }
        }
      }
      break;
    }
    case GUI_WINDOW_SAMPLE_EDIT: {
      auto actionI=actionMapSample.find(mapped);
      if (actionI!=actionMapSample.cend()) {
        int action=actionI->second;
        if (action>0) {
          doAction(action);
          return;
        }
      }
      break;
    }
    case GUI_WINDOW_INS_LIST: {
      auto actionI=actionMapInsList.find(mapped);
      if (actionI!=actionMapInsList.cend()) {
        int action=actionI->second;
        if (action>0) {
          doAction(action);
          return;
        }
      }
      break;
    }
    case GUI_WINDOW_WAVE_LIST: {
      auto actionI=actionMapWaveList.find(mapped);
      if (actionI!=actionMapWaveList.cend()) {
        int action=actionI->second;
        if (action>0) {
          doAction(action);
          return;
        }
      }
      break;
    }
    case GUI_WINDOW_SAMPLE_LIST: {
      auto actionI=actionMapSampleList.find(mapped);
      if (actionI!=actionMapSampleList.cend()) {
        int action=actionI->second;
        if (action>0) {
          doAction(action);
          return;
        }
      }
      break;
    }
    default:
      break;
  }

  // GLOBAL KEYS
  auto actionI=actionMapGlobal.find(mapped);
  if (actionI!=actionMapGlobal.cend()) {
    int action=actionI->second;
    if (action>0) {
      doAction(action);
      return;
    }
  }
}

void FurnaceGUI::keyUp(SDL_Event& ev) {
  // nothing for now
}

bool dirExists(String s) {
  return dirExists(s.c_str());
}

void FurnaceGUI::openFileDialog(FurnaceGUIFileDialogs type) {
  bool hasOpened=false;
  switch (type) {
    case GUI_FILE_OPEN:
      if (!dirExists(workingDirSong)) workingDirSong=getHomeDir();
      hasOpened=fileDialog->openLoad(
        "Open File",
        {"compatible files", "*.fur *.dmf *.mod *.fc13 *.fc14 *.smod *.fc",
         "all files", "*"},
        workingDirSong,
        dpiScale
      );
      break;
    case GUI_FILE_OPEN_BACKUP:
      if (!dirExists(backupPath)) {
        showError("no backups made yet!");
        break;
      }
      hasOpened=fileDialog->openLoad(
        "Restore Backup",
        {"Furnace song", "*.fur"},
        backupPath+String(DIR_SEPARATOR_STR),
        dpiScale
      );
      break;
    case GUI_FILE_SAVE:
      if (!dirExists(workingDirSong)) workingDirSong=getHomeDir();
      hasOpened=fileDialog->openSave(
        "Save File",
        {"Furnace song", "*.fur"},
        workingDirSong,
        dpiScale
      );
      break;
    case GUI_FILE_SAVE_DMF:
      if (!dirExists(workingDirSong)) workingDirSong=getHomeDir();
      hasOpened=fileDialog->openSave(
        "Save File",
        {"DefleMask 1.1.3 module", "*.dmf"},
        workingDirSong,
        dpiScale
      );
      break;
    case GUI_FILE_SAVE_DMF_LEGACY:
      if (!dirExists(workingDirSong)) workingDirSong=getHomeDir();
      hasOpened=fileDialog->openSave(
        "Save File",
        {"DefleMask 1.0/legacy module", "*.dmf"},
        workingDirSong,
        dpiScale
      );
      break;
    case GUI_FILE_INS_OPEN:
    case GUI_FILE_INS_OPEN_REPLACE:
      prevIns=-3;
      if (prevInsData!=NULL) {
        delete prevInsData;
        prevInsData=NULL;
      }
      prevInsData=new DivInstrument;
      *prevInsData=*e->getIns(curIns);
      if (!dirExists(workingDirIns)) workingDirIns=getHomeDir();
      hasOpened=fileDialog->openLoad(
        "Load Instrument",
        {"all compatible files", "*.fui *.dmp *.tfi *.vgi *.s3i *.sbi *.opli *.opni *.y12 *.bnk *.ff *.gyb *.opm *.wopl *.wopn",
         "Furnace instrument", "*.fui",
         "DefleMask preset", "*.dmp",
         "TFM Music Maker instrument", "*.tfi",
         "VGM Music Maker instrument", "*.vgi",
         "Scream Tracker 3 instrument", "*.s3i",
         "SoundBlaster instrument", "*.sbi",
         "Wohlstand OPL instrument", "*.opli",
         "Wohlstand OPN instrument", "*.opni",
         "Gens KMod patch dump", "*.y12",
         "BNK file (AdLib)", "*.bnk",
         "FF preset bank", "*.ff",
         "2612edit GYB preset bank", "*.gyb",
         "VOPM preset bank", "*.opm",
         "Wohlstand WOPL bank", "*.wopl",
         "Wohlstand WOPN bank", "*.wopn",
         "all files", "*"},
        workingDirIns,
        dpiScale,
        [this](const char* path) {
          int sampleCountBefore=e->song.sampleLen;
          std::vector<DivInstrument*> instruments=e->instrumentFromFile(path,false);
          if (!instruments.empty()) {
            if (e->song.sampleLen!=sampleCountBefore) {
              e->renderSamplesP();
            }
            if (curFileDialog==GUI_FILE_INS_OPEN_REPLACE) {
              if (prevIns==-3) {
                prevIns=curIns;
              }
              if (prevIns>=0 && prevIns<=(int)e->song.ins.size()) {
                *e->song.ins[prevIns]=*instruments[0];
              }
            } else {
              e->loadTempIns(instruments[0]);
              if (curIns!=-2) {
                prevIns=curIns;
              }
              curIns=-2;
            }
          }
          for (DivInstrument* i: instruments) delete i;
        },
        (type==GUI_FILE_INS_OPEN)
      );
      break;
    case GUI_FILE_INS_SAVE:
      if (!dirExists(workingDirIns)) workingDirIns=getHomeDir();
      hasOpened=fileDialog->openSave(
        "Save Instrument",
        {"Furnace instrument", "*.fui"},
        workingDirIns,
        dpiScale
      );
      break;
    case GUI_FILE_INS_SAVE_DMP:
      if (!dirExists(workingDirIns)) workingDirIns=getHomeDir();
      hasOpened=fileDialog->openSave(
        "Save Instrument",
        {"DefleMask preset", "*.dmp"},
        workingDirIns,
        dpiScale
      );
      break;
    case GUI_FILE_WAVE_OPEN:
    case GUI_FILE_WAVE_OPEN_REPLACE:
      if (!dirExists(workingDirWave)) workingDirWave=getHomeDir();
      hasOpened=fileDialog->openLoad(
        "Load Wavetable",
        {"compatible files", "*.fuw *.dmw",
         "all files", "*"},
        workingDirWave,
        dpiScale,
        NULL, // TODO
        (type==GUI_FILE_WAVE_OPEN)
      );
      break;
    case GUI_FILE_WAVE_SAVE:
      if (!dirExists(workingDirWave)) workingDirWave=getHomeDir();
      hasOpened=fileDialog->openSave(
        "Save Wavetable",
        {"Furnace wavetable", ".fuw"},
        workingDirWave,
        dpiScale
      );
      break;
    case GUI_FILE_WAVE_SAVE_DMW:
      if (!dirExists(workingDirWave)) workingDirWave=getHomeDir();
      hasOpened=fileDialog->openSave(
        "Save Wavetable",
        {"DefleMask wavetable", ".dmw"},
        workingDirWave,
        dpiScale
      );
      break;
    case GUI_FILE_WAVE_SAVE_RAW:
      if (!dirExists(workingDirWave)) workingDirWave=getHomeDir();
      hasOpened=fileDialog->openSave(
        "Save Wavetable",
        {"raw data", ".raw"},
        workingDirWave,
        dpiScale
      );
      break;
    case GUI_FILE_SAMPLE_OPEN:
    case GUI_FILE_SAMPLE_OPEN_REPLACE:
      if (!dirExists(workingDirSample)) workingDirSample=getHomeDir();
      hasOpened=fileDialog->openLoad(
        "Load Sample",
        {"compatible files", "*.wav *.dmc *.brr",
         "all files", "*"},
        workingDirSample,
        dpiScale,
        NULL, // TODO
        (type==GUI_FILE_SAMPLE_OPEN)
      );
      break;
    case GUI_FILE_SAMPLE_OPEN_RAW:
    case GUI_FILE_SAMPLE_OPEN_REPLACE_RAW:
      if (!dirExists(workingDirSample)) workingDirSample=getHomeDir();
      hasOpened=fileDialog->openLoad(
        "Load Raw Sample",
        {"all files", "*"},
        workingDirSample,
        dpiScale
      );
      break;
    case GUI_FILE_SAMPLE_SAVE:
      if (!dirExists(workingDirSample)) workingDirSample=getHomeDir();
      hasOpened=fileDialog->openSave(
        "Save Sample",
        {"Wave file", "*.wav"},
        workingDirSample,
        dpiScale
      );
      break;
    case GUI_FILE_SAMPLE_SAVE_RAW:
      if (!dirExists(workingDirSample)) workingDirSample=getHomeDir();
      hasOpened=fileDialog->openSave(
        "Save Raw Sample",
        {"all files", "*"},
        workingDirSample,
        dpiScale
      );
      break;
    case GUI_FILE_EXPORT_AUDIO_ONE:
      if (!dirExists(workingDirAudioExport)) workingDirAudioExport=getHomeDir();
      hasOpened=fileDialog->openSave(
        "Export Audio",
        {"Wave file", "*.wav"},
        workingDirAudioExport,
        dpiScale
      );
      break;
    case GUI_FILE_EXPORT_AUDIO_PER_SYS:
      if (!dirExists(workingDirAudioExport)) workingDirAudioExport=getHomeDir();
      hasOpened=fileDialog->openSave(
        "Export Audio",
        {"Wave file", "*.wav"},
        workingDirAudioExport,
        dpiScale
      );
      break;
    case GUI_FILE_EXPORT_AUDIO_PER_CHANNEL:
      if (!dirExists(workingDirAudioExport)) workingDirAudioExport=getHomeDir();
      hasOpened=fileDialog->openSave(
        "Export Audio",
        {"Wave file", "*.wav"},
        workingDirAudioExport,
        dpiScale
      );
      break;
    case GUI_FILE_EXPORT_VGM:
      if (!dirExists(workingDirVGMExport)) workingDirVGMExport=getHomeDir();
      hasOpened=fileDialog->openSave(
        "Export VGM",
        {"VGM file", "*.vgm"},
        workingDirVGMExport,
        dpiScale
      );
      break;
    case GUI_FILE_EXPORT_ZSM:
      if (!dirExists(workingDirZSMExport)) workingDirZSMExport=getHomeDir();
      hasOpened=fileDialog->openSave(
        "Export ZSM",
        {"ZSM file", "*.zsm"},
        workingDirZSMExport,
        dpiScale
      );
      break;
    case GUI_FILE_EXPORT_TEXT:
      if (!dirExists(workingDirROMExport)) workingDirROMExport=getHomeDir();
      hasOpened=fileDialog->openSave(
        "Export Command Stream",
        {"text file", "*.txt"},
        workingDirROMExport,
        dpiScale
      );
      break;
    case GUI_FILE_EXPORT_CMDSTREAM:
      if (!dirExists(workingDirROMExport)) workingDirROMExport=getHomeDir();
      hasOpened=fileDialog->openSave(
        "Export Command Stream",
        {"text file", "*.txt"},
        workingDirROMExport,
        dpiScale
      );
      break;
    case GUI_FILE_EXPORT_CMDSTREAM_BINARY:
      if (!dirExists(workingDirROMExport)) workingDirROMExport=getHomeDir();
      hasOpened=fileDialog->openSave(
        "Export Command Stream",
        {"binary file", "*.bin"},
        workingDirROMExport,
        dpiScale
      );
      break;
    case GUI_FILE_EXPORT_ROM:
      showError("Coming soon!");
      break;
    case GUI_FILE_LOAD_MAIN_FONT:
      if (!dirExists(workingDirFont)) workingDirFont=getHomeDir();
      hasOpened=fileDialog->openLoad(
        "Select Font",
        {"compatible files", "*.ttf *.otf *.ttc *.dfont *.pcf *.psf *.fon"},
        workingDirFont,
        dpiScale
      );
      break;
    case GUI_FILE_LOAD_HEAD_FONT:
      if (!dirExists(workingDirFont)) workingDirFont=getHomeDir();
      hasOpened=fileDialog->openLoad(
        "Select Font",
        {"compatible files", "*.ttf *.otf *.ttc *.dfont *.pcf *.psf *.fon"},
        workingDirFont,
        dpiScale
      );
      break;
    case GUI_FILE_LOAD_PAT_FONT:
      if (!dirExists(workingDirFont)) workingDirFont=getHomeDir();
      hasOpened=fileDialog->openLoad(
        "Select Font",
        {"compatible files", "*.ttf *.otf *.ttc *.dfont *.pcf *.psf *.fon"},
        workingDirFont,
        dpiScale
      );
      break;
    case GUI_FILE_IMPORT_COLORS:
      if (!dirExists(workingDirColors)) workingDirColors=getHomeDir();
      hasOpened=fileDialog->openLoad(
        "Select Color File",
        {"configuration files", "*.cfgc"},
        workingDirColors,
        dpiScale
      );
      break;
    case GUI_FILE_IMPORT_KEYBINDS:
      if (!dirExists(workingDirKeybinds)) workingDirKeybinds=getHomeDir();
      hasOpened=fileDialog->openLoad(
        "Select Keybind File",
        {"configuration files", "*.cfgk"},
        workingDirKeybinds,
        dpiScale
      );
      break;
    case GUI_FILE_IMPORT_LAYOUT:
      if (!dirExists(workingDirKeybinds)) workingDirKeybinds=getHomeDir();
      hasOpened=fileDialog->openLoad(
        "Select Layout File",
        {".ini files", "*.ini"},
        workingDirKeybinds,
        dpiScale
      );
      break;
    case GUI_FILE_EXPORT_COLORS:
      if (!dirExists(workingDirColors)) workingDirColors=getHomeDir();
      hasOpened=fileDialog->openSave(
        "Export Colors",
        {"configuration files", "*.cfgc"},
        workingDirColors,
        dpiScale
      );
      break;
    case GUI_FILE_EXPORT_KEYBINDS:
      if (!dirExists(workingDirKeybinds)) workingDirKeybinds=getHomeDir();
      hasOpened=fileDialog->openSave(
        "Export Keybinds",
        {"configuration files", "*.cfgk"},
        workingDirKeybinds,
        dpiScale
      );
      break;
    case GUI_FILE_EXPORT_LAYOUT:
      if (!dirExists(workingDirKeybinds)) workingDirKeybinds=getHomeDir();
      hasOpened=fileDialog->openSave(
        "Export Layout",
        {".ini files", "*.ini"},
        workingDirKeybinds,
        dpiScale
      );
      break;
    case GUI_FILE_YRW801_ROM_OPEN:
    case GUI_FILE_TG100_ROM_OPEN:
    case GUI_FILE_MU5_ROM_OPEN:
      if (!dirExists(workingDirSample)) workingDirSample=getHomeDir();
      hasOpened=fileDialog->openLoad(
        "Load ROM",
        {"compatible files", "*.rom *.bin",
         "all files", "*"},
        workingDirROM,
        dpiScale
      );
      break;
    case GUI_FILE_CMDSTREAM_OPEN:
      if (!dirExists(workingDirROM)) workingDirROM=getHomeDir();
      hasOpened=fileDialog->openLoad(
        "Play Command Stream",
        {"command stream", "*.bin",
         "all files", "*"},
        workingDirROM,
        dpiScale
      );
      break;
    case GUI_FILE_TEST_OPEN:
      if (!dirExists(workingDirTest)) workingDirTest=getHomeDir();
      hasOpened=fileDialog->openLoad(
        "Open Test",
        {"compatible files", "*.fur *.dmf *.mod",
         "another option", "*.wav *.ttf",
         "all files", "*"},
        workingDirTest,
        dpiScale,
        [](const char* path) {
          if (path!=NULL) {
            logI("Callback Result: %s",path);
          } else {
            logI("Callback Result: NULL");
          }
        }
      );
      break;
    case GUI_FILE_TEST_OPEN_MULTI:
      if (!dirExists(workingDirTest)) workingDirTest=getHomeDir();
      hasOpened=fileDialog->openLoad(
        "Open Test (Multi)",
        {"compatible files", "*.fur *.dmf *.mod",
         "another option", "*.wav *.ttf",
         "all files", "*"},
        workingDirTest,
        dpiScale,
        [](const char* path) {
          if (path!=NULL) {
            logI("Callback Result: %s",path);
          } else {
            logI("Callback Result: NULL");
          }
        },
        true
      );
      break;
    case GUI_FILE_TEST_SAVE:
      if (!dirExists(workingDirTest)) workingDirTest=getHomeDir();
      hasOpened=fileDialog->openSave(
        "Save Test",
        {"Furnace song", "*.fur",
         "DefleMask module", "*.dmf"},
        workingDirTest,
        dpiScale
      );
      break;
  }
  if (hasOpened) curFileDialog=type;
  //ImGui::GetIO().ConfigFlags|=ImGuiConfigFlags_NavEnableKeyboard;
}

int FurnaceGUI::save(String path, int dmfVersion) {
  SafeWriter* w;
  logD("saving file...");
  if (dmfVersion) {
    if (dmfVersion<24) dmfVersion=24;
    w=e->saveDMF(dmfVersion);
  } else {
    w=e->saveFur(false,settings.newPatternFormat);
  }
  if (w==NULL) {
    lastError=e->getLastError();
    logE("couldn't save! %s",lastError);
    return 3;
  }
  logV("opening file for writing...");
  FILE* outFile=ps_fopen(path.c_str(),"wb");
  if (outFile==NULL) {
    lastError=strerror(errno);
    logE("couldn't save! %s",lastError);
    w->finish();
    return 1;
  }
  if (settings.compress) {
    unsigned char zbuf[131072];
    int ret;
    z_stream zl;
    memset(&zl,0,sizeof(z_stream));
    ret=deflateInit(&zl,Z_DEFAULT_COMPRESSION);
    if (ret!=Z_OK) {
      logE("zlib error!");
      lastError="compression error";
      fclose(outFile);
      w->finish();
      return 2;
    }
    zl.avail_in=w->size();
    zl.next_in=w->getFinalBuf();
    while (zl.avail_in>0) {
      zl.avail_out=131072;
      zl.next_out=zbuf;
      if ((ret=deflate(&zl,Z_NO_FLUSH))==Z_STREAM_ERROR) {
        logE("zlib stream error!");
        lastError="zlib stream error";
        deflateEnd(&zl);
        fclose(outFile);
        w->finish();
        return 2;
      }
      size_t amount=131072-zl.avail_out;
      if (amount>0) {
        if (fwrite(zbuf,1,amount,outFile)!=amount) {
          logE("did not write entirely: %s!",strerror(errno));
          lastError=strerror(errno);
          deflateEnd(&zl);
          fclose(outFile);
          w->finish();
          return 1;
        }
      }
    }
    zl.avail_out=131072;
    zl.next_out=zbuf;
    if ((ret=deflate(&zl,Z_FINISH))==Z_STREAM_ERROR) {
      logE("zlib finish stream error!");
      lastError="zlib finish stream error";
      deflateEnd(&zl);
      fclose(outFile);
      w->finish();
      return 2;
    }
    if (131072-zl.avail_out>0) {
      if (fwrite(zbuf,1,131072-zl.avail_out,outFile)!=(131072-zl.avail_out)) {
        logE("did not write entirely: %s!",strerror(errno));
        lastError=strerror(errno);
        deflateEnd(&zl);
        fclose(outFile);
        w->finish();
        return 1;
      }
    }
    deflateEnd(&zl);
  } else {
    if (fwrite(w->getFinalBuf(),1,w->size(),outFile)!=w->size()) {
      logE("did not write entirely: %s!",strerror(errno));
      lastError=strerror(errno);
      fclose(outFile);
      w->finish();
      return 1;
    }
  }
  fclose(outFile);
  w->finish();
  backupLock.lock();
  curFileName=path;
  backupLock.unlock();
  modified=false;
  updateWindowTitle();
  if (!e->getWarnings().empty()) {
    showWarning(e->getWarnings(),GUI_WARN_GENERIC);
  }
  pushRecentFile(path);
  pushRecentSys(path.c_str());
  logD("save complete.");
  return 0;
}

int FurnaceGUI::load(String path) {
  bool wasPlaying=e->isPlaying();
  if (!path.empty()) {
    logI("loading module...");
    FILE* f=ps_fopen(path.c_str(),"rb");
    if (f==NULL) {
      perror("error");
      lastError=strerror(errno);
      return 1;
    }
    if (fseek(f,0,SEEK_END)<0) {
      perror("size error");
      lastError=fmt::sprintf("on seek: %s",strerror(errno));
      fclose(f);
      return 1;
    }
    ssize_t len=ftell(f);
    if (len==(SIZE_MAX>>1)) {
      perror("could not get file length");
      lastError=fmt::sprintf("on pre tell: %s",strerror(errno));
      fclose(f);
      return 1;
    }
    if (len<1) {
      if (len==0) {
        logE("that file is empty!");
        lastError="file is empty";
      } else {
        perror("tell error");
        lastError=fmt::sprintf("on tell: %s",strerror(errno));
      }
      fclose(f);
      return 1;
    }
    if (fseek(f,0,SEEK_SET)<0) {
      perror("size error");
      lastError=fmt::sprintf("on get size: %s",strerror(errno));
      fclose(f);
      return 1;
    }
    unsigned char* file=new unsigned char[len];
    if (fread(file,1,(size_t)len,f)!=(size_t)len) {
      perror("read error");
      lastError=fmt::sprintf("on read: %s",strerror(errno));
      fclose(f);
      delete[] file;
      return 1;
    }
    fclose(f);
    if (!e->load(file,(size_t)len)) {
      lastError=e->getLastError();
      logE("could not open file!");
      return 1;
    }
  }
  backupLock.lock();
  curFileName=path;
  backupLock.unlock();
  modified=false;
  curNibble=false;
  orderNibble=false;
  orderCursor=-1;
  curOrder=0;
  oldRow=0;
  samplePos=0;
  updateSampleTex=true;
  selStart=SelectionPoint();
  selEnd=SelectionPoint();
  cursor=SelectionPoint();
  lastError="everything OK";
  undoHist.clear();
  redoHist.clear();
  updateWindowTitle();
  updateScroll(0);
  if (!e->getWarnings().empty()) {
    showWarning(e->getWarnings(),GUI_WARN_GENERIC);
  }
  pushRecentFile(path);
  // walk song
  e->walkSong(loopOrder,loopRow,loopEnd);
  // do not auto-play a backup
  if (path.find(backupPath)!=0) {
    if (settings.playOnLoad==2 || (settings.playOnLoad==1 && wasPlaying)) {
      play();
    }
  } else {
    // warn the user
    showWarning("you have loaded a backup!\nif you need to, please save it somewhere.\n\nDO NOT RELY ON THE BACKUP SYSTEM FOR AUTO-SAVE!\nFurnace will not save backups of backups.",GUI_WARN_GENERIC);
  }
  return 0;
}

void FurnaceGUI::pushRecentFile(String path) {
  if (path.empty()) return;
  if (path.find(backupPath)==0) return;
  for (int i=0; i<(int)recentFile.size(); i++) {
    if (recentFile[i]==path) {
      recentFile.erase(i);
      i--;
    }
  }
  recentFile.push_front(path);

  while (!recentFile.empty() && (int)recentFile.size()>settings.maxRecentFile) {
    recentFile.pop_back();
  }
}

void FurnaceGUI::pushRecentSys(const char* path) {
#ifdef _WIN32
  WString widePath=utf8To16(path);
  SHAddToRecentDocs(SHARD_PATHW,widePath.c_str());
#endif
}

void FurnaceGUI::delFirstBackup(String name) {
  std::vector<String> listOfFiles;
#ifdef _WIN32
  String findPath=backupPath+String(DIR_SEPARATOR_STR)+name+String("*.fur");
  WIN32_FIND_DATAW next;
  HANDLE backDir=FindFirstFileW(utf8To16(findPath.c_str()).c_str(),&next);
  if (backDir!=INVALID_HANDLE_VALUE) {
    do {
      listOfFiles.push_back(utf16To8(next.cFileName));
    } while (FindNextFileW(backDir,&next)!=0);
    FindClose(backDir);
  }
#else
  DIR* backDir=opendir(backupPath.c_str());
  if (backDir==NULL) {
    logW("could not open backups dir!");
    return;
  }
  while (true) {
    struct dirent* next=readdir(backDir);
    if (next==NULL) break;
    if (strstr(next->d_name,name.c_str())!=next->d_name) continue;
    listOfFiles.push_back(String(next->d_name));
  }
  closedir(backDir);
#endif

  std::sort(listOfFiles.begin(),listOfFiles.end(),[](const String& a, const String& b) -> bool {
    return strcmp(a.c_str(),b.c_str())<0;
  });

  int totalDelete=((int)listOfFiles.size())-5;
  for (int i=0; i<totalDelete; i++) {
    String toDelete=backupPath+String(DIR_SEPARATOR_STR)+listOfFiles[i];
    deleteFile(toDelete.c_str());
  }
}

int FurnaceGUI::loadStream(String path) {
  if (!path.empty()) {
    logI("loading stream...");
    FILE* f=ps_fopen(path.c_str(),"rb");
    if (f==NULL) {
      perror("error");
      lastError=strerror(errno);
      return 1;
    }
    if (fseek(f,0,SEEK_END)<0) {
      perror("size error");
      lastError=fmt::sprintf("on seek: %s",strerror(errno));
      fclose(f);
      return 1;
    }
    ssize_t len=ftell(f);
    if (len==(SIZE_MAX>>1)) {
      perror("could not get file length");
      lastError=fmt::sprintf("on pre tell: %s",strerror(errno));
      fclose(f);
      return 1;
    }
    if (len<1) {
      if (len==0) {
        logE("that file is empty!");
        lastError="file is empty";
      } else {
        perror("tell error");
        lastError=fmt::sprintf("on tell: %s",strerror(errno));
      }
      fclose(f);
      return 1;
    }
    if (fseek(f,0,SEEK_SET)<0) {
      perror("size error");
      lastError=fmt::sprintf("on get size: %s",strerror(errno));
      fclose(f);
      return 1;
    }
    unsigned char* file=new unsigned char[len];
    if (fread(file,1,(size_t)len,f)!=(size_t)len) {
      perror("read error");
      lastError=fmt::sprintf("on read: %s",strerror(errno));
      fclose(f);
      delete[] file;
      return 1;
    }
    fclose(f);
    if (!e->playStream(file,(size_t)len)) {
      lastError=e->getLastError();
      logE("could not open file!");
      return 1;
    }
  }
  return 0;
}


void FurnaceGUI::exportAudio(String path, DivAudioExportModes mode) {
  e->saveAudio(path.c_str(),exportLoops+1,mode,exportFadeOut);
  displayExporting=true;
}

void FurnaceGUI::editStr(String* which) {
  editString=which;
  displayEditString=true;
}

void FurnaceGUI::showWarning(String what, FurnaceGUIWarnings type) {
  warnString=what;
  warnAction=type;
  warnQuit=true;
}

void FurnaceGUI::showError(String what) {
  errorString=what;
  displayError=true;
}

String FurnaceGUI::getLastError() {
  return lastError;
}

// what monster did I just create here?
#define B30(tt) (macroDragBit30?((((tt)&0xc0000000)==0x40000000 || ((tt)&0xc0000000)==0x80000000)?0x40000000:0):0)

#define MACRO_DRAG(t) \
  if (macroDragSettingBit30) { \
    if (macroDragLastX!=x || macroDragLastY!=y) { \
      macroDragLastX=x; \
      macroDragLastY=y; \
      if (macroDragInitialValueSet) { \
        if (!macroDragInitialValue) { \
          if (t[x]&0x80000000) { \
            t[x]&=~0x40000000; \
          } else { \
            t[x]|=0x40000000; \
          } \
        } else { \
          if (t[x]&0x80000000) { \
            t[x]|=0x40000000; \
          } else { \
            t[x]&=~0x40000000; \
          } \
        } \
      } else { \
        macroDragInitialValue=(((t[x])&0xc0000000)==0x40000000 || ((t[x])&0xc0000000)==0x80000000); \
        macroDragInitialValueSet=true; \
        t[x]^=0x40000000; \
      } \
    } \
  } else if (macroDragBitMode) { \
    if (macroDragLastX!=x || macroDragLastY!=y) { \
      macroDragLastX=x; \
      macroDragLastY=y; \
      if (macroDragInitialValueSet) { \
        if (macroDragInitialValue) { \
          t[x]=(((t[x]+macroDragBitOff)&((1<<macroDragMax)-1))&(~(1<<y)))-macroDragBitOff; \
        } else { \
          t[x]=(((t[x]+macroDragBitOff)&((1<<macroDragMax)-1))|(1<<y))-macroDragBitOff; \
        } \
      } else { \
        macroDragInitialValue=(((t[x]+macroDragBitOff)&((1<<macroDragMax)-1))&(1<<y)); \
        macroDragInitialValueSet=true; \
        t[x]=(((t[x]+macroDragBitOff)&((1<<macroDragMax)-1))^(1<<y))-macroDragBitOff; \
      } \
      t[x]&=(1<<macroDragMax)-1; \
    } \
  } else { \
    if (macroDragLineMode) { \
      if (!macroDragInitialValueSet) { \
        macroDragLineInitial=ImVec2(x,y); \
        macroDragLineInitialV=ImVec2(dragX,dragY); \
        macroDragInitialValueSet=true; \
        macroDragMouseMoved=false; \
      } else if (!macroDragMouseMoved) { \
        if ((pow(dragX-macroDragLineInitialV.x,2.0)+pow(dragY-macroDragLineInitialV.y,2.0))>=16.0f) { \
          macroDragMouseMoved=true; \
        } \
      } \
      if (macroDragMouseMoved) { \
        if ((int)round(x-macroDragLineInitial.x)==0) { \
          t[x]=B30(t[x])^(int)(macroDragLineInitial.y); \
        } else { \
          if ((int)round(x-macroDragLineInitial.x)<0) { \
            for (int i=0; i<=(int)round(macroDragLineInitial.x-x); i++) { \
              int index=(int)round(x+i); \
              if (index<0) continue; \
              t[index]=B30(t[index])^(int)(y+(macroDragLineInitial.y-y)*((float)i/(float)(macroDragLineInitial.x-x))); \
            } \
          } else { \
            for (int i=0; i<=(int)round(x-macroDragLineInitial.x); i++) { \
              int index=(int)round(i+macroDragLineInitial.x); \
              if (index<0) continue; \
              t[index]=B30(t[index])^(int)(macroDragLineInitial.y+(y-macroDragLineInitial.y)*((float)i/(x-macroDragLineInitial.x))); \
            } \
          } \
        } \
      } \
    } else { \
      t[x]=B30(t[x])^(y); \
    } \
  }

void FurnaceGUI::processDrags(int dragX, int dragY) {
  if (macroDragActive) {
    if (macroDragLen>0) {
      int x=((dragX-macroDragStart.x)*macroDragLen/MAX(1,macroDragAreaSize.x));
      if (x<0) x=0;
      if (x>=macroDragLen) x=macroDragLen-1;
      x+=macroDragScroll;
      int y;
      if (macroDragBitMode) {
        y=(int)(macroDragMax-((dragY-macroDragStart.y)*(double(macroDragMax-macroDragMin)/(double)MAX(1,macroDragAreaSize.y))));
      } else {
        y=round(macroDragMax-((dragY-macroDragStart.y)*(double(macroDragMax-macroDragMin)/(double)MAX(1,macroDragAreaSize.y))));
      }
      if (y>macroDragMax) y=macroDragMax;
      if (y<macroDragMin) y=macroDragMin;
      if (macroDragChar) {
        MACRO_DRAG(macroDragCTarget);
      } else {
        MACRO_DRAG(macroDragTarget);
      }
    }
  }
  if (macroLoopDragActive) {
    if (macroLoopDragLen>0) {
      int x=(dragX-macroLoopDragStart.x)*macroLoopDragLen/MAX(1,macroLoopDragAreaSize.x);
      if (x<0) x=0;
      if (x>=macroLoopDragLen) {
        x=-1;
      } else {
        x+=macroDragScroll;
      }
      *macroLoopDragTarget=x;
    }
  }
  if (waveDragActive) {
    if (waveDragLen>0) {
      int x=(dragX-waveDragStart.x)*waveDragLen/MAX(1,waveDragAreaSize.x);
      if (x<0) x=0;
      if (x>=waveDragLen) x=waveDragLen-1;
      int y=(waveDragMax+1)-((dragY-waveDragStart.y)*(double((waveDragMax+1)-waveDragMin)/(double)MAX(1,waveDragAreaSize.y)));
      if (y>waveDragMax) y=waveDragMax;
      if (y<waveDragMin) y=waveDragMin;
      waveDragTarget[x]=y;
      notifyWaveChange=true;
      MARK_MODIFIED;
    }
  }
  if (sampleDragActive) {
    int x=samplePos+round(double(dragX-sampleDragStart.x)*sampleZoom);
    int x1=samplePos+round(double(dragX-sampleDragStart.x+1)*sampleZoom);
    if (x<0) x=0;
    if (sampleDragMode) {
      if (x>=(int)sampleDragLen) x=sampleDragLen-1;
    } else {
      if (x>(int)sampleDragLen) x=sampleDragLen;
    }
    if (x1<0) x1=0;
    if (x1>=(int)sampleDragLen) x1=sampleDragLen-1;
    double y=0.5-double(dragY-sampleDragStart.y)/sampleDragAreaSize.y;
    if (sampleDragMode) { // draw
      if (sampleDragTarget) {
        if (sampleDrag16) {
          int val=y*65536;
          if (val<-32768) val=-32768;
          if (val>32767) val=32767;
          for (int i=x; i<=x1; i++) ((short*)sampleDragTarget)[i]=val;
        } else {
          int val=y*256;
          if (val<-128) val=-128;
          if (val>127) val=127;
          for (int i=x; i<=x1; i++) ((signed char*)sampleDragTarget)[i]=val;
        }
        updateSampleTex=true;
      }
    } else { // select
      if (sampleSelStart<0) {
        sampleSelStart=x;
      }
      sampleSelEnd=x;
    }
  }
  if (orderScrollLocked) {
    if (fabs(orderScrollRealOrigin.x-dragX)>2.0f*dpiScale || fabs(orderScrollRealOrigin.y-dragY)>2.0f*dpiScale) orderScrollTolerance=false;
    orderScroll=(orderScrollSlideOrigin-dragX)/(40.0*dpiScale);
    if (orderScroll<0.0f) orderScroll=0.0f;
    if (orderScroll>(float)e->curSubSong->ordersLen-1) orderScroll=e->curSubSong->ordersLen-1;
  }
}

#define checkExtension(x) \
  String lowerCase=fileName; \
  for (char& i: lowerCase) { \
    if (i>='A' && i<='Z') i+='a'-'A'; \
  } \
  if (lowerCase.size()<strlen(x) || lowerCase.rfind(x)!=lowerCase.size()-strlen(x)) { \
    fileName+=x; \
  }

#define checkExtensionDual(x,y,fallback) \
  String lowerCase=fileName; \
  for (char& i: lowerCase) { \
    if (i>='A' && i<='Z') i+='a'-'A'; \
  } \
  if (lowerCase.size()<4 || (lowerCase.rfind(x)!=lowerCase.size()-4 && lowerCase.rfind(y)!=lowerCase.size()-4)) { \
    fileName+=fallback; \
  }

#define checkExtensionTriple(x,y,z,fallback) \
  String lowerCase=fileName; \
  for (char& i: lowerCase) { \
    if (i>='A' && i<='Z') i+='a'-'A'; \
  } \
  if (lowerCase.size()<4 || (lowerCase.rfind(x)!=lowerCase.size()-4 && lowerCase.rfind(y)!=lowerCase.size()-4 && lowerCase.rfind(z)!=lowerCase.size()-4)) { \
    fileName+=fallback; \
  }

#define drawOpMask(m) \
  ImGui::PushFont(patFont); \
  ImGui::PushID("om_" #m); \
  if (ImGui::BeginTable("opMaskTable",5,ImGuiTableFlags_Borders|ImGuiTableFlags_SizingFixedFit|ImGuiTableFlags_NoHostExtendX)) { \
    ImGui::TableNextRow(); \
    ImGui::TableNextColumn(); \
    ImGui::PushStyleColor(ImGuiCol_Text,uiColors[GUI_COLOR_PATTERN_ACTIVE]); \
    if (ImGui::Selectable(m.note?"C-4##opMaskNote":"---##opMaskNote",m.note,ImGuiSelectableFlags_DontClosePopups)) { \
      m.note=!m.note; \
    } \
    ImGui::PopStyleColor(); \
    ImGui::TableNextColumn(); \
    ImGui::PushStyleColor(ImGuiCol_Text,uiColors[GUI_COLOR_PATTERN_INS]); \
    if (ImGui::Selectable(m.ins?"01##opMaskIns":"--##opMaskIns",m.ins,ImGuiSelectableFlags_DontClosePopups)) { \
      m.ins=!m.ins; \
    } \
    ImGui::PopStyleColor(); \
    ImGui::TableNextColumn(); \
    ImGui::PushStyleColor(ImGuiCol_Text,uiColors[GUI_COLOR_PATTERN_VOLUME_MAX]); \
    if (ImGui::Selectable(m.vol?"7F##opMaskVol":"--##opMaskVol",m.vol,ImGuiSelectableFlags_DontClosePopups)) { \
      m.vol=!m.vol; \
    } \
    ImGui::PopStyleColor(); \
    ImGui::TableNextColumn(); \
    ImGui::PushStyleColor(ImGuiCol_Text,uiColors[GUI_COLOR_PATTERN_EFFECT_PITCH]); \
    if (ImGui::Selectable(m.effect?"04##opMaskEffect":"--##opMaskEffect",m.effect,ImGuiSelectableFlags_DontClosePopups)) { \
      m.effect=!m.effect; \
    } \
    ImGui::TableNextColumn(); \
    if (ImGui::Selectable(m.effectVal?"72##opMaskEffectVal":"--##opMaskEffectVal",m.effectVal,ImGuiSelectableFlags_DontClosePopups)) { \
      m.effectVal=!m.effectVal; \
    } \
    ImGui::PopStyleColor(); \
    ImGui::EndTable(); \
  } \
  ImGui::PopID(); \
  ImGui::PopFont();

void FurnaceGUI::editOptions(bool topMenu) {
  char id[4096];
  editOptsVisible=true;

  if (ImGui::MenuItem("cut",BIND_FOR(GUI_ACTION_PAT_CUT))) doCopy(true,true,selStart,selEnd);
  if (ImGui::MenuItem("copy",BIND_FOR(GUI_ACTION_PAT_COPY))) doCopy(false,true,selStart,selEnd);
  if (ImGui::MenuItem("paste",BIND_FOR(GUI_ACTION_PAT_PASTE))) doPaste();
  if (!basicMode) if (ImGui::BeginMenu("paste special...")) {
    if (ImGui::MenuItem("paste mix",BIND_FOR(GUI_ACTION_PAT_PASTE_MIX))) doPaste(GUI_PASTE_MODE_MIX_FG);
    if (ImGui::MenuItem("paste mix (background)",BIND_FOR(GUI_ACTION_PAT_PASTE_MIX_BG))) doPaste(GUI_PASTE_MODE_MIX_BG);
    if (ImGui::BeginMenu("paste with ins (foreground)")) {
      if (e->song.ins.empty()) {
        ImGui::Text("no instruments available");
      }
      for (size_t i=0; i<e->song.ins.size(); i++) {
        snprintf(id,4095,"%.2X: %s",(int)i,e->song.ins[i]->name.c_str());
        if (ImGui::MenuItem(id)) {
          doPaste(GUI_PASTE_MODE_INS_FG,i);
        }
      }
      ImGui::EndMenu();
    }
    if (ImGui::BeginMenu("paste with ins (background)")) {
      if (e->song.ins.empty()) {
        ImGui::Text("no instruments available");
      }
      for (size_t i=0; i<e->song.ins.size(); i++) {
        snprintf(id,4095,"%.2X: %s",(int)i,e->song.ins[i]->name.c_str());
        if (ImGui::MenuItem(id)) {
          doPaste(GUI_PASTE_MODE_INS_BG,i);
        }
      }
      ImGui::EndMenu();
    }
    if (ImGui::MenuItem("paste flood",BIND_FOR(GUI_ACTION_PAT_PASTE_FLOOD))) doPaste(GUI_PASTE_MODE_FLOOD);
    if (ImGui::MenuItem("paste overflow",BIND_FOR(GUI_ACTION_PAT_PASTE_OVERFLOW))) doPaste(GUI_PASTE_MODE_OVERFLOW);
    ImGui::EndMenu();
  }
  if (ImGui::MenuItem("delete",BIND_FOR(GUI_ACTION_PAT_DELETE))) doDelete();
  if (topMenu) {
    if (ImGui::MenuItem("select all",BIND_FOR(GUI_ACTION_PAT_SELECT_ALL))) doSelectAll();
  }
  ImGui::Separator();

  if (!basicMode) {
    if (ImGui::BeginMenu("operation mask...")) {
      drawOpMask(opMaskDelete);
      ImGui::SameLine();
      ImGui::Text("delete");

      drawOpMask(opMaskPullDelete);
      ImGui::SameLine();
      ImGui::Text("pull delete");

      drawOpMask(opMaskInsert);
      ImGui::SameLine();
      ImGui::Text("insert");

      drawOpMask(opMaskPaste);
      ImGui::SameLine();
      ImGui::Text("paste");

      drawOpMask(opMaskTransposeNote);
      ImGui::SameLine();
      ImGui::Text("transpose (note)");

      drawOpMask(opMaskTransposeValue);
      ImGui::SameLine();
      ImGui::Text("transpose (value)");

      drawOpMask(opMaskInterpolate);
      ImGui::SameLine();
      ImGui::Text("interpolate");

      drawOpMask(opMaskFade);
      ImGui::SameLine();
      ImGui::Text("fade");

      drawOpMask(opMaskInvertVal);
      ImGui::SameLine();
      ImGui::Text("invert values");

      drawOpMask(opMaskScale);
      ImGui::SameLine();
      ImGui::Text("scale");

      drawOpMask(opMaskRandomize);
      ImGui::SameLine();
      ImGui::Text("randomize");

      drawOpMask(opMaskFlip);
      ImGui::SameLine();
      ImGui::Text("flip");

      drawOpMask(opMaskCollapseExpand);
      ImGui::SameLine();
      ImGui::Text("collapse/expand");

      ImGui::EndMenu();
    }

    ImGui::Text("input latch");
    ImGui::PushFont(patFont);
    if (ImGui::BeginTable("inputLatchTable",5,ImGuiTableFlags_Borders|ImGuiTableFlags_SizingFixedFit|ImGuiTableFlags_NoHostExtendX)) {
      static char id[64];
      ImGui::TableNextRow();
      ImGui::TableNextColumn();
      ImGui::PushStyleColor(ImGuiCol_Text,uiColors[GUI_COLOR_PATTERN_ACTIVE]);
      ImGui::Text("C-4");
      ImGui::PopStyleColor();
      ImGui::TableNextColumn();
      ImGui::PushStyleColor(ImGuiCol_Text,uiColors[GUI_COLOR_PATTERN_INS]);
      if (latchIns==-2) {
        strcpy(id,"&&##LatchIns");
      } else if (latchIns==-1) {
        strcpy(id,"..##LatchIns");
      } else {
        snprintf(id,63,"%.2x##LatchIns",latchIns&0xff);
      }
      if (ImGui::Selectable(id,latchTarget==1,ImGuiSelectableFlags_DontClosePopups)) {
        latchTarget=1;
        latchNibble=false;
      }
      if (ImGui::IsItemClicked(ImGuiMouseButton_Right)) {
        latchIns=-2;
      }
      if (ImGui::IsItemHovered()) {
        ImGui::PushStyleColor(ImGuiCol_Text,uiColors[GUI_COLOR_TEXT]);
        ImGui::SetTooltip("&&: selected instrument\n..: no instrument");
        ImGui::PopStyleColor();
      }
      ImGui::PopStyleColor();
      ImGui::TableNextColumn();
      ImGui::PushStyleColor(ImGuiCol_Text,uiColors[GUI_COLOR_PATTERN_VOLUME_MAX]);
      if (latchVol==-1) {
        strcpy(id,"..##LatchVol");
      } else {
        snprintf(id,63,"%.2x##LatchVol",latchVol&0xff);
      }
      if (ImGui::Selectable(id,latchTarget==2,ImGuiSelectableFlags_DontClosePopups)) {
        latchTarget=2;
        latchNibble=false;
      }
      if (ImGui::IsItemClicked(ImGuiMouseButton_Right)) {
        latchVol=-1;
      }
      ImGui::PopStyleColor();
      ImGui::TableNextColumn();
      if (latchEffect==-1) {
        strcpy(id,"..##LatchFX");
        ImGui::PushStyleColor(ImGuiCol_Text,uiColors[GUI_COLOR_PATTERN_INACTIVE]);
      } else {
        const unsigned char data=latchEffect;
        snprintf(id,63,"%.2x##LatchFX",data);
        ImGui::PushStyleColor(ImGuiCol_Text,uiColors[fxColors[data]]);
      }

      if (ImGui::Selectable(id,latchTarget==3,ImGuiSelectableFlags_DontClosePopups)) {
        latchTarget=3;
        latchNibble=false;
      }
      if (ImGui::IsItemClicked(ImGuiMouseButton_Right)) {
        latchEffect=-1;
      }
      ImGui::TableNextColumn();
      if (latchEffectVal==-1) {
        strcpy(id,"..##LatchFXV");
      } else {
        snprintf(id,63,"%.2x##LatchFXV",latchEffectVal&0xff);
      }
      if (ImGui::Selectable(id,latchTarget==4,ImGuiSelectableFlags_DontClosePopups)) {
        latchTarget=4;
        latchNibble=false;
      }
      if (ImGui::IsItemClicked(ImGuiMouseButton_Right)) {
        latchEffectVal=-1;
      }
      ImGui::PopStyleColor();
      ImGui::EndTable();
    }
    ImGui::PopFont();
    ImGui::SameLine();
    if (ImGui::Button("Set")) {
      DivPattern* pat=e->curPat[cursor.xCoarse].getPattern(e->curOrders->ord[cursor.xCoarse][curOrder],true);
      latchIns=pat->data[cursor.y][2];
      latchVol=pat->data[cursor.y][3];
      latchEffect=pat->data[cursor.y][4];
      latchEffectVal=pat->data[cursor.y][5];
      latchTarget=0;
      latchNibble=false;
    }
    ImGui::SameLine();
    if (ImGui::Button("Reset")) {
      latchIns=-2;
      latchVol=-1;
      latchEffect=-1;
      latchEffectVal=-1;
      latchTarget=0;
      latchNibble=false;
    }
    ImGui::Separator();
  }

  if (ImGui::MenuItem("note up",BIND_FOR(GUI_ACTION_PAT_NOTE_UP))) doTranspose(1,opMaskTransposeNote);
  if (ImGui::MenuItem("note down",BIND_FOR(GUI_ACTION_PAT_NOTE_DOWN))) doTranspose(-1,opMaskTransposeNote);
  if (ImGui::MenuItem("octave up",BIND_FOR(GUI_ACTION_PAT_OCTAVE_UP))) doTranspose(12,opMaskTransposeNote);
  if (ImGui::MenuItem("octave down",BIND_FOR(GUI_ACTION_PAT_OCTAVE_DOWN)))  doTranspose(-12,opMaskTransposeNote);
  ImGui::Separator();
  if (ImGui::MenuItem("values up",BIND_FOR(GUI_ACTION_PAT_VALUE_UP))) doTranspose(1,opMaskTransposeValue);
  if (ImGui::MenuItem("values down",BIND_FOR(GUI_ACTION_PAT_VALUE_DOWN))) doTranspose(-1,opMaskTransposeValue);
  if (ImGui::MenuItem("values up (+16)",BIND_FOR(GUI_ACTION_PAT_VALUE_UP_COARSE))) doTranspose(16,opMaskTransposeValue);
  if (ImGui::MenuItem("values down (-16)",BIND_FOR(GUI_ACTION_PAT_VALUE_DOWN_COARSE)))  doTranspose(-16,opMaskTransposeValue);
  ImGui::Separator();
  ImGui::AlignTextToFramePadding();
  ImGui::Text("transpose");
  ImGui::SameLine();
  ImGui::SetNextItemWidth(120.0f*dpiScale);
  if (ImGui::InputInt("##TransposeAmount",&transposeAmount,1,12)) {
    if (transposeAmount<-96) transposeAmount=-96;
    if (transposeAmount>96) transposeAmount=96;
  }
  ImGui::SameLine();
  if (ImGui::Button("Notes")) {
    doTranspose(transposeAmount,opMaskTransposeNote);
    ImGui::CloseCurrentPopup();
  }
  ImGui::SameLine();
  if (ImGui::Button("Values")) {
    doTranspose(transposeAmount,opMaskTransposeValue);
    ImGui::CloseCurrentPopup();
  }

  ImGui::Separator();
  if (ImGui::MenuItem("interpolate",BIND_FOR(GUI_ACTION_PAT_INTERPOLATE))) doInterpolate();
  if (ImGui::BeginMenu("change instrument...")) {
    if (e->song.ins.empty()) {
      ImGui::Text("no instruments available");
    }
    for (size_t i=0; i<e->song.ins.size(); i++) {
      snprintf(id,4095,"%.2X: %s",(int)i,e->song.ins[i]->name.c_str());
      if (ImGui::MenuItem(id)) {
        doChangeIns(i);
      }
    }
    ImGui::EndMenu();
  }

  if (!basicMode) {
    if (ImGui::BeginMenu("gradient/fade...")) {
      if (ImGui::InputInt("Start",&fadeMin,1,16)) {
        if (fadeMin<0) fadeMin=0;
        if (fadeMode) {
          if (fadeMin>15) fadeMin=15;
        } else {
          if (fadeMin>255) fadeMin=255;
        }
      }
      if (ImGui::InputInt("End",&fadeMax,1,16)) {
        if (fadeMax<0) fadeMax=0;
        if (fadeMode) {
          if (fadeMax>15) fadeMax=15;
        } else {
          if (fadeMax>255) fadeMax=255;
        }
      }
      if (ImGui::Checkbox("Nibble mode",&fadeMode)) {
        if (fadeMode) {
          if (fadeMin>15) fadeMin=15;
          if (fadeMax>15) fadeMax=15;
        } else {
          if (fadeMin>255) fadeMin=255;
          if (fadeMax>255) fadeMax=255;
        }
      }
      if (ImGui::Button("Go ahead")) {
        doFade(fadeMin,fadeMax,fadeMode);
        ImGui::CloseCurrentPopup();
      }
      ImGui::EndMenu();
    }
    if (ImGui::BeginMenu("scale...")) {
      if (ImGui::InputFloat("##ScaleMax",&scaleMax,1,10,"%.1f%%")) {
        if (scaleMax<0.0f) scaleMax=0.0f;
        if (scaleMax>25600.0f) scaleMax=25600.0f;
      }
      if (ImGui::Button("Scale")) {
        doScale(scaleMax);
        ImGui::CloseCurrentPopup();
      }
      ImGui::EndMenu();
    }
    if (ImGui::BeginMenu("randomize...")) {
      if (ImGui::InputInt("Minimum",&randomizeMin,1,16)) {
        if (randomizeMin<0) randomizeMin=0;
        if (randomMode) {
          if (randomizeMin>15) randomizeMin=15;
        } else {
          if (randomizeMin>255) randomizeMin=255;
        }
        if (randomizeMin>randomizeMax) randomizeMin=randomizeMax;
      }
      if (ImGui::InputInt("Maximum",&randomizeMax,1,16)) {
        if (randomizeMax<0) randomizeMax=0;
        if (randomizeMax<randomizeMin) randomizeMax=randomizeMin;
        if (randomMode) {
          if (randomizeMax>15) randomizeMax=15;
        } else {
          if (randomizeMax>255) randomizeMax=255;
        }
      }
      if (ImGui::Checkbox("Nibble mode",&randomMode)) {
        if (randomMode) {
          if (randomizeMin>15) randomizeMin=15;
          if (randomizeMax>15) randomizeMax=15;
        } else {
          if (randomizeMin>255) randomizeMin=255;
          if (randomizeMax>255) randomizeMax=255;
        }
      }
      // TODO: add an option to set effect to specific value?
      if (ImGui::Button("Randomize")) {
        doRandomize(randomizeMin,randomizeMax,randomMode);
        ImGui::CloseCurrentPopup();
      }
      ImGui::EndMenu();
    }
    if (ImGui::MenuItem("invert values",BIND_FOR(GUI_ACTION_PAT_INVERT_VALUES))) doInvertValues();

    ImGui::Separator();

    if (ImGui::MenuItem("flip selection",BIND_FOR(GUI_ACTION_PAT_FLIP_SELECTION))) doFlip();

    ImGui::SetNextItemWidth(120.0f*dpiScale);
    if (ImGui::InputInt("collapse/expand amount##CollapseAmount",&collapseAmount,1,4)) {
      if (collapseAmount<2) collapseAmount=2;
      if (collapseAmount>256) collapseAmount=256;
    }
    if (ImGui::MenuItem("collapse",BIND_FOR(GUI_ACTION_PAT_COLLAPSE_ROWS))) doCollapse(collapseAmount,selStart,selEnd);
    if (ImGui::MenuItem("expand",BIND_FOR(GUI_ACTION_PAT_EXPAND_ROWS))) doExpand(collapseAmount,selStart,selEnd);

    if (topMenu) {
      ImGui::Separator();
      if (ImGui::MenuItem("collapse pattern",BIND_FOR(GUI_ACTION_PAT_COLLAPSE_PAT))) doAction(GUI_ACTION_PAT_COLLAPSE_PAT);
      if (ImGui::MenuItem("expand pattern",BIND_FOR(GUI_ACTION_PAT_EXPAND_PAT))) doAction(GUI_ACTION_PAT_EXPAND_PAT);
    }
  }

  if (topMenu) {
    ImGui::Separator();
    if (ImGui::MenuItem("collapse song",BIND_FOR(GUI_ACTION_PAT_COLLAPSE_SONG))) doAction(GUI_ACTION_PAT_COLLAPSE_SONG);
    if (ImGui::MenuItem("expand song",BIND_FOR(GUI_ACTION_PAT_EXPAND_SONG))) doAction(GUI_ACTION_PAT_EXPAND_SONG);
  }

  if (!basicMode) {
    if (topMenu) {
      ImGui::Separator();
      if (ImGui::MenuItem("find/replace",BIND_FOR(GUI_ACTION_WINDOW_FIND),findOpen)) {
        if (findOpen) {
          findOpen=false;
        } else {
          nextWindow=GUI_WINDOW_FIND;
        }
      }
    }
  }
}

void FurnaceGUI::toggleMobileUI(bool enable, bool force) {
  if (mobileUI!=enable || force) {
    if (!mobileUI && enable) {
      if (!ImGui::SaveIniSettingsToDisk(finalLayoutPath,true)) {
        reportError(fmt::sprintf("could NOT save layout! %s",strerror(errno)));
      }
    }
    mobileUI=enable;
    if (mobileUI) {
      ImGui::GetIO().IniFilename=NULL;
      ImGui::GetIO().ConfigFlags|=ImGuiConfigFlags_InertialScrollEnable;
      ImGui::GetIO().ConfigFlags|=ImGuiConfigFlags_NoHoverColors;
      fileDialog->mobileUI=true;
    } else {
      ImGui::GetIO().IniFilename=NULL;
      if (!ImGui::LoadIniSettingsFromDisk(finalLayoutPath,true)) {
        reportError(fmt::sprintf("could NOT load layout! %s",strerror(errno)));
        ImGui::LoadIniSettingsFromMemory(defaultLayout);
      }
      ImGui::GetIO().ConfigFlags&=~ImGuiConfigFlags_InertialScrollEnable;
      ImGui::GetIO().ConfigFlags&=~ImGuiConfigFlags_NoHoverColors;
      fileDialog->mobileUI=false;
    }
  }
}

void FurnaceGUI::pushToggleColors(bool status) {
  ImVec4 toggleColor=status?uiColors[GUI_COLOR_TOGGLE_ON]:uiColors[GUI_COLOR_TOGGLE_OFF];
  ImGui::PushStyleColor(ImGuiCol_Button,toggleColor);
  if (!mobileUI) {
    if (settings.guiColorsBase) {
      toggleColor.x*=0.8f;
      toggleColor.y*=0.8f;
      toggleColor.z*=0.8f;
    } else {
      toggleColor.x=CLAMP(toggleColor.x*1.3f,0.0f,1.0f);
      toggleColor.y=CLAMP(toggleColor.y*1.3f,0.0f,1.0f);
      toggleColor.z=CLAMP(toggleColor.z*1.3f,0.0f,1.0f);
    }
  }
  ImGui::PushStyleColor(ImGuiCol_ButtonHovered,toggleColor);
  if (settings.guiColorsBase) {
    toggleColor.x*=0.8f;
    toggleColor.y*=0.8f;
    toggleColor.z*=0.8f;
  } else {
    toggleColor.x=CLAMP(toggleColor.x*1.5f,0.0f,1.0f);
    toggleColor.y=CLAMP(toggleColor.y*1.5f,0.0f,1.0f);
    toggleColor.z=CLAMP(toggleColor.z*1.5f,0.0f,1.0f);
  }
  ImGui::PushStyleColor(ImGuiCol_ButtonActive,toggleColor);
}

void FurnaceGUI::popToggleColors() {
  ImGui::PopStyleColor(3);
}

int _processEvent(void* instance, SDL_Event* event) {
  return ((FurnaceGUI*)instance)->processEvent(event);
}

#if SDL_VERSION_ATLEAST(2,0,17)
#define VALID_MODS KMOD_NUM|KMOD_CAPS|KMOD_SCROLL
#else
#define VALID_MODS KMOD_NUM|KMOD_CAPS
#endif

int FurnaceGUI::processEvent(SDL_Event* ev) {
  if (introPos<11.0 && !shortIntro) return 1;
#ifdef IS_MOBILE
  if (ev->type==SDL_APP_TERMINATING) {
    // TODO: save last song state here
  } else if (ev->type==SDL_APP_WILLENTERBACKGROUND) {
    commitState();
    e->saveConf();
  }
#endif
  if (ev->type==SDL_KEYDOWN) {
    if (!ev->key.repeat && latchTarget==0 && !wantCaptureKeyboard && !sampleMapWaitingInput && (ev->key.keysym.mod&(~(VALID_MODS)))==0) {
      if (settings.notePreviewBehavior==0) return 1;
      switch (curWindow) {
        case GUI_WINDOW_SAMPLE_EDIT:
        case GUI_WINDOW_SAMPLE_LIST: {
          auto it=noteKeys.find(ev->key.keysym.scancode);
          if (it!=noteKeys.cend()) {
            int key=it->second;
            int num=12*curOctave+key;
            if (key!=100 && key!=101 && key!=102) {
              int pStart=-1;
              int pEnd=-1;
              if (curWindow==GUI_WINDOW_SAMPLE_EDIT) {
                if (sampleSelStart!=sampleSelEnd) {
                  pStart=sampleSelStart;
                  pEnd=sampleSelEnd;
                  if (pStart>pEnd) {
                    pStart^=pEnd;
                    pEnd^=pStart;
                    pStart^=pEnd;
                  }
                }
              }
              e->previewSample(curSample,num,pStart,pEnd);
              samplePreviewOn=true;
              samplePreviewKey=ev->key.keysym.scancode;
              samplePreviewNote=num;
            }
          }
          break;
        }
        case GUI_WINDOW_WAVE_LIST:
        case GUI_WINDOW_WAVE_EDIT: {
          auto it=noteKeys.find(ev->key.keysym.scancode);
          if (it!=noteKeys.cend()) {
            int key=it->second;
            int num=12*curOctave+key;
            if (key!=100 && key!=101 && key!=102) {
              e->previewWave(curWave,num);
              wavePreviewOn=true;
              wavePreviewKey=ev->key.keysym.scancode;
              wavePreviewNote=num;
            }
          }
          break;
        }
        case GUI_WINDOW_ORDERS: // ignore here
          break;
        case GUI_WINDOW_PATTERN:
          if (settings.notePreviewBehavior==1) {
            if (cursor.xFine!=0) break;
          } else if (settings.notePreviewBehavior==2) {
            if (edit && cursor.xFine!=0) break;
          }
          // fall-through
        default: {
          auto it=noteKeys.find(ev->key.keysym.scancode);
          if (it!=noteKeys.cend()) {
            int key=it->second;
            int num=12*curOctave+key;

            if (num<-60) num=-60; // C-(-5)
            if (num>119) num=119; // B-9

            if (key!=100 && key!=101 && key!=102) {
              previewNote(cursor.xCoarse,num);
            }
          }
          break;
        }
      }
    }
  } else if (ev->type==SDL_KEYUP) {
    stopPreviewNote(ev->key.keysym.scancode,true);
    if (wavePreviewOn) {
      if (ev->key.keysym.scancode==wavePreviewKey) {
        wavePreviewOn=false;
        e->stopWavePreview();
      }
    }
    if (samplePreviewOn) {
      if (ev->key.keysym.scancode==samplePreviewKey) {
        samplePreviewOn=false;
        e->stopSamplePreview();
      }
    }
  }
  return 1;
}

#define FIND_POINT(p,pid) \
  for (TouchPoint& i: activePoints) { \
    if (i.id==pid) { \
      p=&i; \
    } \
  }

void FurnaceGUI::processPoint(SDL_Event& ev) {
  switch (ev.type) {
    case SDL_MOUSEMOTION: {
      TouchPoint* point=NULL;
      FIND_POINT(point,-1);
      if (point!=NULL) {
        point->x=(double)ev.motion.x*((double)canvasW/(double)scrW);
        point->y=(double)ev.motion.y*((double)canvasH/(double)scrH);
      }
      break;
    }
    case SDL_MOUSEBUTTONDOWN: {
      if (ev.button.button!=SDL_BUTTON_LEFT) break;
      for (size_t i=0; i<activePoints.size(); i++) {
        TouchPoint& point=activePoints[i];
        if (point.id==-1) {
          releasedPoints.push_back(point);
          activePoints.erase(activePoints.begin()+i);
          break;
        }
      }
      TouchPoint newPoint(ev.button.x,ev.button.y);
#ifdef __APPLE__
      newPoint.x*=dpiScale;
      newPoint.y*=dpiScale;
#endif
      activePoints.push_back(newPoint);
      pressedPoints.push_back(newPoint);
      break;
    }
    case SDL_MOUSEBUTTONUP: {
      if (ev.button.button!=SDL_BUTTON_LEFT) break;
      for (size_t i=0; i<activePoints.size(); i++) {
        TouchPoint& point=activePoints[i];
        if (point.id==-1) {
          releasedPoints.push_back(point);
          activePoints.erase(activePoints.begin()+i);
          break;
        }
      }
      break;
    }
    case SDL_FINGERMOTION: {
      TouchPoint* point=NULL;
      FIND_POINT(point,ev.tfinger.fingerId);
      if (point!=NULL) {
        float prevX=point->x;
        float prevY=point->y;
        point->x=ev.tfinger.x*canvasW;
        point->y=ev.tfinger.y*canvasH;
        point->z=ev.tfinger.pressure;

        if (point->id==0) {
          ImGui::GetIO().AddMousePosEvent(point->x,point->y);
          pointMotion(point->x,point->y,point->x-prevX,point->y-prevY);
        }
      }
      break;
    }
    case SDL_FINGERDOWN: {
      for (size_t i=0; i<activePoints.size(); i++) {
        TouchPoint& point=activePoints[i];
        if (point.id==ev.tfinger.fingerId) {
          releasedPoints.push_back(point);
          activePoints.erase(activePoints.begin()+i);
          break;
        }
      }
      TouchPoint newPoint(ev.tfinger.fingerId,ev.tfinger.x*canvasW,ev.tfinger.y*canvasH,ev.tfinger.pressure);
      activePoints.push_back(newPoint);
      pressedPoints.push_back(newPoint);

      if (newPoint.id==0) {
        ImGui::GetIO().AddMousePosEvent(newPoint.x,newPoint.y);
        ImGui::GetIO().AddMouseButtonEvent(ImGuiMouseButton_Left,true);
        pointDown(newPoint.x,newPoint.y,0);
      }
      break;
    }
    case SDL_FINGERUP: {
      for (size_t i=0; i<activePoints.size(); i++) {
        TouchPoint& point=activePoints[i];
        if (point.id==ev.tfinger.fingerId) {
          if (point.id==0) {
            ImGui::GetIO().AddMouseButtonEvent(ImGuiMouseButton_Left,false);
            //ImGui::GetIO().AddMousePosEvent(-FLT_MAX,-FLT_MAX);
            pointUp(point.x,point.y,0);
          }

          releasedPoints.push_back(point);
          activePoints.erase(activePoints.begin()+i);

          break;
        }
      }
      break;
    }
  }
}

void FurnaceGUI::pointDown(int x, int y, int button) {
  aboutOpen=false;
  if (bindSetActive) {
    bindSetActive=false;
    bindSetPending=false;
    actionKeys[bindSetTarget]=bindSetPrevValue;
    bindSetTarget=0;
    bindSetPrevValue=0;
  }
  if (introPos<11.0 && !shortIntro) {
    introSkipDo=true;
  }
}

void FurnaceGUI::pointUp(int x, int y, int button) {
  if (macroDragActive || macroLoopDragActive || waveDragActive || (sampleDragActive && sampleDragMode && sampleDragTarget)) {
    MARK_MODIFIED;
  }
  if (macroDragActive && macroDragLineMode && !macroDragMouseMoved) {
    displayMacroMenu=true;
  }
  macroDragActive=false;
  macroDragBitMode=false;
  macroDragInitialValue=false;
  macroDragInitialValueSet=false;
  macroDragLastX=-1;
  macroDragLastY=-1;
  macroLoopDragActive=false;
  waveDragActive=false;
  if (introPos<11.0 && introSkip<0.5 && !shortIntro) {
    introSkipDo=false;
  }
  if (sampleDragActive) {
    logD("stopping sample drag");
    if (sampleDragMode) {
      e->renderSamplesP(curSample);
    } else {
      if (sampleSelStart>sampleSelEnd) {
        sampleSelStart^=sampleSelEnd;
        sampleSelEnd^=sampleSelStart;
        sampleSelStart^=sampleSelEnd;
      }
    }
  }
  sampleDragActive=false;
  if (orderScrollLocked) {
    int targetOrder=round(orderScroll);
    if (orderScrollTolerance) {
      targetOrder=round(orderScroll+(orderScrollRealOrigin.x-((float)canvasW/2.0f))/(40.0f*dpiScale));
    }
    if (targetOrder<0) targetOrder=0;
    if (targetOrder>e->curSubSong->ordersLen-1) targetOrder=e->curSubSong->ordersLen-1;
    if (curOrder!=targetOrder) setOrder(targetOrder);
  }
  orderScrollLocked=false;
  orderScrollTolerance=false;
  if (dragMobileMenu) {
    dragMobileMenu=false;
    if (mobileMenuOpen) {
      mobileMenuOpen=(mobileMenuPos>=0.85f);
    } else {
      mobileMenuOpen=(mobileMenuPos>=0.15f);
    }
  }
  if (dragMobileEditButton) {
    dragMobileEditButton=false;
  }
}

void FurnaceGUI::pointMotion(int x, int y, int xrel, int yrel) {
  if (selecting) {
    // detect whether we have to scroll
    if (y<patWindowPos.y+2.0f*dpiScale) {
      addScroll(-1);
    }
    if (y>patWindowPos.y+patWindowSize.y-2.0f*dpiScale) {
      addScroll(1);
    }
  }
  if (macroDragActive || macroLoopDragActive || waveDragActive || sampleDragActive || orderScrollLocked) {
    int distance=fabs((double)xrel);
    if (distance<1) distance=1;
    float start=x-xrel;
    float end=x;
    float startY=y-yrel;
    float endY=y;
    for (int i=0; i<=distance; i++) {
      float fraction=(float)i/(float)distance;
      float x=start+(end-start)*fraction;
      float y=startY+(endY-startY)*fraction;
      processDrags(x,y);
    }
  }
}

// how many pixels should be visible at least at x/y dir
#define OOB_PIXELS_SAFETY 25

bool FurnaceGUI::detectOutOfBoundsWindow(SDL_Rect& failing) {
  int count=SDL_GetNumVideoDisplays();
  if (count<1) {
    logW("bounds check: error: %s",SDL_GetError());
    return false;
  }

  SDL_Rect rect;
  for (int i=0; i<count; i++) {
    if (SDL_GetDisplayUsableBounds(i,&rect)!=0) {
      logW("bounds check: error in display %d: %s",i,SDL_GetError());
      continue;
    }

    bool xbound=((rect.x+OOB_PIXELS_SAFETY)<=(scrX+scrW)) && ((rect.x+rect.w-OOB_PIXELS_SAFETY)>=scrX);
    bool ybound=((rect.y+OOB_PIXELS_SAFETY)<=(scrY+scrH)) && ((rect.y+rect.h-OOB_PIXELS_SAFETY)>=scrY);
    logD("bounds check: display %d is at %dx%dx%dx%d: %s%s",i,rect.x+OOB_PIXELS_SAFETY,rect.y+OOB_PIXELS_SAFETY,rect.x+rect.w-OOB_PIXELS_SAFETY,rect.y+rect.h-OOB_PIXELS_SAFETY,xbound?"x":"",ybound?"y":"");

    if (xbound && ybound) {
      return true;
    }
  }

  failing=rect;
  return false;
}

#define DECLARE_METRIC(_n) \
  int __perfM##_n;

#define MEASURE_BEGIN(_n) \
  __perfM##_n=SDL_GetPerformanceCounter();

#define MEASURE_END(_n) \
  if (perfMetricsLen<64) { \
    perfMetrics[perfMetricsLen++]=FurnaceGUIPerfMetric(#_n,SDL_GetPerformanceCounter()-__perfM##_n); \
  }

#define MEASURE(_n,_x) \
  MEASURE_BEGIN(_n) \
  _x; \
  MEASURE_END(_n)

bool FurnaceGUI::loop() {
  DECLARE_METRIC(calcChanOsc)
  DECLARE_METRIC(mobileControls)
  DECLARE_METRIC(mobileOrderSel)
  DECLARE_METRIC(subSongs)
  DECLARE_METRIC(findReplace)
  DECLARE_METRIC(spoiler)
  DECLARE_METRIC(pattern)
  DECLARE_METRIC(editControls)
  DECLARE_METRIC(speed)
  DECLARE_METRIC(grooves)
  DECLARE_METRIC(songInfo)
  DECLARE_METRIC(orders)
  DECLARE_METRIC(intro)
  DECLARE_METRIC(sampleList)
  DECLARE_METRIC(sampleEdit)
  DECLARE_METRIC(waveList)
  DECLARE_METRIC(waveEdit)
  DECLARE_METRIC(insList)
  DECLARE_METRIC(insEdit)
  DECLARE_METRIC(mixer)
  DECLARE_METRIC(readOsc)
  DECLARE_METRIC(osc)
  DECLARE_METRIC(chanOsc)
  DECLARE_METRIC(xyOsc)
  DECLARE_METRIC(volMeter)
  DECLARE_METRIC(settings)
  DECLARE_METRIC(debug)
  DECLARE_METRIC(stats)
  DECLARE_METRIC(compatFlags)
  DECLARE_METRIC(piano)
  DECLARE_METRIC(notes)
  DECLARE_METRIC(channels)
  DECLARE_METRIC(patManager)
  DECLARE_METRIC(sysManager)
  DECLARE_METRIC(clock)
  DECLARE_METRIC(regView)
  DECLARE_METRIC(log)
  DECLARE_METRIC(effectList)
  DECLARE_METRIC(popup)

#ifdef IS_MOBILE
  bool doThreadedInput=true;
#else
  bool doThreadedInput=!settings.noThreadedInput;
#endif
  if (doThreadedInput) {
    logD("key input: event filter");
    SDL_SetEventFilter(_processEvent,this);
  } else {
    logD("key input: main thread");
  }

  if (safeMode) {
    showError("Furnace has been started in Safe Mode.\nthis means that:\n\n- software rendering is being used\n- audio output may not work\n- font loading is disabled\n\ncheck any settings which may have made Furnace start up in this mode.\nfont loading is one of these.");
    settingsOpen=true;
  }

  while (!quit) {
    SDL_Event ev;
    if (e->isPlaying()) {
      WAKE_UP;
    }
    if (--drawHalt<=0) {
      drawHalt=0;
      if (settings.powerSave) SDL_WaitEventTimeout(NULL,500);
    }

    memcpy(perfMetricsLast,perfMetrics,64*sizeof(FurnaceGUIPerfMetric));
    perfMetricsLastLen=perfMetricsLen;
    perfMetricsLen=0;

    eventTimeBegin=SDL_GetPerformanceCounter();
    bool updateWindow=false;
    if (injectBackUp) {
      ImGui::GetIO().AddKeyEvent(ImGuiKey_Backspace,false);
      injectBackUp=false;
    }
    while (SDL_PollEvent(&ev)) {
      WAKE_UP;
      ImGui_ImplSDL2_ProcessEvent(&ev);
      processPoint(ev);
      if (!doThreadedInput) processEvent(&ev);
      switch (ev.type) {
        case SDL_MOUSEMOTION: {
          int motionX=(double)ev.motion.x*((double)canvasW/(double)scrW);
          int motionY=(double)ev.motion.y*((double)canvasH/(double)scrH);
          int motionXrel=(double)ev.motion.xrel*((double)canvasW/(double)scrW);
          int motionYrel=(double)ev.motion.yrel*((double)canvasH/(double)scrH);
          pointMotion(motionX,motionY,motionXrel,motionYrel);
          break;
        }
        case SDL_MOUSEBUTTONUP:
          pointUp(ev.button.x,ev.button.y,ev.button.button);
          break;
        case SDL_MOUSEBUTTONDOWN:
          pointDown(ev.button.x,ev.button.y,ev.button.button);
          break;
        case SDL_MOUSEWHEEL:
          wheelX+=ev.wheel.x;
          wheelY+=ev.wheel.y;
          break;
        case SDL_WINDOWEVENT:
          switch (ev.window.event) {
            case SDL_WINDOWEVENT_RESIZED:
              scrW=ev.window.data1;
              scrH=ev.window.data2;
              portrait=(scrW<scrH);
              logV("portrait: %d (%dx%d)",portrait,scrW,scrH);
              logD("window resized to %dx%d",scrW,scrH);
              updateWindow=true;
              rend->resized(ev);
              break;
            case SDL_WINDOWEVENT_MOVED:
              scrX=ev.window.data1;
              scrY=ev.window.data2;
              updateWindow=true;
              shallDetectScale=2;
              logV("window moved to %dx%d",scrX,scrY);
              break;
            case SDL_WINDOWEVENT_SIZE_CHANGED:
              logV("window size changed to %dx%d",ev.window.data1,ev.window.data2);
              break;
            case SDL_WINDOWEVENT_MINIMIZED:
              logV("window minimized");
              break;
            case SDL_WINDOWEVENT_MAXIMIZED:
              scrMax=true;
              updateWindow=true;
              logV("window maximized");
              break;
            case SDL_WINDOWEVENT_RESTORED:
              scrMax=false;
              updateWindow=true;
              logV("window restored");
              break;
            case SDL_WINDOWEVENT_SHOWN:
              logV("window shown");
              break;
            case SDL_WINDOWEVENT_HIDDEN:
              logV("window hidden");
              break;
            case SDL_WINDOWEVENT_EXPOSED:
              logV("window exposed");
              break;
          }
          break;
#if SDL_VERSION_ATLEAST(2,0,4)
        case SDL_RENDER_DEVICE_RESET:
          killGraphics=true;
          break;
#endif
#if SDL_VERSION_ATLEAST(2,0,17)
        case SDL_DISPLAYEVENT: {
          switch (ev.display.event) {
            case SDL_DISPLAYEVENT_CONNECTED:
              logD("display %d connected!",ev.display.display);
              updateWindow=true;
              shallDetectScale=16;
              break;
            case SDL_DISPLAYEVENT_DISCONNECTED:
              logD("display %d disconnected!",ev.display.display);
              updateWindow=true;
              shallDetectScale=16;
              break;
            case SDL_DISPLAYEVENT_ORIENTATION:
              logD("display oriented to %d",ev.display.data1);
              updateWindow=true;
              break;
          }
          break;
        }
#endif
        case SDL_KEYDOWN:
          if (!ImGui::GetIO().WantCaptureKeyboard) {
            keyDown(ev);
          }
#ifdef IS_MOBILE
          injectBackUp=true;
#endif
          break;
        case SDL_KEYUP:
          // for now
          break;
        case SDL_DROPFILE:
          if (ev.drop.file!=NULL) {
            if (introPos<11.0) {
              SDL_free(ev.drop.file);
              break;
            }
            int sampleCountBefore=e->song.sampleLen;
            std::vector<DivInstrument*> instruments=e->instrumentFromFile(ev.drop.file,true,settings.readInsNames);
            DivWavetable* droppedWave=NULL;
            DivSample* droppedSample=NULL;
            if (!instruments.empty()) {
              if (e->song.sampleLen!=sampleCountBefore) {
                e->renderSamplesP();
              }
              if (!e->getWarnings().empty()) {
                showWarning(e->getWarnings(),GUI_WARN_GENERIC);
              }
              int instrumentCount=-1;
              for (DivInstrument* i: instruments) {
                instrumentCount=e->addInstrumentPtr(i);
              }
              if (instrumentCount>=0 && settings.selectAssetOnLoad) {
                curIns=instrumentCount-1;
              }
              nextWindow=GUI_WINDOW_INS_LIST;
              MARK_MODIFIED;
            } else if ((droppedWave=e->waveFromFile(ev.drop.file,false))!=NULL) {
              int waveCount=-1;
              waveCount=e->addWavePtr(droppedWave);
              if (waveCount>=0 && settings.selectAssetOnLoad) {
                curWave=waveCount-1;
              }
              nextWindow=GUI_WINDOW_WAVE_LIST;
              MARK_MODIFIED;
            } else if ((droppedSample=e->sampleFromFile(ev.drop.file))!=NULL) {
              int sampleCount=-1;
              sampleCount=e->addSamplePtr(droppedSample);
              if (sampleCount>=0 && settings.selectAssetOnLoad) {
                curSample=sampleCount;
                updateSampleTex=true;
              }
              nextWindow=GUI_WINDOW_SAMPLE_LIST;
              MARK_MODIFIED;
            } else if (modified) {
              nextFile=ev.drop.file;
              showWarning("Unsaved changes! Save changes before opening file?",GUI_WARN_OPEN_DROP);
            } else {
              if (load(ev.drop.file)>0) {
                showError(fmt::sprintf("Error while loading file! (%s)",lastError));
              }
            }
            SDL_free(ev.drop.file);
          }
          break;
        case SDL_USEREVENT:
          // used for MIDI wake up
          break;
        case SDL_QUIT:
          if (modified) {
            showWarning("Unsaved changes! Save changes before quitting?",GUI_WARN_QUIT);
          } else {
            quit=true;
            return true;
          }
          break;
      }
    }

    // update config x/y/w/h values based on scrMax state
    if (updateWindow) {
      logV("updateWindow is true");
      if (!scrMax && !fullScreen) {
        logV("updating scrConf");
        scrConfX=scrX;
        scrConfY=scrY;
        scrConfW=scrW;
        scrConfH=scrH;
      }
    }
    // update canvas size as well
    if (!rend->getOutputSize(canvasW,canvasH)) {
      logW("loop: error while getting output size!");
    } else {
      //logV("updateWindow: canvas size %dx%d",canvasW,canvasH);
      // and therefore window size
      int prevScrW=scrW;
      int prevScrH=scrH;
      SDL_GetWindowSize(sdlWin,&scrW,&scrH);
      if (prevScrW!=scrW || prevScrH!=scrH) {
        logV("size change 2: %dx%d (from %dx%d)",scrW,scrH,prevScrW,prevScrH);
      }

      ImGui::GetIO().InputScale=(float)canvasW/(float)scrW;
    }

    wantCaptureKeyboard=ImGui::GetIO().WantTextInput;

    if (wantCaptureKeyboard!=oldWantCaptureKeyboard) {
      oldWantCaptureKeyboard=wantCaptureKeyboard;
      if (wantCaptureKeyboard) {
        SDL_StartTextInput();
      } else {
        SDL_StopTextInput();
      }
    }

    if (wantCaptureKeyboard) {
      WAKE_UP;
    }

    if (ImGui::GetIO().IsSomethingHappening) {
      WAKE_UP;
    }

    if (ImGui::GetIO().MouseDown[0] || ImGui::GetIO().MouseDown[1] || ImGui::GetIO().MouseDown[2] || ImGui::GetIO().MouseDown[3] || ImGui::GetIO().MouseDown[4]) {
      WAKE_UP;
    }

    while (true) {
      midiLock.lock();
      midiWakeUp=true;
      if (midiQueue.empty()) {
        midiLock.unlock();
        break;
      }
      TAMidiMessage msg=midiQueue.front();
      midiLock.unlock();

      if (msg.type==TA_MIDI_SYSEX) {
        unsigned char* data=msg.sysExData.get();
        for (size_t i=0; i<msg.sysExLen; i++) {
          if ((i&15)==0) printf("\n");
          printf("%.2x ",data[i]);
        }
        printf("\n");

        if (!parseSysEx(data,msg.sysExLen)) {
          logW("error while parsing SysEx data!");
        }
      }

      // parse message here
      if (learning!=-1) {
        if (learning>=0 && learning<(int)midiMap.binds.size()) {
          midiMap.binds[learning].type=msg.type>>4;
          midiMap.binds[learning].channel=msg.type&15;
          midiMap.binds[learning].data1=msg.data[0];
          switch (msg.type&0xf0) {
            case TA_MIDI_NOTE_OFF:
            case TA_MIDI_NOTE_ON:
            case TA_MIDI_AFTERTOUCH:
            case TA_MIDI_PITCH_BEND:
            case TA_MIDI_CONTROL:
              midiMap.binds[learning].data2=msg.data[1];
              break;
            default:
              midiMap.binds[learning].data2=128;
              break;
          }
        }
        learning=-1;
      } else {
        int action=midiMap.at(msg);
        if (action!=0) {
          doAction(action);
        } else switch (msg.type&0xf0) {
          case TA_MIDI_NOTE_ON:
            if (midiMap.valueInputStyle==0 || midiMap.valueInputStyle>3 || cursor.xFine==0) {
              if (midiMap.noteInput && edit && msg.data[1]!=0) {
                noteInput(
                  msg.data[0]-12,
                  0,
                  midiMap.volInput?msg.data[1]:-1
                );
              }
            } else {
              if (edit && msg.data[1]!=0) {
                switch (midiMap.valueInputStyle) {
                  case 1: {
                    int val=msg.data[0]%24;
                    if (val<16) {
                      valueInput(val);
                    }
                    break;
                  }
                  case 2:
                    valueInput(msg.data[0]&15);
                    break;
                  case 3:
                    int val=altValues[msg.data[0]%24];
                    if (val>=0) {
                      valueInput(val);
                    }
                    break;
                }
              }
            }
            break;
          case TA_MIDI_PROGRAM:
            if (midiMap.programChange && !(midiMap.directChannel && midiMap.directProgram)) {
              curIns=msg.data[0];
              if (curIns>=(int)e->song.ins.size()) curIns=e->song.ins.size()-1;
              wavePreviewInit=true;
              updateFMPreview=true;
            }
            break;
          case TA_MIDI_CONTROL:
            bool gchanged=false;
            if (msg.data[0]==midiMap.valueInputControlMSB) {
              midiMap.valueInputCurMSB=msg.data[1];
              gchanged=true;
            }
            if (msg.data[0]==midiMap.valueInputControlLSB) {
              midiMap.valueInputCurLSB=msg.data[1];
              gchanged=true;
            }
            if (msg.data[0]==midiMap.valueInputControlSingle) {
              midiMap.valueInputCurSingle=msg.data[1];
              gchanged=true;
            }
            if (gchanged && cursor.xFine>0) {
              switch (midiMap.valueInputStyle) {
                case 4: // dual CC
                  valueInput(((midiMap.valueInputCurMSB>>3)<<4)|(midiMap.valueInputCurLSB>>3),true);
                  break;
                case 5: // 14-bit
                  valueInput((midiMap.valueInputCurMSB<<1)|(midiMap.valueInputCurLSB>>6),true);
                  break;
                case 6: // single CC
                  valueInput((midiMap.valueInputCurSingle*255)/127,true);
                  break;
              }
            }

            for (int i=0; i<18; i++) {
              bool changed=false;
              if (midiMap.valueInputSpecificStyle[i]!=0) {
                if (msg.data[0]==midiMap.valueInputSpecificMSB[i]) {
                  changed=true;
                  midiMap.valueInputCurMSBS[i]=msg.data[1];
                }
                if (msg.data[0]==midiMap.valueInputSpecificLSB[i]) {
                  changed=true;
                  midiMap.valueInputCurLSBS[i]=msg.data[1];
                }
                if (msg.data[0]==midiMap.valueInputSpecificSingle[i]) {
                  changed=true;
                  midiMap.valueInputCurSingleS[i]=msg.data[1];
                }

                if (changed) switch (midiMap.valueInputStyle) {
                  case 1: // dual CC
                    valueInput(((midiMap.valueInputCurMSBS[i]>>3)<<4)|(midiMap.valueInputCurLSBS[i]>>3),true,i+2);
                    break;
                  case 2: // 14-bit
                    valueInput((midiMap.valueInputCurMSBS[i]<<1)|(midiMap.valueInputCurLSBS[i]>>6),true,i+2);
                    break;
                  case 3: // single CC
                    valueInput((midiMap.valueInputCurSingleS[i]*255)/127,true,i+2);
                    break;
                }
              }
            }
            break;
        }
      }

      midiLock.lock();
      midiQueue.pop();
      midiLock.unlock();
    }

    if (notifyWaveChange) {
      notifyWaveChange=false;
      e->notifyWaveChange(curWave);
    }

    eventTimeEnd=SDL_GetPerformanceCounter();

    if (SDL_GetWindowFlags(sdlWin)&SDL_WINDOW_MINIMIZED) {
      SDL_Delay(30);
      drawHalt=0;
      continue;
    }

    if (firstFrame && !safeMode) {
      if (!tutorial.introPlayed || settings.alwaysPlayIntro==3 || (settings.alwaysPlayIntro==2 && curFileName.empty())) {
        unsigned char* introTemp=new unsigned char[intro_fur_len];
        memcpy(introTemp,intro_fur,intro_fur_len);
        e->load(introTemp,intro_fur_len);
      }
    }

    if (!e->isRunning()) {
      activeNotes.clear();
      memset(chanOscVol,0,DIV_MAX_CHANS*sizeof(float));
      for (int i=0; i<DIV_MAX_CHANS; i++) {
        chanOscChan[i].pitch=0.0f;
      }
      memset(chanOscBright,0,DIV_MAX_CHANS*sizeof(float));

      e->synchronized([this]() {
        for (int i=0; i<e->getTotalChannelCount(); i++) {
          DivDispatchOscBuffer* buf=e->getOscBuffer(i);
          if (buf!=NULL) {
            buf->needle=0;
            buf->readNeedle=0;
          }
        }
      });
    }

    // recover from dead graphics
    if (rend->isDead() || killGraphics) {
      killGraphics=false;

      logW("graphics are dead! restarting...");
      
      if (sampleTex!=NULL) {
        rend->destroyTexture(sampleTex);
        sampleTex=NULL;
      }

      if (chanOscGradTex!=NULL) {
        rend->destroyTexture(chanOscGradTex);
        chanOscGradTex=NULL;
      }

      for (auto& i: images) {
        if (i.second->tex!=NULL) {
          rend->destroyTexture(i.second->tex);
          i.second->tex=NULL;
        }
      }

      commitState();
      rend->quitGUI();
      rend->quit();
      ImGui_ImplSDL2_Shutdown();

      int initAttempts=0;

      SDL_Delay(500);

      logD("starting render backend...");
      while (++initAttempts<=5) {
        if (rend->init(sdlWin)) {
          break;
        }
        SDL_Delay(1000);
        logV("trying again...");
      }

      if (initAttempts>5) {
        reportError("can't keep going without graphics! Furnace will quit now.");
        quit=true;
        break;
      }

      rend->clear(ImVec4(0.0,0.0,0.0,1.0));
      rend->present();

      logD("preparing user interface...");
      rend->initGUI(sdlWin);

      logD("building font...");
      if (!ImGui::GetIO().Fonts->Build()) {
        logE("error while building font atlas!");
        showError("error while loading fonts! please check your settings.");
        ImGui::GetIO().Fonts->Clear();
        mainFont=ImGui::GetIO().Fonts->AddFontDefault();
        patFont=mainFont;
        bigFont=mainFont;
        headFont=mainFont;
        if (rend) rend->destroyFontsTexture();
        if (!ImGui::GetIO().Fonts->Build()) {
          logE("error again while building font atlas!");
        }
      }

      firstFrame=true;
      mustClear=2;
      initialScreenWipe=1.0f;

      continue;
    }

    bool fontsFailed=false;

    layoutTimeBegin=SDL_GetPerformanceCounter();

    if (!rend->newFrame()) {
      fontsFailed=true;
    }
    ImGui_ImplSDL2_NewFrame(sdlWin);
    ImGui::NewFrame();

    // one second counter
    secondTimer+=ImGui::GetIO().DeltaTime;
    if (secondTimer>=1.0f) secondTimer=fmod(secondTimer,1.0f);

    curWindowLast=curWindow;
    curWindow=GUI_WINDOW_NOTHING;
    editOptsVisible=false;

    int nextPlayOrder=0;
    int nextOldRow=0;
    e->getPlayPos(nextPlayOrder,nextOldRow);
    oldRowChanged=false;
    playOrder=nextPlayOrder;
    if (followPattern) {
      curOrder=playOrder;
    }
    if (e->isPlaying()) {
      if (oldRow!=nextOldRow) oldRowChanged=true;
      oldRow=nextOldRow;
    }

    // check whether pattern of channel(s) at cursor/selection is/are unique
    isPatUnique=true;
    if (curOrder>=0 && curOrder<e->curSubSong->ordersLen && selStart.xCoarse>=0 && selStart.xCoarse<e->getTotalChannelCount() && selEnd.xCoarse>=0 && selEnd.xCoarse<e->getTotalChannelCount()) {
      for (int i=0; i<e->curSubSong->ordersLen; i++) {
        if (i==curOrder) continue;
        for (int j=selStart.xCoarse; j<=selEnd.xCoarse; j++) {
          if (e->curSubSong->orders.ord[j][i]==e->curSubSong->orders.ord[j][curOrder]) isPatUnique=false;
          break;
        }
        if (!isPatUnique) break;
      }
    }

    if (!mobileUI) {
      ImGui::BeginMainMenuBar();
      if (ImGui::BeginMenu(settings.capitalMenuBar?"File":"file")) {
        if (ImGui::MenuItem("new...",BIND_FOR(GUI_ACTION_NEW))) {
          if (modified) {
            showWarning("Unsaved changes! Save changes before creating a new song?",GUI_WARN_NEW);
          } else {
            displayNew=true;
          }
        }
        if (ImGui::MenuItem("open...",BIND_FOR(GUI_ACTION_OPEN))) {
          if (modified) {
            showWarning("Unsaved changes! Save changes before opening another file?",GUI_WARN_OPEN);
          } else {
            openFileDialog(GUI_FILE_OPEN);
          }
        }
        if (ImGui::BeginMenu("open recent")) {
          exitDisabledTimer=1;
          for (int i=0; i<(int)recentFile.size(); i++) {
            String item=recentFile[i];
            if (ImGui::MenuItem(item.c_str())) {
              if (modified) {
                nextFile=item;
                showWarning("Unsaved changes! Save changes before opening file?",GUI_WARN_OPEN_DROP);
              } else {
                recentFile.erase(i);
                i--;
                if (load(item)>0) {
                  showError(fmt::sprintf("Error while loading file! (%s)",lastError));
                }
              }
            }
          }
          if (recentFile.empty()) {
            ImGui::Text("nothing here yet");
          } else {
            ImGui::Separator();
            if (ImGui::MenuItem("clear history")) {
              showWarning("Are you sure you want to clear the recent file list?",GUI_WARN_CLEAR_HISTORY);
            }
          }
          ImGui::EndMenu();
        }
        ImGui::Separator();
        if (ImGui::MenuItem("save",BIND_FOR(GUI_ACTION_SAVE))) {
          if (curFileName=="" || (curFileName.find(backupPath)==0) || e->song.version>=0xff00) {
            openFileDialog(GUI_FILE_SAVE);
          } else {
            if (save(curFileName,e->song.isDMF?e->song.version:0)>0) {
              showError(fmt::sprintf("Error while saving file! (%s)",lastError));
            }
          }
        }
        if (ImGui::MenuItem("save as...",BIND_FOR(GUI_ACTION_SAVE_AS))) {
          openFileDialog(GUI_FILE_SAVE);
        }
        if (ImGui::MenuItem("save as .dmf (1.1.3+)...")) {
          openFileDialog(GUI_FILE_SAVE_DMF);
        }
        if (ImGui::MenuItem("save as .dmf (1.0/legacy)...")) {
          openFileDialog(GUI_FILE_SAVE_DMF_LEGACY);
        }
        ImGui::Separator();
        if (settings.classicExportOptions) {
          if (ImGui::BeginMenu("export audio...")) {
            exitDisabledTimer=1;
            if (ImGui::MenuItem("one file")) {
              openFileDialog(GUI_FILE_EXPORT_AUDIO_ONE);
            }
            if (ImGui::MenuItem("multiple files (one per chip)")) {
              openFileDialog(GUI_FILE_EXPORT_AUDIO_PER_SYS);
            }
            if (ImGui::MenuItem("multiple files (one per channel)")) {
              openFileDialog(GUI_FILE_EXPORT_AUDIO_PER_CHANNEL);
            }
            if (ImGui::InputInt("Loops",&exportLoops,1,2)) {
              if (exportLoops<0) exportLoops=0;
            }
            if (ImGui::InputDouble("Fade out (seconds)",&exportFadeOut,1.0,2.0,"%.1f")) {
              if (exportFadeOut<0.0) exportFadeOut=0.0;
            }
            ImGui::EndMenu();
          }
          if (ImGui::BeginMenu("export VGM...")) {
            exitDisabledTimer=1;
            ImGui::Text("settings:");
            if (ImGui::BeginCombo("format version",fmt::sprintf("%d.%.2x",vgmExportVersion>>8,vgmExportVersion&0xff).c_str())) {
              for (int i=0; i<7; i++) {
                if (ImGui::Selectable(fmt::sprintf("%d.%.2x",vgmVersions[i]>>8,vgmVersions[i]&0xff).c_str(),vgmExportVersion==vgmVersions[i])) {
                  vgmExportVersion=vgmVersions[i];
                }
              }
              ImGui::EndCombo();
            }
            ImGui::Checkbox("loop",&vgmExportLoop);
            if (vgmExportLoop && e->song.loopModality==2) {
              ImGui::Text("loop trail:");
              ImGui::Indent();
              if (ImGui::RadioButton("auto-detect",vgmExportTrailingTicks==-1)) {
                vgmExportTrailingTicks=-1;
              }
              if (ImGui::RadioButton("add one loop",vgmExportTrailingTicks==-2)) {
                vgmExportTrailingTicks=-2;
              }
              if (ImGui::RadioButton("custom",vgmExportTrailingTicks>=0)) {
                vgmExportTrailingTicks=0;
              }
              if (vgmExportTrailingTicks>=0) {
                ImGui::SameLine();
                if (ImGui::InputInt("##TrailTicks",&vgmExportTrailingTicks,1,100)) {
                  if (vgmExportTrailingTicks<0) vgmExportTrailingTicks=0;
                }
              }
              ImGui::Unindent();
            }
            ImGui::Checkbox("add pattern change hints",&vgmExportPatternHints);
            if (ImGui::IsItemHovered()) {
              ImGui::SetTooltip(
                "inserts data blocks on pattern changes.\n"
                "useful if you are writing a playback routine.\n\n"

                "the format of a pattern change data block is:\n"
                "67 66 FE ll ll ll ll 01 oo rr pp pp pp ...\n"
                "- ll: length, a 32-bit little-endian number\n"
                "- oo: order\n"
                "- rr: initial row (a 0Dxx effect is able to select a different row)\n"
                "- pp: pattern index (one per channel)\n\n"

                "pattern indexes are ordered as they appear in the song."
              );
            }
            ImGui::Checkbox("direct stream mode",&vgmExportDirectStream);
            if (ImGui::IsItemHovered()) {
              ImGui::SetTooltip(
                "required for DualPCM and MSM6258 export.\n\n"
                "allows for volume/direction changes when playing samples,\n"
                "at the cost of a massive increase in file size."
              );
            }
            ImGui::Text("chips to export:");
            bool hasOneAtLeast=false;
            for (int i=0; i<e->song.systemLen; i++) {
              int minVersion=e->minVGMVersion(e->song.system[i]);
              ImGui::BeginDisabled(minVersion>vgmExportVersion || minVersion==0);
              ImGui::Checkbox(fmt::sprintf("%d. %s##_SYSV%d",i+1,getSystemName(e->song.system[i]),i).c_str(),&willExport[i]);
              ImGui::EndDisabled();
              if (minVersion>vgmExportVersion) {
                if (ImGui::IsItemHovered(ImGuiHoveredFlags_AllowWhenDisabled)) {
                  ImGui::SetTooltip("this chip is only available in VGM %d.%.2x and higher!",minVersion>>8,minVersion&0xff);
                }
              } else if (minVersion==0) {
                if (ImGui::IsItemHovered(ImGuiHoveredFlags_AllowWhenDisabled)) {
                  ImGui::SetTooltip("this chip is not supported by the VGM format!");
                }
              } else {
                if (willExport[i]) hasOneAtLeast=true;
              }
            }
            ImGui::Text("select the chip you wish to export,");
            ImGui::Text("but only up to %d of each type.",(vgmExportVersion>=0x151)?2:1);
            if (hasOneAtLeast) {
              if (ImGui::MenuItem("click to export")) {
                openFileDialog(GUI_FILE_EXPORT_VGM);
              }
            } else {
              ImGui::Text("nothing to export");
            }
            ImGui::EndMenu();
          }
          int numZSMCompat=0;
          for (int i=0; i<e->song.systemLen; i++) {
            if ((e->song.system[i] == DIV_SYSTEM_VERA) || (e->song.system[i] == DIV_SYSTEM_YM2151)) numZSMCompat++;
          }
          if (numZSMCompat > 0) {
            if (ImGui::BeginMenu("export ZSM...")) {
              exitDisabledTimer=1;
              ImGui::Text("Commander X16 Zsound Music File");
              if (ImGui::InputInt("Tick Rate (Hz)",&zsmExportTickRate,1,2)) {
                if (zsmExportTickRate<1) zsmExportTickRate=1;
                if (zsmExportTickRate>44100) zsmExportTickRate=44100;
              }
              ImGui::Checkbox("loop",&zsmExportLoop);
              ImGui::SameLine();
              ImGui::Checkbox("optimize size",&zsmExportOptimize);
              ImGui::SameLine();
              if (ImGui::Button("Begin Export")) {
                openFileDialog(GUI_FILE_EXPORT_ZSM);
                ImGui::CloseCurrentPopup();
              }
              ImGui::EndMenu();
            }
          }
          int numAmiga=0;
          for (int i=0; i<e->song.systemLen; i++) {
            if (e->song.system[i]==DIV_SYSTEM_AMIGA) numAmiga++;
          }
          if (numAmiga && settings.iCannotWait) {
            if (ImGui::BeginMenu("export Amiga validation data...")) {
              exitDisabledTimer=1;
              ImGui::Text(
                "this is NOT ROM export! only use for making sure the\n"
                "Furnace Amiga emulator is working properly by\n"
                "comparing it with real Amiga output."
              );
              ImGui::AlignTextToFramePadding();
              ImGui::Text("Directory");
              ImGui::SameLine();
              ImGui::InputText("##AVDPath",&workingDirROMExport);
              if (ImGui::Button("Bake Data")) {
                std::vector<DivROMExportOutput> out=e->buildROM(DIV_ROM_AMIGA_VALIDATION);
                if (workingDirROMExport.size()>0) {
                  if (workingDirROMExport[workingDirROMExport.size()-1]!=DIR_SEPARATOR) workingDirROMExport+=DIR_SEPARATOR_STR;
                }
                for (DivROMExportOutput& i: out) {
                  String path=workingDirROMExport+i.name;
                  FILE* outFile=ps_fopen(path.c_str(),"wb");
                  if (outFile!=NULL) {
                    fwrite(i.data->getFinalBuf(),1,i.data->size(),outFile);
                    fclose(outFile);
                  }
                  i.data->finish();
                  delete i.data;
                }
                showError(fmt::sprintf("Done! Baked %d files.",(int)out.size()));
                ImGui::CloseCurrentPopup();
              }
              ImGui::EndMenu();
            }
          }
          if (ImGui::BeginMenu("export text...")) {
            exitDisabledTimer=1;
<<<<<<< HEAD
            ImGui::Text(
              "this option exports the song to a text file.\n"
            );
            if (ImGui::Button("export")) {
              openFileDialog(GUI_FILE_EXPORT_TEXT);
=======
            ImGui::Text("Commander X16 Zsound Music File");
            if (ImGui::InputInt("Tick Rate (Hz)",&zsmExportTickRate,1,10)) {
              if (zsmExportTickRate<1) zsmExportTickRate=1;
              if (zsmExportTickRate>44100) zsmExportTickRate=44100;
            }
            ImGui::Checkbox("loop",&zsmExportLoop);
            ImGui::SameLine();
            ImGui::Checkbox("optimize size",&zsmExportOptimize);
            ImGui::SameLine();
            if (ImGui::Button("Begin Export")) {
              openFileDialog(GUI_FILE_EXPORT_ZSM);
              ImGui::CloseCurrentPopup();
>>>>>>> a7d6728b
            }
            ImGui::EndMenu();
          }
          if (ImGui::BeginMenu("export command stream...")) {
            exitDisabledTimer=1;
            ImGui::Text(
              "this option exports a text or binary file which\n"
              "contains a dump of the internal command stream\n"
              "produced when playing the song.\n\n"

              "technical/development use only!"
            );
            if (ImGui::Button("export (binary)")) {
              openFileDialog(GUI_FILE_EXPORT_CMDSTREAM_BINARY);
            }
            if (ImGui::Button("export (text)")) {
              openFileDialog(GUI_FILE_EXPORT_CMDSTREAM);
            }
            ImGui::EndMenu();
          }
        } else {
          if (ImGui::MenuItem("export...",BIND_FOR(GUI_ACTION_EXPORT))) {
            displayExport=true;
          }
        }
        ImGui::Separator();
        if (!settings.classicChipOptions) {
          if (ImGui::MenuItem("manage chips")) {
            nextWindow=GUI_WINDOW_SYS_MANAGER;
          }
        } else {
          if (ImGui::BeginMenu("add chip...")) {
            exitDisabledTimer=1;
            DivSystem picked=systemPicker();
            if (picked!=DIV_SYSTEM_NULL) {
              if (!e->addSystem(picked)) {
                showError("cannot add chip! ("+e->getLastError()+")");
              } else {
                MARK_MODIFIED;
              }
              ImGui::CloseCurrentPopup();
              if (e->song.autoSystem) {
                autoDetectSystem();
              }
              updateWindowTitle();
            }
            ImGui::EndMenu();
          }
          if (ImGui::BeginMenu("configure chip...")) {
            exitDisabledTimer=1;
            for (int i=0; i<e->song.systemLen; i++) {
              if (ImGui::TreeNode(fmt::sprintf("%d. %s##_SYSP%d",i+1,getSystemName(e->song.system[i]),i).c_str())) {
                drawSysConf(i,i,e->song.system[i],e->song.systemFlags[i],true,true);
                ImGui::TreePop();
              }
            }
            ImGui::EndMenu();
          }
          if (ImGui::BeginMenu("change chip...")) {
            exitDisabledTimer=1;
            ImGui::Checkbox("Preserve channel positions",&preserveChanPos);
            for (int i=0; i<e->song.systemLen; i++) {
              if (ImGui::BeginMenu(fmt::sprintf("%d. %s##_SYSC%d",i+1,getSystemName(e->song.system[i]),i).c_str())) {
                DivSystem picked=systemPicker();
                if (picked!=DIV_SYSTEM_NULL) {
                  e->changeSystem(i,picked,preserveChanPos);
                  MARK_MODIFIED;
                  if (e->song.autoSystem) {
                    autoDetectSystem();
                  }
                  updateWindowTitle();
                  ImGui::CloseCurrentPopup();
                }
                ImGui::EndMenu();
              }
            }
            ImGui::EndMenu();
          }
          if (ImGui::BeginMenu("remove chip...")) {
            exitDisabledTimer=1;
            ImGui::Checkbox("Preserve channel positions",&preserveChanPos);
            for (int i=0; i<e->song.systemLen; i++) {
              if (ImGui::MenuItem(fmt::sprintf("%d. %s##_SYSR%d",i+1,getSystemName(e->song.system[i]),i).c_str())) {
                if (!e->removeSystem(i,preserveChanPos)) {
                  showError("cannot remove chip! ("+e->getLastError()+")");
                } else {
                  MARK_MODIFIED;
                }
                if (e->song.autoSystem) {
                  autoDetectSystem();
                  updateWindowTitle();
                }
              }
            }
            ImGui::EndMenu();
          }
        }
        ImGui::BeginDisabled(exitDisabledTimer);
        ImGui::Separator();
        if (ImGui::MenuItem("restore backup",BIND_FOR(GUI_ACTION_OPEN_BACKUP))) {
          doAction(GUI_ACTION_OPEN_BACKUP);
        }
        ImGui::Separator();
        if (ImGui::MenuItem("exit")) {
          if (modified) {
            showWarning("Unsaved changes! Save before quitting?",GUI_WARN_QUIT);
          } else {
            quit=true;
          }
        }
        ImGui::EndDisabled();
        ImGui::EndMenu();
      } else {
        exitDisabledTimer=0;
      }
      if (ImGui::BeginMenu(settings.capitalMenuBar?"Edit":"edit")) {
        ImGui::Text("...");
        ImGui::Separator();
        if (ImGui::MenuItem("undo",BIND_FOR(GUI_ACTION_UNDO))) doUndo();
        if (ImGui::MenuItem("redo",BIND_FOR(GUI_ACTION_REDO))) doRedo();
        ImGui::Separator();
        editOptions(true);
        ImGui::Separator();
        if (ImGui::MenuItem("clear...")) {
          doAction(GUI_ACTION_CLEAR);
        }
        ImGui::EndMenu();
      }
      if (ImGui::BeginMenu(settings.capitalMenuBar?"Settings":"settings")) {
  #ifndef IS_MOBILE
        if (ImGui::MenuItem("full screen",BIND_FOR(GUI_ACTION_FULLSCREEN),fullScreen)) {
          doAction(GUI_ACTION_FULLSCREEN);
        }
  #endif
        if (ImGui::MenuItem("lock layout",NULL,lockLayout)) {
          lockLayout=!lockLayout;
        }
        if (ImGui::MenuItem("basic mode",NULL,basicMode)) {
          if (basicMode) {
            showWarning("prepare to unlock the full power of Furnace!",GUI_WARN_BASIC_MODE);
          } else {
            showWarning("are you sure? this will disable several things.",GUI_WARN_BASIC_MODE);
          }
        }
        if (ImGui::MenuItem("visualizer",NULL,fancyPattern)) {
          fancyPattern=!fancyPattern;
          e->enableCommandStream(fancyPattern);
          e->getCommandStream(cmdStream);
          cmdStream.clear();
        }
        if (ImGui::MenuItem("reset layout")) {
          showWarning("Are you sure you want to reset the workspace layout?",GUI_WARN_RESET_LAYOUT);
        }
#ifdef IS_MOBILE
        if (ImGui::MenuItem("switch to mobile view")) {
          toggleMobileUI(!mobileUI);
        }
#endif
        if (ImGui::MenuItem("settings...",BIND_FOR(GUI_ACTION_WINDOW_SETTINGS))) {
          syncSettings();
          settingsOpen=true;
        }
        ImGui::EndMenu();
      }
      if (ImGui::BeginMenu(settings.capitalMenuBar?"Window":"window")) {
        if (ImGui::MenuItem("song information",BIND_FOR(GUI_ACTION_WINDOW_SONG_INFO),songInfoOpen)) songInfoOpen=!songInfoOpen;
        if (ImGui::MenuItem("subsongs",BIND_FOR(GUI_ACTION_WINDOW_SUBSONGS),subSongsOpen)) subSongsOpen=!subSongsOpen;
        if (ImGui::MenuItem("speed",BIND_FOR(GUI_ACTION_WINDOW_SPEED),speedOpen)) speedOpen=!speedOpen;
        if (settings.unifiedDataView) {
          if (ImGui::MenuItem("assets",BIND_FOR(GUI_ACTION_WINDOW_INS_LIST),insListOpen)) insListOpen=!insListOpen;
        } else {
          if (ImGui::MenuItem("instruments",BIND_FOR(GUI_ACTION_WINDOW_INS_LIST),insListOpen)) insListOpen=!insListOpen;
          if (ImGui::MenuItem("wavetables",BIND_FOR(GUI_ACTION_WINDOW_WAVE_LIST),waveListOpen)) waveListOpen=!waveListOpen;
          if (ImGui::MenuItem("samples",BIND_FOR(GUI_ACTION_WINDOW_SAMPLE_LIST),sampleListOpen)) sampleListOpen=!sampleListOpen;
        }
        if (ImGui::MenuItem("orders",BIND_FOR(GUI_ACTION_WINDOW_ORDERS),ordersOpen)) ordersOpen=!ordersOpen;
        if (ImGui::MenuItem("pattern",BIND_FOR(GUI_ACTION_WINDOW_PATTERN),patternOpen)) patternOpen=!patternOpen;
        if (ImGui::MenuItem("mixer",BIND_FOR(GUI_ACTION_WINDOW_MIXER),mixerOpen)) mixerOpen=!mixerOpen;
        if (!basicMode) {
          if (ImGui::MenuItem("grooves",BIND_FOR(GUI_ACTION_WINDOW_GROOVES),groovesOpen)) groovesOpen=!groovesOpen;
          if (ImGui::MenuItem("channels",BIND_FOR(GUI_ACTION_WINDOW_CHANNELS),channelsOpen)) channelsOpen=!channelsOpen;
        }
        if (ImGui::MenuItem("pattern manager",BIND_FOR(GUI_ACTION_WINDOW_PAT_MANAGER),patManagerOpen)) patManagerOpen=!patManagerOpen;
        if (ImGui::MenuItem("chip manager",BIND_FOR(GUI_ACTION_WINDOW_SYS_MANAGER),sysManagerOpen)) sysManagerOpen=!sysManagerOpen;
        if (!basicMode) {
          if (ImGui::MenuItem("compatibility flags",BIND_FOR(GUI_ACTION_WINDOW_COMPAT_FLAGS),compatFlagsOpen)) compatFlagsOpen=!compatFlagsOpen;
        }
        if (ImGui::MenuItem("song comments",BIND_FOR(GUI_ACTION_WINDOW_NOTES),notesOpen)) notesOpen=!notesOpen;
        ImGui::Separator();
        if (ImGui::MenuItem("instrument editor",BIND_FOR(GUI_ACTION_WINDOW_INS_EDIT),insEditOpen)) insEditOpen=!insEditOpen;
        if (ImGui::MenuItem("wavetable editor",BIND_FOR(GUI_ACTION_WINDOW_WAVE_EDIT),waveEditOpen)) waveEditOpen=!waveEditOpen;
        if (ImGui::MenuItem("sample editor",BIND_FOR(GUI_ACTION_WINDOW_SAMPLE_EDIT),sampleEditOpen)) sampleEditOpen=!sampleEditOpen;
        ImGui::Separator();
        if (ImGui::MenuItem("play/edit controls",BIND_FOR(GUI_ACTION_WINDOW_EDIT_CONTROLS),editControlsOpen)) editControlsOpen=!editControlsOpen;
        if (ImGui::MenuItem("piano/input pad",BIND_FOR(GUI_ACTION_WINDOW_PIANO),pianoOpen)) pianoOpen=!pianoOpen;
        if (ImGui::MenuItem("oscilloscope (master)",BIND_FOR(GUI_ACTION_WINDOW_OSCILLOSCOPE),oscOpen)) oscOpen=!oscOpen;
        if (ImGui::MenuItem("oscilloscope (per-channel)",BIND_FOR(GUI_ACTION_WINDOW_CHAN_OSC),chanOscOpen)) chanOscOpen=!chanOscOpen;
        if (ImGui::MenuItem("oscilloscope (X-Y)",BIND_FOR(GUI_ACTION_WINDOW_XY_OSC),xyOscOpen)) xyOscOpen=!xyOscOpen;
        if (ImGui::MenuItem("volume meter",BIND_FOR(GUI_ACTION_WINDOW_VOL_METER),volMeterOpen)) volMeterOpen=!volMeterOpen;
        if (ImGui::MenuItem("clock",BIND_FOR(GUI_ACTION_WINDOW_CLOCK),clockOpen)) clockOpen=!clockOpen;
        if (ImGui::MenuItem("register view",BIND_FOR(GUI_ACTION_WINDOW_REGISTER_VIEW),regViewOpen)) regViewOpen=!regViewOpen;
        if (ImGui::MenuItem("log viewer",BIND_FOR(GUI_ACTION_WINDOW_LOG),logOpen)) logOpen=!logOpen;
        if (ImGui::MenuItem("statistics",BIND_FOR(GUI_ACTION_WINDOW_STATS),statsOpen)) statsOpen=!statsOpen;
        if (spoilerOpen) if (ImGui::MenuItem("spoiler",NULL,spoilerOpen)) spoilerOpen=!spoilerOpen;

        ImGui::EndMenu();
      }
      if (ImGui::BeginMenu(settings.capitalMenuBar?"Help":"help")) {
        if (ImGui::MenuItem("effect list",BIND_FOR(GUI_ACTION_WINDOW_EFFECT_LIST),effectListOpen)) effectListOpen=!effectListOpen;
        if (ImGui::MenuItem("debug menu",BIND_FOR(GUI_ACTION_WINDOW_DEBUG))) debugOpen=!debugOpen;
        if (ImGui::MenuItem("inspector")) inspectorOpen=!inspectorOpen;
        if (ImGui::MenuItem("panic",BIND_FOR(GUI_ACTION_PANIC))) e->syncReset();
        if (ImGui::MenuItem("about...",BIND_FOR(GUI_ACTION_WINDOW_ABOUT))) {
          aboutOpen=true;
          aboutScroll=0;
        }
        ImGui::EndMenu();
      }
      ImGui::PushStyleColor(ImGuiCol_Text,uiColors[GUI_COLOR_PLAYBACK_STAT]);
      if (e->isPlaying()) {
        int totalTicks=e->getTotalTicks();
        int totalSeconds=e->getTotalSeconds();

        String info;

        DivGroovePattern gp=e->getSpeeds();
        if (gp.len==2) {
          info=fmt::sprintf("| Speed %d:%d",gp.val[0],gp.val[1]);
        } else if (gp.len==1) {
          info=fmt::sprintf("| Speed %d",gp.val[0]);
        } else {
          info="| Groove";
        }

        info+=fmt::sprintf(" @ %gHz (%g BPM) ",e->getCurHz(),calcBPM(e->getSpeeds(),e->getCurHz(),e->curSubSong->virtualTempoN,e->curSubSong->virtualTempoD));

        if (settings.orderRowsBase) {
          info+=fmt::sprintf("| Order %.2X/%.2X ",playOrder,e->curSubSong->ordersLen-1);
        } else {
          info+=fmt::sprintf("| Order %d/%d ",playOrder,e->curSubSong->ordersLen-1);
        }

        if (settings.patRowsBase) {
          info+=fmt::sprintf("| Row %.2X/%.2X ",oldRow,e->curSubSong->patLen);
        } else {
          info+=fmt::sprintf("| Row %d/%d ",oldRow,e->curSubSong->patLen);
        }

        info+="| ";

        if (totalSeconds==0x7fffffff) {
          info+="Don't you have anything better to do?";
        } else {
          if (totalSeconds>=86400) {
            int totalDays=totalSeconds/86400;
            int totalYears=totalDays/365;
            totalDays%=365;
            int totalMonths=totalDays/30;
            totalDays%=30;

            if (totalYears>1) {
              info+=fmt::sprintf("%d years ",totalYears);
            } else if (totalYears) {
              info+=fmt::sprintf("%d year ",totalYears);
            }

            if (totalMonths>1) {
              info+=fmt::sprintf("%d months ",totalMonths);
            } else if (totalMonths) {
              info+=fmt::sprintf("%d month ",totalMonths);
            }

            if (totalDays>1) {
              info+=fmt::sprintf("%d days ",totalDays);
            } else {
              info+=fmt::sprintf("%d day ",totalDays);
            }
          }

          if (totalSeconds>=3600) {
            info+=fmt::sprintf("%.2d:",(totalSeconds/3600)%24);
          }

          info+=fmt::sprintf("%.2d:%.2d.%.2d",(totalSeconds/60)%60,totalSeconds%60,totalTicks/10000);
        }

        ImGui::TextUnformatted(info.c_str());
      } else {
        bool hasInfo=false;
        String info;
        if (cursor.xCoarse>=0 && cursor.xCoarse<e->getTotalChannelCount()) {
          DivPattern* p=e->curPat[cursor.xCoarse].getPattern(e->curOrders->ord[cursor.xCoarse][curOrder],false);
          if (cursor.xFine>=0) switch (cursor.xFine) {
            case 0: // note
              if (p->data[cursor.y][0]>0) {
                if (p->data[cursor.y][0]==100) {
                  info=fmt::sprintf("Note off (cut)");
                } else if (p->data[cursor.y][0]==101) {
                  info=fmt::sprintf("Note off (release)");
                } else if (p->data[cursor.y][0]==102) {
                  info=fmt::sprintf("Macro release only");
                } else {
                  info=fmt::sprintf("Note on: %s",noteName(p->data[cursor.y][0],p->data[cursor.y][1]));
                }
                hasInfo=true;
              }
              break;
            case 1: // instrument
              if (p->data[cursor.y][2]>-1) {
                if (p->data[cursor.y][2]>=(int)e->song.ins.size()) {
                  info=fmt::sprintf("Ins %d: <invalid>",p->data[cursor.y][2]);
                } else {
                  DivInstrument* ins=e->getIns(p->data[cursor.y][2]);
                  info=fmt::sprintf("Ins %d: %s",p->data[cursor.y][2],ins->name);
                }
                hasInfo=true;
              }
              break;
            case 2: // volume
              if (p->data[cursor.y][3]>-1) {
                int maxVol=e->getMaxVolumeChan(cursor.xCoarse);
                if (maxVol<1 || p->data[cursor.y][3]>maxVol) {
                  info=fmt::sprintf("Set volume: %d (%.2X, INVALID!)",p->data[cursor.y][3],p->data[cursor.y][3]);
                } else {
                  info=fmt::sprintf("Set volume: %d (%.2X, %d%%)",p->data[cursor.y][3],p->data[cursor.y][3],(p->data[cursor.y][3]*100)/maxVol);
                }
                hasInfo=true;
              }
              break;
            default: // effect
              int actualCursor=((cursor.xFine+1)&(~1));
              if (p->data[cursor.y][actualCursor]>-1) {
                info=e->getEffectDesc(p->data[cursor.y][actualCursor],cursor.xCoarse,true);
                hasInfo=true;
              }
              break;
          }
        }
        if (hasInfo && (settings.statusDisplay==0 || settings.statusDisplay==2)) {
          ImGui::Text("| %s",info.c_str());
        } else if (settings.statusDisplay==1 || settings.statusDisplay==2) {
          if (curFileName!="") ImGui::Text("| %s",curFileName.c_str());
        }
      }
      ImGui::PopStyleColor();
      if (modified) {
        ImGui::Text("| modified");
      }
      ImGui::EndMainMenuBar();
    }

    MEASURE(calcChanOsc,calcChanOsc());

    if (mobileUI) {
      globalWinFlags=ImGuiWindowFlags_NoTitleBar|ImGuiWindowFlags_NoMove|ImGuiWindowFlags_NoResize|ImGuiWindowFlags_NoBringToFrontOnFocus;
      //globalWinFlags=ImGuiWindowFlags_NoTitleBar;
      // scene handling goes here!
      MEASURE(mobileControls,drawMobileControls());
      switch (mobScene) {
        case GUI_SCENE_ORDERS:
          ordersOpen=true;
          curWindow=GUI_WINDOW_ORDERS;
          MEASURE(orders,drawOrders());
          break;
        case GUI_SCENE_INSTRUMENT:
          insEditOpen=true;
          curWindow=GUI_WINDOW_INS_EDIT;
          MEASURE(insEdit,drawInsEdit());
          MEASURE(piano,drawPiano());
          break;
        case GUI_SCENE_WAVETABLE:
          waveEditOpen=true;
          curWindow=GUI_WINDOW_WAVE_EDIT;
          MEASURE(waveEdit,drawWaveEdit());
          MEASURE(piano,drawPiano());
          break;
        case GUI_SCENE_SAMPLE:
          sampleEditOpen=true;
          curWindow=GUI_WINDOW_SAMPLE_EDIT;
          MEASURE(sampleEdit,drawSampleEdit());
          MEASURE(piano,drawPiano());
          break;
        case GUI_SCENE_CHANNELS:
          channelsOpen=true;
          curWindow=GUI_WINDOW_CHANNELS;
          MEASURE(channels,drawChannels());
          break;
        case GUI_SCENE_CHIPS:
          sysManagerOpen=true;
          curWindow=GUI_WINDOW_SYS_MANAGER;
          MEASURE(sysManager,drawSysManager());
          break;
        case GUI_SCENE_MIXER:
          mixerOpen=true;
          curWindow=GUI_WINDOW_MIXER;
          MEASURE(mixer,drawMixer());
          break;
        default:
          patternOpen=true;
          curWindow=GUI_WINDOW_PATTERN;
          MEASURE(pattern,drawPattern());
          MEASURE(piano,drawPiano());
          MEASURE(mobileOrderSel,drawMobileOrderSel());

          globalWinFlags=0;
          MEASURE(findReplace,drawFindReplace());
          break;
      }

      globalWinFlags=0;
      MEASURE(settings,drawSettings());
      MEASURE(debug,drawDebug());
      MEASURE(log,drawLog());
      MEASURE(compatFlags,drawCompatFlags());
      MEASURE(stats,drawStats());
      MEASURE(readOsc,readOsc());
      MEASURE(osc,drawOsc());
      MEASURE(chanOsc,drawChanOsc());
      MEASURE(xyOsc,drawXYOsc());
      MEASURE(grooves,drawGrooves());
      MEASURE(regView,drawRegView());
    } else {
      globalWinFlags=0;
      ImGui::DockSpaceOverViewport(NULL,lockLayout?(ImGuiDockNodeFlags_NoWindowMenuButton|ImGuiDockNodeFlags_NoMove|ImGuiDockNodeFlags_NoResize|ImGuiDockNodeFlags_NoCloseButton|ImGuiDockNodeFlags_NoDocking|ImGuiDockNodeFlags_NoDockingSplitMe|ImGuiDockNodeFlags_NoDockingSplitOther):0);

      MEASURE(subSongs,drawSubSongs());
      MEASURE(findReplace,drawFindReplace());
      MEASURE(spoiler,drawSpoiler());
      MEASURE(pattern,drawPattern());
      MEASURE(editControls,drawEditControls());
      MEASURE(speed,drawSpeed());
      if (!basicMode) {
        MEASURE(grooves,drawGrooves());
      }
      MEASURE(songInfo,drawSongInfo());
      MEASURE(orders,drawOrders());
      MEASURE(sampleList,drawSampleList());
      MEASURE(sampleEdit,drawSampleEdit());
      MEASURE(waveList,drawWaveList());
      MEASURE(waveEdit,drawWaveEdit());
      MEASURE(insList,drawInsList());
      MEASURE(insEdit,drawInsEdit());
      MEASURE(mixer,drawMixer());

      MEASURE(readOsc,readOsc());

      MEASURE(osc,drawOsc());
      MEASURE(chanOsc,drawChanOsc());
      MEASURE(xyOsc,drawXYOsc());
      MEASURE(volMeter,drawVolMeter());
      MEASURE(settings,drawSettings());
      MEASURE(debug,drawDebug());
      MEASURE(stats,drawStats());
      if (!basicMode) {
        MEASURE(compatFlags,drawCompatFlags());
      }
      MEASURE(piano,drawPiano());
      MEASURE(notes,drawNotes());
      if (!basicMode) {
        MEASURE(channels,drawChannels());
      }
      MEASURE(patManager,drawPatManager());
      MEASURE(sysManager,drawSysManager());
      MEASURE(clock,drawClock());
      MEASURE(regView,drawRegView());
      MEASURE(log,drawLog());
      MEASURE(effectList,drawEffectList());
    }

    // release selection if mouse released
    if (ImGui::IsMouseReleased(ImGuiMouseButton_Left) && selecting) {
      if (!selectingFull) cursor=selEnd;
      finishSelection();
      if (!mobileUI) {
        demandScrollX=true;
        if (cursor.xCoarse==selStart.xCoarse && cursor.xFine==selStart.xFine && cursor.y==selStart.y &&
            cursor.xCoarse==selEnd.xCoarse && cursor.xFine==selEnd.xFine && cursor.y==selEnd.y) {
          if (!settings.cursorMoveNoScroll) {
            updateScroll(cursor.y);
          }
        }
      }
    }

    for (int i=0; i<e->getTotalChannelCount(); i++) {
      keyHit1[i]-=0.2f;
      if (keyHit1[i]<0.0f) keyHit1[i]=0.0f;
    }

    activateTutorial(GUI_TUTORIAL_OVERVIEW);

    if (inspectorOpen) ImGui::ShowMetricsWindow(&inspectorOpen);

    if (firstFrame) {
      firstFrame=false;
#ifdef IS_MOBILE
      SDL_GetWindowSize(sdlWin,&scrW,&scrH);
      portrait=(scrW<scrH);
      logV("portrait: %d (%dx%d)",portrait,scrW,scrH);

      rend->getOutputSize(canvasW,canvasH);
#endif
      if (patternOpen) nextWindow=GUI_WINDOW_PATTERN;
#ifdef __APPLE__
      SDL_RaiseWindow(sdlWin);
#endif
    }

#ifndef NFD_NON_THREADED
    if (fileDialog->isOpen() && settings.sysFileDialog) {
      ImGui::OpenPopup("System File Dialog Pending");
    }

    if (ImGui::BeginPopupModal("System File Dialog Pending",NULL,ImGuiWindowFlags_NoTitleBar|ImGuiWindowFlags_NoBackground|ImGuiWindowFlags_NoResize|ImGuiWindowFlags_NoMove)) {
      if (!fileDialog->isOpen()) {
        ImGui::CloseCurrentPopup();
      }
      ImDrawList* dl=ImGui::GetForegroundDrawList();
      dl->AddRectFilled(ImVec2(0.0f,0.0f),ImVec2(canvasW,canvasH),ImGui::ColorConvertFloat4ToU32(uiColors[GUI_COLOR_MODAL_BACKDROP]));
      ImGui::EndPopup();
    }
#endif

    if (fileDialog->render(mobileUI?ImVec2(canvasW-(portrait?0:(60.0*dpiScale)),canvasH-60.0*dpiScale):ImVec2(600.0f*dpiScale,400.0f*dpiScale),ImVec2(canvasW-((mobileUI && !portrait)?(60.0*dpiScale):0),canvasH-(mobileUI?(60.0*dpiScale):0)))) {
      bool openOpen=false;
      //ImGui::GetIO().ConfigFlags&=~ImGuiConfigFlags_NavEnableKeyboard;
      if ((curFileDialog==GUI_FILE_INS_OPEN || curFileDialog==GUI_FILE_INS_OPEN_REPLACE) && prevIns!=-3) {
        if (curFileDialog==GUI_FILE_INS_OPEN_REPLACE) {
          if (prevInsData!=NULL) {
            if (prevIns>=0 && prevIns<(int)e->song.ins.size()) {
              *e->song.ins[prevIns]=*prevInsData;
            }
          }
        } else {
          curIns=prevIns;
          wavePreviewInit=true;
          updateFMPreview=true;
        }
        prevIns=-3;
      }
      switch (curFileDialog) {
        case GUI_FILE_OPEN:
        case GUI_FILE_SAVE:
        case GUI_FILE_SAVE_DMF:
        case GUI_FILE_SAVE_DMF_LEGACY:
          workingDirSong=fileDialog->getPath()+DIR_SEPARATOR_STR;
          break;
        case GUI_FILE_INS_OPEN:
        case GUI_FILE_INS_OPEN_REPLACE:
        case GUI_FILE_INS_SAVE:
        case GUI_FILE_INS_SAVE_DMP:
          workingDirIns=fileDialog->getPath()+DIR_SEPARATOR_STR;
          break;
        case GUI_FILE_WAVE_OPEN:
        case GUI_FILE_WAVE_OPEN_REPLACE:
        case GUI_FILE_WAVE_SAVE:
        case GUI_FILE_WAVE_SAVE_DMW:
        case GUI_FILE_WAVE_SAVE_RAW:
          workingDirWave=fileDialog->getPath()+DIR_SEPARATOR_STR;
          break;
        case GUI_FILE_SAMPLE_OPEN:
        case GUI_FILE_SAMPLE_OPEN_RAW:
        case GUI_FILE_SAMPLE_OPEN_REPLACE:
        case GUI_FILE_SAMPLE_OPEN_REPLACE_RAW:
        case GUI_FILE_SAMPLE_SAVE:
        case GUI_FILE_SAMPLE_SAVE_RAW:
          workingDirSample=fileDialog->getPath()+DIR_SEPARATOR_STR;
          break;
        case GUI_FILE_EXPORT_AUDIO_ONE:
        case GUI_FILE_EXPORT_AUDIO_PER_SYS:
        case GUI_FILE_EXPORT_AUDIO_PER_CHANNEL:
          workingDirAudioExport=fileDialog->getPath()+DIR_SEPARATOR_STR;
          break;
        case GUI_FILE_EXPORT_VGM:
          workingDirVGMExport=fileDialog->getPath()+DIR_SEPARATOR_STR;
          break;
        case GUI_FILE_EXPORT_ZSM:
          workingDirZSMExport=fileDialog->getPath()+DIR_SEPARATOR_STR;
          break;
        case GUI_FILE_EXPORT_ROM:
        case GUI_FILE_EXPORT_TEXT:
        case GUI_FILE_EXPORT_CMDSTREAM:
        case GUI_FILE_EXPORT_CMDSTREAM_BINARY:
          workingDirROMExport=fileDialog->getPath()+DIR_SEPARATOR_STR;
          break;
        case GUI_FILE_LOAD_MAIN_FONT:
        case GUI_FILE_LOAD_HEAD_FONT:
        case GUI_FILE_LOAD_PAT_FONT:
          workingDirFont=fileDialog->getPath()+DIR_SEPARATOR_STR;
          break;
        case GUI_FILE_IMPORT_COLORS:
        case GUI_FILE_EXPORT_COLORS:
          workingDirColors=fileDialog->getPath()+DIR_SEPARATOR_STR;
          break;
        case GUI_FILE_IMPORT_KEYBINDS:
        case GUI_FILE_EXPORT_KEYBINDS:
          workingDirKeybinds=fileDialog->getPath()+DIR_SEPARATOR_STR;
          break;
        case GUI_FILE_IMPORT_LAYOUT:
        case GUI_FILE_EXPORT_LAYOUT:
          workingDirLayout=fileDialog->getPath()+DIR_SEPARATOR_STR;
          break;
        case GUI_FILE_YRW801_ROM_OPEN:
        case GUI_FILE_TG100_ROM_OPEN:
        case GUI_FILE_MU5_ROM_OPEN:
          workingDirROM=fileDialog->getPath()+DIR_SEPARATOR_STR;
          break;
        case GUI_FILE_CMDSTREAM_OPEN:
          workingDirROM=fileDialog->getPath()+DIR_SEPARATOR_STR;
          break;
        case GUI_FILE_TEST_OPEN:
        case GUI_FILE_TEST_OPEN_MULTI:
        case GUI_FILE_TEST_SAVE:
          workingDirTest=fileDialog->getPath()+DIR_SEPARATOR_STR;
          break;
        case GUI_FILE_OPEN_BACKUP:
          break;
      }
      if (fileDialog->isError()) {
#if defined(_WIN32) || defined(__APPLE__)
        showError("there was an error in the file dialog! you may want to report this issue to:\nhttps://github.com/tildearrow/furnace/issues\ncheck the Log Viewer (window > log viewer) for more information.\n\nfor now please disable the system file picker in Settings > General.");
#else
#ifdef ANDROID
        showError("can't do anything without Storage permissions!");
#else
        showError("Zenity/KDialog not available!\nplease install one of these, or disable the system file picker in Settings > General.");
#endif
#endif
      }
      if (fileDialog->accepted()) {
        if (fileDialog->getFileName().empty()) {
          fileName="";
        } else {
          fileName=fileDialog->getFileName()[0];
        }
        if (fileName!="") {
          if (curFileDialog==GUI_FILE_SAVE) {
            checkExtension(".fur");
          }
          if (curFileDialog==GUI_FILE_SAVE_DMF) {
            checkExtension(".dmf");
          }
          if (curFileDialog==GUI_FILE_SAVE_DMF_LEGACY) {
            checkExtension(".dmf");
          }
          if (curFileDialog==GUI_FILE_SAMPLE_SAVE ||
              curFileDialog==GUI_FILE_EXPORT_AUDIO_ONE ||
              curFileDialog==GUI_FILE_EXPORT_AUDIO_PER_SYS ||
              curFileDialog==GUI_FILE_EXPORT_AUDIO_PER_CHANNEL) {
            checkExtension(".wav");
          }
          if (curFileDialog==GUI_FILE_INS_SAVE) {
            checkExtension(".fui");
          }
          if (curFileDialog==GUI_FILE_INS_SAVE_DMP) {
            checkExtension(".dmp");
          }
          if (curFileDialog==GUI_FILE_WAVE_SAVE) {
            checkExtension(".fuw");
          }
          if (curFileDialog==GUI_FILE_WAVE_SAVE_DMW) {
            checkExtension(".dmw");
          }
          if (curFileDialog==GUI_FILE_WAVE_SAVE_RAW) {
            checkExtension(".raw");
          }
          if (curFileDialog==GUI_FILE_EXPORT_VGM) {
            checkExtension(".vgm");
          }
          if (curFileDialog==GUI_FILE_EXPORT_ZSM) {
            checkExtension(".zsm");
          }
          if (curFileDialog==GUI_FILE_EXPORT_CMDSTREAM || curFileDialog==GUI_FILE_EXPORT_TEXT) {
            checkExtension(".txt");
          }
          if (curFileDialog==GUI_FILE_EXPORT_CMDSTREAM_BINARY) {
            checkExtension(".bin");
          }
          if (curFileDialog==GUI_FILE_EXPORT_COLORS) {
            checkExtension(".cfgc");
          }
          if (curFileDialog==GUI_FILE_EXPORT_KEYBINDS) {
            checkExtension(".cfgk");
          }
          if (curFileDialog==GUI_FILE_EXPORT_LAYOUT) {
            checkExtension(".ini");
          }
          String copyOfName=fileName;
          switch (curFileDialog) {
            case GUI_FILE_OPEN:
            case GUI_FILE_OPEN_BACKUP:
              if (load(copyOfName)>0) {
                showError(fmt::sprintf("Error while loading file! (%s)",lastError));
              }
              break;
            case GUI_FILE_SAVE: {
              bool saveWasSuccessful=true;
              if (save(copyOfName,0)>0) {
                showError(fmt::sprintf("Error while saving file! (%s)",lastError));
                saveWasSuccessful=false;
              }
              if (saveWasSuccessful && postWarnAction!=GUI_WARN_GENERIC) {
                switch (postWarnAction) {
                  case GUI_WARN_QUIT:
                    quit=true;
                    break;
                  case GUI_WARN_NEW:
                    displayNew=true;
                    break;
                  case GUI_WARN_OPEN:
                    openOpen=true;
                    break;
                  case GUI_WARN_OPEN_DROP:
                    if (load(nextFile)>0) {
                      showError(fmt::sprintf("Error while loading file! (%s)",lastError));
                    }
                    nextFile="";
                    break;
                  case GUI_WARN_OPEN_BACKUP:
                    openFileDialog(GUI_FILE_OPEN_BACKUP);
                    break;
                  default:
                    break;
                }
                postWarnAction=GUI_WARN_GENERIC;
              } else if (postWarnAction==GUI_WARN_OPEN_DROP) {
                nextFile="";
              }
              break;
            }
            case GUI_FILE_SAVE_DMF:
              logD("saving: %s",copyOfName.c_str());
              if (save(copyOfName,26)>0) {
                showError(fmt::sprintf("Error while saving file! (%s)",lastError));
              }
              break;
            case GUI_FILE_SAVE_DMF_LEGACY:
              logD("saving: %s",copyOfName.c_str());
              if (save(copyOfName,24)>0) {
                showError(fmt::sprintf("Error while saving file! (%s)",lastError));
              }
              break;
            case GUI_FILE_INS_SAVE:
              if (curIns>=0 && curIns<(int)e->song.ins.size()) {
                if (e->song.ins[curIns]->save(copyOfName.c_str(),false,&e->song,settings.writeInsNames)) {
                  pushRecentSys(copyOfName.c_str());
                }
              }
              break;
            case GUI_FILE_INS_SAVE_DMP:
              if (curIns>=0 && curIns<(int)e->song.ins.size()) {
                if (!e->song.ins[curIns]->saveDMP(copyOfName.c_str())) {
                  showError("error while saving instrument! make sure your instrument is compatible.");
                } else {
                  pushRecentSys(copyOfName.c_str());
                }
              }
              break;
            case GUI_FILE_WAVE_SAVE:
              if (curWave>=0 && curWave<(int)e->song.wave.size()) {
                if (e->song.wave[curWave]->save(copyOfName.c_str())) {
                  pushRecentSys(copyOfName.c_str());
                }
              }
              break;
            case GUI_FILE_WAVE_SAVE_DMW:
              if (curWave>=0 && curWave<(int)e->song.wave.size()) {
                if (e->song.wave[curWave]->saveDMW(copyOfName.c_str())) {
                  pushRecentSys(copyOfName.c_str());
                }
              }
              break;
            case GUI_FILE_WAVE_SAVE_RAW:
              if (curWave>=0 && curWave<(int)e->song.wave.size()) {
                if (e->song.wave[curWave]->saveRaw(copyOfName.c_str())) {
                  pushRecentSys(copyOfName.c_str());
                }
              }
              break;
            case GUI_FILE_SAMPLE_OPEN: {
              String errs="there were some errors while loading samples:\n";
              bool warn=false;
              for (String i: fileDialog->getFileName()) {
                DivSample* s=e->sampleFromFile(i.c_str());
                if (s==NULL) {
                  if (fileDialog->getFileName().size()>1) {
                    warn=true;
                    errs+=fmt::sprintf("- %s: %s\n",i,e->getLastError());
                  } else {
                    showError(e->getLastError());
                  }
                } else {
                  if (e->addSamplePtr(s)==-1) {
                    if (fileDialog->getFileName().size()>1) {
                      warn=true;
                      errs+=fmt::sprintf("- %s: %s\n",i,e->getLastError());
                    } else {
                      showError(e->getLastError());
                    }
                  } else {
                    MARK_MODIFIED;
                  }
                }
              }
              if (warn) {
                showWarning(errs,GUI_WARN_GENERIC);
              }
              break;
            }
            case GUI_FILE_SAMPLE_OPEN_REPLACE: {
              DivSample* s=e->sampleFromFile(copyOfName.c_str());
              if (s==NULL) {
                showError(e->getLastError());
              } else {
                if (curSample>=0 && curSample<(int)e->song.sample.size()) {
                  e->lockEngine([this,s]() {
                    // if it crashes here please tell me...
                    DivSample* oldSample=e->song.sample[curSample];
                    e->song.sample[curSample]=s;
                    delete oldSample;
                    e->renderSamples();
                    MARK_MODIFIED;
                  });
                  updateSampleTex=true;
                } else {
                  showError("...but you haven't selected a sample!");
                  delete s;
                }
              }
              break;
            }
            case GUI_FILE_SAMPLE_OPEN_RAW:
            case GUI_FILE_SAMPLE_OPEN_REPLACE_RAW:
              pendingRawSample=copyOfName;
              pendingRawSampleReplace=(curFileDialog==GUI_FILE_SAMPLE_OPEN_REPLACE_RAW);
              displayPendingRawSample=true;
              break;
            case GUI_FILE_SAMPLE_SAVE:
              if (curSample>=0 && curSample<(int)e->song.sample.size()) {
                if (!e->song.sample[curSample]->save(copyOfName.c_str())) {
                  showError("could not save sample! open Log Viewer for more information.");
                } else {
                  pushRecentSys(copyOfName.c_str());
                }
              }
              break;
            case GUI_FILE_SAMPLE_SAVE_RAW:
              if (curSample>=0 && curSample<(int)e->song.sample.size()) {
                if (!e->song.sample[curSample]->saveRaw(copyOfName.c_str())) {
                  showError("could not save sample! open Log Viewer for more information.");
                } else {
                  pushRecentSys(copyOfName.c_str());
                }
              }
              break;
            case GUI_FILE_EXPORT_AUDIO_ONE:
              exportAudio(copyOfName,DIV_EXPORT_MODE_ONE);
              break;
            case GUI_FILE_EXPORT_AUDIO_PER_SYS:
              exportAudio(copyOfName,DIV_EXPORT_MODE_MANY_SYS);
              break;
            case GUI_FILE_EXPORT_AUDIO_PER_CHANNEL:
              exportAudio(copyOfName,DIV_EXPORT_MODE_MANY_CHAN);
              break;
            case GUI_FILE_INS_OPEN: {
              std::vector<DivInstrument*> instruments;
              bool ask=false;
              bool warn=false;
              String warns="there were some warnings/errors while loading instruments:\n";
              int sampleCountBefore=e->song.sampleLen;
              for (String i: fileDialog->getFileName()) {
                std::vector<DivInstrument*> insTemp=e->instrumentFromFile(i.c_str(),true,settings.readInsNames);
                if (insTemp.empty()) {
                  warn=true;
                  warns+=fmt::sprintf("> %s: cannot load instrument! (%s)\n",i,e->getLastError());
                } else if (!e->getWarnings().empty()) {
                  warn=true;
                  warns+=fmt::sprintf("> %s:\n%s\n",i,e->getWarnings());
                }
                if (insTemp.size()>1) ask=true;
                for (DivInstrument* j: insTemp) {
                  instruments.push_back(j);
                }
              }
              if (e->song.sampleLen!=sampleCountBefore) {
                e->renderSamplesP();
              }
              if (warn) {
                if (instruments.empty()) {
                  if (fileDialog->getFileName().size()>1) {
                    showError(warns);
                  } else {
                    showError("cannot load instrument! ("+e->getLastError()+")");
                  }
                } else {
                  showWarning(warns,GUI_WARN_GENERIC);
                }
              } else if (instruments.empty()) {
                showError("congratulations! you managed to load nothing.\nyou are entitled to a bug report.");
              }
              if (!instruments.empty()) {
                if (ask) { // ask which instruments to load
                  for (DivInstrument* i: instruments) {
                    pendingIns.push_back(std::make_pair(i,false));
                  }
                  displayPendingIns=true;
                  pendingInsSingle=false;
                } else { // load the only instrument
                  int instrumentCount=-1;
                  for (DivInstrument* i: instruments) {
                    instrumentCount=e->addInstrumentPtr(i);
                  }
                  if (instrumentCount>=0 && settings.selectAssetOnLoad) {
                    curIns=instrumentCount-1;
                  }
                }
              }
              break;
            }
            case GUI_FILE_INS_OPEN_REPLACE: {
              int sampleCountBefore=e->song.sampleLen;
              std::vector<DivInstrument*> instruments=e->instrumentFromFile(copyOfName.c_str(),true,settings.readInsNames);
              if (!instruments.empty()) {
                if (e->song.sampleLen!=sampleCountBefore) {
                  e->renderSamplesP();
                }
                if (!e->getWarnings().empty()) {
                  showWarning(e->getWarnings(),GUI_WARN_GENERIC);
                }
                if (instruments.size()>1) { // ask which instrument
                  for (DivInstrument* i: instruments) {
                    pendingIns.push_back(std::make_pair(i,false));
                  }
                  displayPendingIns=true;
                  pendingInsSingle=true;
                } else { // replace with the only instrument
                  if (curIns>=0 && curIns<(int)e->song.ins.size()) {
                    *e->song.ins[curIns]=*instruments[0];
                  } else {
                    showError("...but you haven't selected an instrument!");
                  }
                  for (DivInstrument* i: instruments) {
                    delete i;
                  }
                }
              } else {
                showError("cannot load instrument! ("+e->getLastError()+")");
              }
              break;
            }
            case GUI_FILE_WAVE_OPEN: {
              String errs="there were some errors while loading wavetables:\n";
              bool warn=false;
              for (String i: fileDialog->getFileName()) {
                DivWavetable* wave=e->waveFromFile(i.c_str());
                if (wave==NULL) {
                  if (fileDialog->getFileName().size()>1) {
                    warn=true;
                    errs+=fmt::sprintf("- %s: %s\n",i,e->getLastError());
                  } else {
                    showError("cannot load wavetable! ("+e->getLastError()+")");
                  }
                } else {
                  int waveCount=-1;
                  waveCount=e->addWavePtr(wave);
                  if (waveCount==-1) {
                    if (fileDialog->getFileName().size()>1) {
                      warn=true;
                      errs+=fmt::sprintf("- %s: %s\n",i,e->getLastError());
                    } else {
                      showError("cannot load wavetable! ("+e->getLastError()+")");
                    }
                  } else {
                    if (settings.selectAssetOnLoad) {
                      curWave=waveCount-1;
                    }
                    MARK_MODIFIED;
                    RESET_WAVE_MACRO_ZOOM;
                  }
                }
              }
              if (warn) {
                showWarning(errs,GUI_WARN_GENERIC);
              }
              break;
            }
            case GUI_FILE_WAVE_OPEN_REPLACE: {
              DivWavetable* wave=e->waveFromFile(copyOfName.c_str());
              if (wave==NULL) {
                showError("cannot load wavetable! ("+e->getLastError()+")");
              } else {
                if (curWave>=0 && curWave<(int)e->song.wave.size()) {
                  e->lockEngine([this,wave]() {
                    *e->song.wave[curWave]=*wave;
                    MARK_MODIFIED;
                  });
                } else {
                  showError("...but you haven't selected a wavetable!");
                }
                delete wave;
              }
              break;
            }
            case GUI_FILE_EXPORT_VGM: {
              SafeWriter* w=e->saveVGM(willExport,vgmExportLoop,vgmExportVersion,vgmExportPatternHints,vgmExportDirectStream,vgmExportTrailingTicks);
              if (w!=NULL) {
                FILE* f=ps_fopen(copyOfName.c_str(),"wb");
                if (f!=NULL) {
                  fwrite(w->getFinalBuf(),1,w->size(),f);
                  fclose(f);
                  pushRecentSys(copyOfName.c_str());
                } else {
                  showError("could not open file!");
                }
                w->finish();
                delete w;
                if (!e->getWarnings().empty()) {
                  showWarning(e->getWarnings(),GUI_WARN_GENERIC);
                }
              } else {
                showError(fmt::sprintf("could not write VGM! (%s)",e->getLastError()));
              }
              break;
            }
            case GUI_FILE_EXPORT_ZSM: {
              SafeWriter* w=e->saveZSM(zsmExportTickRate,zsmExportLoop,zsmExportOptimize);
              if (w!=NULL) {
                FILE* f=ps_fopen(copyOfName.c_str(),"wb");
                if (f!=NULL) {
                  fwrite(w->getFinalBuf(),1,w->size(),f);
                  fclose(f);
                  pushRecentSys(copyOfName.c_str());
                } else {
                  showError("could not open file!");
                }
                w->finish();
                delete w;
                if (!e->getWarnings().empty()) {
                  showWarning(e->getWarnings(),GUI_WARN_GENERIC);
                }
              } else {
                showError(fmt::sprintf("Could not write ZSM! (%s)",e->getLastError()));
              }
              break;
            }
            case GUI_FILE_EXPORT_ROM:
              showError("Coming soon!");
              break;
            case GUI_FILE_EXPORT_TEXT: {
              SafeWriter* w=e->saveText(false);
              if (w!=NULL) {
                FILE* f=ps_fopen(copyOfName.c_str(),"wb");
                if (f!=NULL) {
                  fwrite(w->getFinalBuf(),1,w->size(),f);
                  fclose(f);
                  pushRecentSys(copyOfName.c_str());
                } else {
                  showError("could not open file!");
                }
                w->finish();
                delete w;
                if (!e->getWarnings().empty()) {
                  showWarning(e->getWarnings(),GUI_WARN_GENERIC);
                }
              } else {
                showError(fmt::sprintf("could not write text! (%s)",e->getLastError()));
              }
              break;
            }
            case GUI_FILE_EXPORT_CMDSTREAM:
            case GUI_FILE_EXPORT_CMDSTREAM_BINARY: {
              bool isBinary=(curFileDialog==GUI_FILE_EXPORT_CMDSTREAM_BINARY);

              SafeWriter* w=e->saveCommand(isBinary);
              if (w!=NULL) {
                FILE* f=ps_fopen(copyOfName.c_str(),"wb");
                if (f!=NULL) {
                  fwrite(w->getFinalBuf(),1,w->size(),f);
                  fclose(f);
                  pushRecentSys(copyOfName.c_str());
                } else {
                  showError("could not open file!");
                }
                w->finish();
                delete w;
                if (!e->getWarnings().empty()) {
                  showWarning(e->getWarnings(),GUI_WARN_GENERIC);
                }
              } else {
                showError(fmt::sprintf("could not write command stream! (%s)",e->getLastError()));
              }
              break;
            }
            case GUI_FILE_LOAD_MAIN_FONT:
              settings.mainFontPath=copyOfName;
              break;
            case GUI_FILE_LOAD_HEAD_FONT:
              settings.headFontPath=copyOfName;
              break;
            case GUI_FILE_LOAD_PAT_FONT:
              settings.patFontPath=copyOfName;
              break;
            case GUI_FILE_IMPORT_COLORS:
              importColors(copyOfName);
              break;
            case GUI_FILE_IMPORT_KEYBINDS:
              importKeybinds(copyOfName);
              break;
            case GUI_FILE_IMPORT_LAYOUT:
              importLayout(copyOfName);
              break;
            case GUI_FILE_EXPORT_COLORS:
              exportColors(copyOfName);
              break;
            case GUI_FILE_EXPORT_KEYBINDS:
              exportKeybinds(copyOfName);
              break;
            case GUI_FILE_EXPORT_LAYOUT:
              exportLayout(copyOfName);
              break;
            case GUI_FILE_YRW801_ROM_OPEN:
              settings.yrw801Path=copyOfName;
              break;
            case GUI_FILE_TG100_ROM_OPEN:
              settings.tg100Path=copyOfName;
              break;
            case GUI_FILE_MU5_ROM_OPEN:
              settings.mu5Path=copyOfName;
              break;
            case GUI_FILE_CMDSTREAM_OPEN:
              if (loadStream(copyOfName)>0) {
                showError(fmt::sprintf("Error while loading file! (%s)",lastError));
              }
              break;
            case GUI_FILE_TEST_OPEN:
              showWarning(fmt::sprintf("You opened: %s",copyOfName),GUI_WARN_GENERIC);
              break;
            case GUI_FILE_TEST_OPEN_MULTI: {
              String msg="You opened:";
              for (String i: fileDialog->getFileName()) {
                msg+=fmt::sprintf("\n- %s",i);
              }
              showWarning(msg,GUI_WARN_GENERIC);
              break;
            }
            case GUI_FILE_TEST_SAVE:
              showWarning(fmt::sprintf("You saved: %s",copyOfName),GUI_WARN_GENERIC);
              break;
          }
          curFileDialog=GUI_FILE_OPEN;
        }
      }
      fileDialog->close();
      postWarnAction=GUI_WARN_GENERIC;

      if (openOpen) {
        openFileDialog(GUI_FILE_OPEN);
      }
    }

    if (warnQuit && introPos>=11.0) {
      warnQuit=false;
      ImGui::OpenPopup("Warning");
    }

    if (displayError && introPos>=11.0) {
      displayError=false;
      ImGui::OpenPopup("Error");
    }

    if (displayPendingIns) {
      displayPendingIns=false;
      ImGui::OpenPopup("Select Instrument");
    }

    if (displayPendingRawSample) {
      displayPendingRawSample=false;
      ImGui::OpenPopup("Import Raw Sample");
    }

    if (displayInsTypeList) {
      displayInsTypeList=false;
      ImGui::OpenPopup("InsTypeList");
    }

    if (displayWaveSizeList) {
      displayWaveSizeList=false;
      ImGui::OpenPopup("WaveSizeList");
    }

    if (displayExporting) {
      displayExporting=false;
      ImGui::OpenPopup("Rendering...");
    }

    if (displayNew) {
      newSongQuery="";
      newSongFirstFrame=true;
      displayNew=false;
      if (settings.newSongBehavior==1) {
        e->createNewFromDefaults();
        undoHist.clear();
        redoHist.clear();
        curFileName="";
        modified=false;
        curNibble=false;
        orderNibble=false;
        orderCursor=-1;
        samplePos=0;
        updateSampleTex=true;
        selStart=SelectionPoint();
        selEnd=SelectionPoint();
        cursor=SelectionPoint();
        updateWindowTitle();
      } else {
        ImGui::OpenPopup("New Song");
      }
    }

    if (displayExport) {
      displayExport=false;
      ImGui::OpenPopup("Export");
    }

    if (displayEditString) {
      ImGui::OpenPopup("EditString");
    }

    if (nextWindow==GUI_WINDOW_ABOUT) {
      aboutOpen=true;
      nextWindow=GUI_WINDOW_NOTHING;
    }
    if (aboutOpen) drawAbout();

    MEASURE_BEGIN(popup);

    centerNextWindow("Rendering...",canvasW,canvasH);
    if (ImGui::BeginPopupModal("Rendering...",NULL,ImGuiWindowFlags_AlwaysAutoResize)) {
      ImGui::Text("Please wait...");
      if (ImGui::Button("Abort")) {
        if (e->haltAudioFile()) {
          ImGui::CloseCurrentPopup();
        }
      }
      if (!e->isExporting()) {
        e->finishAudioFile();
        ImGui::CloseCurrentPopup();
      }
      ImGui::EndPopup();
    }

    drawTutorial();

    ImVec2 newSongMinSize=mobileUI?ImVec2(canvasW-(portrait?0:(60.0*dpiScale)),canvasH-60.0*dpiScale):ImVec2(400.0f*dpiScale,200.0f*dpiScale);
    ImVec2 newSongMaxSize=ImVec2(canvasW-((mobileUI && !portrait)?(60.0*dpiScale):0),canvasH-(mobileUI?(60.0*dpiScale):0));
    ImGui::SetNextWindowSizeConstraints(newSongMinSize,newSongMaxSize);
    if (ImGui::BeginPopupModal("New Song",NULL,ImGuiWindowFlags_NoMove|ImGuiWindowFlags_NoScrollWithMouse|ImGuiWindowFlags_NoScrollbar)) {
      ImGui::SetWindowPos(ImVec2(((canvasW)-ImGui::GetWindowSize().x)*0.5,((canvasH)-ImGui::GetWindowSize().y)*0.5));
      if (ImGui::GetWindowSize().x<newSongMinSize.x || ImGui::GetWindowSize().y<newSongMinSize.y) {
        ImGui::SetWindowSize(newSongMinSize,ImGuiCond_Always);
      }
      drawNewSong();
      ImGui::EndPopup();
    }

    if (ImGui::BeginPopupModal("Export",NULL,ImGuiWindowFlags_NoMove|ImGuiWindowFlags_NoScrollWithMouse|ImGuiWindowFlags_NoScrollbar)) {
      ImGui::SetWindowPos(ImVec2(((canvasW)-ImGui::GetWindowSize().x)*0.5,((canvasH)-ImGui::GetWindowSize().y)*0.5));
      if (ImGui::GetWindowSize().x<newSongMinSize.x || ImGui::GetWindowSize().y<newSongMinSize.y) {
        ImGui::SetWindowSize(newSongMinSize,ImGuiCond_Always);
      }
      drawExport();
      ImGui::EndPopup();
    }

    centerNextWindow("Error",canvasW,canvasH);
    if (ImGui::BeginPopupModal("Error",NULL,ImGuiWindowFlags_AlwaysAutoResize)) {
      ImGui::Text("%s",errorString.c_str());
      if (ImGui::Button("OK")) {
        ImGui::CloseCurrentPopup();
      }
      ImGui::EndPopup();
    }

    centerNextWindow("Warning",canvasW,canvasH);
    if (ImGui::BeginPopupModal("Warning",NULL,ImGuiWindowFlags_AlwaysAutoResize)) {
      ImGui::Text("%s",warnString.c_str());
      switch (warnAction) {
        case GUI_WARN_QUIT:
          if (ImGui::Button("Yes")) {
            ImGui::CloseCurrentPopup();
            if (curFileName=="" || curFileName.find(backupPath)==0 || e->song.version>=0xff00) {
              openFileDialog(GUI_FILE_SAVE);
              postWarnAction=GUI_WARN_QUIT;
            } else {
              if (save(curFileName,e->song.isDMF?e->song.version:0)>0) {
                showError(fmt::sprintf("Error while saving file! (%s)",lastError));
              } else {
                quit=true;
              }
            }
          }
          ImGui::SameLine();
          if (ImGui::Button("No")) {
            ImGui::CloseCurrentPopup();
            quit=true;
          }
          ImGui::SameLine();
          if (ImGui::Button("Cancel") || ImGui::IsKeyPressed(ImGuiKey_Escape)) {
            ImGui::CloseCurrentPopup();
          }
          break;
        case GUI_WARN_NEW:
          if (ImGui::Button("Yes")) {
            ImGui::CloseCurrentPopup();
            if (curFileName=="" || curFileName.find(backupPath)==0 || e->song.version>=0xff00) {
              openFileDialog(GUI_FILE_SAVE);
              postWarnAction=GUI_WARN_NEW;
            } else {
              if (save(curFileName,e->song.isDMF?e->song.version:0)>0) {
                showError(fmt::sprintf("Error while saving file! (%s)",lastError));
              } else {
                displayNew=true;
              }
            }
          }
          ImGui::SameLine();
          if (ImGui::Button("No")) {
            ImGui::CloseCurrentPopup();
            displayNew=true;
          }
          ImGui::SameLine();
          if (ImGui::Button("Cancel") || ImGui::IsKeyPressed(ImGuiKey_Escape)) {
            ImGui::CloseCurrentPopup();
          }
          break;
        case GUI_WARN_OPEN:
          if (ImGui::Button("Yes")) {
            ImGui::CloseCurrentPopup();
            if (curFileName=="" || curFileName.find(backupPath)==0 || e->song.version>=0xff00) {
              openFileDialog(GUI_FILE_SAVE);
              postWarnAction=GUI_WARN_OPEN;
            } else {
              if (save(curFileName,e->song.isDMF?e->song.version:0)>0) {
                showError(fmt::sprintf("Error while saving file! (%s)",lastError));
              } else {
                openFileDialog(GUI_FILE_OPEN);
              }
            }
          }
          ImGui::SameLine();
          if (ImGui::Button("No")) {
            ImGui::CloseCurrentPopup();
            openFileDialog(GUI_FILE_OPEN);
          }
          ImGui::SameLine();
          if (ImGui::Button("Cancel") || ImGui::IsKeyPressed(ImGuiKey_Escape)) {
            ImGui::CloseCurrentPopup();
          }
          break;
        case GUI_WARN_OPEN_BACKUP:
          if (ImGui::Button("Yes")) {
            ImGui::CloseCurrentPopup();
            if (curFileName=="" || curFileName.find(backupPath)==0 || e->song.version>=0xff00) {
              openFileDialog(GUI_FILE_SAVE);
              postWarnAction=GUI_WARN_OPEN_BACKUP;
            } else {
              if (save(curFileName,e->song.isDMF?e->song.version:0)>0) {
                showError(fmt::sprintf("Error while saving file! (%s)",lastError));
              } else {
                openFileDialog(GUI_FILE_OPEN_BACKUP);
              }
            }
          }
          ImGui::SameLine();
          if (ImGui::Button("No")) {
            ImGui::CloseCurrentPopup();
            openFileDialog(GUI_FILE_OPEN_BACKUP);
          }
          ImGui::SameLine();
          if (ImGui::Button("Cancel") || ImGui::IsKeyPressed(ImGuiKey_Escape)) {
            ImGui::CloseCurrentPopup();
          }
          break;
        case GUI_WARN_OPEN_DROP:
          if (ImGui::Button("Yes")) {
            ImGui::CloseCurrentPopup();
            if (curFileName=="" || curFileName.find(backupPath)==0 || e->song.version>=0xff00) {
              openFileDialog(GUI_FILE_SAVE);
              postWarnAction=GUI_WARN_OPEN_DROP;
            } else {
              if (save(curFileName,e->song.isDMF?e->song.version:0)>0) {
                showError(fmt::sprintf("Error while saving file! (%s)",lastError));
                nextFile="";
              } else {
                if (load(nextFile)>0) {
                  showError(fmt::sprintf("Error while loading file! (%s)",lastError));
                }
                nextFile="";
              }
            }
          }
          ImGui::SameLine();
          if (ImGui::Button("No")) {
            ImGui::CloseCurrentPopup();
            if (load(nextFile)>0) {
              showError(fmt::sprintf("Error while loading file! (%s)",lastError));
            }
            nextFile="";
          }
          ImGui::SameLine();
          if (ImGui::Button("Cancel") || ImGui::IsKeyPressed(ImGuiKey_Escape)) {
            ImGui::CloseCurrentPopup();
            nextFile="";
          }
          break;
        case GUI_WARN_RESET_LAYOUT:
          if (ImGui::Button("Yes")) {
            ImGui::CloseCurrentPopup();
            if (!mobileUI) {
              ImGui::LoadIniSettingsFromMemory(defaultLayout);
              if (!ImGui::SaveIniSettingsToDisk(finalLayoutPath,true)) {
                reportError(fmt::sprintf("could NOT save layout! %s",strerror(errno)));
              }
            }
            settingsChanged=true;
          }
          ImGui::SameLine();
          if (ImGui::Button("No")) {
            ImGui::CloseCurrentPopup();
          }
          break;
        case GUI_WARN_RESET_KEYBINDS:
          if (ImGui::Button("Yes")) {
            ImGui::CloseCurrentPopup();
            resetKeybinds();
            settingsChanged=true;
          }
          ImGui::SameLine();
          if (ImGui::Button("No")) {
            ImGui::CloseCurrentPopup();
          }
          break;
        case GUI_WARN_RESET_COLORS:
          if (ImGui::Button("Yes")) {
            ImGui::CloseCurrentPopup();
            resetColors();
            applyUISettings(false);
            settingsChanged=true;
          }
          ImGui::SameLine();
          if (ImGui::Button("No")) {
            ImGui::CloseCurrentPopup();
          }
          break;
        case GUI_WARN_CLOSE_SETTINGS:
          if (ImGui::Button("Yes")) {
            ImGui::CloseCurrentPopup();
            settingsOpen=false;
            willCommit=true;
            settingsChanged=false;
          }
          ImGui::SameLine();
          if (ImGui::Button("No")) {
            ImGui::CloseCurrentPopup();
            settingsOpen=false;
            syncSettings();
            settingsChanged=false;
          }
          ImGui::SameLine();
          if (ImGui::Button("Cancel") || ImGui::IsKeyPressed(ImGuiKey_Escape)) {
            ImGui::CloseCurrentPopup();
          }
          break;
        case GUI_WARN_CLEAR:
          if (ImGui::BeginTable("EraseOpt",2,ImGuiTableFlags_BordersInnerV)) {
            ImGui::TableSetupColumn("c0",ImGuiTableColumnFlags_WidthStretch,0.5f);
            ImGui::TableSetupColumn("c1",ImGuiTableColumnFlags_WidthStretch,0.5f);
            ImGui::TableNextRow();

            ImGui::TableNextColumn();
            ImGui::PushFont(headFont);
            ImGui::AlignTextToFramePadding();
            ImGui::Text("Erasing");
            ImGui::PopFont();

            if (ImGui::Button("All subsongs")) {
              stop();
              e->clearSubSongs();
              curOrder=0;
              MARK_MODIFIED;
              ImGui::CloseCurrentPopup();
            }
            if (ImGui::Button("Current subsong")) {
              stop();
              e->lockEngine([this]() {
                e->curSubSong->clearData();
              });
              e->setOrder(0);
              curOrder=0;
              MARK_MODIFIED;
              ImGui::CloseCurrentPopup();
            }
            if (ImGui::Button("Orders")) {
              stop();
              e->lockEngine([this]() {
                memset(e->curOrders->ord,0,DIV_MAX_CHANS*DIV_MAX_PATTERNS);
                e->curSubSong->ordersLen=1;
              });
              e->setOrder(0);
              curOrder=0;
              MARK_MODIFIED;
              ImGui::CloseCurrentPopup();
            }
            if (ImGui::Button("Pattern")) {
              stop();
              e->lockEngine([this]() {
                for (int i=0; i<e->getTotalChannelCount(); i++) {
                  DivPattern* pat=e->curPat[i].getPattern(e->curOrders->ord[i][curOrder],true);
                  memset(pat->data,-1,DIV_MAX_ROWS*DIV_MAX_COLS*sizeof(short));
                  for (int j=0; j<DIV_MAX_ROWS; j++) {
                    pat->data[j][0]=0;
                    pat->data[j][1]=0;
                  }
                }
              });
              MARK_MODIFIED;
              ImGui::CloseCurrentPopup();
            }
            if (ImGui::Button("Instruments")) {
              stop();
              e->lockEngine([this]() {
                e->song.clearInstruments();
              });
              curIns=-1;
              MARK_MODIFIED;
              ImGui::CloseCurrentPopup();
            }
            if (ImGui::Button("Wavetables")) {
              stop();
              e->lockEngine([this]() {
                e->song.clearWavetables();
              });
              curWave=0;
              MARK_MODIFIED;
              ImGui::CloseCurrentPopup();
            }
            if (ImGui::Button("Samples")) {
              stop();
              e->lockEngine([this]() {
                e->song.clearSamples();
              });
              curSample=0;
              MARK_MODIFIED;
              ImGui::CloseCurrentPopup();
            }

            ImGui::TableNextColumn();
            ImGui::PushFont(headFont);
            ImGui::AlignTextToFramePadding();
            ImGui::Text("Optimization");
            ImGui::PopFont();

            if (ImGui::Button("De-duplicate patterns")) {
              stop();
              e->lockEngine([this]() {
                e->curSubSong->optimizePatterns();
                e->curSubSong->rearrangePatterns();
              });
              MARK_MODIFIED;
              ImGui::CloseCurrentPopup();
            }
            if (ImGui::Button("Remove unused instruments")) {
              stop();
              e->delUnusedIns();
              MARK_MODIFIED;
              ImGui::CloseCurrentPopup();
            }
            /*
            if (ImGui::Button("Remove unused wavetables")) {
              stop();
              e->delUnusedWaves();
              MARK_MODIFIED;
              ImGui::CloseCurrentPopup();
            }*/
            if (ImGui::Button("Remove unused samples")) {
              stop();
              e->delUnusedSamples();
              MARK_MODIFIED;
              ImGui::CloseCurrentPopup();
            }

            ImGui::EndTable();
          }

          if (ImGui::BeginTable("EraseOptFooter",3)) {
            ImGui::TableSetupColumn("c0",ImGuiTableColumnFlags_WidthStretch,0.5f);
            ImGui::TableSetupColumn("c1",ImGuiTableColumnFlags_WidthFixed);
            ImGui::TableSetupColumn("c2",ImGuiTableColumnFlags_WidthStretch,0.5f);
            ImGui::TableNextRow();
            ImGui::TableNextColumn();
            ImGui::TableNextColumn();
            if (ImGui::Button("Never mind! Cancel") || ImGui::IsKeyPressed(ImGuiKey_Escape)) {
              ImGui::CloseCurrentPopup();
            }
            ImGui::TableNextColumn();
            ImGui::EndTable();
          }
          break;
        case GUI_WARN_SUBSONG_DEL:
          if (ImGui::Button("Yes")) {
            if (e->removeSubSong(e->getCurrentSubSong())) {
              undoHist.clear();
              redoHist.clear();
              updateScroll(0);
              oldRow=0;
              cursor.xCoarse=0;
              cursor.xFine=0;
              cursor.y=0;
              selStart=cursor;
              selEnd=cursor;
              curOrder=0;
              MARK_MODIFIED;
            }
            ImGui::CloseCurrentPopup();
          }
          ImGui::SameLine();
          if (ImGui::Button("No")) {
            ImGui::CloseCurrentPopup();
          }
          break;
        case GUI_WARN_SYSTEM_DEL:
          if (ImGui::Button("Yes")) {
            e->removeSystem(sysToDelete,preserveChanPos);
            if (e->song.autoSystem) {
              autoDetectSystem();
              updateWindowTitle();
              MARK_MODIFIED;
            }
            ImGui::CloseCurrentPopup();
          }
          ImGui::SameLine();
          if (ImGui::Button("No")) {
            ImGui::CloseCurrentPopup();
          }
          break;
        case GUI_WARN_CLEAR_HISTORY:
          if (ImGui::Button("Yes")) {
            recentFile.clear();
            ImGui::CloseCurrentPopup();
          }
          ImGui::SameLine();
          if (ImGui::Button("No")) {
            ImGui::CloseCurrentPopup();
          }
          break;
        case GUI_WARN_BASIC_MODE:
          if (ImGui::Button("Yes")) {
            basicMode=!basicMode;
            ImGui::CloseCurrentPopup();
          }
          ImGui::SameLine();
          if (ImGui::Button("No")) {
            ImGui::CloseCurrentPopup();
          }
          break;
        case GUI_WARN_GENERIC:
          if (ImGui::Button("OK")) {
            ImGui::CloseCurrentPopup();
          }
          break;
      }
      ImGui::EndPopup();
    }

    if (ImGui::BeginPopup("InsTypeList",ImGuiWindowFlags_NoMove|ImGuiWindowFlags_AlwaysAutoResize|ImGuiWindowFlags_NoTitleBar|ImGuiWindowFlags_NoSavedSettings)) {
      char temp[1024];
      for (DivInstrumentType& i: makeInsTypeList) {
        strncpy(temp,insTypes[i][0],1023);
        if (ImGui::MenuItem(temp)) {
          // create ins
          curIns=e->addInstrument(-1,i);
          if (curIns==-1) {
            showError("too many instruments!");
          } else {
            if (displayInsTypeListMakeInsSample>=0 && displayInsTypeListMakeInsSample<(int)e->song.sample.size()) {
              e->song.ins[curIns]->type=i;
              e->song.ins[curIns]->name=e->song.sample[displayInsTypeListMakeInsSample]->name;
              e->song.ins[curIns]->amiga.initSample=displayInsTypeListMakeInsSample;
              if (i!=DIV_INS_AMIGA) e->song.ins[curIns]->amiga.useSample=true;
              nextWindow=GUI_WINDOW_INS_EDIT;
              wavePreviewInit=true;
              updateFMPreview=true;
            }

            if (settings.blankIns) {
              e->song.ins[curIns]->fm.fb=0;
              for (int i=0; i<4; i++) {
                e->song.ins[curIns]->fm.op[i]=DivInstrumentFM::Operator();
                e->song.ins[curIns]->fm.op[i].ar=31;
                e->song.ins[curIns]->fm.op[i].dr=31;
                e->song.ins[curIns]->fm.op[i].rr=15;
                e->song.ins[curIns]->fm.op[i].tl=127;
                e->song.ins[curIns]->fm.op[i].dt=3;
              }
            }

            MARK_MODIFIED;
          }
        }
      }
      ImGui::EndPopup();
    }

    if (ImGui::BeginPopup("WaveSizeList",ImGuiWindowFlags_NoMove|ImGuiWindowFlags_AlwaysAutoResize|ImGuiWindowFlags_NoTitleBar|ImGuiWindowFlags_NoSavedSettings)) {
      char temp[1024];
      for (FurnaceGUIWaveSizeEntry i: waveSizeList) {
        snprintf(temp,1023,"%d×%d (%s)",i.width,i.height,i.sys);
        if (ImGui::MenuItem(temp)) {
          // create wave
          curWave=e->addWave();
          if (curWave==-1) {
            showError("too many wavetables!");
          } else {
            e->song.wave[curWave]->len=i.width;
            e->song.wave[curWave]->max=i.height-1;
            for (int j=0; j<i.width; j++) {
              e->song.wave[curWave]->data[j]=(j*i.height)/i.width;
            }
            MARK_MODIFIED;
            RESET_WAVE_MACRO_ZOOM;
          }
        }
      }
      ImGui::EndPopup();
    }

    // TODO:
    // - multiple selection
    // - replace instrument
    centerNextWindow("Select Instrument",canvasW,canvasH);
    if (ImGui::BeginPopupModal("Select Instrument",NULL,ImGuiWindowFlags_AlwaysAutoResize)) {
      bool quitPlease=false;
      if (pendingInsSingle) {
        ImGui::Text("this is an instrument bank! select which one to use:");
      } else {
        ImGui::AlignTextToFramePadding();
        ImGui::Text("this is an instrument bank! select which ones to load:");
        ImGui::SameLine();
        if (ImGui::Button("All")) {
          for (std::pair<DivInstrument*,bool>& i: pendingIns) {
            i.second=true;
          }
        }
        ImGui::SameLine();
        if (ImGui::Button("None")) {
          for (std::pair<DivInstrument*,bool>& i: pendingIns) {
            i.second=false;
          }
        }
      }
      bool anySelected=false;
      float sizeY=ImGui::GetFrameHeightWithSpacing()*pendingIns.size();
      if (sizeY>(canvasH-180.0*dpiScale)) {
        sizeY=canvasH-180.0*dpiScale;
        if (sizeY<60.0*dpiScale) sizeY=60.0*dpiScale;
      }
      if (ImGui::BeginTable("PendingInsList",1,ImGuiTableFlags_ScrollY,ImVec2(0.0f,sizeY))) {
        for (size_t i=0; i<pendingIns.size(); i++) {
          ImGui::TableNextRow();
          ImGui::TableNextColumn();
          String id=fmt::sprintf("%d: %s",(int)i,pendingIns[i].first->name);
          if (pendingInsSingle) {
            if (ImGui::Selectable(id.c_str())) {
              pendingIns[i].second=true;
              quitPlease=true;
            }
          } else {
            ImGui::Checkbox(id.c_str(),&pendingIns[i].second);
          }
          if (pendingIns[i].second) anySelected=true;
        }
        ImGui::EndTable();
      }
      if (!pendingInsSingle) {
        ImGui::BeginDisabled(!anySelected);
        if (ImGui::Button("OK")) {
          quitPlease=true;
        }
        ImGui::EndDisabled();
        ImGui::SameLine();
      }
      if (ImGui::Button("Cancel") || ImGui::IsKeyPressed(ImGuiKey_Escape)) {
        for (std::pair<DivInstrument*,bool>& i: pendingIns) {
          i.second=false;
        }
        quitPlease=true;
      }
      if (quitPlease) {
        ImGui::CloseCurrentPopup();
        for (std::pair<DivInstrument*,bool>& i: pendingIns) {
          if (!i.second || pendingInsSingle) {
            if (i.second) {
              if (curIns>=0 && curIns<(int)e->song.ins.size()) {
                *e->song.ins[curIns]=*i.first;
              } else {
                showError("...but you haven't selected an instrument!");
              }
            }
            delete i.first;
          } else {
            e->addInstrumentPtr(i.first);
          }
        }
        pendingIns.clear();
      }
      ImGui::EndPopup();
    }

    centerNextWindow("Import Raw Sample",canvasW,canvasH);
    if (ImGui::BeginPopupModal("Import Raw Sample",NULL,ImGuiWindowFlags_AlwaysAutoResize)) {
      ImGui::Text("Data type:");
      for (int i=0; i<DIV_SAMPLE_DEPTH_MAX; i++) {
        if (sampleDepths[i]==NULL) continue;
       if (ImGui::RadioButton(sampleDepths[i],pendingRawSampleDepth==i)) pendingRawSampleDepth=i;
      }

      if (pendingRawSampleDepth!=DIV_SAMPLE_DEPTH_8BIT && pendingRawSampleDepth!=DIV_SAMPLE_DEPTH_16BIT) {
        pendingRawSampleChannels=1;
        pendingRawSampleBigEndian=false;
      }

      if (pendingRawSampleDepth==DIV_SAMPLE_DEPTH_8BIT || pendingRawSampleDepth==DIV_SAMPLE_DEPTH_16BIT) {
        ImGui::AlignTextToFramePadding();
        ImGui::Text("Channels");
        ImGui::SameLine();
        ImGui::SetNextItemWidth(120.0f*dpiScale);
        if (ImGui::InputInt("##RSChans",&pendingRawSampleChannels,1,2)) {
        }
        ImGui::Text("(will be mixed down to mono)");
        ImGui::Checkbox("Unsigned",&pendingRawSampleUnsigned);
      }

      if (pendingRawSampleDepth==DIV_SAMPLE_DEPTH_16BIT) {
        ImGui::Checkbox("Big endian",&pendingRawSampleBigEndian);
      }

      if (pendingRawSampleDepth==DIV_SAMPLE_DEPTH_YMZ_ADPCM ||
          pendingRawSampleDepth==DIV_SAMPLE_DEPTH_QSOUND_ADPCM ||
          pendingRawSampleDepth==DIV_SAMPLE_DEPTH_ADPCM_A ||
          pendingRawSampleDepth==DIV_SAMPLE_DEPTH_ADPCM_B ||
          pendingRawSampleDepth==DIV_SAMPLE_DEPTH_VOX) {
        ImGui::Checkbox("Swap nibbles",&pendingRawSampleSwapNibbles);
      }

      if (pendingRawSampleDepth==DIV_SAMPLE_DEPTH_8BIT) {
        ImGui::Checkbox("Swap words",&pendingRawSampleBigEndian);
      }

      if (pendingRawSampleDepth==DIV_SAMPLE_DEPTH_MULAW) {
        ImGui::Text("Encoding:");
        ImGui::Indent();
        if (ImGui::RadioButton("G.711",pendingRawSampleSwapNibbles==0)) {
          pendingRawSampleSwapNibbles=0;
        }
        if (ImGui::RadioButton("Namco",pendingRawSampleSwapNibbles==1)) {
          pendingRawSampleSwapNibbles=1;
        }
        ImGui::Unindent();
      }

      if (pendingRawSampleDepth==DIV_SAMPLE_DEPTH_1BIT ||
          pendingRawSampleDepth==DIV_SAMPLE_DEPTH_1BIT_DPCM) {
        ImGui::Checkbox("Reverse bit order",&pendingRawSampleSwapNibbles);
      }

      if (ImGui::Button("OK")) {
        DivSample* s=e->sampleFromFileRaw(pendingRawSample.c_str(),(DivSampleDepth)pendingRawSampleDepth,pendingRawSampleChannels,pendingRawSampleBigEndian,pendingRawSampleUnsigned,pendingRawSampleSwapNibbles);
        if (s==NULL) {
          showError(e->getLastError());
        } else {
          if (pendingRawSampleReplace) {
            if (curSample>=0 && curSample<(int)e->song.sample.size()) {
              e->lockEngine([this,s]() {
                // if it crashes here please tell me...
                DivSample* oldSample=e->song.sample[curSample];
                e->song.sample[curSample]=s;
                delete oldSample;
                e->renderSamples();
                MARK_MODIFIED;
              });
              updateSampleTex=true;
            } else {
              showError("...but you haven't selected a sample!");
              delete s;
            }
          } else {
            if (e->addSamplePtr(s)==-1) {
              showError(e->getLastError());
            } else {
              MARK_MODIFIED;
            }
          }
        }
        ImGui::CloseCurrentPopup();
      }
      ImGui::SameLine();
      if (ImGui::Button("Cancel") || ImGui::IsKeyPressed(ImGuiKey_Escape)) {
        ImGui::CloseCurrentPopup();
      }
      ImGui::EndPopup();
    }

    if (ImGui::BeginPopup("EditString",ImGuiWindowFlags_AlwaysAutoResize|ImGuiWindowFlags_NoTitleBar|ImGuiWindowFlags_NoSavedSettings)) {
      if (editString==NULL) {
        ImGui::Text("Error! No string provided!");
      } else {
        if (displayEditString) {
          ImGui::SetItemDefaultFocus();
          ImGui::SetKeyboardFocusHere();
        }
        ImGui::InputText("##StringVal",editString);
      }
      displayEditString=false;
      ImGui::SameLine();
      if (ImGui::Button("OK") || ImGui::IsKeyPressed(ImGuiKey_Enter,false)) {
        editString=NULL;
        ImGui::CloseCurrentPopup();
      }
      ImGui::EndPopup();
    } else {
      editString=NULL;
    }

    MEASURE_END(popup);

    if (!tutorial.introPlayed || settings.alwaysPlayIntro!=0) {
      MEASURE_BEGIN(intro);
      initialScreenWipe=0;
      if (settings.alwaysPlayIntro==1) {
        shortIntro=true;
      }
      drawIntro(introPos);
      MEASURE_END(intro);
    } else {
      introPos=12.0;
    }

#ifdef DIV_UNSTABLE
    {
      ImDrawList* dl=ImGui::GetForegroundDrawList();
      ImVec2 markPos=ImVec2(canvasW-ImGui::CalcTextSize(DIV_VERSION).x-6.0*dpiScale,4.0*dpiScale);
      ImVec4 markColor=uiColors[GUI_COLOR_TEXT];
      markColor.w=0.67f;

      dl->AddText(markPos,ImGui::ColorConvertFloat4ToU32(markColor),DIV_VERSION);
    }
#endif

    layoutTimeEnd=SDL_GetPerformanceCounter();

    // backup trigger
    if (modified) {
      if (backupTimer>0) {
        backupTimer=(backupTimer-ImGui::GetIO().DeltaTime);
        if (backupTimer<=0) {
          backupTask=std::async(std::launch::async,[this]() -> bool {
            backupLock.lock();
            logV("backupPath: %s",backupPath);
            logV("curFileName: %s",curFileName);
            if (curFileName.find(backupPath)==0) {
              logD("backup file open. not saving backup.");
              backupTimer=30.0;
              backupLock.unlock();
              return true;
            }
            if (!dirExists(backupPath.c_str())) {
              if (!makeDir(backupPath.c_str())) {
                logW("could not create backup directory!");
                backupTimer=30.0;
                backupLock.unlock();
                return false;
              }
            }
            logD("saving backup...");
            SafeWriter* w=e->saveFur(true,true);
            logV("writing file...");

            if (w!=NULL) {
              size_t sepPos=curFileName.rfind(DIR_SEPARATOR);
              String backupPreBaseName;
              String backupBaseName;
              String backupFileName;
              if (sepPos==String::npos) {
                backupPreBaseName=curFileName;
              } else {
                backupPreBaseName=curFileName.substr(sepPos+1);
              }

              size_t dotPos=backupPreBaseName.rfind('.');
              if (dotPos!=String::npos) {
                backupPreBaseName=backupPreBaseName.substr(0,dotPos);
              }

              for (char i: backupPreBaseName) {
                if (backupBaseName.size()>=48) break;
                if ((i>='0' && i<='9') || (i>='A' && i<='Z') || (i>='a' && i<='z') || i=='_' || i=='-' || i==' ') backupBaseName+=i;
              }

              if (backupBaseName.empty()) backupBaseName="untitled";

              backupFileName=backupBaseName;

              time_t curTime=time(NULL);
              struct tm curTM;
#ifdef _WIN32
              struct tm* tempTM=localtime(&curTime);
              if (tempTM==NULL) {
                backupFileName+="-unknownTime.fur";
              } else {
                curTM=*tempTM;
                backupFileName+=fmt::sprintf("-%d%.2d%.2d-%.2d%.2d%.2d.fur",curTM.tm_year+1900,curTM.tm_mon+1,curTM.tm_mday,curTM.tm_hour,curTM.tm_min,curTM.tm_sec);
              }
#else
              if (localtime_r(&curTime,&curTM)==NULL) {
                backupFileName+="-unknownTime.fur";
              } else {
                backupFileName+=fmt::sprintf("-%d%.2d%.2d-%.2d%.2d%.2d.fur",curTM.tm_year+1900,curTM.tm_mon+1,curTM.tm_mday,curTM.tm_hour,curTM.tm_min,curTM.tm_sec);
              }
#endif

              String finalPath=backupPath+String(DIR_SEPARATOR_STR)+backupFileName;
              
              FILE* outFile=ps_fopen(finalPath.c_str(),"wb");
              if (outFile!=NULL) {
                if (fwrite(w->getFinalBuf(),1,w->size(),outFile)!=w->size()) {
                  logW("did not write backup entirely: %s!",strerror(errno));
                }
                fclose(outFile);
              } else {
                logW("could not save backup: %s!",strerror(errno));
              }
              w->finish();

              // delete previous backup if there are too many
              delFirstBackup(backupBaseName);
            }
            logD("backup saved.");
            backupTimer=30.0;
            backupLock.unlock();
            return true;
          });
        }
      }
    }

    sampleMapWaitingInput=(curWindow==GUI_WINDOW_INS_EDIT && sampleMapFocused);
    
    curWindowThreadSafe=curWindow;

    if (curWindow!=curWindowLast) {
      int curWindowCat=0;
      int lastWindowCat=0;

      switch (curWindow) {
        case GUI_WINDOW_WAVE_LIST:
        case GUI_WINDOW_WAVE_EDIT:
          curWindowCat=1;
          break;
        case GUI_WINDOW_SAMPLE_LIST:
        case GUI_WINDOW_SAMPLE_EDIT:
          curWindowCat=2;
          break;
        default:
          curWindowCat=0;
          break;
      }
      switch (curWindowLast) {
        case GUI_WINDOW_WAVE_LIST:
        case GUI_WINDOW_WAVE_EDIT:
          lastWindowCat=1;
          break;
        case GUI_WINDOW_SAMPLE_LIST:
        case GUI_WINDOW_SAMPLE_EDIT:
          lastWindowCat=2;
          break;
        default:
          lastWindowCat=0;
          break;
      }

      if (curWindowCat!=lastWindowCat) {
        switch (lastWindowCat) {
          case 0:
            e->autoNoteOffAll();
            failedNoteOn=false;
            break;
          case 1:
            e->stopWavePreview();
            break;
          case 2:
            e->stopSamplePreview();
            break;
        }
      }
    }

    if (!settings.renderClearPos) {
      rend->clear(uiColors[GUI_COLOR_BACKGROUND]);
    }
    renderTimeBegin=SDL_GetPerformanceCounter();
    ImGui::Render();
    renderTimeEnd=SDL_GetPerformanceCounter();
    drawTimeBegin=SDL_GetPerformanceCounter();
    rend->renderGUI();
    if (mustClear) {
      rend->clear(ImVec4(0,0,0,0));
      mustClear--;
      if (mustClear==0) e->everythingOK();
    } else {
      if (initialScreenWipe>0.0f && !settings.disableFadeIn) {
        WAKE_UP;
        initialScreenWipe-=ImGui::GetIO().DeltaTime*5.0f;
        if (initialScreenWipe>0.0f) {
          rend->wipe(pow(initialScreenWipe,2.0f));
        }
      }
    }
    drawTimeEnd=SDL_GetPerformanceCounter();
    rend->present();
    if (settings.renderClearPos) {
      rend->clear(uiColors[GUI_COLOR_BACKGROUND]);
    }

    layoutTimeDelta=layoutTimeEnd-layoutTimeBegin;
    renderTimeDelta=renderTimeEnd-renderTimeBegin;
    drawTimeDelta=drawTimeEnd-drawTimeBegin;
    eventTimeDelta=eventTimeEnd-eventTimeBegin;

    soloTimeout-=ImGui::GetIO().DeltaTime;
    if (soloTimeout<0) {
      soloTimeout=0;
    } else {
      WAKE_UP;
    }

    if (!ImGui::IsMouseDown(ImGuiMouseButton_Left)) {
      exitDisabledTimer=0;
    }

    wheelX=0;
    wheelY=0;
    wantScrollList=false;

    pressedPoints.clear();
    releasedPoints.clear();

    if (willCommit) {
      commitSettings();
      willCommit=false;
    }

    if (shallDetectScale) {
      if (--shallDetectScale<1) {
        if (settings.dpiScale<0.5f) {
          const char* videoBackend=SDL_GetCurrentVideoDriver();      
          double newScale=getScaleFactor(videoBackend,sdlWin);
          if (newScale<0.1f) {
            logW("scale what?");
            newScale=1.0f;
          }

          if (newScale!=dpiScale) {
            logD("auto UI scale changed (%f != %f) - applying settings...",newScale,dpiScale);
            ImGui::GetIO().Fonts->Clear();

            applyUISettings();

            if (rend) rend->destroyFontsTexture();
            if (!ImGui::GetIO().Fonts->Build()) {
              logE("error while building font atlas!");
              showError("error while loading fonts! please check your settings.");
              ImGui::GetIO().Fonts->Clear();
              mainFont=ImGui::GetIO().Fonts->AddFontDefault();
              patFont=mainFont;
              bigFont=mainFont;
              headFont=mainFont;
              if (rend) rend->destroyFontsTexture();
              if (!ImGui::GetIO().Fonts->Build()) {
                logE("error again while building font atlas!");
              } else {
                rend->createFontsTexture();
              }
            } else {
              rend->createFontsTexture();
            }
          }
        }
      }
    }

    if (fontsFailed) {
      showError("it appears I couldn't load these fonts. any setting you can check?");
      logE("couldn't load fonts");
      ImGui::GetIO().Fonts->Clear();
      mainFont=ImGui::GetIO().Fonts->AddFontDefault();
      patFont=mainFont;
      bigFont=mainFont;
      headFont=mainFont;
      if (rend) rend->destroyFontsTexture();
      if (!ImGui::GetIO().Fonts->Build()) {
        logE("error again while building font atlas!");
      } else {
        rend->createFontsTexture();
      }
    }

    if (!editOptsVisible) {
      latchTarget=0;
      latchNibble=false;
    }

    if (SDL_GetWindowFlags(sdlWin)&SDL_WINDOW_MINIMIZED) {
      SDL_Delay(100);
    }
  }
  return false;
}

bool FurnaceGUI::init() {
  logI("initializing GUI.");

  String homeDir=getHomeDir();
  workingDir=e->getConfString("lastDir",homeDir);
  workingDirSong=e->getConfString("lastDirSong",workingDir);
  workingDirIns=e->getConfString("lastDirIns",workingDir);
  workingDirWave=e->getConfString("lastDirWave",workingDir);
  workingDirSample=e->getConfString("lastDirSample",workingDir);
  workingDirAudioExport=e->getConfString("lastDirAudioExport",workingDir);
  workingDirVGMExport=e->getConfString("lastDirVGMExport",workingDir);
  workingDirZSMExport=e->getConfString("lastDirZSMExport",workingDir);
  workingDirROMExport=e->getConfString("lastDirROMExport",workingDir);
  workingDirFont=e->getConfString("lastDirFont",workingDir);
  workingDirColors=e->getConfString("lastDirColors",workingDir);
  workingDirKeybinds=e->getConfString("lastDirKeybinds",workingDir);
  workingDirLayout=e->getConfString("lastDirLayout",workingDir);
  workingDirTest=e->getConfString("lastDirTest",workingDir);

  editControlsOpen=e->getConfBool("editControlsOpen",true);
  ordersOpen=e->getConfBool("ordersOpen",true);
  insListOpen=e->getConfBool("insListOpen",true);
  songInfoOpen=e->getConfBool("songInfoOpen",true);
  patternOpen=e->getConfBool("patternOpen",true);
  insEditOpen=e->getConfBool("insEditOpen",false);
  waveListOpen=e->getConfBool("waveListOpen",true);
  waveEditOpen=e->getConfBool("waveEditOpen",false);
  sampleListOpen=e->getConfBool("sampleListOpen",true);
  sampleEditOpen=e->getConfBool("sampleEditOpen",false);
  settingsOpen=e->getConfBool("settingsOpen",false);
  mixerOpen=e->getConfBool("mixerOpen",false);
  oscOpen=e->getConfBool("oscOpen",true);
  chanOscOpen=e->getConfBool("chanOscOpen",false);
  xyOscOpen=e->getConfBool("xyOscOpen",false);
  volMeterOpen=e->getConfBool("volMeterOpen",true);
  statsOpen=e->getConfBool("statsOpen",false);
  compatFlagsOpen=e->getConfBool("compatFlagsOpen",false);
#ifdef IS_MOBILE
  pianoOpen=e->getConfBool("pianoOpen",true);
#else
  pianoOpen=e->getConfBool("pianoOpen",false);
#endif
  notesOpen=e->getConfBool("notesOpen",false);
  channelsOpen=e->getConfBool("channelsOpen",false);
  patManagerOpen=e->getConfBool("patManagerOpen",false);
  sysManagerOpen=e->getConfBool("sysManagerOpen",false);
  clockOpen=e->getConfBool("clockOpen",false);
  speedOpen=e->getConfBool("speedOpen",true);
  groovesOpen=e->getConfBool("groovesOpen",false);
  regViewOpen=e->getConfBool("regViewOpen",false);
  logOpen=e->getConfBool("logOpen",false);
  effectListOpen=e->getConfBool("effectListOpen",true);
  subSongsOpen=e->getConfBool("subSongsOpen",true);
  findOpen=e->getConfBool("findOpen",false);
  spoilerOpen=e->getConfBool("spoilerOpen",false);

  if (e->hasConf("lastDir")) {
    basicMode=e->getConfBool("basicMode",false);
  } else {
    basicMode=true;
  }

  insListDir=e->getConfBool("insListDir",false);
  waveListDir=e->getConfBool("waveListDir",false);
  sampleListDir=e->getConfBool("sampleListDir",false);

  tempoView=e->getConfBool("tempoView",true);
  waveHex=e->getConfBool("waveHex",false);
  waveSigned=e->getConfBool("waveSigned",false);
  waveGenVisible=e->getConfBool("waveGenVisible",false);
  waveEditStyle=e->getConfInt("waveEditStyle",0);
  int extraChannelButtons=e->getConfInt("extraChannelButtons",0);
  if (!e->hasConf("patExtraButtons")) {
    patExtraButtons=(extraChannelButtons==1);
  } else {
    patExtraButtons=e->getConfBool("patExtraButtons",false);
  }
  if (!e->hasConf("patChannelNames")) {
    patChannelNames=(extraChannelButtons==2);
  } else {
    patChannelNames=e->getConfBool("patChannelNames",false);
  }
  patChannelPairs=e->getConfBool("patChannelPairs",true);
  patChannelHints=e->getConfInt("patChannelHints",0);
  lockLayout=e->getConfBool("lockLayout",false);
#ifdef IS_MOBILE
  fullScreen=true;
#else
  fullScreen=e->getConfBool("fullScreen",false);
#endif
  mobileUI=e->getConfBool("mobileUI",MOBILE_UI_DEFAULT);
  edit=e->getConfBool("edit",false);
  followOrders=e->getConfBool("followOrders",true);
  followPattern=e->getConfBool("followPattern",true);
  noteInputPoly=e->getConfBool("noteInputPoly",true);
  exportLoops=e->getConfInt("exportLoops",0);
  if (exportLoops<0) exportLoops=0;
  exportFadeOut=e->getConfDouble("exportFadeOut",0.0);
  if (exportFadeOut<0.0) exportFadeOut=0.0;
  orderEditMode=e->getConfInt("orderEditMode",0);
  if (orderEditMode<0) orderEditMode=0;
  if (orderEditMode>3) orderEditMode=3;

  oscZoom=e->getConfFloat("oscZoom",0.5f);
  oscZoomSlider=e->getConfBool("oscZoomSlider",false);
  oscWindowSize=e->getConfFloat("oscWindowSize",20.0f);

  pianoOctaves=e->getConfInt("pianoOctaves",pianoOctaves);
  pianoOctavesEdit=e->getConfInt("pianoOctavesEdit",pianoOctavesEdit);
  pianoOptions=e->getConfBool("pianoOptions",pianoOptions);
  pianoSharePosition=e->getConfBool("pianoSharePosition",pianoSharePosition);
  pianoOptionsSet=e->getConfBool("pianoOptionsSet",pianoOptionsSet);
  pianoReadonly=e->getConfBool("pianoReadonly",false);
  pianoOffset=e->getConfInt("pianoOffset",pianoOffset);
  pianoOffsetEdit=e->getConfInt("pianoOffsetEdit",pianoOffsetEdit);
  pianoView=e->getConfInt("pianoView",pianoView);
  pianoInputPadMode=e->getConfInt("pianoInputPadMode",pianoInputPadMode);

  chanOscCols=e->getConfInt("chanOscCols",3);
  chanOscAutoColsType=e->getConfInt("chanOscAutoColsType",0);
  chanOscColorX=e->getConfInt("chanOscColorX",GUI_OSCREF_CENTER);
  chanOscColorY=e->getConfInt("chanOscColorY",GUI_OSCREF_CENTER);
  chanOscTextX=e->getConfFloat("chanOscTextX",0.0f);
  chanOscTextY=e->getConfFloat("chanOscTextY",0.0f);
  chanOscAmplify=e->getConfFloat("chanOscAmplify",0.95f);
  chanOscWindowSize=e->getConfFloat("chanOscWindowSize",20.0f);
  chanOscWaveCorr=e->getConfBool("chanOscWaveCorr",true);
  chanOscOptions=e->getConfBool("chanOscOptions",false);
  chanOscNormalize=e->getConfBool("chanOscNormalize",false);
  chanOscRandomPhase=e->getConfBool("chanOscRandomPhase",false);
  chanOscTextFormat=e->getConfString("chanOscTextFormat","%c");
  chanOscColor.x=e->getConfFloat("chanOscColorR",1.0f);
  chanOscColor.y=e->getConfFloat("chanOscColorG",1.0f);
  chanOscColor.z=e->getConfFloat("chanOscColorB",1.0f);
  chanOscColor.w=e->getConfFloat("chanOscColorA",1.0f);
  chanOscTextColor.x=e->getConfFloat("chanOscTextColorR",1.0f);
  chanOscTextColor.y=e->getConfFloat("chanOscTextColorG",1.0f);
  chanOscTextColor.z=e->getConfFloat("chanOscTextColorB",1.0f);
  chanOscTextColor.w=e->getConfFloat("chanOscTextColorA",0.75f);
  chanOscUseGrad=e->getConfBool("chanOscUseGrad",false);
  chanOscGrad.fromString(e->getConfString("chanOscGrad",""));
  chanOscGrad.render();

  xyOscXChannel=e->getConfInt("xyOscXChannel",0);
  xyOscXInvert=e->getConfBool("xyOscXInvert",false);
  xyOscYChannel=e->getConfInt("xyOscYChannel",1);
  xyOscYInvert=e->getConfBool("xyOscYInvert",false);
  xyOscZoom=e->getConfFloat("xyOscZoom",1.0f);
  xyOscSamples=e->getConfInt("xyOscSamples",32768);
  xyOscDecayTime=e->getConfFloat("xyOscDecayTime",10.0f);
  xyOscIntensity=e->getConfFloat("xyOscIntensity",2.0f);
  xyOscThickness=e->getConfFloat("xyOscThickness",2.0f);

  syncSettings();
  syncTutorial();

  if (!settings.persistFadeOut) {
    exportLoops=settings.exportLoops;
    exportFadeOut=settings.exportFadeOut;
  }

  for (int i=0; i<settings.maxRecentFile; i++) {
    String r=e->getConfString(fmt::sprintf("recentFile%d",i),"");
    if (!r.empty()) {
      recentFile.push_back(r);
    }
  }

  initSystemPresets();
  initTutorial();

  e->setAutoNotePoly(noteInputPoly);

  SDL_SetHint(SDL_HINT_VIDEO_ALLOW_SCREENSAVER,"1");
#if SDL_VERSION_ATLEAST(2,0,17)
  SDL_SetHint(SDL_HINT_MOUSE_TOUCH_EVENTS,"0");
#endif
  SDL_SetHint(SDL_HINT_TOUCH_MOUSE_EVENTS,"0");
  // don't disable compositing on KWin
#if SDL_VERSION_ATLEAST(2,0,22)
  logV("setting window type to NORMAL.");
  SDL_SetHint(SDL_HINT_X11_WINDOW_TYPE,"_NET_WM_WINDOW_TYPE_NORMAL");
#endif

  // initialize SDL
  logD("initializing video...");
  if (SDL_Init(SDL_INIT_VIDEO)!=0) {
    logE("could not initialize video! %s",SDL_GetError());
    return false;
  }

#ifdef IS_MOBILE
  logD("initializing haptic...");
  if (SDL_Init(SDL_INIT_HAPTIC)!=0) {
    logW("could not initialize haptic! %s",SDL_GetError());
  }
#endif

  const char* videoBackend=SDL_GetCurrentVideoDriver();
  if (videoBackend!=NULL) {
    logV("video backend: %s",videoBackend);
    if (strcmp(videoBackend,"wayland")==0 ||
        strcmp(videoBackend,"cocoa")==0 ||
        strcmp(videoBackend,"uikit")==0) {
      sysManagedScale=true;
      logV("scaling managed by system.");
    } else {
      logV("scaling managed by application.");
    }
  } else {
    logV("could not get video backend name!");
  }

  // get scale factor
  if (settings.dpiScale>=0.5f) {
    logD("setting UI scale factor from config (%f).",settings.dpiScale);
    dpiScale=settings.dpiScale;
  } else {
    logD("auto-detecting UI scale factor.");
    dpiScale=getScaleFactor(videoBackend,sdlWin);
    logD("scale factor: %f",dpiScale);
    if (dpiScale<0.1f) {
      logW("scale what?");
      dpiScale=1.0f;
    }
  }

#if !(defined(__APPLE__) || defined(_WIN32))
  // get the icon (on macOS and Windows the icon is bundled with the app)
  const FurnaceGUIImage* furIcon=getImage(GUI_IMAGE_ICON);
  SDL_Surface* icon=NULL;
  if (furIcon!=NULL) {
    icon=SDL_CreateRGBSurfaceFrom(furIcon->data,furIcon->width,furIcon->height,32,256*4,0xff,0xff00,0xff0000,0xff000000);
  } else {
    logE("furIcon is NULL!");
  }
#endif

#ifdef IS_MOBILE
  scrW=960;
  scrH=540;
  scrX=0;
  scrY=0;
#else
  scrW=scrConfW=e->getConfInt("lastWindowWidth",1280);
  scrH=scrConfH=e->getConfInt("lastWindowHeight",800);
  scrX=scrConfX=e->getConfInt("lastWindowX",SDL_WINDOWPOS_CENTERED);
  scrY=scrConfY=e->getConfInt("lastWindowY",SDL_WINDOWPOS_CENTERED);
  scrMax=e->getConfBool("lastWindowMax",false);
#endif
  portrait=(scrW<scrH);
  logV("portrait: %d (%dx%d)",portrait,scrW,scrH);

  // if old config, scale size as it was stored unscaled before
  if (e->getConfInt("configVersion",0)<122 && !sysManagedScale) {
    logD("scaling window size to scale factor because configVersion is not present.");
    scrW*=dpiScale;
    scrH*=dpiScale;
  }

  // predict the canvas size
  if (sysManagedScale) {
    canvasW=scrW*dpiScale;
    canvasH=scrH*dpiScale;
  } else {
    canvasW=scrW;
    canvasH=scrH;
  }

#ifndef IS_MOBILE
  SDL_Rect displaySize;
#endif

#ifndef IS_MOBILE
  // if window would spawn out of bounds, force it to be get default position
  SDL_Rect bounds;
  if (!detectOutOfBoundsWindow(bounds)) {
    scrMax=false;
    scrX=scrConfX=SDL_WINDOWPOS_CENTERED;
    scrY=scrConfY=SDL_WINDOWPOS_CENTERED;

    // make sure our window isn't big
    /*if (bounds.w<scrW) {
      logD("resizing width because it does not fit");
      scrW=bounds.w-OOB_PIXELS_SAFETY*2;
      if (scrW<200) scrW=200;
    }
    if (bounds.h<scrH) {
      logD("resizing height because it does not fit");
      scrH=bounds.h-OOB_PIXELS_SAFETY*2;
      if (scrH<100) scrH=100;
    }*/
  }
#endif

  logV("window size: %dx%d",scrW,scrH);

  if (!initRender()) {
    if (settings.renderBackend!="SDL") {
      settings.renderBackend="SDL";
      e->setConf("renderBackend","SDL");
      e->saveConf();
      lastError=fmt::sprintf("could not init renderer!\r\nthe render backend has been set to a safe value. please restart Furnace.");
    } else {
      lastError=fmt::sprintf("could not init renderer! %s",SDL_GetError());
      if (!settings.renderDriver.empty()) {
        settings.renderDriver="";
        e->setConf("renderDriver","");
        e->saveConf();
        lastError+=fmt::sprintf("\r\nthe render driver has been set to a safe value. please restart Furnace.");
      }
    }
    return false;
  }

  rend->preInit();

  logD("creating window...");
  sdlWin=SDL_CreateWindow("Furnace",scrX,scrY,scrW,scrH,SDL_WINDOW_RESIZABLE|SDL_WINDOW_ALLOW_HIGHDPI|(scrMax?SDL_WINDOW_MAXIMIZED:0)|(fullScreen?SDL_WINDOW_FULLSCREEN_DESKTOP:0)|rend->getWindowFlags());
  if (sdlWin==NULL) {
    lastError=fmt::sprintf("could not open window! %s",SDL_GetError());
    return false;
  }

#ifndef IS_MOBILE
  if (SDL_GetDisplayUsableBounds(SDL_GetWindowDisplayIndex(sdlWin),&displaySize)==0) {
    bool mustChange=false;
    if (scrW>((displaySize.w)-48) && scrH>((displaySize.h)-64)) {
      // maximize
      SDL_MaximizeWindow(sdlWin);
      logD("maximizing as it doesn't fit (%dx%d+%d+%d).",displaySize.w,displaySize.h,displaySize.x,displaySize.y);
    }
    if (scrW>displaySize.w) {
      scrW=(displaySize.w)-32;
      mustChange=true;
    }
    if (scrH>displaySize.h) {
      scrH=(displaySize.h)-32;
      mustChange=true;
    }
    if (mustChange) {
      portrait=(scrW<scrH);
      logV("portrait: %d (%dx%d)",portrait,scrW,scrH);
      if (!fullScreen) {
        logD("setting window size to %dx%d as it goes off bounds (%dx%d+%d+%d).",scrW,scrH,displaySize.w,displaySize.h,displaySize.x,displaySize.y);
        SDL_SetWindowSize(sdlWin,scrW,scrH);
      }
    }
  }
#endif

#ifdef IS_MOBILE
  SDL_GetWindowSize(sdlWin,&scrW,&scrH);
  portrait=(scrW<scrH);
  logV("portrait: %d (%dx%d)",portrait,scrW,scrH);
#endif

#if !(defined(__APPLE__) || defined(_WIN32))
  if (icon!=NULL) {
    SDL_SetWindowIcon(sdlWin,icon);
    SDL_FreeSurface(icon);
  } else {
    logW("could not create icon!");
  }
#endif

  int numDriversA=SDL_GetNumAudioDrivers();
  if (numDriversA<0) {
    logW("could not list audio drivers! %s",SDL_GetError());
  } else {
    for (int i=0; i<numDriversA; i++) {
      const char* r=SDL_GetAudioDriver(i);
      if (r==NULL) continue;
      if (strcmp(r,"disk")==0) continue;
      if (strcmp(r,"dummy")==0) continue;
      availAudioDrivers.push_back(String(r));
    }
  }

  int numDrivers=SDL_GetNumRenderDrivers();
  if (numDrivers<0) {
    logW("could not list render drivers! %s",SDL_GetError());
  } else {
    SDL_RendererInfo ri;
    logV("available render drivers:");
    for (int i=0; i<numDrivers; i++) {
      int r=SDL_GetRenderDriverInfo(i,&ri);
      if (r!=0) continue;
      availRenderDrivers.push_back(String(ri.name));
      logV("- %s",ri.name);
    }
  }

  if (!settings.renderDriver.empty()) {
    SDL_SetHint(SDL_HINT_RENDER_DRIVER,settings.renderDriver.c_str());
  }

  if (safeMode) {
    SDL_SetHint(SDL_HINT_RENDER_DRIVER,"software");
  }

  logD("starting render backend...");
  if (!rend->init(sdlWin)) {
    logE("it failed...");
    if (settings.renderBackend!="SDL") {
      settings.renderBackend="SDL";
      e->setConf("renderBackend","SDL");
      e->saveConf();
      lastError=fmt::sprintf("could not init renderer!\r\nthe render backend has been set to a safe value. please restart Furnace.");
    } else {
      lastError=fmt::sprintf("could not init renderer! %s",SDL_GetError());
      if (!settings.renderDriver.empty()) {
        settings.renderDriver="";
        e->setConf("renderDriver","");
        e->saveConf();
        lastError+=fmt::sprintf("\r\nthe render driver has been set to a safe value. please restart Furnace.");
      }
    }
    return false;
  }
  logV("render backend started");

  // try acquiring the canvas size
  if (!rend->getOutputSize(canvasW,canvasH)) {
    logW("could not get renderer output size!");
  } else {
    logV("canvas size: %dx%d",canvasW,canvasH);
  }

  // special consideration for Wayland
  if (settings.dpiScale<0.5f) {
    if (strcmp(videoBackend,"wayland")==0) {
      int realW=scrW;
      int realH=scrH;

      SDL_GetWindowSize(sdlWin,&realW,&realH);

      if (realW<1) {
        logW("screen width is zero!\n");
        dpiScale=1.0;
      } else {
        dpiScale=(double)canvasW/(double)realW;
        logV("we're on Wayland... scaling factor: %f",dpiScale);
      }
    }
  }

  updateWindowTitle();

  rend->clear(ImVec4(0.0,0.0,0.0,1.0));
  rend->present();

  logD("preparing user interface...");
  IMGUI_CHECKVERSION();
  ImGui::CreateContext();
  rend->initGUI(sdlWin);

  applyUISettings();

  logD("building font...");
  if (!ImGui::GetIO().Fonts->Build()) {
    logE("error while building font atlas!");
    showError("error while loading fonts! please check your settings.");
    ImGui::GetIO().Fonts->Clear();
    mainFont=ImGui::GetIO().Fonts->AddFontDefault();
    patFont=mainFont;
    bigFont=mainFont;
    headFont=mainFont;
    if (rend) rend->destroyFontsTexture();
    if (!ImGui::GetIO().Fonts->Build()) {
      logE("error again while building font atlas!");
    }
  }

  logD("preparing layout...");
  strncpy(finalLayoutPath,(e->getConfigPath()+String(LAYOUT_INI)).c_str(),4095);
  backupPath=e->getConfigPath();
  if (backupPath.size()>0) {
    if (backupPath[backupPath.size()-1]==DIR_SEPARATOR) backupPath.resize(backupPath.size()-1);
  }
  backupPath+=String(BACKUPS_DIR);
  prepareLayout();

  ImGui::GetIO().ConfigFlags|=ImGuiConfigFlags_DockingEnable;
  toggleMobileUI(mobileUI,true);

  for (int i=0; i<DIV_MAX_CHANS; i++) {
    oldPat[i]=new DivPattern;
  }

  firstFrame=true;

  userEvents=SDL_RegisterEvents(1);

  e->setMidiCallback([this](const TAMidiMessage& msg) -> int {
    if (introPos<11.0) return -2;
    midiLock.lock();
    midiQueue.push(msg);
    if (userEvents!=0xffffffff && midiWakeUp) {
      midiWakeUp=false;
      userEvent.user.type=userEvents;
      userEvent.user.code=0;
      userEvent.user.data1=NULL;
      userEvent.user.data2=NULL;
      SDL_PushEvent(&userEvent);
    }
    midiLock.unlock();
    e->setMidiBaseChan(cursor.xCoarse);
    if (msg.type==TA_MIDI_SYSEX) return -2;
    if (midiMap.valueInputStyle!=0 && cursor.xFine!=0 && edit) return -2;
    if (!midiMap.noteInput) return -2;
    if (learning!=-1) return -2;
    if (midiMap.at(msg)) return -2;

    if (curWindowThreadSafe==GUI_WINDOW_WAVE_EDIT || curWindowThreadSafe==GUI_WINDOW_WAVE_LIST) {
      if ((msg.type&0xf0)==TA_MIDI_NOTE_ON) {
        e->previewWaveNoLock(curWave,msg.data[0]-12);
        wavePreviewNote=msg.data[0]-12;
      } else if ((msg.type&0xf0)==TA_MIDI_NOTE_OFF) {
        if (wavePreviewNote==msg.data[0]-12) {
          e->stopWavePreviewNoLock();
        }
      }
      return -2;
    }

    if (curWindowThreadSafe==GUI_WINDOW_SAMPLE_EDIT || curWindowThreadSafe==GUI_WINDOW_SAMPLE_LIST) {
      if ((msg.type&0xf0)==TA_MIDI_NOTE_ON) {
        e->previewSampleNoLock(curSample,msg.data[0]-12);
        samplePreviewNote=msg.data[0]-12;
      } else if ((msg.type&0xf0)==TA_MIDI_NOTE_OFF) {
        if (samplePreviewNote==msg.data[0]-12) {
          e->stopSamplePreviewNoLock();
        }
      }
      return -2;
    }

    if (midiMap.directChannel && midiMap.directProgram) return -1;
    return curIns;
  });

#ifdef IS_MOBILE
  vibrator=SDL_HapticOpen(0);
  if (vibrator==NULL) {
    logD("could not open vibration device: %s",SDL_GetError());
  } else {
    if (SDL_HapticRumbleInit(vibrator)==0) {
      vibratorAvailable=true;
    } else {
      logD("vibration not available: %s",SDL_GetError());
    }
  }
#endif

  cpuCores=SDL_GetCPUCount();
  if (cpuCores<1) cpuCores=1;

  logI("done!");
  return true;
}

void FurnaceGUI::commitState() {
  if (!mobileUI) {
    if (!ImGui::SaveIniSettingsToDisk(finalLayoutPath,true)) {
      reportError(fmt::sprintf("could NOT save layout! %s",strerror(errno)));
    }
  }

  e->setConf("configVersion",(int)DIV_ENGINE_VERSION);

  e->setConf("lastDir",workingDir);
  e->setConf("lastDirSong",workingDirSong);
  e->setConf("lastDirIns",workingDirIns);
  e->setConf("lastDirWave",workingDirWave);
  e->setConf("lastDirSample",workingDirSample);
  e->setConf("lastDirAudioExport",workingDirAudioExport);
  e->setConf("lastDirVGMExport",workingDirVGMExport);
  e->setConf("lastDirZSMExport",workingDirZSMExport);
  e->setConf("lastDirROMExport",workingDirROMExport);
  e->setConf("lastDirFont",workingDirFont);
  e->setConf("lastDirColors",workingDirColors);
  e->setConf("lastDirKeybinds",workingDirKeybinds);
  e->setConf("lastDirLayout",workingDirLayout);
  e->setConf("lastDirTest",workingDirTest);

  // commit last open windows
  e->setConf("editControlsOpen",editControlsOpen);
  e->setConf("ordersOpen",ordersOpen);
  e->setConf("insListOpen",insListOpen);
  e->setConf("songInfoOpen",songInfoOpen);
  e->setConf("patternOpen",patternOpen);
  e->setConf("insEditOpen",insEditOpen);
  e->setConf("waveListOpen",waveListOpen);
  e->setConf("waveEditOpen",waveEditOpen);
  e->setConf("sampleListOpen",sampleListOpen);
  e->setConf("sampleEditOpen",sampleEditOpen);
  e->setConf("settingsOpen",settingsOpen);
  e->setConf("mixerOpen",mixerOpen);
  e->setConf("oscOpen",oscOpen);
  e->setConf("chanOscOpen",chanOscOpen);
  e->setConf("xyOscOpen",xyOscOpen);
  e->setConf("volMeterOpen",volMeterOpen);
  e->setConf("statsOpen",statsOpen);
  e->setConf("compatFlagsOpen",compatFlagsOpen);
  e->setConf("pianoOpen",pianoOpen);
  e->setConf("notesOpen",notesOpen);
  e->setConf("channelsOpen",channelsOpen);
  e->setConf("patManagerOpen",patManagerOpen);
  e->setConf("sysManagerOpen",sysManagerOpen);
  e->setConf("clockOpen",clockOpen);
  e->setConf("speedOpen",speedOpen);
  e->setConf("groovesOpen",groovesOpen);
  e->setConf("regViewOpen",regViewOpen);
  e->setConf("logOpen",logOpen);
  e->setConf("effectListOpen",effectListOpen);
  e->setConf("subSongsOpen",subSongsOpen);
  e->setConf("findOpen",findOpen);
  e->setConf("spoilerOpen",spoilerOpen);
  e->setConf("basicMode",basicMode);

  // commit dir state
  e->setConf("insListDir",insListDir);
  e->setConf("waveListDir",waveListDir);
  e->setConf("sampleListDir",sampleListDir);

  // commit last window size
  e->setConf("lastWindowWidth",scrConfW);
  e->setConf("lastWindowHeight",scrConfH);
  e->setConf("lastWindowX",settings.saveWindowPos?scrConfX:(int)SDL_WINDOWPOS_CENTERED);
  e->setConf("lastWindowY",settings.saveWindowPos?scrConfY:(int)SDL_WINDOWPOS_CENTERED);
  e->setConf("lastWindowMax",scrMax);

  e->setConf("tempoView",tempoView);
  e->setConf("waveHex",waveHex);
  e->setConf("waveSigned",waveSigned);
  e->setConf("waveGenVisible",waveGenVisible);
  e->setConf("waveEditStyle",waveEditStyle);
  e->setConf("patExtraButtons",patExtraButtons);
  e->setConf("patChannelNames",patChannelNames);
  e->setConf("patChannelPairs",patChannelPairs);
  e->setConf("patChannelHints",(int)patChannelHints);
  e->setConf("lockLayout",lockLayout);
  e->setConf("fullScreen",fullScreen);
  e->setConf("mobileUI",mobileUI);
  e->setConf("edit",edit);
  e->setConf("followOrders",followOrders);
  e->setConf("followPattern",followPattern);
  e->setConf("orderEditMode",orderEditMode);
  e->setConf("noteInputPoly",noteInputPoly);
  if (settings.persistFadeOut) {
    e->setConf("exportLoops",exportLoops);
    e->setConf("exportFadeOut",exportFadeOut);
  }

  // commit oscilloscope state
  e->setConf("oscZoom",oscZoom);
  e->setConf("oscZoomSlider",oscZoomSlider);
  e->setConf("oscWindowSize",oscWindowSize);

  // commit piano state
  e->setConf("pianoOctaves",pianoOctaves);
  e->setConf("pianoOctavesEdit",pianoOctavesEdit);
  e->setConf("pianoOptions",pianoOptions);
  e->setConf("pianoSharePosition",pianoSharePosition);
  e->setConf("pianoOptionsSet",pianoOptionsSet);
  e->setConf("pianoReadonly",pianoReadonly);
  e->setConf("pianoOffset",pianoOffset);
  e->setConf("pianoOffsetEdit",pianoOffsetEdit);
  e->setConf("pianoView",pianoView);
  e->setConf("pianoInputPadMode",pianoInputPadMode);

  // commit per-chan osc state
  e->setConf("chanOscCols",chanOscCols);
  e->setConf("chanOscAutoColsType",chanOscAutoColsType);
  e->setConf("chanOscColorX",chanOscColorX);
  e->setConf("chanOscColorY",chanOscColorY);
  e->setConf("chanOscTextX",chanOscTextX);
  e->setConf("chanOscTextY",chanOscTextY);
  e->setConf("chanOscAmplify",chanOscAmplify);
  e->setConf("chanOscWindowSize",chanOscWindowSize);
  e->setConf("chanOscWaveCorr",chanOscWaveCorr);
  e->setConf("chanOscOptions",chanOscOptions);
  e->setConf("chanOscNormalize",chanOscNormalize);
  e->setConf("chanOscRandomPhase",chanOscRandomPhase);
  e->setConf("chanOscTextFormat",chanOscTextFormat);
  e->setConf("chanOscColorR",chanOscColor.x);
  e->setConf("chanOscColorG",chanOscColor.y);
  e->setConf("chanOscColorB",chanOscColor.z);
  e->setConf("chanOscColorA",chanOscColor.w);
  e->setConf("chanOscTextColorR",chanOscTextColor.x);
  e->setConf("chanOscTextColorG",chanOscTextColor.y);
  e->setConf("chanOscTextColorB",chanOscTextColor.z);
  e->setConf("chanOscTextColorA",chanOscTextColor.w);
  e->setConf("chanOscUseGrad",chanOscUseGrad);
  e->setConf("chanOscGrad",chanOscGrad.toString());

  // commit x-y osc state
  e->setConf("xyOscXChannel",xyOscXChannel);
  e->setConf("xyOscXInvert",xyOscXInvert);
  e->setConf("xyOscYChannel",xyOscYChannel);
  e->setConf("xyOscYInvert",xyOscYInvert);
  e->setConf("xyOscZoom",xyOscZoom);
  e->setConf("xyOscSamples",xyOscSamples);
  e->setConf("xyOscDecayTime",xyOscDecayTime);
  e->setConf("xyOscIntensity",xyOscIntensity);
  e->setConf("xyOscThickness",xyOscThickness);

  // commit recent files
  for (int i=0; i<30; i++) {
    String key=fmt::sprintf("recentFile%d",i);
    if (i>=settings.maxRecentFile || i>=(int)recentFile.size()) {
      e->setConf(key,"");
    } else {
      e->setConf(key,recentFile[i]);
    }
  }
}

bool FurnaceGUI::finish() {
  commitState();
  rend->quitGUI();
  ImGui_ImplSDL2_Shutdown();
  quitRender();
  ImGui::DestroyContext();
  SDL_DestroyWindow(sdlWin);

  if (vibrator) {
    SDL_HapticClose(vibrator);
  }

  for (int i=0; i<DIV_MAX_OUTPUTS; i++) {
    if (oscValues[i]) {
      delete[] oscValues[i];
      oscValues[i]=NULL;
    }
  }

  for (int i=0; i<DIV_MAX_CHANS; i++) {
    delete oldPat[i];
  }

  if (backupTask.valid()) {
    backupTask.get();
  }

  if (chanOscWorkPool!=NULL) {
    delete chanOscWorkPool;
  }

  return true;
}

void FurnaceGUI::requestQuit() {
  quit=true;
}

FurnaceGUI::FurnaceGUI():
  e(NULL),
  renderBackend(GUI_BACKEND_SDL),
  rend(NULL),
  sdlWin(NULL),
  vibrator(NULL),
  vibratorAvailable(false),
  sampleTex(NULL),
  sampleTexW(0),
  sampleTexH(0),
  updateSampleTex(true),
  quit(false),
  warnQuit(false),
  willCommit(false),
  edit(false),
  editClone(false),
  isPatUnique(false),
  modified(false),
  displayError(false),
  displayExporting(false),
  vgmExportLoop(true),
  zsmExportLoop(true),
  zsmExportOptimize(true),
  vgmExportPatternHints(false),
  vgmExportDirectStream(false),
  displayInsTypeList(false),
  portrait(false),
  injectBackUp(false),
  mobileMenuOpen(false),
  warnColorPushed(false),
  wantCaptureKeyboard(false),
  oldWantCaptureKeyboard(false),
  displayMacroMenu(false),
  displayNew(false),
  fullScreen(false),
  preserveChanPos(false),
  wantScrollList(false),
  noteInputPoly(true),
  notifyWaveChange(false),
  displayPendingIns(false),
  pendingInsSingle(false),
  displayPendingRawSample(false),
  snesFilterHex(false),
  modTableHex(false),
  displayEditString(false),
  mobileEdit(false),
  killGraphics(false),
  safeMode(false),
  midiWakeUp(true),
  audioEngineChanged(false),
  settingsChanged(false),
  debugFFT(false),
  vgmExportVersion(0x171),
  vgmExportTrailingTicks(-1),
  drawHalt(10),
  zsmExportTickRate(60),
  macroPointSize(16),
  waveEditStyle(0),
  displayInsTypeListMakeInsSample(-1),
  mobileEditPage(0),
  wheelCalmDown(0),
  shallDetectScale(0),
  cpuCores(0),
  secondTimer(0.0f),
  userEvents(0xffffffff),
  mobileMenuPos(0.0f),
  autoButtonSize(0.0f),
  mobileEditAnim(0.0f),
  mobileEditButtonPos(0.7f,0.7f),
  mobileEditButtonSize(60.0f,60.0f),
  curSysSection(NULL),
  updateFMPreview(true),
  fmPreviewOn(false),
  fmPreviewPaused(false),
  fmPreviewOPN(NULL),
  fmPreviewOPM(NULL),
  fmPreviewOPL(NULL),
  fmPreviewOPLL(NULL),
  fmPreviewOPZ(NULL),
  fmPreviewOPZInterface(NULL),
  editString(NULL),
  pendingRawSampleDepth(8),
  pendingRawSampleChannels(1),
  pendingRawSampleUnsigned(false),
  pendingRawSampleBigEndian(false),
  pendingRawSampleSwapNibbles(false),
  pendingRawSampleReplace(false),
  globalWinFlags(0),
  curFileDialog(GUI_FILE_OPEN),
  warnAction(GUI_WARN_OPEN),
  postWarnAction(GUI_WARN_GENERIC),
  mobScene(GUI_SCENE_PATTERN),
  fileDialog(NULL),
  scrW(1280),
  scrH(800),
  scrConfW(1280),
  scrConfH(800),
  canvasW(1280),
  canvasH(800),
  scrX(SDL_WINDOWPOS_CENTERED),
  scrY(SDL_WINDOWPOS_CENTERED),
  scrConfX(SDL_WINDOWPOS_CENTERED),
  scrConfY(SDL_WINDOWPOS_CENTERED),
  scrMax(false),
  sysManagedScale(false),
  dpiScale(1),
  aboutScroll(0),
  aboutSin(0),
  aboutHue(0.0f),
  backupTimer(15.0),
  learning(-1),
  mainFont(NULL),
  iconFont(NULL),
  furIconFont(NULL),
  patFont(NULL),
  bigFont(NULL),
  headFont(NULL),
  fontRange(NULL),
  prevInsData(NULL),
  curIns(0),
  curWave(0),
  curSample(0),
  curOctave(3),
  curOrder(0),
  playOrder(0),
  prevIns(0),
  oldRow(0),
  editStep(1),
  exportLoops(0),
  soloChan(-1),
  orderEditMode(0),
  orderCursor(-1),
  loopOrder(-1),
  loopRow(-1),
  loopEnd(-1),
  isClipping(0),
  newSongCategory(0),
  latchTarget(0),
  wheelX(0),
  wheelY(0),
  dragSourceX(0),
  dragSourceY(0),
  dragDestinationX(0),
  dragDestinationY(0),
  oldBeat(-1),
  oldBar(-1),
  curGroove(-1),
  exitDisabledTimer(0),
  soloTimeout(0.0f),
  exportFadeOut(5.0),
  patExtraButtons(false),
  patChannelNames(false),
  patChannelPairs(true),
  patChannelHints(0),
  newSongFirstFrame(false),
  oldRowChanged(false),
  editControlsOpen(true),
  ordersOpen(true),
  insListOpen(true),
  songInfoOpen(true),
  patternOpen(true),
  insEditOpen(false),
  waveListOpen(true),
  waveEditOpen(false),
  sampleListOpen(true),
  sampleEditOpen(false),
  aboutOpen(false),
  settingsOpen(false),
  mixerOpen(false),
  debugOpen(false),
  inspectorOpen(false),
  oscOpen(true),
  volMeterOpen(true),
  statsOpen(false),
  compatFlagsOpen(false),
  pianoOpen(false),
  notesOpen(false),
  channelsOpen(false),
  regViewOpen(false),
  logOpen(false),
  effectListOpen(false),
  chanOscOpen(false),
  subSongsOpen(true),
  findOpen(false),
  spoilerOpen(false),
  patManagerOpen(false),
  sysManagerOpen(false),
  clockOpen(false),
  speedOpen(true),
  groovesOpen(false),
  xyOscOpen(false),
  basicMode(true),
  shortIntro(false),
  insListDir(false),
  waveListDir(false),
  sampleListDir(false),
  clockShowReal(true),
  clockShowRow(true),
  clockShowBeat(true),
  clockShowMetro(true),
  clockShowTime(true),
  selecting(false),
  selectingFull(false),
  dragging(false),
  curNibble(false),
  orderNibble(false),
  followOrders(true),
  followPattern(true),
  changeAllOrders(false),
  mobileUI(MOBILE_UI_DEFAULT),
  collapseWindow(false),
  demandScrollX(false),
  fancyPattern(false),
  firstFrame(true),
  tempoView(true),
  waveHex(false),
  waveSigned(false),
  waveGenVisible(false),
  lockLayout(false),
  editOptsVisible(false),
  latchNibble(false),
  nonLatchNibble(false),
  keepLoopAlive(false),
  keepGrooveAlive(false),
  orderScrollLocked(false),
  orderScrollTolerance(false),
  dragMobileMenu(false),
  dragMobileEditButton(false),
  wantGrooveListFocus(false),
  lastAssetType(0),
  curWindow(GUI_WINDOW_NOTHING),
  nextWindow(GUI_WINDOW_NOTHING),
  curWindowLast(GUI_WINDOW_NOTHING),
  curWindowThreadSafe(GUI_WINDOW_NOTHING),
  failedNoteOn(false),
  lastPatternWidth(0.0f),
  longThreshold(0.48f),
  buttonLongThreshold(0.20f),
  latchNote(-1),
  latchIns(-2),
  latchVol(-1),
  latchEffect(-1),
  latchEffectVal(-1),
  wavePreviewLen(32),
  wavePreviewHeight(255),
  wavePreviewInit(true),
  wavePreviewPaused(false),
  pgSys(0),
  pgAddr(0),
  pgVal(0),
  curQueryRangeX(false),
  curQueryBackwards(false),
  curQueryRangeXMin(0), curQueryRangeXMax(0),
  curQueryRangeY(0),
  curQueryEffectPos(0),
  queryReplaceEffectCount(0),
  queryReplaceEffectPos(1),
  queryReplaceNoteMode(0),
  queryReplaceInsMode(0),
  queryReplaceVolMode(0),
  queryReplaceNote(0),
  queryReplaceIns(0),
  queryReplaceVol(0),
  queryReplaceNoteDo(false),
  queryReplaceInsDo(false),
  queryReplaceVolDo(false),
  queryViewingResults(false),
  wavePreviewOn(false),
  wavePreviewKey((SDL_Scancode)0),
  wavePreviewNote(0),
  samplePreviewOn(false),
  samplePreviewKey((SDL_Scancode)0),
  samplePreviewNote(0),
  sampleMapSelStart(-1),
  sampleMapSelEnd(-1),
  sampleMapDigit(0),
  sampleMapColumn(0),
  sampleMapFocused(false),
  sampleMapWaitingInput(false),
  macroDragStart(0,0),
  macroDragAreaSize(0,0),
  macroDragCTarget(NULL),
  macroDragTarget(NULL),
  macroDragLen(0),
  macroDragMin(0),
  macroDragMax(0),
  macroDragLastX(-1),
  macroDragLastY(-1),
  macroDragBitOff(0),
  macroDragScroll(0),
  macroDragBitMode(false),
  macroDragInitialValueSet(false),
  macroDragInitialValue(false),
  macroDragChar(false),
  macroDragBit30(false),
  macroDragSettingBit30(false),
  macroDragLineMode(false),
  macroDragMouseMoved(false),
  macroDragLineInitial(0,0),
  macroDragLineInitialV(0,0),
  macroDragActive(false),
  lastMacroDesc(NULL,NULL,0,0,0.0f),
  macroOffX(0),
  macroOffY(0),
  macroScaleX(100.0f),
  macroScaleY(100.0f),
  macroRandMin(0),
  macroRandMax(0),
  macroLoopDragStart(0,0),
  macroLoopDragAreaSize(0,0),
  macroLoopDragTarget(NULL),
  macroLoopDragLen(0),
  macroLoopDragActive(false),
  waveDragStart(0,0),
  waveDragAreaSize(0,0),
  waveDragTarget(NULL),
  waveDragLen(0),
  waveDragMin(0),
  waveDragMax(0),
  waveDragActive(false),
  bindSetTarget(0),
  bindSetPrevValue(0),
  bindSetActive(false),
  bindSetPending(false),
  nextScroll(-1.0f),
  nextAddScroll(0.0f),
  orderScroll(0.0f),
  orderScrollSlideOrigin(0.0f),
  orderScrollRealOrigin(0.0f,0.0f),
  dragMobileMenuOrigin(0.0f,0.0f),
  layoutTimeBegin(0),
  layoutTimeEnd(0),
  layoutTimeDelta(0),
  renderTimeBegin(0),
  renderTimeEnd(0),
  renderTimeDelta(0),
  drawTimeBegin(0),
  drawTimeEnd(0),
  drawTimeDelta(0),
  eventTimeBegin(0),
  eventTimeEnd(0),
  eventTimeDelta(0),
  perfMetricsLen(0),
  chanToMove(-1),
  sysToMove(-1),
  sysToDelete(-1),
  opToMove(-1),
  assetToMove(-1),
  dirToMove(-1),
  transposeAmount(0),
  randomizeMin(0),
  randomizeMax(255),
  fadeMin(0),
  fadeMax(255),
  collapseAmount(2),
  scaleMax(100.0f),
  fadeMode(false),
  randomMode(false),
  haveHitBounds(false),
  pendingStepUpdate(0),
  oldOrdersLen(0),
  sampleZoom(1.0),
  prevSampleZoom(1.0),
  minSampleZoom(1.0),
  samplePos(0),
  resizeSize(1024),
  silenceSize(1024),
  resampleTarget(32000),
  resampleStrat(5),
  amplifyVol(100.0),
  sampleSelStart(-1),
  sampleSelEnd(-1),
  sampleInfo(true),
  sampleCompatRate(false),
  sampleDragActive(false),
  sampleDragMode(false),
  sampleDrag16(false),
  sampleZoomAuto(true),
  sampleSelTarget(0),
  sampleDragTarget(NULL),
  sampleDragStart(0,0),
  sampleDragAreaSize(0,0),
  sampleDragLen(0),
  sampleFilterL(1.0f),
  sampleFilterB(0.0f),
  sampleFilterH(0.0f),
  sampleFilterRes(0.25f),
  sampleFilterCutStart(16000.0f),
  sampleFilterCutEnd(100.0f),
  sampleCrossFadeLoopLength(0),
  sampleCrossFadeLoopLaw(50),
  sampleFilterPower(1),
  sampleClipboard(NULL),
  sampleClipboardLen(0),
  openSampleResizeOpt(false),
  openSampleResampleOpt(false),
  openSampleAmplifyOpt(false),
  openSampleSilenceOpt(false),
  openSampleFilterOpt(false),
  openSampleCrossFadeOpt(false),
  selectedPortSet(0x1fff),
  selectedSubPort(-1),
  hoveredPortSet(0x1fff),
  hoveredSubPort(-1),
  portDragActive(false),
  displayHiddenPorts(false),
  displayInternalPorts(false),
  subPortPos(0.0f,0.0f),
  oscTotal(0),
  oscWidth(512),
  oscZoom(0.5f),
  oscWindowSize(20.0f),
  oscInput(0.0f),
  oscInput1(0.0f),
  oscZoomSlider(false),
  chanOscCols(3),
  chanOscAutoColsType(0),
  chanOscColorX(GUI_OSCREF_CENTER),
  chanOscColorY(GUI_OSCREF_CENTER),
  chanOscWindowSize(20.0f),
  chanOscTextX(0.0f),
  chanOscTextY(0.0f),
  chanOscAmplify(0.95f),
  chanOscWaveCorr(true),
  chanOscOptions(false),
  updateChanOscGradTex(true),
  chanOscUseGrad(false),
  chanOscNormalize(false),
  chanOscRandomPhase(false),
  chanOscTextFormat("%c"),
  chanOscColor(1.0f,1.0f,1.0f,1.0f),
  chanOscTextColor(1.0f,1.0f,1.0f,0.75f),
  chanOscGrad(64,64),
  chanOscGradTex(NULL),
  chanOscWorkPool(NULL),
  xyOscPointTex(NULL),
  xyOscOptions(false),
  xyOscXChannel(0),
  xyOscXInvert(false),
  xyOscYChannel(1),
  xyOscYInvert(false),
  xyOscZoom(1.0f),
  xyOscSamples(32768),
  xyOscDecayTime(10.0f),
  xyOscIntensity(2.0f),
  xyOscThickness(2.0f),
  followLog(true),
#ifdef IS_MOBILE
  pianoOctaves(7),
  pianoOctavesEdit(2),
  pianoOptions(true),
  pianoSharePosition(false),
  pianoOptionsSet(false),
  pianoReadonly(false),
  pianoOffset(6),
  pianoOffsetEdit(9),
  pianoView(PIANO_LAYOUT_AUTOMATIC),
  pianoInputPadMode(PIANO_INPUT_PAD_SPLIT_AUTO),
#else
  pianoOctaves(7),
  pianoOctavesEdit(4),
  pianoOptions(false),
  pianoSharePosition(true),
  pianoReadonly(false),
  pianoOffset(6),
  pianoOffsetEdit(6),
  pianoView(PIANO_LAYOUT_STANDARD),
  pianoInputPadMode(PIANO_INPUT_PAD_DISABLE),
#endif
  hasACED(false),
  waveGenBaseShape(0),
  waveInterpolation(0),
  waveGenDuty(0.5f),
  waveGenPower(1),
  waveGenInvertPoint(1.0f),
  waveGenScaleX(32),
  waveGenScaleY(32),
  waveGenOffsetX(0),
  waveGenOffsetY(0),
  waveGenSmooth(1),
  waveGenAmplify(1.0f),
  waveGenFM(false),
  introPos(0.0),
  introSkip(0.0),
  monitorPos(0.0),
  mustClear(2),
  initialScreenWipe(1.0f),
  introSkipDo(false),
  introStopped(false),
  curTutorial(-1),
  curTutorialStep(0),
  //audio export types (export options)
  audioExportType(0) {
  // value keys
  valueKeys[SDLK_0]=0;
  valueKeys[SDLK_1]=1;
  valueKeys[SDLK_2]=2;
  valueKeys[SDLK_3]=3;
  valueKeys[SDLK_4]=4;
  valueKeys[SDLK_5]=5;
  valueKeys[SDLK_6]=6;
  valueKeys[SDLK_7]=7;
  valueKeys[SDLK_8]=8;
  valueKeys[SDLK_9]=9;
  valueKeys[SDLK_a]=10;
  valueKeys[SDLK_b]=11;
  valueKeys[SDLK_c]=12;
  valueKeys[SDLK_d]=13;
  valueKeys[SDLK_e]=14;
  valueKeys[SDLK_f]=15;
  valueKeys[SDLK_KP_0]=0;
  valueKeys[SDLK_KP_1]=1;
  valueKeys[SDLK_KP_2]=2;
  valueKeys[SDLK_KP_3]=3;
  valueKeys[SDLK_KP_4]=4;
  valueKeys[SDLK_KP_5]=5;
  valueKeys[SDLK_KP_6]=6;
  valueKeys[SDLK_KP_7]=7;
  valueKeys[SDLK_KP_8]=8;
  valueKeys[SDLK_KP_9]=9;

  memset(willExport,1,DIV_MAX_CHIPS*sizeof(bool));

  memset(peak,0,DIV_MAX_OUTPUTS*sizeof(float));

  opMaskTransposeNote.note=true;
  opMaskTransposeNote.ins=false;
  opMaskTransposeNote.vol=false;
  opMaskTransposeNote.effect=false;
  opMaskTransposeNote.effectVal=false;

  opMaskTransposeValue.note=false;
  opMaskTransposeValue.ins=true;
  opMaskTransposeValue.vol=true;
  opMaskTransposeValue.effect=false;
  opMaskTransposeValue.effectVal=true;

  memset(actionKeys,0,GUI_ACTION_MAX*sizeof(int));

  memset(patChanX,0,sizeof(float)*(DIV_MAX_CHANS+1));
  memset(patChanSlideY,0,sizeof(float)*(DIV_MAX_CHANS+1));
  memset(lastIns,-1,sizeof(int)*DIV_MAX_CHANS);
  memset(oscValues,0,sizeof(void*)*DIV_MAX_OUTPUTS);

  memset(chanOscLP0,0,sizeof(float)*DIV_MAX_CHANS);
  memset(chanOscLP1,0,sizeof(float)*DIV_MAX_CHANS);
  memset(chanOscVol,0,sizeof(float)*DIV_MAX_CHANS);
  for (int i=0; i<DIV_MAX_CHANS; i++) {
    chanOscChan[i].pitch=0.0f;
  }
  memset(chanOscBright,0,sizeof(float)*DIV_MAX_CHANS);
  memset(lastCorrPos,0,sizeof(short)*DIV_MAX_CHANS);

  memset(acedData,0,23);

  memset(waveGenAmp,0,sizeof(float)*16);
  memset(waveGenPhase,0,sizeof(float)*16);
  waveGenTL[0]=0.0f;
  waveGenTL[1]=0.0f;
  waveGenTL[2]=0.0f;
  waveGenTL[3]=1.0f;
  fmWaveform[0]=0;
  fmWaveform[1]=0;
  fmWaveform[2]=0;
  fmWaveform[3]=0;
  waveGenMult[0]=1;
  waveGenMult[1]=1;
  waveGenMult[2]=1;
  waveGenMult[3]=1;
  memset(waveGenFB,0,sizeof(int)*4);
  memset(waveGenFMCon0,0,sizeof(bool)*5);
  memset(waveGenFMCon1,0,sizeof(bool)*5);
  memset(waveGenFMCon2,0,sizeof(bool)*5);
  memset(waveGenFMCon3, 0, sizeof(bool) * 5);
  memset(waveGenFMCon4,0,sizeof(bool)*5);

  waveGenAmp[0]=1.0f;
  waveGenFMCon0[0]=false;
  waveGenFMCon1[0]=true;
  waveGenFMCon2[1]=true;
  waveGenFMCon3[2]=true;
  waveGenFMCon4[0]=false;

  waveGenFMCon0[4]=false;
  waveGenFMCon1[4]=false;
  waveGenFMCon2[4]=false;
  waveGenFMCon3[4]=true;

  memset(keyHit,0,sizeof(float)*DIV_MAX_CHANS);
  memset(keyHit1,0,sizeof(float)*DIV_MAX_CHANS);

  memset(pianoKeyHit,0,sizeof(float)*180);
  memset(pianoKeyPressed,0,sizeof(bool)*180);

  memset(queryReplaceEffectMode,0,sizeof(int)*8);
  memset(queryReplaceEffectValMode,0,sizeof(int)*8);
  memset(queryReplaceEffect,0,sizeof(int)*8);
  memset(queryReplaceEffectVal,0,sizeof(int)*8);
  memset(queryReplaceEffectDo,0,sizeof(bool)*8);
  memset(queryReplaceEffectValDo,0,sizeof(bool)*8);

  chanOscGrad.bgColor=ImVec4(0.0f,0.0f,0.0f,1.0f);

  memset(noteOffLabel,0,32);
  memset(noteRelLabel,0,32);
  memset(macroRelLabel,0,32);
  memset(emptyLabel,0,32);
  memset(emptyLabel2,0,32);
  //effect sorting
  memset(effectsShow,1,sizeof(bool)*10);

  strncpy(noteOffLabel,"OFF",32);
  strncpy(noteRelLabel,"===",32);
  strncpy(macroRelLabel,"REL",32);
  strncpy(emptyLabel,"...",32);
  strncpy(emptyLabel2,"..",32);
}<|MERGE_RESOLUTION|>--- conflicted
+++ resolved
@@ -4215,7 +4215,7 @@
             if (ImGui::BeginMenu("export ZSM...")) {
               exitDisabledTimer=1;
               ImGui::Text("Commander X16 Zsound Music File");
-              if (ImGui::InputInt("Tick Rate (Hz)",&zsmExportTickRate,1,2)) {
+              if (ImGui::InputInt("Tick Rate (Hz)",&zsmExportTickRate,1,10)) {
                 if (zsmExportTickRate<1) zsmExportTickRate=1;
                 if (zsmExportTickRate>44100) zsmExportTickRate=44100;
               }
@@ -4269,26 +4269,11 @@
           }
           if (ImGui::BeginMenu("export text...")) {
             exitDisabledTimer=1;
-<<<<<<< HEAD
             ImGui::Text(
               "this option exports the song to a text file.\n"
             );
             if (ImGui::Button("export")) {
               openFileDialog(GUI_FILE_EXPORT_TEXT);
-=======
-            ImGui::Text("Commander X16 Zsound Music File");
-            if (ImGui::InputInt("Tick Rate (Hz)",&zsmExportTickRate,1,10)) {
-              if (zsmExportTickRate<1) zsmExportTickRate=1;
-              if (zsmExportTickRate>44100) zsmExportTickRate=44100;
-            }
-            ImGui::Checkbox("loop",&zsmExportLoop);
-            ImGui::SameLine();
-            ImGui::Checkbox("optimize size",&zsmExportOptimize);
-            ImGui::SameLine();
-            if (ImGui::Button("Begin Export")) {
-              openFileDialog(GUI_FILE_EXPORT_ZSM);
-              ImGui::CloseCurrentPopup();
->>>>>>> a7d6728b
             }
             ImGui::EndMenu();
           }
