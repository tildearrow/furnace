--- conflicted
+++ resolved
@@ -5385,7 +5385,6 @@
       }
     }
 
-<<<<<<< HEAD
     if (displayPalette) {
       paletteSearchResults.clear();
       paletteQuery="";
@@ -5393,11 +5392,11 @@
       curPaletteChoice=0;
       displayPalette=false;
       ImGui::OpenPopup("Command Palette");
-=======
+    }
+
     if (displayExport) {
       displayExport=false;
       ImGui::OpenPopup("Export");
->>>>>>> 07b03734
     }
 
     if (displayEditString) {
@@ -5441,17 +5440,17 @@
       ImGui::EndPopup();
     }
 
-<<<<<<< HEAD
     ImVec2 wsize=ImVec2(canvasW*0.9,canvasH*0.4);
     ImGui::SetNextWindowPos(ImVec2((canvasW-wsize.x)*0.5,50*dpiScale));
     ImGui::SetNextWindowSize(wsize,ImGuiCond_Always);
     if (ImGui::BeginPopup("Command Palette",ImGuiWindowFlags_NoMove|ImGuiWindowFlags_NoResize|ImGuiWindowFlags_NoSavedSettings)) {
       drawPalette();
-=======
+      ImGui::EndPopup();
+    }
+
     if (ImGui::BeginPopupModal("Export",NULL,ImGuiWindowFlags_NoMove|ImGuiWindowFlags_NoScrollWithMouse|ImGuiWindowFlags_NoScrollbar|ImGuiWindowFlags_AlwaysAutoResize)) {
       ImGui::SetWindowPos(ImVec2(((canvasW)-ImGui::GetWindowSize().x)*0.5,((canvasH)-ImGui::GetWindowSize().y)*0.5));
       drawExport();
->>>>>>> 07b03734
       ImGui::EndPopup();
     }
 
