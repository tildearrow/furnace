--- conflicted
+++ resolved
@@ -5074,11 +5074,7 @@
       MEASURE(log,drawLog());
       MEASURE(effectList,drawEffectList());
       MEASURE(userPresets,drawUserPresets());
-<<<<<<< HEAD
       MEASURE(scripting,drawScripting());
-=======
-
->>>>>>> d6569a40
     }
 
     // release selection if mouse released
