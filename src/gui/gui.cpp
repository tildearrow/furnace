--- conflicted
+++ resolved
@@ -4641,11 +4641,8 @@
         sysAddOption(DIV_SYSTEM_AY8930);
         sysAddOption(DIV_SYSTEM_LYNX);
         sysAddOption(DIV_SYSTEM_QSOUND);
-<<<<<<< HEAD
+        sysAddOption(DIV_SYSTEM_SWAN);
         sysAddOption(DIV_SYSTEM_VERA);
-=======
-        sysAddOption(DIV_SYSTEM_SWAN);
->>>>>>> 7711069a
         ImGui::EndMenu();
       }
       if (ImGui::BeginMenu("configure system...")) {
@@ -4939,11 +4936,8 @@
                 break;
               }
               case DIV_SYSTEM_GB:
-<<<<<<< HEAD
+              case DIV_SYSTEM_SWAN:
               case DIV_SYSTEM_VERA:
-=======
-              case DIV_SYSTEM_SWAN:
->>>>>>> 7711069a
               case DIV_SYSTEM_YM2610:
               case DIV_SYSTEM_YM2610_EXT:
               case DIV_SYSTEM_YM2610_FULL:
@@ -5002,11 +4996,8 @@
             sysChangeOption(i,DIV_SYSTEM_AY8930);
             sysChangeOption(i,DIV_SYSTEM_LYNX);
             sysChangeOption(i,DIV_SYSTEM_QSOUND);
-<<<<<<< HEAD
+            sysChangeOption(i,DIV_SYSTEM_SWAN);
             sysChangeOption(i,DIV_SYSTEM_VERA);
-=======
-            sysChangeOption(i,DIV_SYSTEM_SWAN);
->>>>>>> 7711069a
             ImGui::EndMenu();
           }
         }
