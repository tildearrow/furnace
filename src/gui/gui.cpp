/**
 * Furnace Tracker - multi-system chiptune tracker
 * Copyright (C) 2021-2022 tildearrow and contributors
 *
 * This program is free software; you can redistribute it and/or modify
 * it under the terms of the GNU General Public License as published by
 * the Free Software Foundation; either version 2 of the License, or
 * (at your option) any later version.
 *
 * This program is distributed in the hope that it will be useful,
 * but WITHOUT ANY WARRANTY; without even the implied warranty of
 * MERCHANTABILITY or FITNESS FOR A PARTICULAR PURPOSE.  See the
 * GNU General Public License for more details.
 *
 * You should have received a copy of the GNU General Public License along
 * with this program; if not, write to the Free Software Foundation, Inc.,
 * 51 Franklin Street, Fifth Floor, Boston, MA 02110-1301 USA.
 */

#define _USE_MATH_DEFINES
#include "gui.h"
#include "util.h"
#include "debug.h"
#include "fonts.h"
#include "icon.h"
#include "../ta-log.h"
#include "../fileutils.h"
#include "imgui.h"
#include "imgui_impl_sdl.h"
#include "imgui_impl_sdlrenderer.h"
#include "imgui_internal.h"
#include "ImGuiFileDialog.h"
#include "IconsFontAwesome4.h"
#include "misc/cpp/imgui_stdlib.h"
#include "plot_nolerp.h"
#include "guiConst.h"
#include "intConst.h"
#include <stdint.h>
#include <zlib.h>
#include <fmt/printf.h>
#include <stdexcept>

#ifdef __APPLE__
extern "C" {
#include "macstuff.h"
}
#endif

#ifdef _WIN32
#include <windows.h>
#include <shlobj.h>
#include <shlwapi.h>
#include "../utfutils.h"
#define LAYOUT_INI "\\layout.ini"
#else
#include <unistd.h>
#include <pwd.h>
#include <sys/stat.h>
#define LAYOUT_INI "/layout.ini"
#endif

bool Particle::update(float frameTime) {
  pos.x+=speed.x*frameTime;
  pos.y+=speed.y*frameTime;
  speed.x*=1.0-((1.0-friction)*frameTime);
  speed.y*=1.0-((1.0-friction)*frameTime);
  speed.y+=gravity*frameTime;
  life-=lifeSpeed*frameTime;
  return (life>0);
}

void FurnaceGUI::bindEngine(DivEngine* eng) {
  e=eng;
}

const char* noteNameNormal(short note, short octave) {
  if (note==100) { // note cut
    return "OFF";
  } else if (note==101) { // note off and envelope release
    return "===";
  } else if (note==102) { // envelope release only
    return "REL";
  } else if (octave==0 && note==0) {
    return "...";
  }
  int seek=(note+(signed char)octave*12)+60;
  if (seek<0 || seek>=180) {
    return "???";
  }
  return noteNames[seek];
}

const char* FurnaceGUI::noteName(short note, short octave) {
  if (note==100) {
    return "OFF";
  } else if (note==101) { // note off and envelope release
    return "===";
  } else if (note==102) { // envelope release only
    return "REL";
  } else if (octave==0 && note==0) {
    return "...";
  } else if (note==0 && octave!=0) {
    return "BUG";
  }
  int seek=(note+(signed char)octave*12)+60;
  if (seek<0 || seek>=180) {
    return "???";
  }
  if (settings.germanNotation) return noteNamesG[seek];
  return noteNames[seek];
}

bool FurnaceGUI::decodeNote(const char* what, short& note, short& octave) {
  if (strlen(what)!=3) return false;
  if (strcmp(what,"...")==0) {
    note=0;
    octave=0;
    return true;
  }
  if (strcmp(what,"???")==0) {
    note=0;
    octave=0;
    return true;
  }
  if (strcmp(what,"OFF")==0) {
    note=100;
    octave=0;
    return true;
  }
  if (strcmp(what,"===")==0) {
    note=101;
    octave=0;
    return true;
  }
  if (strcmp(what,"REL")==0) {
    note=102;
    octave=0;
    return true;
  }
  for (int i=0; i<180; i++) {
    if (strcmp(what,noteNames[i])==0) {
      if ((i%12)==0) {
        note=12;
        octave=(unsigned char)((i/12)-6);
      } else {
        note=i%12;
        octave=(unsigned char)((i/12)-5);
      }
      return true;
    }
  }
  return false;
}

String FurnaceGUI::encodeKeyMap(std::map<int,int>& map) {
  String ret;
  for (std::map<int,int>::value_type& i: map) {
    ret+=fmt::sprintf("%d:%d;",i.first,i.second);
  }
  return ret;
}

void FurnaceGUI::decodeKeyMap(std::map<int,int>& map, String source) {
  map.clear();
  bool inValue=false;
  bool negateKey=false;
  bool negateValue=false;
  int key=0;
  int val=0;
  for (char& i: source) {
    switch (i) {
      case '0': case '1': case '2': case '3': case '4':
      case '5': case '6': case '7': case '8': case '9':
        if (inValue) {
          val*=10;
          val+=i-'0';
        } else {
          key*=10;
          key+=i-'0';
        }
        break;
      case '-':
        if (inValue) {
          negateValue=true;
        } else {
          negateKey=true;
        }
        break;
      case ':':
        inValue=true;
        break;
      case ';':
        if (inValue) {
          map[negateKey?-key:key]=negateValue?-val:val;
        }
        key=0;
        val=0;
        inValue=false;
        negateKey=false;
        negateValue=false;
        break;
    }
  }
}

void FurnaceGUI::encodeMMLStr(String& target, unsigned char* macro, unsigned char macroLen, signed char macroLoop, signed char macroRel) {
  target="";
  char buf[32];
  for (int i=0; i<macroLen; i++) {
    if (i==macroLoop) target+="| ";
    if (i==macroRel) target+="/ ";
    if (i==macroLen-1) {
      snprintf(buf,31,"%d",macro[i]);
    } else {
      snprintf(buf,31,"%d ",macro[i]);
    }
    target+=buf;
  }
}

void FurnaceGUI::encodeMMLStr(String& target, int* macro, int macroLen, int macroLoop, int macroRel) {
  target="";
  char buf[32];
  for (int i=0; i<macroLen; i++) {
    if (i==macroLoop) target+="| ";
    if (i==macroRel) target+="/ ";
    if (i==macroLen-1) {
      snprintf(buf,31,"%d",macro[i]);
    } else {
      snprintf(buf,31,"%d ",macro[i]);
    }
    target+=buf;
  }
}

void FurnaceGUI::decodeMMLStrW(String& source, int* macro, int& macroLen, int macroMax) {
  int buf=0;
  bool negaBuf=false;
  bool hasVal=false;
  macroLen=0;
  for (char& i: source) {
    switch (i) {
      case '0': case '1': case '2': case '3': case '4':
      case '5': case '6': case '7': case '8': case '9':
        hasVal=true;
        buf*=10;
        buf+=i-'0';
        break;
      case '-':
        if (!hasVal) {
          hasVal=true;
          negaBuf=true;
        }
        break;
      case ' ':
        if (hasVal) {
          hasVal=false;
          negaBuf=false;
          macro[macroLen]=negaBuf?-buf:buf;
          if (macro[macroLen]<0) macro[macroLen]=0;
          if (macro[macroLen]>macroMax) macro[macroLen]=macroMax;
          macroLen++;
          buf=0;
        }
        break;
    }
    if (macroLen>=256) break;
  }
  if (hasVal && macroLen<256) {
    hasVal=false;
    negaBuf=false;
    macro[macroLen]=negaBuf?-buf:buf;
    if (macro[macroLen]<0) macro[macroLen]=0;
    if (macro[macroLen]>macroMax) macro[macroLen]=macroMax;
    macroLen++;
    buf=0;
  }
}

void FurnaceGUI::decodeMMLStr(String& source, unsigned char* macro, unsigned char& macroLen, signed char& macroLoop, int macroMin, int macroMax, signed char& macroRel) {
  int buf=0;
  bool hasVal=false;
  macroLen=0;
  macroLoop=-1;
  macroRel=-1;
  for (char& i: source) {
    switch (i) {
      case '0': case '1': case '2': case '3': case '4':
      case '5': case '6': case '7': case '8': case '9':
        hasVal=true;
        buf*=10;
        buf+=i-'0';
        break;
      case ' ':
        if (hasVal) {
          hasVal=false;
          macro[macroLen]=buf;
          if (macro[macroLen]<macroMin) macro[macroLen]=macroMin;
          if (macro[macroLen]>macroMax) macro[macroLen]=macroMax;
          macroLen++;
          buf=0;
        }
        break;
      case '|':
        if (macroLoop==-1) {
          macroLoop=macroLen;
        }
        break;
      case '/':
        if (macroRel==-1) {
          macroRel=macroLen;
        }
        break;
    }
    if (macroLen>=128) break;
  }
  if (hasVal && macroLen<128) {
    hasVal=false;
    macro[macroLen]=buf;
    if (macro[macroLen]<macroMin) macro[macroLen]=macroMin;
    if (macro[macroLen]>macroMax) macro[macroLen]=macroMax;
    macroLen++;
    buf=0;
  }
}

void FurnaceGUI::decodeMMLStr(String& source, int* macro, unsigned char& macroLen, signed char& macroLoop, int macroMin, int macroMax, signed char& macroRel) {
  int buf=0;
  bool negaBuf=false;
  bool hasVal=false;
  macroLen=0;
  macroLoop=-1;
  macroRel=-1;
  for (char& i: source) {
    switch (i) {
      case '0': case '1': case '2': case '3': case '4':
      case '5': case '6': case '7': case '8': case '9':
        hasVal=true;
        buf*=10;
        buf+=i-'0';
        break;
      case '-':
        if (!hasVal) {
          hasVal=true;
          negaBuf=true;
        }
        break;
      case ' ':
        if (hasVal) {
          hasVal=false;
          macro[macroLen]=negaBuf?-buf:buf;
          negaBuf=false;
          if (macro[macroLen]<macroMin) macro[macroLen]=macroMin;
          if (macro[macroLen]>macroMax) macro[macroLen]=macroMax;
          macroLen++;
          buf=0;
        }
        break;
      case '|':
        if (macroLoop==-1) {
          macroLoop=macroLen;
        }
        break;
      case '/':
        if (macroRel==-1) {
          macroRel=macroLen;
        }
        break;
    }
    if (macroLen>=128) break;
  }
  if (hasVal && macroLen<128) {
    hasVal=false;
    macro[macroLen]=negaBuf?-buf:buf;
    negaBuf=false;
    if (macro[macroLen]<macroMin) macro[macroLen]=macroMin;
    if (macro[macroLen]>macroMax) macro[macroLen]=macroMax;
    macroLen++;
    buf=0;
  }
}

const char* FurnaceGUI::getSystemName(DivSystem which) {
  if (settings.chipNames) {
    return e->getSystemChips(which);
  }
  return e->getSystemName(which);
}

void FurnaceGUI::updateScroll(int amount) {
  float lineHeight=(patFont->FontSize+2*dpiScale);
  nextScroll=lineHeight*amount;
}

void FurnaceGUI::addScroll(int amount) {
  float lineHeight=(patFont->FontSize+2*dpiScale);
  nextAddScroll=lineHeight*amount;
}

void FurnaceGUI::setFileName(String name) {
#ifdef _WIN32
  wchar_t ret[4096];
  WString ws=utf8To16(name.c_str());
  int index=0;
  for (wchar_t& i: ws) {
    ret[index++]=i;
    if (index>=4095) break;
  }
  ret[index]=0;
  if (GetFullPathNameW(ws.c_str(),4095,ret,NULL)==0) {
    curFileName=name;
  } else {
    curFileName=utf16To8(ret);
  }
#else
  char ret[4096];
  if (realpath(name.c_str(),ret)==NULL) {
    curFileName=name;
  } else {
    curFileName=ret;
  }
#endif
}

void FurnaceGUI::updateWindowTitle() {
  if (e->song.name.empty()) {
    SDL_SetWindowTitle(sdlWin,fmt::sprintf("Furnace (%s)",e->getSongSystemName()).c_str());
  } else {
    SDL_SetWindowTitle(sdlWin,fmt::sprintf("%s - Furnace (%s)",e->song.name,e->getSongSystemName()).c_str());
  }
}

const char* defaultLayout="[Window][DockSpaceViewport_11111111]\n\
Pos=0,24\n\
Size=1280,731\n\
Collapsed=0\n\
\n\
[Window][Debug##Default]\n\
Pos=60,60\n\
Size=400,400\n\
Collapsed=0\n\
\n\
[Window][Play/Edit Controls]\n\
Pos=390,24\n\
Size=243,177\n\
Collapsed=0\n\
DockId=0x00000009,0\n\
\n\
[Window][Song Information]\n\
Pos=951,24\n\
Size=329,240\n\
Collapsed=0\n\
DockId=0x00000004,0\n\
\n\
[Window][Orders]\n\
Pos=0,24\n\
Size=388,240\n\
Collapsed=0\n\
DockId=0x00000005,0\n\
\n\
[Window][Instruments]\n\
Pos=635,24\n\
Size=314,240\n\
Collapsed=0\n\
DockId=0x00000008,1\n\
\n\
[Window][Wavetables]\n\
Pos=635,24\n\
Size=314,240\n\
Collapsed=0\n\
DockId=0x00000008,2\n\
\n\
[Window][Samples]\n\
Pos=635,24\n\
Size=314,240\n\
Collapsed=0\n\
DockId=0x00000008,0\n\
\n\
[Window][Pattern]\n\
Pos=0,266\n\
Size=1246,489\n\
Collapsed=0\n\
DockId=0x0000000B,0\n\
\n\
[Window][Open File##FileDialog]\n\
Pos=213,99\n\
Size=853,557\n\
Collapsed=0\n\
\n\
[Window][Instrument Editor]\n\
Pos=324,130\n\
Size=951,623\n\
Collapsed=0\n\
\n\
[Window][Warning]\n\
Pos=516,339\n\
Size=346,71\n\
Collapsed=0\n\
\n\
[Window][Load Sample##FileDialog]\n\
Pos=340,177\n\
Size=600,400\n\
Collapsed=0\n\
\n\
[Window][Sample Editor]\n\
Pos=238,298\n\
Size=551,286\n\
Collapsed=0\n\
\n\
[Window][About Furnace]\n\
Size=1280,755\n\
Collapsed=0\n\
\n\
[Window][Save File##FileDialog]\n\
Pos=340,177\n\
Size=600,400\n\
Collapsed=0\n\
\n\
[Window][Load Wavetable##FileDialog]\n\
Pos=340,177\n\
Size=600,400\n\
Collapsed=0\n\
\n\
[Window][Wavetable Editor]\n\
Pos=228,81\n\
Size=580,368\n\
Collapsed=0\n\
\n\
[Window][Save Wavetable##FileDialog]\n\
Pos=340,177\n\
Size=600,400\n\
Collapsed=0\n\
\n\
[Window][Settings]\n\
Pos=495,97\n\
Size=552,559\n\
Collapsed=0\n\
\n\
[Window][Error]\n\
Pos=488,342\n\
Size=304,71\n\
Collapsed=0\n\
\n\
[Window][Export VGM##FileDialog]\n\
Pos=340,177\n\
Size=600,400\n\
Collapsed=0\n\
\n\
[Window][Mixer]\n\
Pos=60,60\n\
Size=450,215\n\
Collapsed=0\n\
\n\
[Window][Oscilloscope]\n\
Pos=390,203\n\
Size=243,61\n\
Collapsed=0\n\
DockId=0x0000000A,0\n\
\n\
[Window][Volume Meter]\n\
Pos=1248,266\n\
Size=32,489\n\
Collapsed=0\n\
DockId=0x0000000C,0\n\
\n\
[Window][Debug]\n\
Pos=38,96\n\
Size=1243,574\n\
Collapsed=0\n\
\n\
[Docking][Data]\n\
DockSpace           ID=0x8B93E3BD Window=0xA787BDB4 Pos=0,24 Size=1280,731 Split=Y Selected=0x6C01C512\n\
  DockNode          ID=0x00000001 Parent=0x8B93E3BD SizeRef=1280,240 Split=X Selected=0xF3094A52\n\
    DockNode        ID=0x00000003 Parent=0x00000001 SizeRef=949,231 Split=X Selected=0x65CC51DC\n\
      DockNode      ID=0x00000005 Parent=0x00000003 SizeRef=388,231 Selected=0xE283F8D8\n\
      DockNode      ID=0x00000006 Parent=0x00000003 SizeRef=559,231 Split=X Selected=0x756E3877\n\
        DockNode    ID=0x00000007 Parent=0x00000006 SizeRef=243,231 Split=Y Selected=0xD2BA8AA2\n\
          DockNode  ID=0x00000009 Parent=0x00000007 SizeRef=220,177 Selected=0xD2BA8AA2\n\
          DockNode  ID=0x0000000A Parent=0x00000007 SizeRef=220,61 HiddenTabBar=1 Selected=0x608FDEB4\n\
        DockNode    ID=0x00000008 Parent=0x00000006 SizeRef=314,231 Selected=0xD62F6EEB\n\
    DockNode        ID=0x00000004 Parent=0x00000001 SizeRef=329,231 Selected=0xF3094A52\n\
  DockNode          ID=0x00000002 Parent=0x8B93E3BD SizeRef=1280,489 Split=X Selected=0x6C01C512\n\
    DockNode        ID=0x0000000B Parent=0x00000002 SizeRef=1246,503 CentralNode=1 Selected=0x6C01C512\n\
    DockNode        ID=0x0000000C Parent=0x00000002 SizeRef=32,503 HiddenTabBar=1 Selected=0xD67E3EB0\n\
";

void FurnaceGUI::prepareLayout() {
  FILE* check;
  check=ps_fopen(finalLayoutPath,"r");
  if (check!=NULL) {
    fclose(check);
    return;
  }

  // copy initial layout
  logI("loading default layout.\n");
  check=ps_fopen(finalLayoutPath,"w");
  if (check==NULL) {
    logW("could not write default layout!\n");
    return;
  }

  fwrite(defaultLayout,1,strlen(defaultLayout),check);
  fclose(check);
}

void FurnaceGUI::drawEditControls() {
  if (nextWindow==GUI_WINDOW_EDIT_CONTROLS) {
    editControlsOpen=true;
    ImGui::SetNextWindowFocus();
    nextWindow=GUI_WINDOW_NOTHING;
  }
  if (!editControlsOpen) return;
  switch (settings.controlLayout) {
    case 0: // classic
      if (ImGui::Begin("Play/Edit Controls",&editControlsOpen)) {
        ImGui::Text("Octave");
        ImGui::SameLine();
        if (ImGui::InputInt("##Octave",&curOctave,1,1)) {
          if (curOctave>7) curOctave=7;
          if (curOctave<-5) curOctave=-5;
          for (size_t i=0; i<activeNotes.size(); i++) {
            e->noteOff(activeNotes[i].chan);
          }
          activeNotes.clear();

          if (settings.insFocusesPattern && !ImGui::IsItemActive() && patternOpen) {
            nextWindow=GUI_WINDOW_PATTERN;
          }
        }

        ImGui::Text("Edit Step");
        ImGui::SameLine();
        if (ImGui::InputInt("##EditStep",&editStep,1,1)) {
          if (editStep>=e->song.patLen) editStep=e->song.patLen-1;
          if (editStep<0) editStep=0;

          if (settings.insFocusesPattern && !ImGui::IsItemActive() && patternOpen) {
            nextWindow=GUI_WINDOW_PATTERN;
          }
        }

        if (ImGui::Button(ICON_FA_PLAY "##Play")) {
          play();
        }
        ImGui::SameLine();
        if (ImGui::Button(ICON_FA_STOP "##Stop")) {
          stop();
        }
        ImGui::SameLine();
        ImGui::Checkbox("Edit",&edit);
        ImGui::SameLine();
        bool metro=e->getMetronome();
        if (ImGui::Checkbox("Metronome",&metro)) {
          e->setMetronome(metro);
        }

        ImGui::Text("Follow");
        ImGui::SameLine();
        unimportant(ImGui::Checkbox("Orders",&followOrders));
        ImGui::SameLine();
        unimportant(ImGui::Checkbox("Pattern",&followPattern));

        bool repeatPattern=e->getRepeatPattern();
        if (ImGui::Checkbox("Repeat pattern",&repeatPattern)) {
          e->setRepeatPattern(repeatPattern);
        }
        ImGui::SameLine();
        if (ImGui::Button(ICON_FA_ARROW_DOWN "##StepOne")) {
          e->stepOne(cursor.y);
        }
      }
      if (ImGui::IsWindowFocused(ImGuiFocusedFlags_ChildWindows)) curWindow=GUI_WINDOW_EDIT_CONTROLS;
      ImGui::End();
      break;
    case 1: // compact
      if (ImGui::Begin("Play/Edit Controls",&editControlsOpen,ImGuiWindowFlags_NoScrollbar|ImGuiWindowFlags_NoScrollWithMouse)) {
        if (ImGui::Button(ICON_FA_STOP "##Stop")) {
          stop();
        }
        ImGui::SameLine();
        if (ImGui::Button(ICON_FA_PLAY "##Play")) {
          play();
        }
        ImGui::SameLine();
        if (ImGui::Button(ICON_FA_ARROW_DOWN "##StepOne")) {
          e->stepOne(cursor.y);
        }

        ImGui::SameLine();
        bool repeatPattern=e->getRepeatPattern();
        ImGui::PushStyleColor(ImGuiCol_Button,ImVec4(0.2f,(repeatPattern)?0.6f:0.2f,0.2f,1.0f));
        if (ImGui::Button(ICON_FA_REPEAT "##RepeatPattern")) {
          e->setRepeatPattern(!repeatPattern);
        }
        ImGui::PopStyleColor();

        ImGui::SameLine();
        ImGui::PushStyleColor(ImGuiCol_Button,ImVec4(0.2f,(edit)?0.6f:0.2f,0.2f,1.0f));
        if (ImGui::Button(ICON_FA_CIRCLE "##Edit")) {
          edit=!edit;
        }
        ImGui::PopStyleColor();

        ImGui::SameLine();
        bool metro=e->getMetronome();
        ImGui::PushStyleColor(ImGuiCol_Button,ImVec4(0.2f,(metro)?0.6f:0.2f,0.2f,1.0f));
        if (ImGui::Button(ICON_FA_BELL_O "##Metronome")) {
          e->setMetronome(!metro);
        }
        ImGui::PopStyleColor();

        ImGui::SameLine();
        ImGui::Text("Octave");
        ImGui::SameLine();
        ImGui::SetNextItemWidth(96.0f*dpiScale);
        if (ImGui::InputInt("##Octave",&curOctave,1,1)) {
          if (curOctave>7) curOctave=7;
          if (curOctave<-5) curOctave=-5;
          for (size_t i=0; i<activeNotes.size(); i++) {
            e->noteOff(activeNotes[i].chan);
          }
          activeNotes.clear();

          if (settings.insFocusesPattern && !ImGui::IsItemActive() && patternOpen) {
            nextWindow=GUI_WINDOW_PATTERN;
          }
        }

        ImGui::SameLine();
        ImGui::Text("Edit Step");
        ImGui::SameLine();
        ImGui::SetNextItemWidth(96.0f*dpiScale);
        if (ImGui::InputInt("##EditStep",&editStep,1,1)) {
          if (editStep>=e->song.patLen) editStep=e->song.patLen-1;
          if (editStep<0) editStep=0;

          if (settings.insFocusesPattern && !ImGui::IsItemActive() && patternOpen) {
            nextWindow=GUI_WINDOW_PATTERN;
          }
        }

        ImGui::SameLine();
        ImGui::Text("Follow");
        ImGui::SameLine();
        unimportant(ImGui::Checkbox("Orders",&followOrders));
        ImGui::SameLine();
        unimportant(ImGui::Checkbox("Pattern",&followPattern));
      }
      if (ImGui::IsWindowFocused(ImGuiFocusedFlags_ChildWindows)) curWindow=GUI_WINDOW_EDIT_CONTROLS;
      ImGui::End();
      break;
    case 2: // compact vertical
      if (ImGui::Begin("Play/Edit Controls",&editControlsOpen,ImGuiWindowFlags_NoScrollbar|ImGuiWindowFlags_NoScrollWithMouse)) {
        if (ImGui::Button(ICON_FA_PLAY "##Play")) {
          play();
        }
        if (ImGui::Button(ICON_FA_STOP "##Stop")) {
          stop();
        }
        if (ImGui::Button(ICON_FA_ARROW_DOWN "##StepOne")) {
          e->stepOne(cursor.y);
        }

        bool repeatPattern=e->getRepeatPattern();
        ImGui::PushStyleColor(ImGuiCol_Button,ImVec4(0.2f,(repeatPattern)?0.6f:0.2f,0.2f,1.0f));
        if (ImGui::Button(ICON_FA_REPEAT "##RepeatPattern")) {
          e->setRepeatPattern(!repeatPattern);
        }
        ImGui::PopStyleColor();

        ImGui::PushStyleColor(ImGuiCol_Button,ImVec4(0.2f,(edit)?0.6f:0.2f,0.2f,1.0f));
        if (ImGui::Button(ICON_FA_CIRCLE "##Edit")) {
          edit=!edit;
        }
        ImGui::PopStyleColor();

        bool metro=e->getMetronome();
        ImGui::PushStyleColor(ImGuiCol_Button,ImVec4(0.2f,(metro)?0.6f:0.2f,0.2f,1.0f));
        if (ImGui::Button(ICON_FA_BELL_O "##Metronome")) {
          e->setMetronome(!metro);
        }
        ImGui::PopStyleColor();

        ImGui::Text("Oct.");
        float avail=ImGui::GetContentRegionAvail().x;
        ImGui::SetNextItemWidth(avail);
        if (ImGui::InputInt("##Octave",&curOctave,0,0)) {
          if (curOctave>7) curOctave=7;
          if (curOctave<-5) curOctave=-5;
          for (size_t i=0; i<activeNotes.size(); i++) {
            e->noteOff(activeNotes[i].chan);
          }
          activeNotes.clear();

          if (settings.insFocusesPattern && !ImGui::IsItemActive() && patternOpen) {
            nextWindow=GUI_WINDOW_PATTERN;
          }
        }

        ImGui::Text("Step");
        ImGui::SetNextItemWidth(avail);
        if (ImGui::InputInt("##EditStep",&editStep,0,0)) {
          if (editStep>=e->song.patLen) editStep=e->song.patLen-1;
          if (editStep<0) editStep=0;

          if (settings.insFocusesPattern && !ImGui::IsItemActive() && patternOpen) {
            nextWindow=GUI_WINDOW_PATTERN;
          }
        }

        ImGui::Text("Foll.");
        ImGui::PushStyleColor(ImGuiCol_Button,ImVec4(0.2f,(followOrders)?0.6f:0.2f,0.2f,1.0f));
        if (ImGui::SmallButton("Ord##FollowOrders")) { handleUnimportant
          followOrders=!followOrders;
        }
        ImGui::PopStyleColor();
        ImGui::PushStyleColor(ImGuiCol_Button,ImVec4(0.2f,(followPattern)?0.6f:0.2f,0.2f,1.0f));
        if (ImGui::SmallButton("Pat##FollowPattern")) { handleUnimportant
          followPattern=!followPattern;
        }
        ImGui::PopStyleColor();
      }
      if (ImGui::IsWindowFocused(ImGuiFocusedFlags_ChildWindows)) curWindow=GUI_WINDOW_EDIT_CONTROLS;
      ImGui::End();
      break;
    case 3: // split
      if (ImGui::Begin("Play Controls",&editControlsOpen,ImGuiWindowFlags_NoScrollbar|ImGuiWindowFlags_NoScrollWithMouse)) {
        if (e->isPlaying()) {
          if (ImGui::Button(ICON_FA_STOP "##Stop")) {
            stop();
          }
        } else {
          if (ImGui::Button(ICON_FA_PLAY "##Play")) {
            play();
          }
        }
        ImGui::SameLine();
        if (ImGui::Button(ICON_FA_PLAY_CIRCLE "##PlayAgain")) {
          play();
        }
        ImGui::SameLine();
        if (ImGui::Button(ICON_FA_ARROW_DOWN "##StepOne")) {
          e->stepOne(cursor.y);
        }

        ImGui::SameLine();
        ImGui::PushStyleColor(ImGuiCol_Button,ImVec4(0.2f,(edit)?0.6f:0.2f,0.2f,1.0f));
        if (ImGui::Button(ICON_FA_CIRCLE "##Edit")) {
          edit=!edit;
        }
        ImGui::PopStyleColor();

        bool metro=e->getMetronome();
        ImGui::SameLine();
        ImGui::PushStyleColor(ImGuiCol_Button,ImVec4(0.2f,(metro)?0.6f:0.2f,0.2f,1.0f));
        if (ImGui::Button(ICON_FA_BELL_O "##Metronome")) {
          e->setMetronome(!metro);
        }
        ImGui::PopStyleColor();

        ImGui::SameLine();
        bool repeatPattern=e->getRepeatPattern();
        ImGui::PushStyleColor(ImGuiCol_Button,ImVec4(0.2f,(repeatPattern)?0.6f:0.2f,0.2f,1.0f));
        if (ImGui::Button(ICON_FA_REPEAT "##RepeatPattern")) {
          e->setRepeatPattern(!repeatPattern);
        }
        ImGui::PopStyleColor();
      }
      if (ImGui::IsWindowFocused(ImGuiFocusedFlags_ChildWindows)) curWindow=GUI_WINDOW_EDIT_CONTROLS;
      ImGui::End();

      if (ImGui::Begin("Edit Controls",&editControlsOpen)) {
        ImGui::Columns(2);
        ImGui::Text("Octave");
        ImGui::SameLine();
        float cursor=ImGui::GetCursorPosX();
        float avail=ImGui::GetContentRegionAvail().x;
        ImGui::SetNextItemWidth(avail);
        if (ImGui::InputInt("##Octave",&curOctave,1,1)) {
          if (curOctave>7) curOctave=7;
          if (curOctave<-5) curOctave=-5;
          for (size_t i=0; i<activeNotes.size(); i++) {
            e->noteOff(activeNotes[i].chan);
          }
          activeNotes.clear();

          if (settings.insFocusesPattern && !ImGui::IsItemActive() && patternOpen) {
            nextWindow=GUI_WINDOW_PATTERN;
          }
        }

        ImGui::Text("Step");
        ImGui::SameLine();
        ImGui::SetCursorPosX(cursor);
        ImGui::SetNextItemWidth(avail);
        if (ImGui::InputInt("##EditStep",&editStep,1,1)) {
          if (editStep>=e->song.patLen) editStep=e->song.patLen-1;
          if (editStep<0) editStep=0;

          if (settings.insFocusesPattern && !ImGui::IsItemActive() && patternOpen) {
            nextWindow=GUI_WINDOW_PATTERN;
          }
        }
        ImGui::NextColumn();

        unimportant(ImGui::Checkbox("Follow orders",&followOrders));
        unimportant(ImGui::Checkbox("Follow pattern",&followPattern));
      }
      if (ImGui::IsWindowFocused(ImGuiFocusedFlags_ChildWindows)) curWindow=GUI_WINDOW_EDIT_CONTROLS;
      ImGui::End();
      break;
  }
}

void FurnaceGUI::drawSongInfo() {
  if (nextWindow==GUI_WINDOW_SONG_INFO) {
    songInfoOpen=true;
    ImGui::SetNextWindowFocus();
    nextWindow=GUI_WINDOW_NOTHING;
  }
  if (!songInfoOpen) return;
  if (ImGui::Begin("Song Information",&songInfoOpen)) {
    if (ImGui::BeginTable("NameAuthor",2,ImGuiTableFlags_SizingStretchProp)) {
      ImGui::TableSetupColumn("c0",ImGuiTableColumnFlags_WidthFixed,0.0);
      ImGui::TableSetupColumn("c1",ImGuiTableColumnFlags_WidthStretch,0.0);
      ImGui::TableNextRow();
      ImGui::TableNextColumn();
      ImGui::Text("Name");
      ImGui::TableNextColumn();
      float avail=ImGui::GetContentRegionAvail().x;
      ImGui::SetNextItemWidth(avail);
      if (ImGui::InputText("##Name",&e->song.name)) updateWindowTitle();
      ImGui::TableNextRow();
      ImGui::TableNextColumn();
      ImGui::Text("Author");
      ImGui::TableNextColumn();
      ImGui::SetNextItemWidth(avail);
      ImGui::InputText("##Author",&e->song.author);
      ImGui::EndTable();
    }

    if (ImGui::BeginTable("OtherProps",3,ImGuiTableFlags_SizingStretchProp)) {
      ImGui::TableSetupColumn("c0",ImGuiTableColumnFlags_WidthFixed,0.0);
      ImGui::TableSetupColumn("c1",ImGuiTableColumnFlags_WidthStretch,0.0);
      ImGui::TableSetupColumn("c2",ImGuiTableColumnFlags_WidthStretch,0.0);

      ImGui::TableNextRow();
      ImGui::TableNextColumn();
      ImGui::Text("TimeBase");
      ImGui::TableNextColumn();
      float avail=ImGui::GetContentRegionAvail().x;
      ImGui::SetNextItemWidth(avail);
      unsigned char realTB=e->song.timeBase+1;
      if (ImGui::InputScalar("##TimeBase",ImGuiDataType_U8,&realTB,&_ONE,&_THREE)) {
        if (realTB<1) realTB=1;
        if (realTB>16) realTB=16;
        e->song.timeBase=realTB-1;
      }
      ImGui::TableNextColumn();
      float hl=e->song.hilightA;
      if (hl<=0.0f) hl=4.0f;
      float timeBase=e->song.timeBase+1;
      float speedSum=e->song.speed1+e->song.speed2;
      if (timeBase<1.0f) timeBase=1.0f;
      if (speedSum<1.0f) speedSum=1.0f;
      ImGui::Text("%.2f BPM",120.0f*(float)e->song.hz/(timeBase*hl*speedSum));

      ImGui::TableNextRow();
      ImGui::TableNextColumn();
      ImGui::Text("Speed");
      ImGui::TableNextColumn();
      ImGui::SetNextItemWidth(avail);
      if (ImGui::InputScalar("##Speed1",ImGuiDataType_U8,&e->song.speed1,&_ONE,&_THREE)) {
        if (e->song.speed1<1) e->song.speed1=1;
        if (e->isPlaying()) play();
      }
      ImGui::TableNextColumn();
      ImGui::SetNextItemWidth(avail);
      if (ImGui::InputScalar("##Speed2",ImGuiDataType_U8,&e->song.speed2,&_ONE,&_THREE)) {
        if (e->song.speed2<1) e->song.speed2=1;
        if (e->isPlaying()) play();
      }

      ImGui::TableNextRow();
      ImGui::TableNextColumn();
      ImGui::Text("Highlight");
      ImGui::TableNextColumn();
      ImGui::SetNextItemWidth(avail);
      ImGui::InputScalar("##Highlight1",ImGuiDataType_U8,&e->song.hilightA,&_ONE,&_THREE);
      ImGui::TableNextColumn();
      ImGui::SetNextItemWidth(avail);
      ImGui::InputScalar("##Highlight2",ImGuiDataType_U8,&e->song.hilightB,&_ONE,&_THREE);

      ImGui::TableNextRow();
      ImGui::TableNextColumn();
      ImGui::Text("Pattern Length");
      ImGui::TableNextColumn();
      ImGui::SetNextItemWidth(avail);
      int patLen=e->song.patLen;
      if (ImGui::InputInt("##PatLength",&patLen,1,3)) {
        if (patLen<1) patLen=1;
        if (patLen>256) patLen=256;
        e->song.patLen=patLen;
      }

      ImGui::TableNextRow();
      ImGui::TableNextColumn();
      ImGui::Text("Song Length");
      ImGui::TableNextColumn();
      ImGui::SetNextItemWidth(avail);
      int ordLen=e->song.ordersLen;
      if (ImGui::InputInt("##OrdLength",&ordLen,1,3)) {
        if (ordLen<1) ordLen=1;
        if (ordLen>127) ordLen=127;
        e->song.ordersLen=ordLen;
      }

      ImGui::TableNextRow();
      ImGui::TableNextColumn();
      ImGui::Text("Tick Rate");
      ImGui::TableNextColumn();
      ImGui::SetNextItemWidth(avail);
      int setHz=e->song.hz;
      if (ImGui::InputInt("##Rate",&setHz)) {
        if (setHz<10) setHz=10;
        if (setHz>999) setHz=999;
        e->setSongRate(setHz,setHz<52);
      }
      if (e->song.hz==50) {
        ImGui::TableNextColumn();
        ImGui::Text("PAL");
      }
      if (e->song.hz==60) {
        ImGui::TableNextColumn();
        ImGui::Text("NTSC");
      }

      ImGui::TableNextRow();
      ImGui::TableNextColumn();
      ImGui::Text("Tuning (A-4)");
      ImGui::TableNextColumn();
      float tune=e->song.tuning;
      ImGui::SetNextItemWidth(avail);
      if (ImGui::InputFloat("##Tuning",&tune,1.0f,3.0f,"%g")) {
        if (tune<220.0f) tune=220.0f;
        if (tune>880.0f) tune=880.0f;
        e->song.tuning=tune;
      }
      ImGui::EndTable();
    }
  }
  if (ImGui::IsWindowFocused(ImGuiFocusedFlags_ChildWindows)) curWindow=GUI_WINDOW_SONG_INFO;
  ImGui::End();
}

void FurnaceGUI::drawInsList() {
  if (nextWindow==GUI_WINDOW_INS_LIST) {
    insListOpen=true;
    ImGui::SetNextWindowFocus();
    nextWindow=GUI_WINDOW_NOTHING;
  }
  if (!insListOpen) return;
  if (ImGui::Begin("Instruments",&insListOpen)) {
    if (ImGui::Button(ICON_FA_PLUS "##InsAdd")) {
      doAction(GUI_ACTION_INS_LIST_ADD);
    }
    ImGui::SameLine();
    if (ImGui::Button(ICON_FA_FILES_O "##InsClone")) {
      doAction(GUI_ACTION_INS_LIST_DUPLICATE);
    }
    ImGui::SameLine();
    if (ImGui::Button(ICON_FA_FOLDER_OPEN "##InsLoad")) {
      doAction(GUI_ACTION_INS_LIST_OPEN);
    }
    ImGui::SameLine();
    if (ImGui::Button(ICON_FA_FLOPPY_O "##InsSave")) {
      doAction(GUI_ACTION_INS_LIST_SAVE);
    }
    ImGui::SameLine();
    if (ImGui::ArrowButton("InsUp",ImGuiDir_Up)) {
      doAction(GUI_ACTION_INS_LIST_MOVE_UP);
    }
    ImGui::SameLine();
    if (ImGui::ArrowButton("InsDown",ImGuiDir_Down)) {
      doAction(GUI_ACTION_INS_LIST_MOVE_DOWN);
    }
    ImGui::SameLine();
    if (ImGui::Button(ICON_FA_TIMES "##InsDelete")) {
      doAction(GUI_ACTION_INS_LIST_DELETE);
    }
    ImGui::Separator();
    if (ImGui::BeginTable("InsListScroll",1,ImGuiTableFlags_ScrollY)) {
      if (settings.unifiedDataView) {
        ImGui::TableNextRow();
        ImGui::TableNextColumn();
        ImGui::Text(ICON_FA_TASKS " Instruments");
        ImGui::Indent();
      }

      for (int i=0; i<(int)e->song.ins.size(); i++) {
        DivInstrument* ins=e->song.ins[i];
        String name;
        switch (ins->type) {
          case DIV_INS_FM:
            ImGui::PushStyleColor(ImGuiCol_Text,uiColors[GUI_COLOR_INSTR_FM]);
            name=fmt::sprintf(ICON_FA_AREA_CHART " %.2X: %s##_INS%d\n",i,ins->name,i);
            break;
          case DIV_INS_STD:
            ImGui::PushStyleColor(ImGuiCol_Text,uiColors[GUI_COLOR_INSTR_STD]);
            name=fmt::sprintf(ICON_FA_BAR_CHART " %.2X: %s##_INS%d\n",i,ins->name,i);
            break;
          case DIV_INS_GB:
            ImGui::PushStyleColor(ImGuiCol_Text,uiColors[GUI_COLOR_INSTR_GB]);
            name=fmt::sprintf(ICON_FA_GAMEPAD " %.2X: %s##_INS%d\n",i,ins->name,i);
            break;
          case DIV_INS_C64:
            ImGui::PushStyleColor(ImGuiCol_Text,uiColors[GUI_COLOR_INSTR_C64]);
            name=fmt::sprintf(ICON_FA_KEYBOARD_O " %.2X: %s##_INS%d\n",i,ins->name,i);
            break;
          case DIV_INS_AMIGA:
            ImGui::PushStyleColor(ImGuiCol_Text,uiColors[GUI_COLOR_INSTR_AMIGA]);
            name=fmt::sprintf(ICON_FA_VOLUME_UP " %.2X: %s##_INS%d\n",i,ins->name,i);
            break;
          case DIV_INS_PCE:
            ImGui::PushStyleColor(ImGuiCol_Text,uiColors[GUI_COLOR_INSTR_PCE]);
            name=fmt::sprintf(ICON_FA_ID_BADGE " %.2X: %s##_INS%d\n",i,ins->name,i);
            break;
          case DIV_INS_AY:
            ImGui::PushStyleColor(ImGuiCol_Text,uiColors[GUI_COLOR_INSTR_AY]);
            name=fmt::sprintf(ICON_FA_BAR_CHART " %.2X: %s##_INS%d\n",i,ins->name,i);
            break;
          case DIV_INS_AY8930:
            ImGui::PushStyleColor(ImGuiCol_Text,uiColors[GUI_COLOR_INSTR_AY8930]);
            name=fmt::sprintf(ICON_FA_BAR_CHART " %.2X: %s##_INS%d\n",i,ins->name,i);
            break;
          case DIV_INS_TIA:
            ImGui::PushStyleColor(ImGuiCol_Text,uiColors[GUI_COLOR_INSTR_TIA]);
            name=fmt::sprintf(ICON_FA_BAR_CHART " %.2X: %s##_INS%d\n",i,ins->name,i);
            break;
          case DIV_INS_SAA1099:
            ImGui::PushStyleColor(ImGuiCol_Text,uiColors[GUI_COLOR_INSTR_SAA1099]);
            name=fmt::sprintf(ICON_FA_BAR_CHART " %.2X: %s##_INS%d\n",i,ins->name,i);
            break;
          case DIV_INS_VIC:
            ImGui::PushStyleColor(ImGuiCol_Text,uiColors[GUI_COLOR_INSTR_VIC]);
            name=fmt::sprintf(ICON_FA_BAR_CHART " %.2X: %s##_INS%d\n",i,ins->name,i);
            break;
          case DIV_INS_PET:
            ImGui::PushStyleColor(ImGuiCol_Text,uiColors[GUI_COLOR_INSTR_PET]);
            name=fmt::sprintf(ICON_FA_SQUARE " %.2X: %s##_INS%d\n",i,ins->name,i);
            break;
          case DIV_INS_VRC6:
            ImGui::PushStyleColor(ImGuiCol_Text,uiColors[GUI_COLOR_INSTR_VRC6]);
            name=fmt::sprintf(ICON_FA_BAR_CHART " %.2X: %s##_INS%d\n",i,ins->name,i);
            break;
          case DIV_INS_OPLL:
            ImGui::PushStyleColor(ImGuiCol_Text,uiColors[GUI_COLOR_INSTR_OPLL]);
            name=fmt::sprintf(ICON_FA_AREA_CHART " %.2X: %s##_INS%d\n",i,ins->name,i);
            break;
          case DIV_INS_OPL:
            ImGui::PushStyleColor(ImGuiCol_Text,uiColors[GUI_COLOR_INSTR_OPL]);
            name=fmt::sprintf(ICON_FA_AREA_CHART " %.2X: %s##_INS%d\n",i,ins->name,i);
            break;
          case DIV_INS_FDS:
            ImGui::PushStyleColor(ImGuiCol_Text,uiColors[GUI_COLOR_INSTR_FDS]);
            name=fmt::sprintf(ICON_FA_FLOPPY_O " %.2X: %s##_INS%d\n",i,ins->name,i);
            break;
          case DIV_INS_VBOY:
            ImGui::PushStyleColor(ImGuiCol_Text,uiColors[GUI_COLOR_INSTR_VBOY]);
            name=fmt::sprintf(ICON_FA_BINOCULARS " %.2X: %s##_INS%d\n",i,ins->name,i);
            break;
          case DIV_INS_N163:
            ImGui::PushStyleColor(ImGuiCol_Text,uiColors[GUI_COLOR_INSTR_N163]);
            name=fmt::sprintf(ICON_FA_CALCULATOR " %.2X: %s##_INS%d\n",i,ins->name,i);
            break;
          case DIV_INS_SCC:
            ImGui::PushStyleColor(ImGuiCol_Text,uiColors[GUI_COLOR_INSTR_SCC]);
            name=fmt::sprintf(ICON_FA_CALCULATOR " %.2X: %s##_INS%d\n",i,ins->name,i);
            break;
          case DIV_INS_OPZ:
            ImGui::PushStyleColor(ImGuiCol_Text,uiColors[GUI_COLOR_INSTR_OPZ]);
            name=fmt::sprintf(ICON_FA_AREA_CHART " %.2X: %s##_INS%d\n",i,ins->name,i);
            break;
          case DIV_INS_POKEY:
            ImGui::PushStyleColor(ImGuiCol_Text,uiColors[GUI_COLOR_INSTR_POKEY]);
            name=fmt::sprintf(ICON_FA_BAR_CHART " %.2X: %s##_INS%d\n",i,ins->name,i);
            break;
          case DIV_INS_BEEPER:
            ImGui::PushStyleColor(ImGuiCol_Text,uiColors[GUI_COLOR_INSTR_BEEPER]);
            name=fmt::sprintf(ICON_FA_SQUARE " %.2X: %s##_INS%d\n",i,ins->name,i);
            break;
          case DIV_INS_SWAN:
            ImGui::PushStyleColor(ImGuiCol_Text,uiColors[GUI_COLOR_INSTR_SWAN]);
            name=fmt::sprintf(ICON_FA_GAMEPAD " %.2X: %s##_INS%d\n",i,ins->name,i);
            break;
          case DIV_INS_MIKEY:
            ImGui::PushStyleColor(ImGuiCol_Text,uiColors[GUI_COLOR_INSTR_MIKEY]);
            name=fmt::sprintf(ICON_FA_BAR_CHART " %.2X: %s##_INS%d\n",i,ins->name,i);
            break;
          case DIV_INS_VERA:
            ImGui::PushStyleColor(ImGuiCol_Text,uiColors[GUI_COLOR_INSTR_VERA]);
            name=fmt::sprintf(ICON_FA_KEYBOARD_O " %.2X: %s##_INS%d\n",i,ins->name,i);
            break;
          case DIV_INS_X1_010:
            ImGui::PushStyleColor(ImGuiCol_Text,uiColors[GUI_COLOR_INSTR_X1_010]);
            name=fmt::sprintf(ICON_FA_BAR_CHART " %.2X: %s##_INS%d\n",i,ins->name,i);
            break;
          default:
            ImGui::PushStyleColor(ImGuiCol_Text,uiColors[GUI_COLOR_INSTR_UNKNOWN]);
            name=fmt::sprintf(ICON_FA_QUESTION " %.2X: %s##_INS%d\n",i,ins->name,i);
            break;
        }
        ImGui::TableNextRow();
        ImGui::TableNextColumn();
        if (ImGui::Selectable(name.c_str(),curIns==i)) {
          curIns=i;
        }
        if (settings.insFocusesPattern && patternOpen && ImGui::IsItemActivated()) {
          nextWindow=GUI_WINDOW_PATTERN;
          curIns=i;
        }
        ImGui::PopStyleColor();
        if (ImGui::IsItemHovered()) {
          ImGui::SetTooltip("%s",(ins->type>DIV_INS_MAX)?"Unknown":insTypes[ins->type]);
          if (ImGui::IsMouseDoubleClicked(ImGuiMouseButton_Left)) {
            insEditOpen=true;
            nextWindow=GUI_WINDOW_INS_EDIT;
          }
        }
      }

      if (settings.unifiedDataView) {
        ImGui::Unindent();

        ImGui::TableNextRow();
        ImGui::TableNextColumn();
        ImGui::Text(ICON_FA_AREA_CHART " Wavetables");
        ImGui::Indent();
        actualWaveList();
        ImGui::Unindent();

        ImGui::TableNextRow();
        ImGui::TableNextColumn();
        ImGui::Text(ICON_FA_VOLUME_UP " Samples");
        ImGui::Indent();
        actualSampleList();
        ImGui::Unindent();
      }

      ImGui::EndTable();
    }
  }
  if (ImGui::IsWindowFocused(ImGuiFocusedFlags_ChildWindows)) curWindow=GUI_WINDOW_INS_LIST;
  ImGui::End();
}

const char* sampleNote[12]={
  "C", "C#", "D", "D#", "E", "F", "F#", "G", "G#", "A", "A#", "B"
};


void FurnaceGUI::actualWaveList() {
  float wavePreview[256];
  for (int i=0; i<(int)e->song.wave.size(); i++) {
    DivWavetable* wave=e->song.wave[i];
    for (int i=0; i<wave->len; i++) {
      wavePreview[i]=wave->data[i];
    }
    if (wave->len>0) wavePreview[wave->len]=wave->data[wave->len-1];
    ImGui::TableNextRow();
    ImGui::TableNextColumn();
    if (ImGui::Selectable(fmt::sprintf("%d##_WAVE%d\n",i,i).c_str(),curWave==i)) {
      curWave=i;
    }
    if (ImGui::IsItemHovered()) {
      if (ImGui::IsMouseDoubleClicked(ImGuiMouseButton_Left)) {
        waveEditOpen=true;
      }
    }
    ImGui::SameLine();
    PlotNoLerp(fmt::sprintf("##_WAVEP%d",i).c_str(),wavePreview,wave->len+1,0,NULL,0,wave->max);
  }
}

void FurnaceGUI::actualSampleList() {
  for (int i=0; i<(int)e->song.sample.size(); i++) {
    DivSample* sample=e->song.sample[i];
    ImGui::TableNextRow();
    ImGui::TableNextColumn();
    if (ImGui::Selectable(fmt::sprintf("%d: %s##_SAM%d",i,sample->name,i).c_str(),curSample==i)) {
      curSample=i;
    }
    if (ImGui::IsItemHovered()) {
      ImGui::SetTooltip("Bank %d: %s",i/12,sampleNote[i%12]);
      if (ImGui::IsMouseDoubleClicked(ImGuiMouseButton_Left)) {
        sampleEditOpen=true;
      }
    }
  }
}

void FurnaceGUI::drawSampleList() {
  if (nextWindow==GUI_WINDOW_SAMPLE_LIST) {
    sampleListOpen=true;
    ImGui::SetNextWindowFocus();
    nextWindow=GUI_WINDOW_NOTHING;
  }
  if (!sampleListOpen) return;
  if (ImGui::Begin("Samples",&sampleListOpen)) {
    if (ImGui::Button(ICON_FA_PLUS "##SampleAdd")) {
      doAction(GUI_ACTION_SAMPLE_LIST_ADD);
    }
    ImGui::SameLine();
    if (ImGui::Button(ICON_FA_FOLDER_OPEN "##SampleLoad")) {
      doAction(GUI_ACTION_SAMPLE_LIST_OPEN);
    }
    ImGui::SameLine();
    if (ImGui::Button(ICON_FA_FLOPPY_O "##SampleSave")) {
      doAction(GUI_ACTION_SAMPLE_LIST_SAVE);
    }
    ImGui::SameLine();
    if (ImGui::ArrowButton("SampleUp",ImGuiDir_Up)) {
      doAction(GUI_ACTION_SAMPLE_LIST_MOVE_UP);
    }
    ImGui::SameLine();
    if (ImGui::ArrowButton("SampleDown",ImGuiDir_Down)) {
      doAction(GUI_ACTION_SAMPLE_LIST_MOVE_DOWN);
    }
    ImGui::SameLine();
    if (ImGui::Button(ICON_FA_TIMES "##SampleDelete")) {
      doAction(GUI_ACTION_SAMPLE_LIST_DELETE);
    }
    ImGui::SameLine();
    if (ImGui::Button(ICON_FA_VOLUME_UP "##PreviewSampleL")) {
      doAction(GUI_ACTION_SAMPLE_LIST_PREVIEW);
    }
    ImGui::SameLine();
    if (ImGui::Button(ICON_FA_VOLUME_OFF "##StopSampleL")) {
      doAction(GUI_ACTION_SAMPLE_LIST_STOP_PREVIEW);
    }
    ImGui::Separator();
    if (ImGui::BeginTable("SampleListScroll",1,ImGuiTableFlags_ScrollY)) {
      actualSampleList();
      ImGui::EndTable();
    }
    ImGui::Unindent();
  }
  if (ImGui::IsWindowFocused(ImGuiFocusedFlags_ChildWindows)) curWindow=GUI_WINDOW_SAMPLE_LIST;
  ImGui::End();
}

void FurnaceGUI::drawSampleEdit() {
  if (nextWindow==GUI_WINDOW_SAMPLE_EDIT) {
    sampleEditOpen=true;
    ImGui::SetNextWindowFocus();
    nextWindow=GUI_WINDOW_NOTHING;
  }
  if (!sampleEditOpen) return;
  if (ImGui::Begin("Sample Editor",&sampleEditOpen,settings.allowEditDocking?0:ImGuiWindowFlags_NoDocking)) {
    if (curSample<0 || curSample>=(int)e->song.sample.size()) {
      ImGui::Text("no sample selected");
    } else {
      DivSample* sample=e->song.sample[curSample];
      ImGui::InputText("Name",&sample->name);
      ImGui::Text("Length: %d",sample->samples);
      ImGui::Text("Type: %d-bit",sample->depth);
      if (ImGui::InputInt("Rate (Hz)",&sample->rate,10,200)) {
        if (sample->rate<100) sample->rate=100;
        if (sample->rate>96000) sample->rate=96000;
      }
      if (ImGui::InputInt("Pitch of C-4 (Hz)",&sample->centerRate,10,200)) {
        if (sample->centerRate<100) sample->centerRate=100;
        if (sample->centerRate>65535) sample->centerRate=65535;
      }
      ImGui::Text("effective rate: %dHz",e->getEffectiveSampleRate(sample->rate));
      bool doLoop=(sample->loopStart>=0);
      if (ImGui::Checkbox("Loop",&doLoop)) {
        if (doLoop) {
          sample->loopStart=0;
        } else {
          sample->loopStart=-1;
        }
      }
      if (doLoop) {
        ImGui::SameLine();
        if (ImGui::InputInt("##LoopPosition",&sample->loopStart,1,10)) {
          if (sample->loopStart<0 || sample->loopStart>=(int)sample->samples) {
            sample->loopStart=0;
          }
        }
      }
      if (ImGui::Button("Apply")) {
        e->renderSamplesP();
      }
      ImGui::SameLine();
      if (ImGui::Button(ICON_FA_VOLUME_UP "##PreviewSample")) {
        e->previewSample(curSample);
      }
      ImGui::SameLine();
      if (ImGui::Button(ICON_FA_VOLUME_OFF "##StopSample")) {
        e->stopSamplePreview();
      }
      ImGui::Separator();
      bool considerations=false;
      ImGui::Text("notes:");
      if (sample->loopStart>=0) {
        considerations=true;
        ImGui::Text("- sample won't loop on Neo Geo ADPCM-A and X1-010");
        if (sample->loopStart&1) {
          ImGui::Text("- sample loop start will be aligned to the nearest even sample on Amiga");
        }
        if (sample->loopStart>0) {
          ImGui::Text("- sample loop start will be ignored on Neo Geo ADPCM-B");
        }
      }
      if (sample->samples&1) {
        considerations=true;
        ImGui::Text("- sample length will be aligned to the nearest even sample on Amiga");
      }
      if (sample->samples&511) {
        considerations=true;
        ImGui::Text("- sample length will be aligned and padded to 512 sample units on Neo Geo ADPCM.");
      }
      if (sample->samples&4095) {
        considerations=true;
        ImGui::Text("- sample length will be aligned and padded to 4096 sample units on X1-010.");
      }
      if (sample->samples>65535) {
        considerations=true;
        ImGui::Text("- maximum sample length on Sega PCM and QSound is 65536 samples");
      }
      if (sample->samples>131071) {
        considerations=true;
        ImGui::Text("- maximum sample length on X1-010 is 131072 samples");
      }
      if (sample->samples>2097151) {
        considerations=true;
        ImGui::Text("- maximum sample length on Neo Geo ADPCM is 2097152 samples");
      }
      if (!considerations) {
        ImGui::Text("- none");
      }
    }
  }
  if (ImGui::IsWindowFocused(ImGuiFocusedFlags_ChildWindows)) curWindow=GUI_WINDOW_SAMPLE_EDIT;
  ImGui::End();
}

void FurnaceGUI::drawMixer() {
  if (nextWindow==GUI_WINDOW_MIXER) {
    mixerOpen=true;
    ImGui::SetNextWindowFocus();
    nextWindow=GUI_WINDOW_NOTHING;
  }
  if (!mixerOpen) return;
  ImGui::SetNextWindowSizeConstraints(ImVec2(400.0f*dpiScale,200.0f*dpiScale),ImVec2(scrW*dpiScale,scrH*dpiScale));
  if (ImGui::Begin("Mixer",&mixerOpen,settings.allowEditDocking?0:ImGuiWindowFlags_NoDocking)) {
    char id[32];
    if (ImGui::SliderFloat("Master Volume",&e->song.masterVol,0,3,"%.2fx")) {
      if (e->song.masterVol<0) e->song.masterVol=0;
      if (e->song.masterVol>3) e->song.masterVol=3;
    } rightClickable
    for (int i=0; i<e->song.systemLen; i++) {
      snprintf(id,31,"MixS%d",i);
      bool doInvert=e->song.systemVol[i]&128;
      signed char vol=e->song.systemVol[i]&127;
      ImGui::PushID(id);
      ImGui::Text("%d. %s",i+1,getSystemName(e->song.system[i]));
      ImGui::SameLine(ImGui::GetWindowWidth()-(82.0f*dpiScale));
      if (ImGui::Checkbox("Invert",&doInvert)) {
        e->song.systemVol[i]^=128;
      }
      ImGui::SetNextItemWidth(ImGui::GetContentRegionAvail().x-(50.0f*dpiScale));
      if (ImGui::SliderScalar("Volume",ImGuiDataType_S8,&vol,&_ZERO,&_ONE_HUNDRED_TWENTY_SEVEN)) {
        e->song.systemVol[i]=(e->song.systemVol[i]&128)|vol;
      } rightClickable
      ImGui::SetNextItemWidth(ImGui::GetContentRegionAvail().x-(50.0f*dpiScale));
      ImGui::SliderScalar("Panning",ImGuiDataType_S8,&e->song.systemPan[i],&_MINUS_ONE_HUNDRED_TWENTY_SEVEN,&_ONE_HUNDRED_TWENTY_SEVEN); rightClickable

      ImGui::PopID();
    }
  }
  if (ImGui::IsWindowFocused(ImGuiFocusedFlags_ChildWindows)) curWindow=GUI_WINDOW_MIXER;
  ImGui::End();
}

void FurnaceGUI::drawOsc() {
  if (nextWindow==GUI_WINDOW_OSCILLOSCOPE) {
    oscOpen=true;
    ImGui::SetNextWindowFocus();
    nextWindow=GUI_WINDOW_NOTHING;
  }
  if (!oscOpen) return;
  ImGui::SetNextWindowSizeConstraints(ImVec2(64.0f*dpiScale,32.0f*dpiScale),ImVec2(scrW*dpiScale,scrH*dpiScale));
  ImGui::PushStyleVar(ImGuiStyleVar_WindowPadding,ImVec2(0,0));
  ImGui::PushStyleVar(ImGuiStyleVar_ItemSpacing,ImVec2(0,0));
  ImGui::PushStyleVar(ImGuiStyleVar_ItemInnerSpacing,ImVec2(0,0));
  if (ImGui::Begin("Oscilloscope",&oscOpen)) {
    float values[512];
    for (int i=0; i<512; i++) {
      int pos=i*e->oscSize/512;
      values[i]=(e->oscBuf[0][pos]+e->oscBuf[1][pos])*0.5f;
    }
    //ImGui::SetCursorPos(ImVec2(0,0));
    ImGui::BeginDisabled();
    ImGui::PlotLines("##SingleOsc",values,512,0,NULL,-1.0f,1.0f,ImGui::GetContentRegionAvail());
    ImGui::EndDisabled();
  }
  ImGui::PopStyleVar(3);
  if (ImGui::IsWindowFocused(ImGuiFocusedFlags_ChildWindows)) curWindow=GUI_WINDOW_OSCILLOSCOPE;
  ImGui::End();
}

void FurnaceGUI::drawVolMeter() {
  if (nextWindow==GUI_WINDOW_VOL_METER) {
    volMeterOpen=true;
    ImGui::SetNextWindowFocus();
    nextWindow=GUI_WINDOW_NOTHING;
  }
  if (!volMeterOpen) return;
  if (--isClipping<0) isClipping=0;
  ImGui::SetNextWindowSizeConstraints(ImVec2(6.0f*dpiScale,6.0f*dpiScale),ImVec2(scrW*dpiScale,scrH*dpiScale));
  ImGui::PushStyleVar(ImGuiStyleVar_WindowPadding,ImVec2(0,0));
  ImGui::PushStyleVar(ImGuiStyleVar_FramePadding,ImVec2(0,0));
  ImGui::PushStyleVar(ImGuiStyleVar_ItemSpacing,ImVec2(0,0));
  ImGui::PushStyleVar(ImGuiStyleVar_ItemInnerSpacing,ImVec2(0,0));
  if (ImGui::Begin("Volume Meter",&volMeterOpen)) {
    ImDrawList* dl=ImGui::GetWindowDrawList();
    bool aspectRatio=(ImGui::GetWindowSize().x/ImGui::GetWindowSize().y)>1.0;

    ImVec2 minArea=ImVec2(
      ImGui::GetWindowPos().x+ImGui::GetCursorPos().x,
      ImGui::GetWindowPos().y+ImGui::GetCursorPos().y
    );
    ImVec2 maxArea=ImVec2(
      ImGui::GetWindowPos().x+ImGui::GetCursorPos().x+ImGui::GetContentRegionAvail().x,
      ImGui::GetWindowPos().y+ImGui::GetCursorPos().y+ImGui::GetContentRegionAvail().y
    );
    ImRect rect=ImRect(minArea,maxArea);
    ImGuiStyle& style=ImGui::GetStyle();
    ImGui::ItemSize(ImVec2(4.0f,4.0f),style.FramePadding.y);
    ImU32 lowColor=ImGui::GetColorU32(uiColors[GUI_COLOR_VOLMETER_LOW]);
    float peakDecay=0.05f*60.0f*ImGui::GetIO().DeltaTime;
    if (ImGui::ItemAdd(rect,ImGui::GetID("volMeter"))) {
      ImGui::RenderFrame(rect.Min,rect.Max,ImGui::GetColorU32(ImGuiCol_FrameBg),true,style.FrameRounding);
      for (int i=0; i<2; i++) {
        peak[i]*=1.0-peakDecay;
        if (peak[i]<0.0001) peak[i]=0.0;
        for (int j=0; j<e->oscSize; j++) {
          if (fabs(e->oscBuf[i][j])>peak[i]) {
            peak[i]=fabs(e->oscBuf[i][j]);
          }
        }
        float logPeak=(20*log10(peak[i])/36.0);
        if (logPeak==NAN) logPeak=0.0;
        if (logPeak<-1.0) logPeak=-1.0;
        if (logPeak>0.0) {
          isClipping=8;
          logPeak=0.0;
        }
        logPeak+=1.0;
        ImU32 highColor=ImGui::GetColorU32(
          ImLerp(uiColors[GUI_COLOR_VOLMETER_LOW],uiColors[GUI_COLOR_VOLMETER_HIGH],logPeak)
        );
        ImRect s;
        if (aspectRatio) {
          s=ImRect(
            ImLerp(rect.Min,rect.Max,ImVec2(0,float(i)*0.5)),
            ImLerp(rect.Min,rect.Max,ImVec2(logPeak,float(i+1)*0.5))
          );
          if (i==0) s.Max.y-=dpiScale;
          if (isClipping) {
            dl->AddRectFilled(s.Min,s.Max,ImGui::GetColorU32(uiColors[GUI_COLOR_VOLMETER_PEAK]));
          } else {
            dl->AddRectFilledMultiColor(s.Min,s.Max,lowColor,highColor,highColor,lowColor);
          }
        } else {
          s=ImRect(
            ImLerp(rect.Min,rect.Max,ImVec2(float(i)*0.5,1.0-logPeak)),
            ImLerp(rect.Min,rect.Max,ImVec2(float(i+1)*0.5,1.0))
          );
          if (i==0) s.Max.x-=dpiScale;
          if (isClipping) {
            dl->AddRectFilled(s.Min,s.Max,ImGui::GetColorU32(uiColors[GUI_COLOR_VOLMETER_PEAK]));
          } else {
            dl->AddRectFilledMultiColor(s.Min,s.Max,highColor,highColor,lowColor,lowColor);
          }
        }
      }
      if (ImGui::IsItemHovered()) {
        if (aspectRatio) {
          ImGui::SetTooltip("%.1fdB",36*((ImGui::GetMousePos().x-ImGui::GetItemRectMin().x)/(rect.Max.x-rect.Min.x)-1.0));
        } else {
          ImGui::SetTooltip("%.1fdB",-(36+36*((ImGui::GetMousePos().y-ImGui::GetItemRectMin().y)/(rect.Max.y-rect.Min.y)-1.0)));
        }
      }
    }
  }
  ImGui::PopStyleVar(4);
  if (ImGui::IsWindowFocused(ImGuiFocusedFlags_ChildWindows)) curWindow=GUI_WINDOW_VOL_METER;
  ImGui::End();
}

const char* aboutLine[]={
  "tildearrow",
  "is proud to present",
  "",
  ("Furnace " DIV_VERSION),
  "",
  "the free software chiptune tracker,",
  "compatible with DefleMask modules.",
  "",
  "zero disassembly.",
  "just clean-room design,",
  "time and dedication.",
  "",
  "> CREDITS <",
  "",
  "-- program --",
  "tildearrow",
  "akumanatt",
  "cam900",
  "laoo",
  "superctr",
  "",
  "-- graphics/UI design --",
  "tildearrow",
  "BlastBrothers",
  "",
  "-- documentation --",
  "tildearrow",
  "freq-mod",
  "nicco1690",
  "DeMOSic",
  "cam900",
  "",
  "-- demo songs --",
  "0x5066",
  "breakthetargets",
  "CaptainMalware",
  "kleeder",
  "Mahbod Karamoozian",
  "nicco1690",
  "NikonTeen",
  "SuperJet Spade",
  "TheDuccinator",
  "TheRealHedgehogSonic",
  "tildearrow",
  "Ultraprogramer",
  "",
  "-- additional feedback/fixes --",
  "fd",
  "OPNA2608",
  "plane",
  "TheEssem",
  "",
  "powered by:",
  "Dear ImGui by Omar Cornut",
  "SDL2 by Sam Lantinga",
  "zlib by Jean-loup Gailly",
  "and Mark Adler",
  "libsndfile by Erik de Castro Lopo",
  "Nuked-OPM & Nuked-OPN2 by Nuke.YKT",
  "ymfm by Aaron Giles",
  "MAME SN76496 by Nicola Salmoria",
  "MAME AY-3-8910 by Couriersud",
  "with AY8930 fixes by Eulous",
  "MAME SAA1099 by Juergen Buchmueller and Manuel Abadia",
  "SAASound",
  "SameBoy by Lior Halphon",
  "Mednafen PCE",
  "puNES by FHorse",
  "reSID by Dag Lem",
  "Stella by Stella Team",
  "QSound emulator by Ian Karlsson and Valley Bell",
  "",
  "greetings to:",
  "Delek",
  "fd",
  "ILLUMIDARO",
  "all members of Deflers of Noice!",
  "",
  "copyright © 2021-2022 tildearrow",
  "(and contributors).",
  "licensed under GPLv2+! see",
  "LICENSE for more information.",
  "",
  "help Furnace grow:",
  "https://github.com/tildearrow/furnace",
  "",
  "contact tildearrow at:",
  "https://tildearrow.org/?p=contact",
  "",
  "disclaimer:",
  "despite the fact this program works",
  "with the .dmf file format, it is NOT",
  "affiliated with Delek or DefleMask in",
  "any way, nor it is a replacement for",
  "the original program.",
  "",
  "it also comes with ABSOLUTELY NO WARRANTY.",
  "",
  "look out for Furnace 0.6 coming somewhere",
  "before the equinox with more systems",
  "and plenty of other things...",
  "",
  "thanks to all contributors/bug reporters!"
};

const size_t aboutCount = sizeof(aboutLine)/sizeof(aboutLine[0]);

void FurnaceGUI::drawAbout() {
  // do stuff
  if (ImGui::Begin("About Furnace",NULL,ImGuiWindowFlags_Modal|ImGuiWindowFlags_NoMove|ImGuiWindowFlags_NoResize|ImGuiWindowFlags_NoDocking|ImGuiWindowFlags_NoTitleBar)) {
    ImGui::SetWindowPos(ImVec2(0,0));
    ImGui::SetWindowSize(ImVec2(scrW*dpiScale,scrH*dpiScale));
    ImGui::PushFont(bigFont);
    ImDrawList* dl=ImGui::GetWindowDrawList();
    float r=0;
    float g=0;
    float b=0;
    float peakMix=settings.partyTime?((peak[0]+peak[1])*0.5):0.3;
    ImGui::ColorConvertHSVtoRGB(aboutHue,1.0,0.25+MIN(0.75f,peakMix*0.75f),r,g,b);
    dl->AddRectFilled(ImVec2(0,0),ImVec2(scrW*dpiScale,scrH*dpiScale),0xff000000);
    bool skip=false;
    bool skip2=false;
    for (int i=(-80-sin(double(aboutSin)*2*M_PI/120.0)*80.0)*2; i<scrW; i+=160) {
      skip2=!skip2;
      skip=skip2;
      for (int j=(-80-cos(double(aboutSin)*2*M_PI/150.0)*80.0)*2; j<scrH; j+=160) {
        skip=!skip;
        if (skip) continue;
        dl->AddRectFilled(ImVec2(i*dpiScale,j*dpiScale),ImVec2((i+160)*dpiScale,(j+160)*dpiScale),ImGui::GetColorU32(ImVec4(r*0.25,g*0.25,b*0.25,1.0)));
      }
    }

    skip=false;
    skip2=false;
    for (int i=(-80-cos(double(aboutSin)*2*M_PI/120.0)*80.0)*2; i<scrW; i+=160) {
      skip2=!skip2;
      skip=skip2;
      for (int j=(-80-sin(double(aboutSin)*2*M_PI/150.0)*80.0)*2; j<scrH; j+=160) {
        skip=!skip;
        if (skip) continue;
        dl->AddRectFilled(ImVec2(i*dpiScale,j*dpiScale),ImVec2((i+160)*dpiScale,(j+160)*dpiScale),ImGui::GetColorU32(ImVec4(r*0.5,g*0.5,b*0.5,1.0)));
      }
    }

    skip=false;
    skip2=false;
    for (int i=(-160+fmod(aboutSin*2,160))*2; i<scrW; i+=160) {
      skip2=!skip2;
      skip=skip2;
      for (int j=(-240-cos(double(aboutSin*M_PI/300.0))*240.0)*2; j<scrH; j+=160) {
        skip=!skip;
        if (skip) continue;
        dl->AddRectFilled(ImVec2(i*dpiScale,j*dpiScale),ImVec2((i+160)*dpiScale,(j+160)*dpiScale),ImGui::GetColorU32(ImVec4(r*0.75,g*0.75,b*0.75,1.0)));
      }
    }

    for (size_t i=0; i<aboutCount; i++) {
      double posX=(scrW*dpiScale/2.0)+(sin(double(i)*0.5+double(aboutScroll)/90.0)*120*dpiScale)-(ImGui::CalcTextSize(aboutLine[i]).x*0.5);
      double posY=(scrH-aboutScroll+42*i)*dpiScale;
      if (posY<-80*dpiScale || posY>scrH*dpiScale) continue;
      dl->AddText(bigFont,bigFont->FontSize,
                  ImVec2(posX+dpiScale,posY+dpiScale),
                  0xff000000,aboutLine[i]);
      dl->AddText(bigFont,bigFont->FontSize,
                  ImVec2(posX+dpiScale,posY-dpiScale),
                  0xff000000,aboutLine[i]);
      dl->AddText(bigFont,bigFont->FontSize,
                  ImVec2(posX-dpiScale,posY+dpiScale),
                  0xff000000,aboutLine[i]);
      dl->AddText(bigFont,bigFont->FontSize,
                  ImVec2(posX-dpiScale,posY-dpiScale),
                  0xff000000,aboutLine[i]);
      dl->AddText(bigFont,bigFont->FontSize,
                  ImVec2(posX,posY),
                  0xffffffff,aboutLine[i]);
    }
    ImGui::PopFont();

    float timeScale=60.0f*ImGui::GetIO().DeltaTime;

    aboutHue+=(0.001+peakMix*0.004)*timeScale;
    aboutScroll+=(2+(peakMix>0.78)*3)*timeScale;
    aboutSin+=(1+(peakMix>0.75)*2)*timeScale;

    while (aboutHue>1) aboutHue--;
    while (aboutSin>=2400) aboutSin-=2400;
    if (aboutScroll>(42*aboutCount+scrH)) aboutScroll=-20;
  }
  if (ImGui::IsWindowFocused(ImGuiFocusedFlags_ChildWindows)) curWindow=GUI_WINDOW_ABOUT;
  ImGui::End();
}

void FurnaceGUI::drawDebug() {
  static int bpOrder;
  static int bpRow;
  static int bpTick;
  static bool bpOn;
  if (nextWindow==GUI_WINDOW_DEBUG) {
    debugOpen=true;
    ImGui::SetNextWindowFocus();
    nextWindow=GUI_WINDOW_NOTHING;
  }
  if (!debugOpen) return;
  ImGui::SetNextWindowSizeConstraints(ImVec2(400.0f*dpiScale,200.0f*dpiScale),ImVec2(scrW*dpiScale,scrH*dpiScale));
  if (ImGui::Begin("Debug",&debugOpen,ImGuiWindowFlags_NoDocking)) {
    ImGui::Text("NOTE: use with caution.");
    if (ImGui::TreeNode("Debug Controls")) {
      if (e->isHalted()) {
        if (ImGui::Button("Resume")) e->resume();
      } else {
        if (ImGui::Button("Pause")) e->halt();
      }
      ImGui::SameLine();
      if (ImGui::Button("Frame Advance")) e->haltWhen(DIV_HALT_TICK);
      ImGui::SameLine();
      if (ImGui::Button("Row Advance")) e->haltWhen(DIV_HALT_ROW);
      ImGui::SameLine();
      if (ImGui::Button("Pattern Advance")) e->haltWhen(DIV_HALT_PATTERN);

      if (ImGui::Button("Panic")) e->syncReset();
      ImGui::SameLine();
      if (ImGui::Button("Abort")) {
        abort();
      }
      ImGui::TreePop();
    }
    if (ImGui::TreeNode("Breakpoint")) {
      ImGui::InputInt("Order",&bpOrder);
      ImGui::InputInt("Row",&bpRow);
      ImGui::InputInt("Tick",&bpTick);
      ImGui::Checkbox("Enable",&bpOn);
      ImGui::TreePop();
    }
    if (ImGui::TreeNode("Dispatch Status")) {
      ImGui::Text("for best results set latency to minimum or use the Frame Advance button.");
      ImGui::Columns(e->getTotalChannelCount());
      for (int i=0; i<e->getTotalChannelCount(); i++) {
        void* ch=e->getDispatchChanState(i);
        ImGui::TextColored(uiColors[GUI_COLOR_ACCENT_PRIMARY],"Ch. %d: %d, %d",i,e->dispatchOfChan[i],e->dispatchChanOfChan[i]);
        if (ch==NULL) {
          ImGui::Text("NULL");
        } else {
          putDispatchChan(ch,e->dispatchChanOfChan[i],e->sysOfChan[i]);
        }
        ImGui::NextColumn();
      }
      ImGui::Columns();
      ImGui::TreePop();
    }
    if (ImGui::TreeNode("Playback Status")) {
      ImGui::Text("for best results set latency to minimum or use the Frame Advance button.");
      ImGui::Columns(e->getTotalChannelCount());
      for (int i=0; i<e->getTotalChannelCount(); i++) {
        DivChannelState* ch=e->getChanState(i);
        ImGui::TextColored(uiColors[GUI_COLOR_ACCENT_PRIMARY],"Channel %d:",i);
        if (ch==NULL) {
          ImGui::Text("NULL");
        } else {
          ImGui::Text("* General:");
          ImGui::Text("- note = %d",ch->note);
          ImGui::Text("- oldNote = %d",ch->oldNote);
          ImGui::Text("- pitch = %d",ch->pitch);
          ImGui::Text("- portaSpeed = %d",ch->portaSpeed);
          ImGui::Text("- portaNote = %d",ch->portaNote);
          ImGui::Text("- volume = %.4x",ch->volume);
          ImGui::Text("- volSpeed = %d",ch->volSpeed);
          ImGui::Text("- cut = %d",ch->cut);
          ImGui::Text("- rowDelay = %d",ch->rowDelay);
          ImGui::Text("- volMax = %.4x",ch->volMax);
          ImGui::Text("- delayOrder = %d",ch->delayOrder);
          ImGui::Text("- delayRow = %d",ch->delayRow);
          ImGui::Text("- retrigSpeed = %d",ch->retrigSpeed);
          ImGui::Text("- retrigTick = %d",ch->retrigTick);
          ImGui::PushStyleColor(ImGuiCol_Text,(ch->vibratoDepth>0)?uiColors[GUI_COLOR_MACRO_VOLUME]:uiColors[GUI_COLOR_TEXT]);
          ImGui::Text("* Vibrato:");
          ImGui::Text("- depth = %d",ch->vibratoDepth);
          ImGui::Text("- rate = %d",ch->vibratoRate);
          ImGui::Text("- pos = %d",ch->vibratoPos);
          ImGui::Text("- dir = %d",ch->vibratoDir);
          ImGui::Text("- fine = %d",ch->vibratoFine);
          ImGui::PopStyleColor();
          ImGui::PushStyleColor(ImGuiCol_Text,(ch->tremoloDepth>0)?uiColors[GUI_COLOR_MACRO_VOLUME]:uiColors[GUI_COLOR_TEXT]);
          ImGui::Text("* Tremolo:");
          ImGui::Text("- depth = %d",ch->tremoloDepth);
          ImGui::Text("- rate = %d",ch->tremoloRate);
          ImGui::Text("- pos = %d",ch->tremoloPos);
          ImGui::PopStyleColor();
          ImGui::PushStyleColor(ImGuiCol_Text,(ch->arp>0)?uiColors[GUI_COLOR_MACRO_VOLUME]:uiColors[GUI_COLOR_TEXT]);
          ImGui::Text("* Arpeggio:");
          ImGui::Text("- arp = %.2X",ch->arp);
          ImGui::Text("- stage = %d",ch->arpStage);
          ImGui::Text("- ticks = %d",ch->arpTicks);
          ImGui::PopStyleColor();
          ImGui::Text("* Miscellaneous:");
          ImGui::TextColored(ch->doNote?uiColors[GUI_COLOR_MACRO_VOLUME]:uiColors[GUI_COLOR_HEADER],">> Do Note");
          ImGui::TextColored(ch->legato?uiColors[GUI_COLOR_MACRO_VOLUME]:uiColors[GUI_COLOR_HEADER],">> Legato");
          ImGui::TextColored(ch->portaStop?uiColors[GUI_COLOR_MACRO_VOLUME]:uiColors[GUI_COLOR_HEADER],">> PortaStop");
          ImGui::TextColored(ch->keyOn?uiColors[GUI_COLOR_MACRO_VOLUME]:uiColors[GUI_COLOR_HEADER],">> Key On");
          ImGui::TextColored(ch->keyOff?uiColors[GUI_COLOR_MACRO_VOLUME]:uiColors[GUI_COLOR_HEADER],">> Key Off");
          ImGui::TextColored(ch->nowYouCanStop?uiColors[GUI_COLOR_MACRO_VOLUME]:uiColors[GUI_COLOR_HEADER],">> NowYouCanStop");
          ImGui::TextColored(ch->stopOnOff?uiColors[GUI_COLOR_MACRO_VOLUME]:uiColors[GUI_COLOR_HEADER],">> Stop on Off");
          ImGui::TextColored(ch->arpYield?uiColors[GUI_COLOR_MACRO_VOLUME]:uiColors[GUI_COLOR_HEADER],">> Arp Yield");
          ImGui::TextColored(ch->delayLocked?uiColors[GUI_COLOR_MACRO_VOLUME]:uiColors[GUI_COLOR_HEADER],">> DelayLocked");
          ImGui::TextColored(ch->inPorta?uiColors[GUI_COLOR_MACRO_VOLUME]:uiColors[GUI_COLOR_HEADER],">> InPorta");
          ImGui::TextColored(ch->scheduledSlideReset?uiColors[GUI_COLOR_MACRO_VOLUME]:uiColors[GUI_COLOR_HEADER],">> SchedSlide");
        }
        ImGui::NextColumn();
      }
      ImGui::Columns();
      ImGui::TreePop();
    }
    if (ImGui::TreeNode("Playground")) {
      if (pgSys<0 || pgSys>=e->song.systemLen) pgSys=0;
      if (ImGui::BeginCombo("System",fmt::sprintf("%d. %s",pgSys+1,e->getSystemName(e->song.system[pgSys])).c_str())) {
        for (int i=0; i<e->song.systemLen; i++) {
          if (ImGui::Selectable(fmt::sprintf("%d. %s",i+1,e->getSystemName(e->song.system[i])).c_str())) {
            pgSys=i;
            break;
          }
        }
        ImGui::EndCombo();
      }
      ImGui::Text("Program");
      if (pgProgram.empty()) {
        ImGui::Text("-nothing here-");
      } else {
        char id[32];
        for (size_t index=0; index<pgProgram.size(); index++) {
          DivRegWrite& i=pgProgram[index];
          snprintf(id,31,"pgw%d",(int)index);
          ImGui::PushID(id);
          ImGui::SetNextItemWidth(100.0f*dpiScale);
          ImGui::InputScalar("##PAddress",ImGuiDataType_U32,&i.addr,NULL,NULL,"%.2X",ImGuiInputTextFlags_CharsHexadecimal);
          ImGui::SameLine();
          ImGui::Text("=");
          ImGui::SameLine();
          ImGui::SetNextItemWidth(100.0f*dpiScale);
          ImGui::InputScalar("##PValue",ImGuiDataType_U16,&i.val,NULL,NULL,"%.2X",ImGuiInputTextFlags_CharsHexadecimal);
          ImGui::SameLine();
          if (ImGui::Button(ICON_FA_TIMES "##PRemove")) {
            pgProgram.erase(pgProgram.begin()+index);
            index--;
          }
          ImGui::PopID();
        }
      }
      if (ImGui::Button("Execute")) {
        e->poke(pgSys,pgProgram);
      }
      ImGui::SameLine();
      if (ImGui::Button("Clear")) {
        pgProgram.clear();
      }
      
      ImGui::Text("Address");
      ImGui::SameLine();
      ImGui::SetNextItemWidth(100.0f*dpiScale);
      ImGui::InputInt("##PAddress",&pgAddr,0,0,ImGuiInputTextFlags_CharsHexadecimal);
      ImGui::SameLine();
      ImGui::Text("Value");
      ImGui::SameLine();
      ImGui::SetNextItemWidth(100.0f*dpiScale);
      ImGui::InputInt("##PValue",&pgVal,0,0,ImGuiInputTextFlags_CharsHexadecimal);
      ImGui::SameLine();
      if (ImGui::Button("Write")) {
        e->poke(pgSys,pgAddr,pgVal);
      }
      ImGui::SameLine();
      if (ImGui::Button("Add")) {
        pgProgram.push_back(DivRegWrite(pgAddr,pgVal));
      }
      if (ImGui::TreeNode("Register Cheatsheet")) {
        const char** sheet=e->getRegisterSheet(pgSys);
        if (sheet==NULL) {
          ImGui::Text("no cheatsheet available for this system.");
        } else {
          if (ImGui::BeginTable("RegisterSheet",2,ImGuiTableFlags_SizingFixedSame)) {
            ImGui::TableNextRow();
            ImGui::TableNextColumn();
            ImGui::Text("Name");
            ImGui::TableNextColumn();
            ImGui::Text("Address");
            for (int i=0; sheet[i]!=NULL; i+=2) {
              ImGui::TableNextRow();
              ImGui::TableNextColumn();
              ImGui::Text("%s",sheet[i]);
              ImGui::TableNextColumn();
              ImGui::Text("$%s",sheet[i+1]);
            }
            ImGui::EndTable();
          }
        }
        ImGui::TreePop();
      }
      ImGui::TreePop();
    }
    if (ImGui::TreeNode("Settings")) {
      if (ImGui::Button("Sync")) syncSettings();
      ImGui::SameLine();
      if (ImGui::Button("Commit")) commitSettings();
      ImGui::SameLine();
      if (ImGui::Button("Force Load")) e->loadConf();
      ImGui::SameLine();
      if (ImGui::Button("Force Save")) e->saveConf();
      ImGui::TreePop();
    }
    ImGui::Text("Song format version %d",e->song.version);
    ImGui::Text("Furnace version " DIV_VERSION " (%d)",DIV_ENGINE_VERSION);
  }
  if (ImGui::IsWindowFocused(ImGuiFocusedFlags_ChildWindows)) curWindow=GUI_WINDOW_DEBUG;
  ImGui::End();
}

void FurnaceGUI::drawNewSong() {
  bool accepted=false;

  ImGui::PushFont(bigFont);
  ImGui::SetCursorPosX((ImGui::GetContentRegionAvail().x-ImGui::CalcTextSize("Choose a System!").x)*0.5);
  ImGui::Text("Choose a System!");
  ImGui::PopFont();

  if (ImGui::BeginTable("sysPicker",2)) {
    ImGui::TableSetupColumn("c0",ImGuiTableColumnFlags_WidthFixed,0.0f);
    ImGui::TableSetupColumn("c1",ImGuiTableColumnFlags_WidthStretch,0.0f);

    ImGui::TableNextRow(ImGuiTableRowFlags_Headers);
    ImGui::TableNextColumn();
    ImGui::Text("Categories");
    ImGui::TableNextColumn();
    ImGui::Text("Systems");

    ImGui::TableNextRow();

    // CATEGORIES
    ImGui::TableNextColumn();
    int index=0;
    for (FurnaceGUISysCategory& i: sysCategories) {
      if (ImGui::Selectable(i.name,newSongCategory==index,ImGuiSelectableFlags_DontClosePopups)) { \
        newSongCategory=index;
      }
      index++;
    }

    // SYSTEMS
    ImGui::TableNextColumn();
    if (ImGui::BeginTable("Systems",1,ImGuiTableFlags_BordersInnerV|ImGuiTableFlags_ScrollY)) {
      for (FurnaceGUISysDef& i: sysCategories[newSongCategory].systems) {
        ImGui::TableNextRow();
        ImGui::TableNextColumn();
        if (ImGui::Selectable(i.name,false,ImGuiSelectableFlags_DontClosePopups)) {
          nextDesc=i.definition.data();
          accepted=true;
        }
      }
      ImGui::EndTable();
    }

    ImGui::EndTable();
  }

  if (ImGui::Button("Cancel")) {
    ImGui::CloseCurrentPopup();
  }

  if (accepted) {
    e->createNew(nextDesc);
    undoHist.clear();
    redoHist.clear();
    curFileName="";
    modified=false;
    curNibble=false;
    orderNibble=false;
    orderCursor=-1;
    selStart=SelectionPoint();
    selEnd=SelectionPoint();
    cursor=SelectionPoint();
    updateWindowTitle();
    ImGui::CloseCurrentPopup();
  }
}

void FurnaceGUI::drawStats() {
  if (nextWindow==GUI_WINDOW_STATS) {
    statsOpen=true;
    ImGui::SetNextWindowFocus();
    nextWindow=GUI_WINDOW_NOTHING;
  }
  if (!statsOpen) return;
  if (ImGui::Begin("Statistics",&statsOpen)) {
    String adpcmAUsage=fmt::sprintf("%d/16384KB",e->adpcmAMemLen/1024);
    String adpcmBUsage=fmt::sprintf("%d/16384KB",e->adpcmBMemLen/1024);
    String qsoundUsage=fmt::sprintf("%d/16384KB",e->qsoundMemLen/1024);
    String x1_010Usage=fmt::sprintf("%d/1024KB",e->x1_010MemLen/1024);
    ImGui::Text("ADPCM-A");
    ImGui::SameLine();
    ImGui::ProgressBar(((float)e->adpcmAMemLen)/16777216.0f,ImVec2(-FLT_MIN,0),adpcmAUsage.c_str());
    ImGui::Text("ADPCM-B");
    ImGui::SameLine();
    ImGui::ProgressBar(((float)e->adpcmBMemLen)/16777216.0f,ImVec2(-FLT_MIN,0),adpcmBUsage.c_str());
    ImGui::Text("QSound");
    ImGui::SameLine();
    ImGui::ProgressBar(((float)e->qsoundMemLen)/16777216.0f,ImVec2(-FLT_MIN,0),qsoundUsage.c_str());
    ImGui::Text("X1-010");
    ImGui::SameLine();
    ImGui::ProgressBar(((float)e->x1_010MemLen)/1048576.0f,ImVec2(-FLT_MIN,0),x1_010Usage.c_str());
  }
  if (ImGui::IsWindowFocused(ImGuiFocusedFlags_ChildWindows)) curWindow=GUI_WINDOW_STATS;
  ImGui::End();
}

void FurnaceGUI::drawCompatFlags() {
  if (nextWindow==GUI_WINDOW_COMPAT_FLAGS) {
    compatFlagsOpen=true;
    ImGui::SetNextWindowFocus();
    nextWindow=GUI_WINDOW_NOTHING;
  }
  if (!compatFlagsOpen) return;
  if (ImGui::Begin("Compatibility Flags",&compatFlagsOpen)) {
    ImGui::TextWrapped("these flags are designed to provide better DefleMask/older Furnace compatibility.");
    ImGui::Checkbox("Limit slide range",&e->song.limitSlides);
    if (ImGui::IsItemHovered()) {
      ImGui::SetTooltip("when enabled, slides are limited to a compatible range.\nmay cause problems with slides in negative octaves.");
    }
    ImGui::Checkbox("Linear pitch control",&e->song.linearPitch);
    if (ImGui::IsItemHovered()) {
      ImGui::SetTooltip("linear pitch:\n- slides work in frequency/period space\n- E5xx and 04xx effects work in tonality space\nnon-linear pitch:\n- slides work in frequency/period space\n- E5xx and 04xx effects work on frequency/period space");
    }
    ImGui::Checkbox("Proper noise layout on NES and PC Engine",&e->song.properNoiseLayout);
    if (ImGui::IsItemHovered()) {
      ImGui::SetTooltip("use a proper noise channel note mapping (0-15) instead of a rather unusual compatible one.\nunlocks all noise frequencies on PC Engine.");
    }
    ImGui::Checkbox("Game Boy instrument duty is wave volume",&e->song.waveDutyIsVol);
    if (ImGui::IsItemHovered()) {
      ImGui::SetTooltip("if enabled, an instrument with duty macro in the wave channel will be mapped to wavetable volume.");
    }

    ImGui::Checkbox("Restart macro on portamento",&e->song.resetMacroOnPorta);
    if (ImGui::IsItemHovered()) {
      ImGui::SetTooltip("when enabled, a portamento effect will reset the channel's macro if used in combination with a note.");
    }
    ImGui::Checkbox("Legacy volume slides",&e->song.legacyVolumeSlides);
    if (ImGui::IsItemHovered()) {
      ImGui::SetTooltip("simulate glitchy volume slide behavior by silently overflowing the volume when the slide goes below 0.");
    }
    ImGui::Checkbox("Compatible arpeggio",&e->song.compatibleArpeggio);
    if (ImGui::IsItemHovered()) {
      ImGui::SetTooltip("delay arpeggio by one tick on every new note.");
    }
    ImGui::Checkbox("Reset slides after note off",&e->song.noteOffResetsSlides);
    if (ImGui::IsItemHovered()) {
      ImGui::SetTooltip("when enabled, note off will reset the channel's slide effect.");
    }
    ImGui::Checkbox("Reset portamento after reaching target",&e->song.targetResetsSlides);
    if (ImGui::IsItemHovered()) {
      ImGui::SetTooltip("when enabled, the slide effect is disabled after it reaches its target.");
    }
    ImGui::Checkbox("Ignore duplicate slide effects",&e->song.ignoreDuplicateSlides);
    if (ImGui::IsItemHovered()) {
      ImGui::SetTooltip("if this is on, only the first slide of a row in a channel will be considered.");
    }
    ImGui::Checkbox("Continuous vibrato",&e->song.continuousVibrato);
    if (ImGui::IsItemHovered()) {
      ImGui::SetTooltip("when enabled, vibrato will not be reset on a new note.");
    }
    ImGui::Checkbox("Broken DAC mode",&e->song.brokenDACMode);
    if (ImGui::IsItemHovered()) {
      ImGui::SetTooltip("when enabled, the DAC in YM2612 will be disabled if there isn't any sample playing.");
    }
    ImGui::Checkbox("Auto-insert one tick gap between notes",&e->song.oneTickCut);
    if (ImGui::IsItemHovered()) {
      ImGui::SetTooltip("when enabled, a one-tick note cut will be inserted between non-legato/non-portamento notes.\nthis simulates the behavior of some Amiga/SNES music engines.");
    }

    ImGui::Text("Loop modality:");
    if (ImGui::RadioButton("Reset channels",e->song.loopModality==0)) {
      e->song.loopModality=0;
    }
    if (ImGui::IsItemHovered()) {
      ImGui::SetTooltip("select to reset channels on loop. may trigger a voltage click on every loop!");
    }
    if (ImGui::RadioButton("Soft reset channels",e->song.loopModality==1)) {
      e->song.loopModality=1;
    }
    if (ImGui::IsItemHovered()) {
      ImGui::SetTooltip("select to turn channels off on loop.");
    }
    if (ImGui::RadioButton("Do nothing",e->song.loopModality==2)) {
      e->song.loopModality=2;
    }
    if (ImGui::IsItemHovered()) {
      ImGui::SetTooltip("select to not reset channels on loop.");
    }

    ImGui::Separator();

    ImGui::TextWrapped("the following flags are for compatibility with older Furnace versions.");

    ImGui::Checkbox("Arpeggio inhibits non-porta slides",&e->song.arpNonPorta);
    if (ImGui::IsItemHovered()) {
      ImGui::SetTooltip("behavior changed in 0.5.5");
    }
    ImGui::Checkbox("Wack FM algorithm macro",&e->song.algMacroBehavior);
    if (ImGui::IsItemHovered()) {
      ImGui::SetTooltip("behavior changed in 0.5.5");
    }
    ImGui::Checkbox("Broken shortcut slides (E1xy/E2xy)",&e->song.brokenShortcutSlides);
    if (ImGui::IsItemHovered()) {
      ImGui::SetTooltip("behavior changed in 0.5.7");
    }
    ImGui::Checkbox("Stop portamento on note off",&e->song.stopPortaOnNoteOff);
    if (ImGui::IsItemHovered()) {
      ImGui::SetTooltip("behavior changed in 0.6");
    }
    ImGui::Checkbox("Allow instrument change during slides",&e->song.newInsTriggersInPorta);
    if (ImGui::IsItemHovered()) {
      ImGui::SetTooltip("behavior changed in 0.6");
    }
  }
  if (ImGui::IsWindowFocused(ImGuiFocusedFlags_ChildWindows)) curWindow=GUI_WINDOW_COMPAT_FLAGS;
  ImGui::End();
}

void FurnaceGUI::drawPiano() {
  if (nextWindow==GUI_WINDOW_PIANO) {
    pianoOpen=true;
    ImGui::SetNextWindowFocus();
    nextWindow=GUI_WINDOW_NOTHING;
  }
  if (!pianoOpen) return;
  if (ImGui::Begin("Piano",&pianoOpen)) {
    for (int i=0; i<e->getTotalChannelCount(); i++) {
      DivChannelState* cs=e->getChanState(i);
      if (cs->keyOn) {
        const char* noteName=NULL;
        if (cs->note<-60 || cs->note>120) {
          noteName="???";
        } else {
          noteName=noteNames[cs->note+60];
        }
        ImGui::Text("%d: %s",i,noteName);
      }
    }
  }
  if (ImGui::IsWindowFocused(ImGuiFocusedFlags_ChildWindows)) curWindow=GUI_WINDOW_PIANO;
  ImGui::End();
}

// NOTE: please don't ask me to enable text wrap.
//       Dear ImGui doesn't have that feature. D:
void FurnaceGUI::drawNotes() {
  if (nextWindow==GUI_WINDOW_NOTES) {
    notesOpen=true;
    ImGui::SetNextWindowFocus();
    nextWindow=GUI_WINDOW_NOTHING;
  }
  if (!notesOpen) return;
  if (ImGui::Begin("Song Comments",&notesOpen)) {
    ImGui::InputTextMultiline("##SongNotes",&e->song.notes,ImGui::GetContentRegionAvail());
  }
  if (ImGui::IsWindowFocused(ImGuiFocusedFlags_ChildWindows)) curWindow=GUI_WINDOW_NOTES;
  ImGui::End();
}

void FurnaceGUI::drawChannels() {
  if (nextWindow==GUI_WINDOW_CHANNELS) {
    channelsOpen=true;
    ImGui::SetNextWindowFocus();
    nextWindow=GUI_WINDOW_NOTHING;
  }
  if (!channelsOpen) return;
  if (ImGui::Begin("Channels",&channelsOpen)) {
    if (ImGui::BeginTable("ChannelList",3)) {
      ImGui::TableSetupColumn("c0",ImGuiTableColumnFlags_WidthFixed,0.0);
      ImGui::TableSetupColumn("c1",ImGuiTableColumnFlags_WidthStretch,0.0);
      ImGui::TableSetupColumn("c2",ImGuiTableColumnFlags_WidthFixed,48.0f*dpiScale);
      for (int i=0; i<e->getTotalChannelCount(); i++) {
        ImGui::PushID(i);
        ImGui::TableNextRow();
        ImGui::TableNextColumn();
        ImGui::Checkbox("##Visible",&e->song.chanShow[i]);
        ImGui::TableNextColumn();
        ImGui::SetNextItemWidth(ImGui::GetContentRegionAvail().x);
        ImGui::InputTextWithHint("##ChanName",e->getChannelName(i),&e->song.chanName[i]);
        ImGui::TableNextColumn();
        ImGui::SetNextItemWidth(ImGui::GetContentRegionAvail().x);
        ImGui::InputTextWithHint("##ChanShortName",e->getChannelShortName(i),&e->song.chanShortName[i]);
        ImGui::PopID();
      }
      ImGui::EndTable();
    }
  }
  if (ImGui::IsWindowFocused(ImGuiFocusedFlags_ChildWindows)) curWindow=GUI_WINDOW_CHANNELS;
  ImGui::End();
}

void FurnaceGUI::drawRegView() {
  if (nextWindow==GUI_WINDOW_REGISTER_VIEW) {
    channelsOpen=true;
    ImGui::SetNextWindowFocus();
    nextWindow=GUI_WINDOW_NOTHING;
  }
  if (!regViewOpen) return;
  if (ImGui::Begin("Register View",&regViewOpen)) {
    for (int i=0; i<e->song.systemLen; i++) {
      ImGui::Text("%d. %s",i+1,getSystemName(e->song.system[i]));
      int size=0;
      int depth=8;
      unsigned char* regPool=e->getRegisterPool(i,size,depth);
      unsigned short* regPoolW=(unsigned short*)regPool;
      if (regPool==NULL) {
        ImGui::Text("- no register pool available");
      } else {
        ImGui::PushFont(patFont);
        if (ImGui::BeginTable("Memory",17)) {
          ImGui::TableNextRow();
          ImGui::TableNextColumn();
          for (int i=0; i<16; i++) {
            ImGui::TableNextColumn();
            ImGui::TextColored(uiColors[GUI_COLOR_PATTERN_ROW_INDEX]," %X",i);
          }
          for (int i=0; i<=((size-1)>>4); i++) {
            ImGui::TableNextRow();
            ImGui::TableNextColumn();
            ImGui::TextColored(uiColors[GUI_COLOR_PATTERN_ROW_INDEX],"%.2X",i*16);
            for (int j=0; j<16; j++) {
              ImGui::TableNextColumn();
              if (i*16+j>=size) continue;
              if (depth == 8) {
                ImGui::Text("%.2x",regPool[i*16+j]);
              } else if (depth == 16) {
                ImGui::Text("%.4x",regPoolW[i*16+j]);
              } else {
                ImGui::Text("??");
              }
            }
          }
          ImGui::EndTable();
        }
        ImGui::PopFont();
      }
    }
  }
  if (ImGui::IsWindowFocused(ImGuiFocusedFlags_ChildWindows)) curWindow=GUI_WINDOW_REGISTER_VIEW;
  ImGui::End();
}

void FurnaceGUI::startSelection(int xCoarse, int xFine, int y) {
  if (xCoarse!=selStart.xCoarse || xFine!=selStart.xFine || y!=selStart.y) {
    curNibble=false;
  }
  cursor.xCoarse=xCoarse;
  cursor.xFine=xFine;
  cursor.y=y;
  selStart.xCoarse=xCoarse;
  selStart.xFine=xFine;
  selStart.y=y;
  selEnd.xCoarse=xCoarse;
  selEnd.xFine=xFine;
  selEnd.y=y;
  selecting=true;
}

void FurnaceGUI::updateSelection(int xCoarse, int xFine, int y) {
  if (!selecting) return;
  selEnd.xCoarse=xCoarse;
  selEnd.xFine=xFine;
  selEnd.y=y;
}

void FurnaceGUI::finishSelection() {
  // swap points if needed
  if (selEnd.y<selStart.y) {
    selEnd.y^=selStart.y;
    selStart.y^=selEnd.y;
    selEnd.y^=selStart.y;
  }
  if (selEnd.xCoarse<selStart.xCoarse) {
    selEnd.xCoarse^=selStart.xCoarse;
    selStart.xCoarse^=selEnd.xCoarse;
    selEnd.xCoarse^=selStart.xCoarse;

    selEnd.xFine^=selStart.xFine;
    selStart.xFine^=selEnd.xFine;
    selEnd.xFine^=selStart.xFine;
  } else if (selEnd.xCoarse==selStart.xCoarse && selEnd.xFine<selStart.xFine) {
    selEnd.xFine^=selStart.xFine;
    selStart.xFine^=selEnd.xFine;
    selEnd.xFine^=selStart.xFine;
  }
  selecting=false;

  // boundary check
  int chanCount=e->getTotalChannelCount();

  if (selStart.xCoarse<0) selStart.xCoarse=0;
  if (selStart.xCoarse>=chanCount) selStart.xCoarse=chanCount-1;
  if (selStart.y<0) selStart.y=0;
  if (selStart.y>=e->song.patLen) selStart.y=e->song.patLen-1;
  if (selEnd.xCoarse<0) selEnd.xCoarse=0;
  if (selEnd.xCoarse>=chanCount) selEnd.xCoarse=chanCount-1;
  if (selEnd.y<0) selEnd.y=0;
  if (selEnd.y>=e->song.patLen) selEnd.y=e->song.patLen-1;
  if (cursor.xCoarse<0) cursor.xCoarse=0;
  if (cursor.xCoarse>=chanCount) cursor.xCoarse=chanCount-1;
  if (cursor.y<0) cursor.y=0;
  if (cursor.y>=e->song.patLen) cursor.y=e->song.patLen-1;

  if (e->song.chanCollapse[selEnd.xCoarse]) {
    selStart.xFine=0;
  }
  if (e->song.chanCollapse[selEnd.xCoarse]) {
    selEnd.xFine=2+e->song.pat[cursor.xCoarse].effectRows*2;
  }
}

#define DETERMINE_FIRST \
  int firstChannel=0; \
  for (int i=0; i<e->getTotalChannelCount(); i++) { \
    if (e->song.chanShow[i]) { \
      firstChannel=i; \
      break; \
    } \
  } \

#define DETERMINE_LAST \
  int lastChannel=0; \
  for (int i=e->getTotalChannelCount()-1; i>=0; i--) { \
    if (e->song.chanShow[i]) { \
      lastChannel=i+1; \
      break; \
    } \
  }

#define DETERMINE_FIRST_LAST \
  DETERMINE_FIRST \
  DETERMINE_LAST

void FurnaceGUI::moveCursor(int x, int y, bool select) {
  if (!select) {
    finishSelection();
  }

  DETERMINE_FIRST_LAST;
  
  curNibble=false;
  if (x!=0) {
    demandScrollX=true;
    if (x>0) {
      for (int i=0; i<x; i++) {
        if (++cursor.xFine>=(e->song.chanCollapse[cursor.xCoarse]?1:(3+e->song.pat[cursor.xCoarse].effectRows*2))) {
          cursor.xFine=0;
          if (++cursor.xCoarse>=lastChannel) {
            if (settings.wrapHorizontal!=0 && !select) {
              cursor.xCoarse=firstChannel;
              if (settings.wrapHorizontal==2) y++;
            } else {
              cursor.xCoarse=lastChannel-1;
              cursor.xFine=e->song.chanCollapse[cursor.xCoarse]?0:(2+e->song.pat[cursor.xCoarse].effectRows*2);
            }
          } else {
            while (!e->song.chanShow[cursor.xCoarse]) {
              cursor.xCoarse++;
              if (cursor.xCoarse>=e->getTotalChannelCount()) break;
            }
          }
        }
      }
    } else {
      for (int i=0; i<-x; i++) {
        if (--cursor.xFine<0) {
          if (--cursor.xCoarse<firstChannel) {
            if (settings.wrapHorizontal!=0 && !select) {
              cursor.xCoarse=lastChannel-1;
              cursor.xFine=2+e->song.pat[cursor.xCoarse].effectRows*2;
              if (settings.wrapHorizontal==2) y--;
            } else {
              cursor.xCoarse=firstChannel;
              cursor.xFine=0;
            }
          } else {
            while (!e->song.chanShow[cursor.xCoarse]) {
              cursor.xCoarse--;
              if (cursor.xCoarse<0) break;
            }
            if (e->song.chanCollapse[cursor.xCoarse]) {
              cursor.xFine=0;
            } else {
              cursor.xFine=2+e->song.pat[cursor.xCoarse].effectRows*2;
            }
          }
        }
      }
    }
  }
  if (y!=0) {
    if (y>0) {
      for (int i=0; i<y; i++) {
        cursor.y++;
        if (cursor.y>=e->song.patLen) {
          if (settings.wrapVertical!=0 && !select) {
            cursor.y=0;
            if (settings.wrapVertical==2) {
              if (!e->isPlaying() && e->getOrder()<(e->song.ordersLen-1)) {
                e->setOrder(e->getOrder()+1);
              } else {
                cursor.y=e->song.patLen-1;
              }
            }
          } else {
            cursor.y=e->song.patLen-1;
          }
        }
      }
    } else {
      for (int i=0; i<-y; i++) {
        cursor.y--;
        if (cursor.y<0) {
          if (settings.wrapVertical!=0 && !select) {
            cursor.y=e->song.patLen-1;
            if (settings.wrapVertical==2) {
              if (!e->isPlaying() && e->getOrder()>0) {
                e->setOrder(e->getOrder()-1);
              } else {
                cursor.y=0;
              }
            }
          } else {
            cursor.y=0;
          }
        }
      }
    }
  }
  if (!select) {
    selStart=cursor;
  }
  selEnd=cursor;
  updateScroll(cursor.y);
}

void FurnaceGUI::moveCursorPrevChannel(bool overflow) {
  finishSelection();
  curNibble=false;

  DETERMINE_FIRST_LAST;

  do {
    cursor.xCoarse--;
    if (cursor.xCoarse<0) break;
  } while (!e->song.chanShow[cursor.xCoarse]);
  if (cursor.xCoarse<firstChannel) {
    if (overflow) {
      cursor.xCoarse=lastChannel-1;
    } else {
      cursor.xCoarse=firstChannel;
    }
  }

  selStart=cursor;
  selEnd=cursor;
  demandScrollX=true;
}

void FurnaceGUI::moveCursorNextChannel(bool overflow) {
  finishSelection();
  curNibble=false;

  DETERMINE_FIRST_LAST;

  do {
    cursor.xCoarse++;
    if (cursor.xCoarse>=e->getTotalChannelCount()) break;
  } while (!e->song.chanShow[cursor.xCoarse]);
  if (cursor.xCoarse>=lastChannel) {
    if (overflow) {
      cursor.xCoarse=firstChannel;
    } else {
      cursor.xCoarse=lastChannel-1;
    }
  }

  selStart=cursor;
  selEnd=cursor;
  demandScrollX=true;
}

void FurnaceGUI::moveCursorTop(bool select) {
  finishSelection();
  curNibble=false;
  if (cursor.y==0) {
    DETERMINE_FIRST;
    cursor.xCoarse=firstChannel;
    cursor.xFine=0;
    demandScrollX=true;
  } else {
    cursor.y=0;
  }
  selStart=cursor;
  if (!select) {
    selEnd=cursor;
  }
  updateScroll(cursor.y);
}

void FurnaceGUI::moveCursorBottom(bool select) {
  finishSelection();
  curNibble=false;
  if (cursor.y==e->song.patLen-1) {
    DETERMINE_LAST;
    cursor.xCoarse=lastChannel-1;
    cursor.xFine=2+e->song.pat[cursor.xCoarse].effectRows*2;
    demandScrollX=true;
  } else {
    cursor.y=e->song.patLen-1;
  }
  if (!select) {
    selStart=cursor;
  }
  selEnd=cursor;
  updateScroll(cursor.y);
}

void FurnaceGUI::editAdvance() {
  finishSelection();
  cursor.y+=editStep;
  if (cursor.y>=e->song.patLen) cursor.y=e->song.patLen-1;
  selStart=cursor;
  selEnd=cursor;
  updateScroll(cursor.y);
}

void FurnaceGUI::prepareUndo(ActionType action) {
  int order=e->getOrder();
  switch (action) {
    case GUI_UNDO_CHANGE_ORDER:
      oldOrders=e->song.orders;
      oldOrdersLen=e->song.ordersLen;
      break;
    case GUI_UNDO_PATTERN_EDIT:
    case GUI_UNDO_PATTERN_DELETE:
    case GUI_UNDO_PATTERN_PULL:
    case GUI_UNDO_PATTERN_PUSH:
    case GUI_UNDO_PATTERN_CUT:
    case GUI_UNDO_PATTERN_PASTE:
    case GUI_UNDO_PATTERN_CHANGE_INS:
    case GUI_UNDO_PATTERN_INTERPOLATE:
    case GUI_UNDO_PATTERN_FADE:
    case GUI_UNDO_PATTERN_SCALE:
    case GUI_UNDO_PATTERN_RANDOMIZE:
    case GUI_UNDO_PATTERN_INVERT_VAL:
    case GUI_UNDO_PATTERN_FLIP:
    case GUI_UNDO_PATTERN_COLLAPSE:
    case GUI_UNDO_PATTERN_EXPAND:
      for (int i=0; i<e->getTotalChannelCount(); i++) {
        e->song.pat[i].getPattern(e->song.orders.ord[i][order],false)->copyOn(oldPat[i]);
      }
      break;
  }
}

void FurnaceGUI::makeUndo(ActionType action) {
  bool doPush=false;
  UndoStep s;
  s.type=action;
  s.cursor=cursor;
  s.selStart=selStart;
  s.selEnd=selEnd;
  int order=e->getOrder();
  s.order=order;
  s.nibble=curNibble;
  switch (action) {
    case GUI_UNDO_CHANGE_ORDER:
      for (int i=0; i<DIV_MAX_CHANS; i++) {
        for (int j=0; j<128; j++) {
          if (oldOrders.ord[i][j]!=e->song.orders.ord[i][j]) {
            s.ord.push_back(UndoOrderData(i,j,oldOrders.ord[i][j],e->song.orders.ord[i][j]));
          }
        }
      }
      s.oldOrdersLen=oldOrdersLen;
      s.newOrdersLen=e->song.ordersLen;
      if (oldOrdersLen!=e->song.ordersLen) {
        doPush=true;
      }
      if (!s.ord.empty()) {
        doPush=true;
      }
      break;
    case GUI_UNDO_PATTERN_EDIT:
    case GUI_UNDO_PATTERN_DELETE:
    case GUI_UNDO_PATTERN_PULL:
    case GUI_UNDO_PATTERN_PUSH:
    case GUI_UNDO_PATTERN_CUT:
    case GUI_UNDO_PATTERN_PASTE:
    case GUI_UNDO_PATTERN_CHANGE_INS:
    case GUI_UNDO_PATTERN_INTERPOLATE:
    case GUI_UNDO_PATTERN_FADE:
    case GUI_UNDO_PATTERN_SCALE:
    case GUI_UNDO_PATTERN_RANDOMIZE:
    case GUI_UNDO_PATTERN_INVERT_VAL:
    case GUI_UNDO_PATTERN_FLIP:
    case GUI_UNDO_PATTERN_COLLAPSE:
    case GUI_UNDO_PATTERN_EXPAND:
      for (int i=0; i<e->getTotalChannelCount(); i++) {
        DivPattern* p=e->song.pat[i].getPattern(e->song.orders.ord[i][order],false);
        for (int j=0; j<e->song.patLen; j++) {
          for (int k=0; k<32; k++) {
            if (p->data[j][k]!=oldPat[i]->data[j][k]) {
              s.pat.push_back(UndoPatternData(i,e->song.orders.ord[i][order],j,k,oldPat[i]->data[j][k],p->data[j][k]));
            }
          }
        }
      }
      if (!s.pat.empty()) {
        doPush=true;
      }
      break;
  }
  if (doPush) {
    modified=true;
    undoHist.push_back(s);
    redoHist.clear();
    if (undoHist.size()>settings.maxUndoSteps) undoHist.pop_front();
  }
}

void FurnaceGUI::doSelectAll() {
  finishSelection();
  curNibble=false;
  if (selStart.xFine==0 && selEnd.xFine==2+e->song.pat[selEnd.xCoarse].effectRows*2) {
    if (selStart.y==0 && selEnd.y==e->song.patLen-1) { // select entire pattern
      selStart.xCoarse=0;
      selStart.xFine=0;
      selEnd.xCoarse=e->getTotalChannelCount()-1;
      selEnd.xFine=2+e->song.pat[selEnd.xCoarse].effectRows*2;
    } else { // select entire column
      selStart.y=0;
      selEnd.y=e->song.patLen-1;
    }
  } else {
    int selStartX=0;
    int selEndX=0;
    // find row position
    for (SelectionPoint i; i.xCoarse!=selStart.xCoarse || i.xFine!=selStart.xFine; selStartX++) {
      i.xFine++;
      if (i.xFine>=3+e->song.pat[i.xCoarse].effectRows*2) {
        i.xFine=0;
        i.xCoarse++;
      }
    }
    for (SelectionPoint i; i.xCoarse!=selEnd.xCoarse || i.xFine!=selEnd.xFine; selEndX++) {
      i.xFine++;
      if (i.xFine>=3+e->song.pat[i.xCoarse].effectRows*2) {
        i.xFine=0;
        i.xCoarse++;
      }
    }

    float aspect=float(selEndX-selStartX+1)/float(selEnd.y-selStart.y+1);
    if (aspect<1.0f && !(selStart.y==0 && selEnd.y==e->song.patLen-1)) { // up-down
      selStart.y=0;
      selEnd.y=e->song.patLen-1;
    } else { // left-right
      selStart.xFine=0;
      selEnd.xFine=2+e->song.pat[selEnd.xCoarse].effectRows*2;
    }
  }
}

#define maskOut(x) \
  if (x==0) { \
    if (!opMaskNote) continue; \
  } else if (x==1) { \
    if (!opMaskIns) continue; \
  } else if (x==2) { \
    if (!opMaskVol) continue; \
  } else if (((x)&1)==0) { \
    if (!opMaskEffectVal) continue; \
  } else if (((x)&1)==1) { \
    if (!opMaskEffect) continue; \
  }

void FurnaceGUI::doDelete() {
  finishSelection();
  prepareUndo(GUI_UNDO_PATTERN_DELETE);
  curNibble=false;

  int iCoarse=selStart.xCoarse;
  int iFine=selStart.xFine;
  int ord=e->getOrder();
  for (; iCoarse<=selEnd.xCoarse; iCoarse++) {
    if (!e->song.chanShow[iCoarse]) continue;
    DivPattern* pat=e->song.pat[iCoarse].getPattern(e->song.orders.ord[iCoarse][ord],true);
    for (; iFine<3+e->song.pat[iCoarse].effectRows*2 && (iCoarse<selEnd.xCoarse || iFine<=selEnd.xFine); iFine++) {
      maskOut(iFine);
      for (int j=selStart.y; j<=selEnd.y; j++) {
        if (iFine==0) {
          pat->data[j][iFine]=0;
          if (selStart.y==selEnd.y) pat->data[j][2]=-1;
        }
        pat->data[j][iFine+1]=(iFine<1)?0:-1;
      }
    }
    iFine=0;
  }

  makeUndo(GUI_UNDO_PATTERN_DELETE);
}

void FurnaceGUI::doPullDelete() {
  finishSelection();
  prepareUndo(GUI_UNDO_PATTERN_PULL);
  curNibble=false;

  if (settings.pullDeleteBehavior) {
    if (--selStart.y<0) selStart.y=0;
    if (--selEnd.y<0) selEnd.y=0;
    if (--cursor.y<0) cursor.y=0;
    updateScroll(cursor.y);
  }

  int iCoarse=selStart.xCoarse;
  int iFine=selStart.xFine;
  int ord=e->getOrder();
  for (; iCoarse<=selEnd.xCoarse; iCoarse++) {
    if (!e->song.chanShow[iCoarse]) continue;
    DivPattern* pat=e->song.pat[iCoarse].getPattern(e->song.orders.ord[iCoarse][ord],true);
    for (; iFine<3+e->song.pat[iCoarse].effectRows*2 && (iCoarse<selEnd.xCoarse || iFine<=selEnd.xFine); iFine++) {
      maskOut(iFine);
      for (int j=selStart.y; j<e->song.patLen; j++) {
        if (j<e->song.patLen-1) {
          if (iFine==0) {
            pat->data[j][iFine]=pat->data[j+1][iFine];
          }
          pat->data[j][iFine+1]=pat->data[j+1][iFine+1];
        } else {
          if (iFine==0) {
            pat->data[j][iFine]=0;
          }
          pat->data[j][iFine+1]=(iFine<1)?0:-1;
        }
      }
    }
    iFine=0;
  }

  makeUndo(GUI_UNDO_PATTERN_PULL);
}

void FurnaceGUI::doInsert() {
  finishSelection();
  prepareUndo(GUI_UNDO_PATTERN_PUSH);
  curNibble=false;

  int iCoarse=selStart.xCoarse;
  int iFine=selStart.xFine;
  int ord=e->getOrder();
  for (; iCoarse<=selEnd.xCoarse; iCoarse++) {
    if (!e->song.chanShow[iCoarse]) continue;
    DivPattern* pat=e->song.pat[iCoarse].getPattern(e->song.orders.ord[iCoarse][ord],true);
    for (; iFine<3+e->song.pat[iCoarse].effectRows*2 && (iCoarse<selEnd.xCoarse || iFine<=selEnd.xFine); iFine++) {
      maskOut(iFine);
      for (int j=e->song.patLen-1; j>=selStart.y; j--) {
        if (j==selStart.y) {
          if (iFine==0) {
            pat->data[j][iFine]=0;
          }
          pat->data[j][iFine+1]=(iFine<1)?0:-1;
        } else {
          if (iFine==0) {
            pat->data[j][iFine]=pat->data[j-1][iFine];
          }
          pat->data[j][iFine+1]=pat->data[j-1][iFine+1];
        }
      }
    }
    iFine=0;
  }

  makeUndo(GUI_UNDO_PATTERN_PUSH);
}

void FurnaceGUI::doTranspose(int amount) {
  finishSelection();
  prepareUndo(GUI_UNDO_PATTERN_DELETE);
  curNibble=false;

  int iCoarse=selStart.xCoarse;
  int iFine=selStart.xFine;
  int ord=e->getOrder();
  for (; iCoarse<=selEnd.xCoarse; iCoarse++) {
    if (!e->song.chanShow[iCoarse]) continue;
    DivPattern* pat=e->song.pat[iCoarse].getPattern(e->song.orders.ord[iCoarse][ord],true);
    for (; iFine<3+e->song.pat[iCoarse].effectRows*2 && (iCoarse<selEnd.xCoarse || iFine<=selEnd.xFine); iFine++) {
      maskOut(iFine);
      for (int j=selStart.y; j<=selEnd.y; j++) {
        if (iFine==0) {
          int origNote=pat->data[j][0];
          int origOctave=(signed char)pat->data[j][1];
          if (origNote!=0 && origNote!=100 && origNote!=101 && origNote!=102) {
            origNote+=amount;
            while (origNote>12) {
              origNote-=12;
              origOctave++;
            }
            while (origNote<1) {
              origNote+=12;
              origOctave--;
            }
            if (origOctave==9 && origNote>11) {
              origNote=11;
              origOctave=9;
            } 
            if (origOctave>9) {
              origNote=11;
              origOctave=9;
            }
            if (origOctave<-5) {
              origNote=1;
              origOctave=-5;
            }
            pat->data[j][0]=origNote;
            pat->data[j][1]=(unsigned char)origOctave;
          }
        } else {
          int top=255;
          if (iFine==1) {
            if (e->song.ins.empty()) continue;
            top=e->song.ins.size()-1;
          } else if (iFine==2) { // volume
            top=e->getMaxVolumeChan(iCoarse);
          }
          if (pat->data[j][iFine+1]==-1) continue;
          pat->data[j][iFine+1]=MIN(top,MAX(0,pat->data[j][iFine+1]+amount));
        }
      }
    }
    iFine=0;
  }

  makeUndo(GUI_UNDO_PATTERN_DELETE);
}

void FurnaceGUI::doCopy(bool cut) {
  finishSelection();
  if (cut) {
    curNibble=false;
    prepareUndo(GUI_UNDO_PATTERN_CUT);
  }
  clipboard=fmt::sprintf("org.tildearrow.furnace - Pattern Data (%d)\n%d",DIV_ENGINE_VERSION,selStart.xFine);

  for (int j=selStart.y; j<=selEnd.y; j++) {
    int iCoarse=selStart.xCoarse;
    int iFine=selStart.xFine;
    if (iFine>3 && !(iFine&1)) {
      iFine--;
    }
    int ord=e->getOrder();
    clipboard+='\n';
    for (; iCoarse<=selEnd.xCoarse; iCoarse++) {
      if (!e->song.chanShow[iCoarse]) continue;
      DivPattern* pat=e->song.pat[iCoarse].getPattern(e->song.orders.ord[iCoarse][ord],true);
      for (; iFine<3+e->song.pat[iCoarse].effectRows*2 && (iCoarse<selEnd.xCoarse || iFine<=selEnd.xFine); iFine++) {
        if (iFine==0) {
          clipboard+=noteNameNormal(pat->data[j][0],pat->data[j][1]);
          if (cut) {
            pat->data[j][0]=0;
            pat->data[j][1]=0;
          }
        } else {
          if (pat->data[j][iFine+1]==-1) {
            clipboard+="..";
          } else {
            clipboard+=fmt::sprintf("%.2X",pat->data[j][iFine+1]);
          }
          if (cut) {
            pat->data[j][iFine+1]=-1;
          }
        }
      }
      clipboard+='|';
      iFine=0;
    }
  }
  SDL_SetClipboardText(clipboard.c_str());

  if (cut) {
    makeUndo(GUI_UNDO_PATTERN_CUT);
  }
}

void FurnaceGUI::doPaste(PasteMode mode) {
  finishSelection();
  prepareUndo(GUI_UNDO_PATTERN_PASTE);
  char* clipText=SDL_GetClipboardText();
  if (clipText!=NULL) {
    if (clipText[0]) {
      clipboard=clipText;
    }
    SDL_free(clipText);
  }
  std::vector<String> data;
  String tempS;
  for (char i: clipboard) {
    if (i=='\r') continue;
    if (i=='\n') {
      data.push_back(tempS);
      tempS="";
      continue;
    }
    tempS+=i;
  }
  data.push_back(tempS);

  int startOff=-1;
  bool invalidData=false;
  if (data.size()<2) return;
  if (data[0]!=fmt::sprintf("org.tildearrow.furnace - Pattern Data (%d)",DIV_ENGINE_VERSION)) return;
  if (sscanf(data[1].c_str(),"%d",&startOff)!=1) return;
  if (startOff<0) return;

  DETERMINE_LAST;

  int j=cursor.y;
  char note[4];
  int ord=e->getOrder();
  for (size_t i=2; i<data.size() && j<e->song.patLen; i++) {
    size_t charPos=0;
    int iCoarse=cursor.xCoarse;
    int iFine=(startOff>2 && cursor.xFine>2)?(((cursor.xFine-1)&(~1))|1):startOff;

    String& line=data[i];

    while (charPos<line.size() && iCoarse<lastChannel) {
      DivPattern* pat=e->song.pat[iCoarse].getPattern(e->song.orders.ord[iCoarse][ord],true);
      if (line[charPos]=='|') {
        iCoarse++;
        if (iCoarse<lastChannel) while (!e->song.chanShow[iCoarse]) {
          iCoarse++;
          if (iCoarse>=lastChannel) break;
        }
        iFine=0;
        charPos++;
        continue;
      }
      if (iFine==0) {
        if (charPos>=line.size()) {
          invalidData=true;
          break;
        }
        note[0]=line[charPos++];
        if (charPos>=line.size()) {
          invalidData=true;
          break;
        }
        note[1]=line[charPos++];
        if (charPos>=line.size()) {
          invalidData=true;
          break;
        }
        note[2]=line[charPos++];
        note[3]=0;

        if (iFine==0 && !opMaskNote) {
          iFine++;
          continue;
        }

        if ((mode==GUI_PASTE_MODE_MIX_BG || mode==GUI_PASTE_MODE_MIX_FG) && strcmp(note,"...")==0) {
          // do nothing.
        } else {
          if (mode!=GUI_PASTE_MODE_MIX_BG || (pat->data[j][0]==0 && pat->data[j][1]==0)) {
            if (!decodeNote(note,pat->data[j][0],pat->data[j][1])) {
              invalidData=true;
              break;
            }
          }
        }
      } else {
        if (charPos>=line.size()) {
          invalidData=true;
          break;
        }
        note[0]=line[charPos++];
        if (charPos>=line.size()) {
          invalidData=true;
          break;
        }
        note[1]=line[charPos++];
        note[2]=0;

        if (iFine==1) {
          if (!opMaskIns) {
            iFine++;
            continue;
          }
        } else if (iFine==2) {
          if (!opMaskVol) {
            iFine++;
            continue;
          }
        } else if ((iFine&1)==0) {
          if (!opMaskEffectVal) {
            iFine++;
            continue;
          }
        } else if ((iFine&1)==1) {
          if (!opMaskEffect) {
            iFine++;
            continue;
          }
        }

        if (strcmp(note,"..")==0) {
          if (!(mode==GUI_PASTE_MODE_MIX_BG || mode==GUI_PASTE_MODE_MIX_FG)) {
            pat->data[j][iFine+1]=-1;
          }
        } else {
          unsigned int val=0;
          if (sscanf(note,"%2X",&val)!=1) {
            invalidData=true;
            break;
          }
          if (mode!=GUI_PASTE_MODE_MIX_BG || pat->data[j][iFine+1]==-1) {
            if (iFine<(3+e->song.pat[iCoarse].effectRows*2)) pat->data[j][iFine+1]=val;
          }
        }
      }
      iFine++;
    }
    
    if (invalidData) {
      logW("invalid clipboard data! failed at line %d char %d\n",i,charPos);
      logW("%s\n",line.c_str());
      break;
    }
    j++;
    if (mode==GUI_PASTE_MODE_OVERFLOW && j>=e->song.patLen && ord<e->song.ordersLen-1) {
      j=0;
      ord++;
    }

    if (mode==GUI_PASTE_MODE_FLOOD && i==data.size()-1) {
      i=1;
    }
  }

  makeUndo(GUI_UNDO_PATTERN_PASTE);
}

void FurnaceGUI::doChangeIns(int ins) {
  finishSelection();
  prepareUndo(GUI_UNDO_PATTERN_CHANGE_INS);

  int iCoarse=selStart.xCoarse;
  int ord=e->getOrder();
  for (; iCoarse<=selEnd.xCoarse; iCoarse++) {
    if (!e->song.chanShow[iCoarse]) continue;
    DivPattern* pat=e->song.pat[iCoarse].getPattern(e->song.orders.ord[iCoarse][ord],true);
    for (int j=selStart.y; j<=selEnd.y; j++) {
      if (pat->data[j][2]!=-1 || !(pat->data[j][0]==0 && pat->data[j][1]==0)) {
        pat->data[j][2]=ins;
      }
    }
  }

  makeUndo(GUI_UNDO_PATTERN_CHANGE_INS);
}

void FurnaceGUI::doInterpolate() {
  finishSelection();
  prepareUndo(GUI_UNDO_PATTERN_INTERPOLATE);

  std::vector<std::pair<int,int>> points;
  int iCoarse=selStart.xCoarse;
  int iFine=selStart.xFine;
  int ord=e->getOrder();
  for (; iCoarse<=selEnd.xCoarse; iCoarse++) {
    if (!e->song.chanShow[iCoarse]) continue;
    DivPattern* pat=e->song.pat[iCoarse].getPattern(e->song.orders.ord[iCoarse][ord],true);
    for (; iFine<3+e->song.pat[iCoarse].effectRows*2 && (iCoarse<selEnd.xCoarse || iFine<=selEnd.xFine); iFine++) {
      maskOut(iFine);
      points.clear();
      if (iFine!=0) {
        for (int j=selStart.y; j<=selEnd.y; j++) {
          if (pat->data[j][iFine+1]!=-1) {
            points.emplace(points.end(),j,pat->data[j][iFine+1]);
          }
        }

        if (points.size()>1) for (size_t j=0; j<points.size()-1; j++) {
          std::pair<int,int>& curPoint=points[j];
          std::pair<int,int>& nextPoint=points[j+1];
          double distance=nextPoint.first-curPoint.first;
          for (int k=0; k<(nextPoint.first-curPoint.first); k++) {
            pat->data[k+curPoint.first][iFine+1]=curPoint.second+((nextPoint.second-curPoint.second)*(double)k/distance);
          }
        }
      } else {
        for (int j=selStart.y; j<=selEnd.y; j++) {
          if (pat->data[j][0]!=0 && pat->data[j][1]!=0) {
            if (pat->data[j][0]!=100 && pat->data[j][0]!=101 && pat->data[j][0]!=102) {
              points.emplace(points.end(),j,pat->data[j][0]+pat->data[j][1]*12);
            }
          }
        }

        if (points.size()>1) for (size_t j=0; j<points.size()-1; j++) {
          std::pair<int,int>& curPoint=points[j];
          std::pair<int,int>& nextPoint=points[j+1];
          double distance=nextPoint.first-curPoint.first;
          for (int k=0; k<(nextPoint.first-curPoint.first); k++) {
            int val=curPoint.second+((nextPoint.second-curPoint.second)*(double)k/distance);
            pat->data[k+curPoint.first][0]=val%12;
            pat->data[k+curPoint.first][1]=val/12;
            if (pat->data[k+curPoint.first][0]==0) {
              pat->data[k+curPoint.first][0]=12;
              pat->data[k+curPoint.first][1]--;
            }
            pat->data[k+curPoint.first][1]&=255;
          }
        }
      }
    }
    iFine=0;
  }

  makeUndo(GUI_UNDO_PATTERN_INTERPOLATE);
}

void FurnaceGUI::doFade(int p0, int p1, bool mode) {
  finishSelection();
  prepareUndo(GUI_UNDO_PATTERN_FADE);

  int iCoarse=selStart.xCoarse;
  int iFine=selStart.xFine;
  int ord=e->getOrder();
  for (; iCoarse<=selEnd.xCoarse; iCoarse++) {
    if (!e->song.chanShow[iCoarse]) continue;
    DivPattern* pat=e->song.pat[iCoarse].getPattern(e->song.orders.ord[iCoarse][ord],true);
    for (; iFine<3+e->song.pat[iCoarse].effectRows*2 && (iCoarse<selEnd.xCoarse || iFine<=selEnd.xFine); iFine++) {
      maskOut(iFine);
      if (iFine!=0) {
        int absoluteTop=255;
        if (iFine==1) {
          if (e->song.ins.empty()) continue;
          absoluteTop=e->song.ins.size()-1;
        } else if (iFine==2) { // volume
          absoluteTop=e->getMaxVolumeChan(iCoarse);
        }
        if (selEnd.y-selStart.y<1) continue;
        for (int j=selStart.y; j<=selEnd.y; j++) {
          double fraction=double(j-selStart.y)/double(selEnd.y-selStart.y);
          int value=p0+double(p1-p0)*fraction;
          if (mode) { // nibble
            value&=15;
            pat->data[j][iFine+1]=MIN(absoluteTop,value|(value<<4));
          } else { // byte
            pat->data[j][iFine+1]=MIN(absoluteTop,value);
          }
        }
      }
    }
    iFine=0;
  }

  makeUndo(GUI_UNDO_PATTERN_FADE);
}

void FurnaceGUI::doInvertValues() {
  finishSelection();
  prepareUndo(GUI_UNDO_PATTERN_INVERT_VAL);

  int iCoarse=selStart.xCoarse;
  int iFine=selStart.xFine;
  int ord=e->getOrder();
  for (; iCoarse<=selEnd.xCoarse; iCoarse++) {
    if (!e->song.chanShow[iCoarse]) continue;
    DivPattern* pat=e->song.pat[iCoarse].getPattern(e->song.orders.ord[iCoarse][ord],true);
    for (; iFine<3+e->song.pat[iCoarse].effectRows*2 && (iCoarse<selEnd.xCoarse || iFine<=selEnd.xFine); iFine++) {
      maskOut(iFine);
      if (iFine!=0) {
        int top=255;
        if (iFine==1) {
          if (e->song.ins.empty()) continue;
          top=e->song.ins.size()-1;
        } else if (iFine==2) { // volume
          top=e->getMaxVolumeChan(iCoarse);
        }
        for (int j=selStart.y; j<=selEnd.y; j++) {
          if (pat->data[j][iFine+1]==-1) continue;
          pat->data[j][iFine+1]=top-pat->data[j][iFine+1];
        }
      }
    }
    iFine=0;
  }

  makeUndo(GUI_UNDO_PATTERN_INVERT_VAL);
}

void FurnaceGUI::doScale(float top) {
  finishSelection();
  prepareUndo(GUI_UNDO_PATTERN_SCALE);

  int iCoarse=selStart.xCoarse;
  int iFine=selStart.xFine;
  int ord=e->getOrder();
  for (; iCoarse<=selEnd.xCoarse; iCoarse++) {
    if (!e->song.chanShow[iCoarse]) continue;
    DivPattern* pat=e->song.pat[iCoarse].getPattern(e->song.orders.ord[iCoarse][ord],true);
    for (; iFine<3+e->song.pat[iCoarse].effectRows*2 && (iCoarse<selEnd.xCoarse || iFine<=selEnd.xFine); iFine++) {
      maskOut(iFine);
      if (iFine!=0) {
        int absoluteTop=255;
        if (iFine==1) {
          if (e->song.ins.empty()) continue;
          absoluteTop=e->song.ins.size()-1;
        } else if (iFine==2) { // volume
          absoluteTop=e->getMaxVolumeChan(iCoarse);
        }
        for (int j=selStart.y; j<=selEnd.y; j++) {
          if (pat->data[j][iFine+1]==-1) continue;
          pat->data[j][iFine+1]=MIN(absoluteTop,(double)pat->data[j][iFine+1]*(top/100.0f));
        }
      }
    }
    iFine=0;
  }

  makeUndo(GUI_UNDO_PATTERN_SCALE);
}

void FurnaceGUI::doRandomize(int bottom, int top, bool mode) {
  finishSelection();
  prepareUndo(GUI_UNDO_PATTERN_RANDOMIZE);

  int iCoarse=selStart.xCoarse;
  int iFine=selStart.xFine;
  int ord=e->getOrder();
  for (; iCoarse<=selEnd.xCoarse; iCoarse++) {
    if (!e->song.chanShow[iCoarse]) continue;
    DivPattern* pat=e->song.pat[iCoarse].getPattern(e->song.orders.ord[iCoarse][ord],true);
    for (; iFine<3+e->song.pat[iCoarse].effectRows*2 && (iCoarse<selEnd.xCoarse || iFine<=selEnd.xFine); iFine++) {
      maskOut(iFine);
      if (iFine!=0) {
        int absoluteTop=255;
        if (iFine==1) {
          if (e->song.ins.empty()) continue;
          absoluteTop=e->song.ins.size()-1;
        } else if (iFine==2) { // volume
          absoluteTop=e->getMaxVolumeChan(iCoarse);
        }
        for (int j=selStart.y; j<=selEnd.y; j++) {
          int value=0;
          int value2=0;
          if (top-bottom<=0) {
            value=MIN(absoluteTop,bottom);
            value2=MIN(absoluteTop,bottom);
          } else {
            value=MIN(absoluteTop,bottom+(rand()%(top-bottom+1)));
            value2=MIN(absoluteTop,bottom+(rand()%(top-bottom+1)));
          }
          if (mode) {
            value&=15;
            value2&=15;
            pat->data[j][iFine+1]=value|(value2<<4);
          } else {
            pat->data[j][iFine+1]=value;
          }
        }
      }
    }
    iFine=0;
  }

  makeUndo(GUI_UNDO_PATTERN_RANDOMIZE);
}

void FurnaceGUI::doFlip() {
  finishSelection();
  prepareUndo(GUI_UNDO_PATTERN_FLIP);

  DivPattern patBuffer;
  int iCoarse=selStart.xCoarse;
  int iFine=selStart.xFine;
  int ord=e->getOrder();
  for (; iCoarse<=selEnd.xCoarse; iCoarse++) {
    if (!e->song.chanShow[iCoarse]) continue;
    DivPattern* pat=e->song.pat[iCoarse].getPattern(e->song.orders.ord[iCoarse][ord],true);
    for (; iFine<3+e->song.pat[iCoarse].effectRows*2 && (iCoarse<selEnd.xCoarse || iFine<=selEnd.xFine); iFine++) {
      maskOut(iFine);
      for (int j=selStart.y; j<=selEnd.y; j++) {
        if (iFine==0) {
          patBuffer.data[j][0]=pat->data[j][0];
        }
        patBuffer.data[j][iFine+1]=pat->data[j][iFine+1];
      }
      for (int j=selStart.y; j<=selEnd.y; j++) {
        if (iFine==0) {
          pat->data[j][0]=patBuffer.data[selEnd.y-j+selStart.y][0];
        }
        pat->data[j][iFine+1]=patBuffer.data[selEnd.y-j+selStart.y][iFine+1];
      }
    }
    iFine=0;
  }

  makeUndo(GUI_UNDO_PATTERN_FLIP);
}

void FurnaceGUI::doCollapse(int divider) {
  finishSelection();
  prepareUndo(GUI_UNDO_PATTERN_COLLAPSE);

  DivPattern patBuffer;
  int iCoarse=selStart.xCoarse;
  int iFine=selStart.xFine;
  int ord=e->getOrder();
  for (; iCoarse<=selEnd.xCoarse; iCoarse++) {
    if (!e->song.chanShow[iCoarse]) continue;
    DivPattern* pat=e->song.pat[iCoarse].getPattern(e->song.orders.ord[iCoarse][ord],true);
    for (; iFine<3+e->song.pat[iCoarse].effectRows*2 && (iCoarse<selEnd.xCoarse || iFine<=selEnd.xFine); iFine++) {
      maskOut(iFine);
      for (int j=selStart.y; j<=selEnd.y; j++) {
        if (iFine==0) {
          patBuffer.data[j][0]=pat->data[j][0];
        }
        patBuffer.data[j][iFine+1]=pat->data[j][iFine+1];
      }
      for (int j=0; j<=selEnd.y-selStart.y; j++) {
        if (j*divider>=selEnd.y-selStart.y) {
          if (iFine==0) {
            pat->data[j+selStart.y][0]=0;
            pat->data[j+selStart.y][1]=0;
          } else {
            pat->data[j+selStart.y][iFine+1]=-1;
          }
        } else {
          if (iFine==0) {
            pat->data[j+selStart.y][0]=patBuffer.data[j*divider+selStart.y][0];
          }
          pat->data[j+selStart.y][iFine+1]=patBuffer.data[j*divider+selStart.y][iFine+1];

          if (iFine==0) {
            for (int k=1; k<divider; k++) {
              if ((j*divider+k)>=selEnd.y-selStart.y) break;
              if (!(pat->data[j+selStart.y][0]==0 && pat->data[j+selStart.y][1]==0)) break;
              pat->data[j+selStart.y][0]=patBuffer.data[j*divider+selStart.y+k][0];
              pat->data[j+selStart.y][1]=patBuffer.data[j*divider+selStart.y+k][1];
            }
          } else {
            for (int k=1; k<divider; k++) {
              if ((j*divider+k)>=selEnd.y-selStart.y) break;
              if (pat->data[j+selStart.y][iFine+1]!=-1) break;
              pat->data[j+selStart.y][iFine+1]=patBuffer.data[j*divider+selStart.y+k][iFine+1];
            }
          }
        }
      }
    }
    iFine=0;
  }

  makeUndo(GUI_UNDO_PATTERN_COLLAPSE);
}

void FurnaceGUI::doExpand(int multiplier) {
  if (multiplier<1) return;

  finishSelection();
  prepareUndo(GUI_UNDO_PATTERN_EXPAND);

  DivPattern patBuffer;
  int iCoarse=selStart.xCoarse;
  int iFine=selStart.xFine;
  int ord=e->getOrder();
  for (; iCoarse<=selEnd.xCoarse; iCoarse++) {
    if (!e->song.chanShow[iCoarse]) continue;
    DivPattern* pat=e->song.pat[iCoarse].getPattern(e->song.orders.ord[iCoarse][ord],true);
    for (; iFine<3+e->song.pat[iCoarse].effectRows*2 && (iCoarse<selEnd.xCoarse || iFine<=selEnd.xFine); iFine++) {
      maskOut(iFine);
      for (int j=selStart.y; j<=selEnd.y; j++) {
        if (iFine==0) {
          patBuffer.data[j][0]=pat->data[j][0];
        }
        patBuffer.data[j][iFine+1]=pat->data[j][iFine+1];
      }
      for (int j=0; j<=(selEnd.y-selStart.y)*multiplier; j++) {
        if ((j+selStart.y)>=e->song.patLen) break;
        if ((j%multiplier)!=0) {
          if (iFine==0) {
            pat->data[j+selStart.y][0]=0;
            pat->data[j+selStart.y][1]=0;
          } else {
            pat->data[j+selStart.y][iFine+1]=-1;
          }
          continue;
        }
        if (iFine==0) {
          pat->data[j+selStart.y][0]=patBuffer.data[j/multiplier+selStart.y][0];
        }
        pat->data[j+selStart.y][iFine+1]=patBuffer.data[j/multiplier+selStart.y][iFine+1];
      }
    }
    iFine=0;
  }

  makeUndo(GUI_UNDO_PATTERN_EXPAND);
}

void FurnaceGUI::doUndo() {
  if (undoHist.empty()) return;
  UndoStep& us=undoHist.back();
  redoHist.push_back(us);
  modified=true;

  switch (us.type) {
    case GUI_UNDO_CHANGE_ORDER:
      e->song.ordersLen=us.oldOrdersLen;
      for (UndoOrderData& i: us.ord) {
        e->song.orders.ord[i.chan][i.ord]=i.oldVal;
      }
      break;
    case GUI_UNDO_PATTERN_EDIT:
    case GUI_UNDO_PATTERN_DELETE:
    case GUI_UNDO_PATTERN_PULL:
    case GUI_UNDO_PATTERN_PUSH:
    case GUI_UNDO_PATTERN_CUT:
    case GUI_UNDO_PATTERN_PASTE:
    case GUI_UNDO_PATTERN_CHANGE_INS:
    case GUI_UNDO_PATTERN_INTERPOLATE:
    case GUI_UNDO_PATTERN_FADE:
    case GUI_UNDO_PATTERN_SCALE:
    case GUI_UNDO_PATTERN_RANDOMIZE:
    case GUI_UNDO_PATTERN_INVERT_VAL:
    case GUI_UNDO_PATTERN_FLIP:
    case GUI_UNDO_PATTERN_COLLAPSE:
    case GUI_UNDO_PATTERN_EXPAND:
      for (UndoPatternData& i: us.pat) {
        DivPattern* p=e->song.pat[i.chan].getPattern(i.pat,true);
        p->data[i.row][i.col]=i.oldVal;
      }
      if (!e->isPlaying()) {
        cursor=us.cursor;
        selStart=us.selStart;
        selEnd=us.selEnd;
        curNibble=us.nibble;
        updateScroll(cursor.y);
        e->setOrder(us.order);
      }
      break;
  }

  undoHist.pop_back();
}

void FurnaceGUI::doRedo() {
  if (redoHist.empty()) return;
  UndoStep& us=redoHist.back();
  undoHist.push_back(us);
  modified=true;

  switch (us.type) {
    case GUI_UNDO_CHANGE_ORDER:
      e->song.ordersLen=us.newOrdersLen;
      for (UndoOrderData& i: us.ord) {
        e->song.orders.ord[i.chan][i.ord]=i.newVal;
      }
      break;
    case GUI_UNDO_PATTERN_EDIT:
    case GUI_UNDO_PATTERN_DELETE:
    case GUI_UNDO_PATTERN_PULL:
    case GUI_UNDO_PATTERN_PUSH:
    case GUI_UNDO_PATTERN_CUT:
    case GUI_UNDO_PATTERN_PASTE:
    case GUI_UNDO_PATTERN_CHANGE_INS:
    case GUI_UNDO_PATTERN_INTERPOLATE:
    case GUI_UNDO_PATTERN_FADE:
    case GUI_UNDO_PATTERN_SCALE:
    case GUI_UNDO_PATTERN_RANDOMIZE:
    case GUI_UNDO_PATTERN_INVERT_VAL:
    case GUI_UNDO_PATTERN_FLIP:
    case GUI_UNDO_PATTERN_COLLAPSE:
    case GUI_UNDO_PATTERN_EXPAND:
      for (UndoPatternData& i: us.pat) {
        DivPattern* p=e->song.pat[i.chan].getPattern(i.pat,true);
        p->data[i.row][i.col]=i.newVal;
      }
      if (!e->isPlaying()) {
        cursor=us.cursor;
        selStart=us.selStart;
        selEnd=us.selEnd;
        curNibble=us.nibble;
        updateScroll(cursor.y);
        e->setOrder(us.order);
      }

      break;
  }

  redoHist.pop_back();
}

void FurnaceGUI::play(int row) {
  e->walkSong(loopOrder,loopRow,loopEnd);
  memset(lastIns,-1,sizeof(int)*DIV_MAX_CHANS);
  if (row>0) {
    e->playToRow(row);
  } else {
    e->play();
  }
  curNibble=false;
  orderNibble=false;
  activeNotes.clear();
}

void FurnaceGUI::stop() {
  e->walkSong(loopOrder,loopRow,loopEnd);
  e->stop();
  curNibble=false;
  orderNibble=false;
  activeNotes.clear();
}

void FurnaceGUI::previewNote(int refChan, int note) {
  bool chanBusy[DIV_MAX_CHANS];
  memset(chanBusy,0,DIV_MAX_CHANS*sizeof(bool));
  for (ActiveNote& i: activeNotes) {
    if (i.chan<0 || i.chan>=DIV_MAX_CHANS) continue;
    chanBusy[i.chan]=true;
  }
  int chanCount=e->getTotalChannelCount();
  int i=refChan;
  do {
    if (!chanBusy[i]) {
      e->noteOn(i,curIns,note);
      activeNotes.push_back(ActiveNote(i,note));
      //printf("PUSHING: %d NOTE %d\n",i,note);
      return;
    }
    i++;
    if (i>=chanCount) i=0;
  } while (i!=refChan);
  //printf("FAILED TO FIND CHANNEL!\n");
}

void FurnaceGUI::stopPreviewNote(SDL_Scancode scancode) {
  if (activeNotes.empty()) return;
  try {
    int key=noteKeys.at(scancode);
    int num=12*curOctave+key;

    if (key==100) return;
    if (key==101) return;
    if (key==102) return;

    for (size_t i=0; i<activeNotes.size(); i++) {
      if (activeNotes[i].note==num) {
        e->noteOff(activeNotes[i].chan);
        //printf("REMOVING %d\n",activeNotes[i].chan);
        activeNotes.erase(activeNotes.begin()+i);
        break;
      }
    }
  } catch (std::out_of_range& e) {
  }
}

void FurnaceGUI::doAction(int what) {
  switch (what) {
    case GUI_ACTION_OPEN:
      if (modified) {
        showWarning("Unsaved changes! Are you sure?",GUI_WARN_OPEN);
      } else {
        openFileDialog(GUI_FILE_OPEN);
      }
      break;
    case GUI_ACTION_SAVE:
      if (curFileName=="") {
        openFileDialog(GUI_FILE_SAVE);
      } else {
        if (save(curFileName,e->song.isDMF?e->song.version:0)>0) {
          showError(fmt::sprintf("Error while saving file! (%s)",lastError));
        }
      }
      break;
    case GUI_ACTION_SAVE_AS:
      openFileDialog(GUI_FILE_SAVE);
      break;
    case GUI_ACTION_UNDO:
      doUndo();
      break;
    case GUI_ACTION_REDO:
      doRedo();
      break;
    case GUI_ACTION_PLAY_TOGGLE:
      if (e->isPlaying() && !e->isStepping()) {
        stop();
      } else {
        play();
      }
      break;
    case GUI_ACTION_PLAY:
      play();
      break;
    case GUI_ACTION_STOP:
      stop();
      break;
    case GUI_ACTION_PLAY_REPEAT:
      play();
      e->setRepeatPattern(true);
      break;
    case GUI_ACTION_PLAY_CURSOR:
      if (e->isPlaying() && !e->isStepping()) {
        stop();
      } else {
        play(cursor.y);
      }
      break;
    case GUI_ACTION_STEP_ONE:
      e->stepOne(cursor.y);
      break;
    case GUI_ACTION_OCTAVE_UP:
      if (++curOctave>7) {
        curOctave=7;
      } else {
        for (size_t i=0; i<activeNotes.size(); i++) {
          e->noteOff(activeNotes[i].chan);
        }
        activeNotes.clear();
      }
      break;
    case GUI_ACTION_OCTAVE_DOWN:
      if (--curOctave<-5) {
        curOctave=-5;
      } else {
        for (size_t i=0; i<activeNotes.size(); i++) {
          e->noteOff(activeNotes[i].chan);
        }
        activeNotes.clear();
      }
      break;
    case GUI_ACTION_INS_UP:
      if (--curIns<-1) curIns=-1;
      break;
    case GUI_ACTION_INS_DOWN:
      if (++curIns>=(int)e->song.ins.size()) curIns=((int)e->song.ins.size())-1;
      break;
    case GUI_ACTION_STEP_UP:
      if (++editStep>64) editStep=64;
      break;
    case GUI_ACTION_STEP_DOWN:
      if (--editStep<0) editStep=0;
      break;
    case GUI_ACTION_TOGGLE_EDIT:
      edit=!edit;
      break;
    case GUI_ACTION_METRONOME:
      e->setMetronome(!e->getMetronome());
      break;
    case GUI_ACTION_REPEAT_PATTERN:
      e->setRepeatPattern(!e->getRepeatPattern());
      break;
    case GUI_ACTION_FOLLOW_ORDERS:
      followOrders=!followOrders;
      break;
    case GUI_ACTION_FOLLOW_PATTERN:
      followPattern=!followPattern;
      break;
    case GUI_ACTION_PANIC:
      e->syncReset();
      break;

    case GUI_ACTION_WINDOW_EDIT_CONTROLS:
      nextWindow=GUI_WINDOW_EDIT_CONTROLS;
      break;
    case GUI_ACTION_WINDOW_ORDERS:
      nextWindow=GUI_WINDOW_ORDERS;
      break;
    case GUI_ACTION_WINDOW_INS_LIST:
      nextWindow=GUI_WINDOW_INS_LIST;
      break;
    case GUI_ACTION_WINDOW_INS_EDIT:
      nextWindow=GUI_WINDOW_INS_EDIT;
      break;
    case GUI_ACTION_WINDOW_SONG_INFO:
      nextWindow=GUI_WINDOW_SONG_INFO;
      break;
    case GUI_ACTION_WINDOW_PATTERN:
      nextWindow=GUI_WINDOW_PATTERN;
      break;
    case GUI_ACTION_WINDOW_WAVE_LIST:
      nextWindow=GUI_WINDOW_WAVE_LIST;
      break;
    case GUI_ACTION_WINDOW_WAVE_EDIT:
      nextWindow=GUI_WINDOW_WAVE_EDIT;
      break;
    case GUI_ACTION_WINDOW_SAMPLE_LIST:
      nextWindow=GUI_WINDOW_SAMPLE_LIST;
      break;
    case GUI_ACTION_WINDOW_SAMPLE_EDIT:
      nextWindow=GUI_WINDOW_SAMPLE_EDIT;
      break;
    case GUI_ACTION_WINDOW_ABOUT:
      nextWindow=GUI_WINDOW_ABOUT;
      break;
    case GUI_ACTION_WINDOW_SETTINGS:
      nextWindow=GUI_WINDOW_SETTINGS;
      break;
    case GUI_ACTION_WINDOW_MIXER:
      nextWindow=GUI_WINDOW_MIXER;
      break;
    case GUI_ACTION_WINDOW_DEBUG:
      nextWindow=GUI_WINDOW_DEBUG;
      break;
    case GUI_ACTION_WINDOW_OSCILLOSCOPE:
      nextWindow=GUI_WINDOW_OSCILLOSCOPE;
      break;
    case GUI_ACTION_WINDOW_VOL_METER:
      nextWindow=GUI_WINDOW_VOL_METER;
      break;
    case GUI_ACTION_WINDOW_STATS:
      nextWindow=GUI_WINDOW_STATS;
      break;
    case GUI_ACTION_WINDOW_COMPAT_FLAGS:
      nextWindow=GUI_WINDOW_COMPAT_FLAGS;
      break;
    case GUI_ACTION_WINDOW_PIANO:
      nextWindow=GUI_WINDOW_PIANO;
      break;
    case GUI_ACTION_WINDOW_NOTES:
      nextWindow=GUI_WINDOW_NOTES;
      break;
    case GUI_ACTION_WINDOW_CHANNELS:
      nextWindow=GUI_WINDOW_CHANNELS;
      break;
    case GUI_ACTION_WINDOW_REGISTER_VIEW:
      nextWindow=GUI_WINDOW_REGISTER_VIEW;
      break;
    
    case GUI_ACTION_COLLAPSE_WINDOW:
      collapseWindow=true;
      break;
    case GUI_ACTION_CLOSE_WINDOW:
      switch (curWindow) {
        case GUI_WINDOW_EDIT_CONTROLS:
          editControlsOpen=false;
          break;
        case GUI_WINDOW_SONG_INFO:
          songInfoOpen=false;
          break;
        case GUI_WINDOW_ORDERS:
          ordersOpen=false;
          break;
        case GUI_WINDOW_INS_LIST:
          insListOpen=false;
          break;
        case GUI_WINDOW_PATTERN:
          patternOpen=false;
          break;
        case GUI_WINDOW_INS_EDIT:
          insEditOpen=false;
          break;
        case GUI_WINDOW_WAVE_LIST:
          waveListOpen=false;
          break;
        case GUI_WINDOW_WAVE_EDIT:
          waveEditOpen=false;
          break;
        case GUI_WINDOW_SAMPLE_LIST:
          sampleListOpen=false;
          break;
        case GUI_WINDOW_SAMPLE_EDIT:
          sampleEditOpen=false;
          break;
        case GUI_WINDOW_MIXER:
          mixerOpen=false;
          break;
        case GUI_WINDOW_ABOUT:
          aboutOpen=false;
          break;
        case GUI_WINDOW_SETTINGS:
          settingsOpen=false;
          break;
        case GUI_WINDOW_DEBUG:
          debugOpen=false;
          break;
        case GUI_WINDOW_OSCILLOSCOPE:
          oscOpen=false;
          break;
        case GUI_WINDOW_VOL_METER:
          volMeterOpen=false;
          break;
        case GUI_WINDOW_STATS:
          statsOpen=false;
          break;
        case GUI_WINDOW_COMPAT_FLAGS:
          compatFlagsOpen=false;
          break;
        case GUI_WINDOW_PIANO:
          pianoOpen=false;
          break;
        case GUI_WINDOW_NOTES:
          notesOpen=false;
          break;
        case GUI_WINDOW_CHANNELS:
          channelsOpen=false;
          break;
        case GUI_WINDOW_REGISTER_VIEW:
          regViewOpen=false;
          break;
        default:
          break;
      }
      curWindow=GUI_WINDOW_NOTHING;
      break;

    case GUI_ACTION_PAT_NOTE_UP:
      doTranspose(1);
      break;
    case GUI_ACTION_PAT_NOTE_DOWN:
      doTranspose(-1);
      break;
    case GUI_ACTION_PAT_OCTAVE_UP:
      doTranspose(12);
      break;
    case GUI_ACTION_PAT_OCTAVE_DOWN:
      doTranspose(-12);
      break;
    case GUI_ACTION_PAT_SELECT_ALL:
      doSelectAll();
      break;
    case GUI_ACTION_PAT_CUT:
      doCopy(true);
      break;
    case GUI_ACTION_PAT_COPY:
      doCopy(false);
      break;
    case GUI_ACTION_PAT_PASTE:
      doPaste();
      break;
    case GUI_ACTION_PAT_CURSOR_UP:
      moveCursor(0,-MAX(1,settings.scrollStep?editStep:1),false);
      break;
    case GUI_ACTION_PAT_CURSOR_DOWN:
      moveCursor(0,MAX(1,settings.scrollStep?editStep:1),false);
      break;
    case GUI_ACTION_PAT_CURSOR_LEFT:
      moveCursor(-1,0,false);
      break;
    case GUI_ACTION_PAT_CURSOR_RIGHT:
      moveCursor(1,0,false);
      break;
    case GUI_ACTION_PAT_CURSOR_UP_ONE:
      moveCursor(0,-1,false);
      break;
    case GUI_ACTION_PAT_CURSOR_DOWN_ONE:
      moveCursor(0,1,false);
      break;
    case GUI_ACTION_PAT_CURSOR_LEFT_CHANNEL:
      moveCursorPrevChannel(false);
      break;
    case GUI_ACTION_PAT_CURSOR_RIGHT_CHANNEL:
      moveCursorNextChannel(false);
      break;
    case GUI_ACTION_PAT_CURSOR_NEXT_CHANNEL:
      moveCursorNextChannel(true);
      break;
    case GUI_ACTION_PAT_CURSOR_PREVIOUS_CHANNEL:
      moveCursorPrevChannel(true);
      break;
    case GUI_ACTION_PAT_CURSOR_BEGIN:
      moveCursorTop(false);
      break;
    case GUI_ACTION_PAT_CURSOR_END:
      moveCursorBottom(false);
      break;
    case GUI_ACTION_PAT_CURSOR_UP_COARSE:
      moveCursor(0,-16,false);
      break;
    case GUI_ACTION_PAT_CURSOR_DOWN_COARSE:
      moveCursor(0,16,false);
      break;
    case GUI_ACTION_PAT_SELECTION_UP:
      moveCursor(0,-MAX(1,settings.scrollStep?editStep:1),true);
      break;
    case GUI_ACTION_PAT_SELECTION_DOWN:
      moveCursor(0,MAX(1,settings.scrollStep?editStep:1),true);
      break;
    case GUI_ACTION_PAT_SELECTION_LEFT:
      moveCursor(-1,0,true);
      break;
    case GUI_ACTION_PAT_SELECTION_RIGHT:
      moveCursor(1,0,true);
      break;
    case GUI_ACTION_PAT_SELECTION_UP_ONE:
      moveCursor(0,-1,true);
      break;
    case GUI_ACTION_PAT_SELECTION_DOWN_ONE:
      moveCursor(0,1,true);
      break;
    case GUI_ACTION_PAT_SELECTION_BEGIN:
      moveCursorTop(true);
      break;
    case GUI_ACTION_PAT_SELECTION_END:
      moveCursorBottom(true);
      break;
    case GUI_ACTION_PAT_SELECTION_UP_COARSE:
      moveCursor(0,-16,true);
      break;
    case GUI_ACTION_PAT_SELECTION_DOWN_COARSE:
      moveCursor(0,16,true);
      break;
    case GUI_ACTION_PAT_DELETE:
      doDelete();
      if (settings.stepOnDelete) {
        moveCursor(0,editStep,false);
      }
      break;
    case GUI_ACTION_PAT_PULL_DELETE:
      doPullDelete();
      break;
    case GUI_ACTION_PAT_INSERT:
      doInsert();
      if (settings.stepOnInsert) {
        moveCursor(0,editStep,false);
      }
      break;
    case GUI_ACTION_PAT_MUTE_CURSOR:
      if (cursor.xCoarse<0 || cursor.xCoarse>=e->getTotalChannelCount()) break;
      e->toggleMute(cursor.xCoarse);
      break;
    case GUI_ACTION_PAT_SOLO_CURSOR:
      if (cursor.xCoarse<0 || cursor.xCoarse>=e->getTotalChannelCount()) break;
      e->toggleSolo(cursor.xCoarse);
      break;
    case GUI_ACTION_PAT_UNMUTE_ALL:
      e->unmuteAll();
      break;
    case GUI_ACTION_PAT_NEXT_ORDER:
      if (e->getOrder()<e->song.ordersLen-1) {
        e->setOrder(e->getOrder()+1);
      }
      break;
    case GUI_ACTION_PAT_PREV_ORDER:
      if (e->getOrder()>0) {
        e->setOrder(e->getOrder()-1);
      }
      break;
    case GUI_ACTION_PAT_COLLAPSE:
      if (cursor.xCoarse<0 || cursor.xCoarse>=e->getTotalChannelCount()) break;
      e->song.chanCollapse[cursor.xCoarse]=!e->song.chanCollapse[cursor.xCoarse];
      break;
    case GUI_ACTION_PAT_INCREASE_COLUMNS:
      if (cursor.xCoarse<0 || cursor.xCoarse>=e->getTotalChannelCount()) break;
      e->song.pat[cursor.xCoarse].effectRows++;
              if (e->song.pat[cursor.xCoarse].effectRows>8) e->song.pat[cursor.xCoarse].effectRows=8;
      break;
    case GUI_ACTION_PAT_DECREASE_COLUMNS:
      if (cursor.xCoarse<0 || cursor.xCoarse>=e->getTotalChannelCount()) break;
      e->song.pat[cursor.xCoarse].effectRows--;
      if (e->song.pat[cursor.xCoarse].effectRows<1) e->song.pat[cursor.xCoarse].effectRows=1;
      break;
    case GUI_ACTION_PAT_INTERPOLATE:
      doInterpolate();
      break;
    case GUI_ACTION_PAT_INVERT_VALUES:
      doInvertValues();
      break;
    case GUI_ACTION_PAT_FLIP_SELECTION:
      doFlip();
      break;
    case GUI_ACTION_PAT_COLLAPSE_ROWS:
      doCollapse(2);
      break;
    case GUI_ACTION_PAT_EXPAND_ROWS:
      doExpand(2);
      break;
    case GUI_ACTION_PAT_COLLAPSE_PAT: // TODO
      break;
    case GUI_ACTION_PAT_EXPAND_PAT: // TODO
      break;
    case GUI_ACTION_PAT_COLLAPSE_SONG: // TODO
      break;
    case GUI_ACTION_PAT_EXPAND_SONG: // TODO
      break;
    case GUI_ACTION_PAT_LATCH: // TODO
      break;

    case GUI_ACTION_INS_LIST_ADD:
      curIns=e->addInstrument(cursor.xCoarse);
      modified=true;
      break;
    case GUI_ACTION_INS_LIST_DUPLICATE:
      if (curIns>=0 && curIns<(int)e->song.ins.size()) {
        int prevIns=curIns;
        curIns=e->addInstrument(cursor.xCoarse);
        (*e->song.ins[curIns])=(*e->song.ins[prevIns]);
        modified=true;
      }
      break;
    case GUI_ACTION_INS_LIST_OPEN:
      openFileDialog(GUI_FILE_INS_OPEN);
      break;
    case GUI_ACTION_INS_LIST_SAVE:
      if (curIns>=0 && curIns<(int)e->song.ins.size()) openFileDialog(GUI_FILE_INS_SAVE);
      break;
    case GUI_ACTION_INS_LIST_MOVE_UP:
      if (e->moveInsUp(curIns)) curIns--;
      break;
    case GUI_ACTION_INS_LIST_MOVE_DOWN:
      if (e->moveInsDown(curIns)) curIns++;
      break;
    case GUI_ACTION_INS_LIST_DELETE:
      if (curIns>=0 && curIns<(int)e->song.ins.size()) {
        e->delInstrument(curIns);
        modified=true;
        if (curIns>=(int)e->song.ins.size()) {
          curIns--;
        }
      }
      break;
    case GUI_ACTION_INS_LIST_EDIT:
      insEditOpen=true;
      break;
    case GUI_ACTION_INS_LIST_UP:
      if (--curIns<0) curIns=0;
      break;
    case GUI_ACTION_INS_LIST_DOWN:
      if (++curIns>=(int)e->song.ins.size()) curIns=((int)e->song.ins.size())-1;
      break;
    
    case GUI_ACTION_WAVE_LIST_ADD:
      curWave=e->addWave();
      modified=true;
      break;
    case GUI_ACTION_WAVE_LIST_DUPLICATE:
      if (curWave>=0 && curWave<(int)e->song.wave.size()) {
        int prevWave=curWave;
        curWave=e->addWave();
        (*e->song.wave[curWave])=(*e->song.wave[prevWave]);
        modified=true;
      }
      break;
    case GUI_ACTION_WAVE_LIST_OPEN:
      openFileDialog(GUI_FILE_WAVE_OPEN);
      break;
    case GUI_ACTION_WAVE_LIST_SAVE:
      if (curWave>=0 && curWave<(int)e->song.wave.size()) openFileDialog(GUI_FILE_WAVE_SAVE);
      break;
    case GUI_ACTION_WAVE_LIST_MOVE_UP:
      if (e->moveWaveUp(curWave)) curWave--;
      break;
    case GUI_ACTION_WAVE_LIST_MOVE_DOWN:
      if (e->moveWaveDown(curWave)) curWave++;
      break;
    case GUI_ACTION_WAVE_LIST_DELETE:
      if (curWave>=0 && curWave<(int)e->song.wave.size()) {
        e->delWave(curWave);
        modified=true;
        if (curWave>=(int)e->song.wave.size()) {
          curWave--;
        }
      }
      break;
    case GUI_ACTION_WAVE_LIST_EDIT:
      waveEditOpen=true;
      break;
    case GUI_ACTION_WAVE_LIST_UP:
      if (--curWave<0) curWave=0;
      break;
    case GUI_ACTION_WAVE_LIST_DOWN:
      if (++curWave>=(int)e->song.wave.size()) curWave=((int)e->song.wave.size())-1;
      break;

    case GUI_ACTION_SAMPLE_LIST_ADD:
      curSample=e->addSample();
      modified=true;
      break;
    case GUI_ACTION_SAMPLE_LIST_OPEN:
      openFileDialog(GUI_FILE_SAMPLE_OPEN);
      break;
    case GUI_ACTION_SAMPLE_LIST_SAVE:
      if (curSample>=0 && curSample<(int)e->song.sample.size()) openFileDialog(GUI_FILE_SAMPLE_SAVE);
      break;
    case GUI_ACTION_SAMPLE_LIST_MOVE_UP:
      if (e->moveSampleUp(curSample)) curSample--;
      break;
    case GUI_ACTION_SAMPLE_LIST_MOVE_DOWN:
      if (e->moveSampleDown(curSample)) curSample++;
      break;
    case GUI_ACTION_SAMPLE_LIST_DELETE:
      e->delSample(curSample);
      modified=true;
      if (curSample>=(int)e->song.sample.size()) {
        curSample--;
      }
      break;
    case GUI_ACTION_SAMPLE_LIST_EDIT:
      sampleEditOpen=true;
      break;
    case GUI_ACTION_SAMPLE_LIST_UP:
      if (--curSample<0) curSample=0;
      break;
    case GUI_ACTION_SAMPLE_LIST_DOWN:
      if (++curSample>=(int)e->song.sample.size()) curSample=((int)e->song.sample.size())-1;
      break;
    case GUI_ACTION_SAMPLE_LIST_PREVIEW:
      e->previewSample(curSample);
      break;
    case GUI_ACTION_SAMPLE_LIST_STOP_PREVIEW:
      e->stopSamplePreview();
      break;

    case GUI_ACTION_ORDERS_UP:
      if (e->getOrder()>0) {
        e->setOrder(e->getOrder()-1);
      }
      break;
    case GUI_ACTION_ORDERS_DOWN:
      if (e->getOrder()<e->song.ordersLen-1) {
        e->setOrder(e->getOrder()+1);
      }
      break;
    case GUI_ACTION_ORDERS_LEFT: {
      DETERMINE_FIRST;

      do {
        orderCursor--;
        if (orderCursor<firstChannel) {
          orderCursor=firstChannel;
          break;
        }
      } while (!e->song.chanShow[orderCursor]);
      break;
    }
    case GUI_ACTION_ORDERS_RIGHT: {
      DETERMINE_LAST;

      do {
        orderCursor++;
        if (orderCursor>=lastChannel) {
          orderCursor=lastChannel-1;
          break;
        }
      } while (!e->song.chanShow[orderCursor]);
      break;
    }
    case GUI_ACTION_ORDERS_INCREASE: {
      if (orderCursor<0 || orderCursor>=e->getTotalChannelCount()) break;
      int curOrder=e->getOrder();
      if (e->song.orders.ord[orderCursor][curOrder]<0x7f) {
        e->song.orders.ord[orderCursor][curOrder]++;
      }
      break;
    }
    case GUI_ACTION_ORDERS_DECREASE: {
      if (orderCursor<0 || orderCursor>=e->getTotalChannelCount()) break;
      int curOrder=e->getOrder();
      if (e->song.orders.ord[orderCursor][curOrder]>0) {
        e->song.orders.ord[orderCursor][curOrder]--;
      }
      break;
    }
    case GUI_ACTION_ORDERS_EDIT_MODE:
      orderEditMode++;
      if (orderEditMode>3) orderEditMode=0;
      break;
    case GUI_ACTION_ORDERS_LINK:
      changeAllOrders=!changeAllOrders;
      break;
    case GUI_ACTION_ORDERS_ADD:
      prepareUndo(GUI_UNDO_CHANGE_ORDER);
      e->addOrder(false,false);
      makeUndo(GUI_UNDO_CHANGE_ORDER);
      break;
    case GUI_ACTION_ORDERS_DUPLICATE:
      prepareUndo(GUI_UNDO_CHANGE_ORDER);
      e->addOrder(true,false);
      makeUndo(GUI_UNDO_CHANGE_ORDER);
      break;
    case GUI_ACTION_ORDERS_DEEP_CLONE:
      prepareUndo(GUI_UNDO_CHANGE_ORDER);
      e->deepCloneOrder(false);
      makeUndo(GUI_UNDO_CHANGE_ORDER);
      if (!e->getWarnings().empty()) {
        showWarning(e->getWarnings(),GUI_WARN_GENERIC);
      }
      break;
    case GUI_ACTION_ORDERS_DUPLICATE_END:
      prepareUndo(GUI_UNDO_CHANGE_ORDER);
      e->addOrder(true,true);
      makeUndo(GUI_UNDO_CHANGE_ORDER);
      break;
    case GUI_ACTION_ORDERS_DEEP_CLONE_END:
      prepareUndo(GUI_UNDO_CHANGE_ORDER);
      e->deepCloneOrder(true);
      makeUndo(GUI_UNDO_CHANGE_ORDER);
      if (!e->getWarnings().empty()) {
        showWarning(e->getWarnings(),GUI_WARN_GENERIC);
      }
      break;
    case GUI_ACTION_ORDERS_REMOVE:
      prepareUndo(GUI_UNDO_CHANGE_ORDER);
      e->deleteOrder();
      makeUndo(GUI_UNDO_CHANGE_ORDER);
      break;
    case GUI_ACTION_ORDERS_MOVE_UP:
      prepareUndo(GUI_UNDO_CHANGE_ORDER);
      e->moveOrderUp();
      makeUndo(GUI_UNDO_CHANGE_ORDER);
      break;
    case GUI_ACTION_ORDERS_MOVE_DOWN:
      prepareUndo(GUI_UNDO_CHANGE_ORDER);
      e->moveOrderDown();
      makeUndo(GUI_UNDO_CHANGE_ORDER);
      break;
    case GUI_ACTION_ORDERS_REPLAY:
      e->setOrder(e->getOrder());
      break;
  }
}

void FurnaceGUI::keyDown(SDL_Event& ev) {
  if (ImGuiFileDialog::Instance()->IsOpened()) return;
  if (aboutOpen) return;

  int mapped=ev.key.keysym.sym;
  if (ev.key.keysym.mod&KMOD_CTRL) {
    mapped|=FURKMOD_CTRL;
  }
  if (ev.key.keysym.mod&KMOD_ALT) {
    mapped|=FURKMOD_ALT;
  }
  if (ev.key.keysym.mod&KMOD_GUI) {
    mapped|=FURKMOD_META;
  }
  if (ev.key.keysym.mod&KMOD_SHIFT) {
    mapped|=FURKMOD_SHIFT;
  }

  if (bindSetActive) {
    if (!ev.key.repeat) {
      switch (ev.key.keysym.sym) {
        case SDLK_LCTRL: case SDLK_RCTRL:
        case SDLK_LALT: case SDLK_RALT:
        case SDLK_LGUI: case SDLK_RGUI:
        case SDLK_LSHIFT: case SDLK_RSHIFT:
          bindSetPending=false;
          actionKeys[bindSetTarget]=(mapped&(~FURK_MASK))|0xffffff;
          break;
        default:
          actionKeys[bindSetTarget]=mapped;
          bindSetActive=false;
          bindSetPending=false;
          bindSetTarget=0;
          bindSetPrevValue=0;
          parseKeybinds();
          break;
      }
    }
    return;
  }

  // PER-WINDOW KEYS
  switch (curWindow) {
    case GUI_WINDOW_PATTERN:
      try {
        int action=actionMapPat.at(mapped);
        if (action>0) {
          doAction(action);
          return;
        }
      } catch (std::out_of_range& e) {
      }
      // pattern input otherwise
      if (mapped&(FURKMOD_ALT|FURKMOD_CTRL|FURKMOD_META|FURKMOD_SHIFT)) break;
      if (!ev.key.repeat) {
        if (cursor.xFine==0) { // note
          try {
            int key=noteKeys.at(ev.key.keysym.scancode);
            int num=12*curOctave+key;

            if (edit) {
              // TODO: separate when adding MIDI input.
              DivPattern* pat=e->song.pat[cursor.xCoarse].getPattern(e->song.orders.ord[cursor.xCoarse][e->getOrder()],true);
              
              prepareUndo(GUI_UNDO_PATTERN_EDIT);

              if (key==100) { // note off
                pat->data[cursor.y][0]=100;
                pat->data[cursor.y][1]=0;
              } else if (key==101) { // note off + env release
                pat->data[cursor.y][0]=101;
                pat->data[cursor.y][1]=0;
              } else if (key==102) { // env release only
                pat->data[cursor.y][0]=102;
                pat->data[cursor.y][1]=0;
              } else {
                pat->data[cursor.y][0]=num%12;
                pat->data[cursor.y][1]=num/12;
                if (pat->data[cursor.y][0]==0) {
                  pat->data[cursor.y][0]=12;
                  pat->data[cursor.y][1]--;
                }
                pat->data[cursor.y][1]=(unsigned char)pat->data[cursor.y][1];
                if (latchIns==-2) {
                  pat->data[cursor.y][2]=curIns;
                } else if (latchIns!=-1 && !e->song.ins.empty()) {
                  pat->data[cursor.y][2]=MIN(((int)e->song.ins.size())-1,latchIns);
                }
                if (latchVol!=-1) {
                  int maxVol=e->getMaxVolumeChan(cursor.xCoarse);
                  pat->data[cursor.y][3]=MIN(maxVol,latchVol);
                }
                if (latchEffect!=-1) pat->data[cursor.y][4]=latchEffect;
                if (latchEffectVal!=-1) pat->data[cursor.y][5]=latchEffectVal;
                previewNote(cursor.xCoarse,num);
              }
              makeUndo(GUI_UNDO_PATTERN_EDIT);
              editAdvance();
              curNibble=false;
            } else {
              if (key!=100 && key!=101 && key!=102) {
                previewNote(cursor.xCoarse,num);
              }
            }
          } catch (std::out_of_range& e) {
          }
        } else if (edit) { // value
          try {
            int num=valueKeys.at(ev.key.keysym.sym);
            DivPattern* pat=e->song.pat[cursor.xCoarse].getPattern(e->song.orders.ord[cursor.xCoarse][e->getOrder()],true);
            prepareUndo(GUI_UNDO_PATTERN_EDIT);
            if (pat->data[cursor.y][cursor.xFine+1]==-1) pat->data[cursor.y][cursor.xFine+1]=0;
            pat->data[cursor.y][cursor.xFine+1]=((pat->data[cursor.y][cursor.xFine+1]<<4)|num)&0xff;
            if (cursor.xFine==1) { // instrument
              if (pat->data[cursor.y][cursor.xFine+1]>=(int)e->song.ins.size()) {
                pat->data[cursor.y][cursor.xFine+1]&=0x0f;
                if (pat->data[cursor.y][cursor.xFine+1]>=(int)e->song.ins.size()) {
                  pat->data[cursor.y][cursor.xFine+1]=(int)e->song.ins.size()-1;
                }
              }
              makeUndo(GUI_UNDO_PATTERN_EDIT);
              if (e->song.ins.size()<16) {
                curNibble=false;
                editAdvance();
              } else {
                curNibble=!curNibble;
                if (!curNibble) editAdvance();
              }
            } else if (cursor.xFine==2) {
              if (curNibble) {
                if (pat->data[cursor.y][cursor.xFine+1]>e->getMaxVolumeChan(cursor.xCoarse)) pat->data[cursor.y][cursor.xFine+1]=e->getMaxVolumeChan(cursor.xCoarse);
              } else {
                pat->data[cursor.y][cursor.xFine+1]&=15;
              }
              makeUndo(GUI_UNDO_PATTERN_EDIT);
              if (e->getMaxVolumeChan(cursor.xCoarse)<16) {
                curNibble=false;
                editAdvance();
              } else {
                curNibble=!curNibble;
                if (!curNibble) editAdvance();
              }
            } else {
              makeUndo(GUI_UNDO_PATTERN_EDIT);
              curNibble=!curNibble;
              if (!curNibble) editAdvance();
            }
          } catch (std::out_of_range& e) {
          }
        }
      }
      break;
    case GUI_WINDOW_ORDERS:
      try {
        int action=actionMapOrders.at(mapped);
        if (action>0) {
          doAction(action);
          return;
        }
      } catch (std::out_of_range& e) {
      }
      // order input otherwise
      if (mapped&(FURKMOD_ALT|FURKMOD_CTRL|FURKMOD_META|FURKMOD_SHIFT)) break;
      if (orderEditMode!=0) {
        try {
          int num=valueKeys.at(ev.key.keysym.sym);
          if (orderCursor>=0 && orderCursor<e->getTotalChannelCount()) {
            int curOrder=e->getOrder();
            e->song.orders.ord[orderCursor][curOrder]=((e->song.orders.ord[orderCursor][curOrder]<<4)|num)&0x7f;
            if (orderEditMode==2 || orderEditMode==3) {
              curNibble=!curNibble;
              if (!curNibble) {
                if (orderEditMode==2) {
                  orderCursor++;
                  if (orderCursor>=e->getTotalChannelCount()) orderCursor=0;
                } else if (orderEditMode==3) {
                  if (curOrder<e->song.ordersLen-1) {
                    e->setOrder(curOrder+1);
                  }
                }
              }
            }
            e->walkSong(loopOrder,loopRow,loopEnd);
          }
        } catch (std::out_of_range& e) {
        }
      }
      break;
    case GUI_WINDOW_INS_LIST:
      try {
        int action=actionMapInsList.at(mapped);
        if (action>0) {
          doAction(action);
          return;
        }
      } catch (std::out_of_range& e) {
      }
      break;
    case GUI_WINDOW_WAVE_LIST:
      try {
        int action=actionMapWaveList.at(mapped);
        if (action>0) {
          doAction(action);
          return;
        }
      } catch (std::out_of_range& e) {
      }
      break;
    case GUI_WINDOW_SAMPLE_LIST:
      try {
        int action=actionMapSampleList.at(mapped);
        if (action>0) {
          doAction(action);
          return;
        }
      } catch (std::out_of_range& e) {
      }
      break;
    default:
      break;
  }

  // GLOBAL KEYS
  try {
    int action=actionMapGlobal.at(mapped);
    if (action>0) {
      doAction(action);
      return;
    }
  } catch (std::out_of_range& e) {
  }

  // PER-WINDOW PREVIEW KEYS
  switch (curWindow) {
    case GUI_WINDOW_INS_EDIT:
    case GUI_WINDOW_INS_LIST:
    case GUI_WINDOW_EDIT_CONTROLS:
    case GUI_WINDOW_SONG_INFO:
      if (!ev.key.repeat) {
        try {
          int key=noteKeys.at(ev.key.keysym.scancode);
          int num=12*curOctave+key;
          if (key!=100 && key!=101 && key!=102) {
            previewNote(cursor.xCoarse,num);
          }
        } catch (std::out_of_range& e) {
        }
      }
      break;
    case GUI_WINDOW_SAMPLE_EDIT:
    case GUI_WINDOW_SAMPLE_LIST:
      if (!ev.key.repeat) {
        try {
          int key=noteKeys.at(ev.key.keysym.scancode);
          int num=12*curOctave+key;
          if (key!=100 && key!=101 && key!=102) {
            e->previewSample(curSample,num);
            samplePreviewOn=true;
            samplePreviewKey=ev.key.keysym.scancode;
            samplePreviewNote=num;
          }
        } catch (std::out_of_range& e) {
        }
      }
      break;
    case GUI_WINDOW_WAVE_LIST:
    case GUI_WINDOW_WAVE_EDIT:
      if (!ev.key.repeat) {
        try {
          int key=noteKeys.at(ev.key.keysym.scancode);
          int num=12*curOctave+key;
          if (key!=100 && key!=101 && key!=102) {
            e->previewWave(curWave,num);
            wavePreviewOn=true;
            wavePreviewKey=ev.key.keysym.scancode;
            wavePreviewNote=num;
          }
        } catch (std::out_of_range& e) {
        }
      }
      break;
    default:
      break;
  }
}

void FurnaceGUI::keyUp(SDL_Event& ev) {
  stopPreviewNote(ev.key.keysym.scancode);
  if (wavePreviewOn) {
    if (ev.key.keysym.scancode==wavePreviewKey) {
      wavePreviewOn=false;
      e->stopWavePreview();
    }
  }
  if (samplePreviewOn) {
    if (ev.key.keysym.scancode==samplePreviewKey) {
      samplePreviewOn=false;
      e->stopSamplePreview();
    }
  }
}

bool dirExists(String what) {
#ifdef _WIN32
  WString ws=utf8To16(what.c_str());
  return (PathIsDirectoryW(ws.c_str())!=FALSE);
#else
  struct stat st;
  if (stat(what.c_str(),&st)<0) return false;
  return (st.st_mode&S_IFDIR);
#endif
}

void FurnaceGUI::openFileDialog(FurnaceGUIFileDialogs type) {
  bool hasOpened=false;
  switch (type) {
    case GUI_FILE_OPEN:
      if (!dirExists(workingDirSong)) workingDirSong=getHomeDir();
<<<<<<< HEAD
      ImGuiFileDialog::Instance()->OpenModal("FileDialog","Open File","compatible files{.fur,.dmf,.mod},.*",workingDirSong);
=======
      hasOpened=fileDialog->openLoad(
        "Open File",
        {"compatible files", "*.fur *.dmf",
         "all files", ".*"},
        "compatible files{.fur,.dmf},.*",
        workingDirSong,
        dpiScale
      );
>>>>>>> 714d189b
      break;
    case GUI_FILE_SAVE:
      if (!dirExists(workingDirSong)) workingDirSong=getHomeDir();
      hasOpened=fileDialog->openSave(
        "Save File",
        {"Furnace song", "*.fur",
         "DefleMask 1.1 module", "*.dmf"},
        "Furnace song{.fur},DefleMask 1.1 module{.dmf}",
        workingDirSong,
        dpiScale
      );
      break;
    case GUI_FILE_SAVE_DMF_LEGACY:
      if (!dirExists(workingDirSong)) workingDirSong=getHomeDir();
      hasOpened=fileDialog->openSave(
        "Save File",
        {"DefleMask 1.0/legacy module", "*.dmf"},
        "DefleMask 1.0/legacy module{.dmf}",
        workingDirSong,
        dpiScale
      );
      break;
    case GUI_FILE_INS_OPEN:
      if (!dirExists(workingDirIns)) workingDirIns=getHomeDir();
      hasOpened=fileDialog->openLoad(
        "Load Instrument",
        {"compatible files", "*.fui *.dmp *.tfi *.vgi",
         "all files", ".*"},
        "compatible files{.fui,.dmp,.tfi,.vgi},.*",
        workingDirIns,
        dpiScale
      );
      break;
    case GUI_FILE_INS_SAVE:
      if (!dirExists(workingDirIns)) workingDirIns=getHomeDir();
      hasOpened=fileDialog->openSave(
        "Save Instrument",
        {"Furnace instrument", "*.fui"},
        "Furnace instrument{.fui}",
        workingDirIns,
        dpiScale
      );
      break;
    case GUI_FILE_WAVE_OPEN:
      if (!dirExists(workingDirWave)) workingDirWave=getHomeDir();
      hasOpened=fileDialog->openLoad(
        "Load Wavetable",
        {"compatible files", "*.fuw *.dmw",
         "all files", ".*"},
        "compatible files{.fuw,.dmw},.*",
        workingDirWave,
        dpiScale
      );
      break;
    case GUI_FILE_WAVE_SAVE:
      if (!dirExists(workingDirWave)) workingDirWave=getHomeDir();
      hasOpened=fileDialog->openSave(
        "Save Wavetable",
        {"Furnace wavetable", ".fuw"},
        "Furnace wavetable{.fuw}",
        workingDirWave,
        dpiScale
      );
      break;
    case GUI_FILE_SAMPLE_OPEN:
      if (!dirExists(workingDirSample)) workingDirSample=getHomeDir();
      hasOpened=fileDialog->openLoad(
        "Load Sample",
        {"Wave file", "*.wav",
         "all files", ".*"},
        "Wave file{.wav},.*",
        workingDirSample,
        dpiScale
      );
      break;
    case GUI_FILE_SAMPLE_SAVE:
      if (!dirExists(workingDirSample)) workingDirSample=getHomeDir();
      hasOpened=fileDialog->openSave(
        "Save Sample",
        {"Wave file", "*.wav"},
        "Wave file{.wav}",
        workingDirSample,
        dpiScale
      );
      break;
    case GUI_FILE_EXPORT_AUDIO_ONE:
      if (!dirExists(workingDirAudioExport)) workingDirAudioExport=getHomeDir();
      hasOpened=fileDialog->openSave(
        "Export Audio",
        {"Wave file", "*.wav"},
        "Wave file{.wav}",
        workingDirAudioExport,
        dpiScale
      );
      break;
    case GUI_FILE_EXPORT_AUDIO_PER_SYS:
      if (!dirExists(workingDirAudioExport)) workingDirAudioExport=getHomeDir();
      hasOpened=fileDialog->openSave(
        "Export Audio",
        {"Wave file", "*.wav"},
        "Wave file{.wav}",
        workingDirAudioExport,
        dpiScale
      );
      break;
    case GUI_FILE_EXPORT_AUDIO_PER_CHANNEL:
      if (!dirExists(workingDirAudioExport)) workingDirAudioExport=getHomeDir();
      hasOpened=fileDialog->openSave(
        "Export Audio",
        {"Wave file", "*.wav"},
        "Wave file{.wav}",
        workingDirAudioExport,
        dpiScale
      );
      break;
    case GUI_FILE_EXPORT_VGM:
      if (!dirExists(workingDirVGMExport)) workingDirVGMExport=getHomeDir();
      hasOpened=fileDialog->openSave(
        "Export VGM",
        {"VGM file", "*.vgm"},
        "VGM file{.vgm}",
        workingDirVGMExport,
        dpiScale
      );
      break;
    case GUI_FILE_EXPORT_ROM:
      showError("Coming soon!");
      break;
    case GUI_FILE_LOAD_MAIN_FONT:
      if (!dirExists(workingDirFont)) workingDirFont=getHomeDir();
      hasOpened=fileDialog->openLoad(
        "Select Font",
        {"compatible files", "*.ttf *.otf *.ttc"},
        "compatible files{.ttf,.otf,.ttc}",
        workingDirFont,
        dpiScale
      );
      break;
    case GUI_FILE_LOAD_PAT_FONT:
      if (!dirExists(workingDirFont)) workingDirFont=getHomeDir();
      hasOpened=fileDialog->openLoad(
        "Select Font",
        {"compatible files", "*.ttf *.otf *.ttc"},
        "compatible files{.ttf,.otf,.ttc}",
        workingDirFont,
        dpiScale
      );
      break;
  }
  if (hasOpened) curFileDialog=type;
  //ImGui::GetIO().ConfigFlags|=ImGuiConfigFlags_NavEnableKeyboard;
}

#define FURNACE_ZLIB_COMPRESS

int FurnaceGUI::save(String path, int dmfVersion) {
  SafeWriter* w;
  if (dmfVersion) {
    w=e->saveDMF(dmfVersion);
  } else {
    w=e->saveFur();
  }
  if (w==NULL) {
    lastError=e->getLastError();
    return 3;
  }
  FILE* outFile=ps_fopen(path.c_str(),"wb");
  if (outFile==NULL) {
    lastError=strerror(errno);
    w->finish();
    return 1;
  }
#ifdef FURNACE_ZLIB_COMPRESS
  unsigned char zbuf[131072];
  int ret;
  z_stream zl;
  memset(&zl,0,sizeof(z_stream));
  ret=deflateInit(&zl,Z_DEFAULT_COMPRESSION);
  if (ret!=Z_OK) {
    logE("zlib error!\n");
    lastError="compression error";
    fclose(outFile);
    w->finish();
    return 2;
  }
  zl.avail_in=w->size();
  zl.next_in=w->getFinalBuf();
  while (zl.avail_in>0) {
    zl.avail_out=131072;
    zl.next_out=zbuf;
    if ((ret=deflate(&zl,Z_NO_FLUSH))==Z_STREAM_ERROR) {
      logE("zlib stream error!\n");
      lastError="zlib stream error";
      deflateEnd(&zl);
      fclose(outFile);
      w->finish();
      return 2;
    }
    size_t amount=131072-zl.avail_out;
    if (amount>0) {
      if (fwrite(zbuf,1,amount,outFile)!=amount) {
        logE("did not write entirely: %s!\n",strerror(errno));
        lastError=strerror(errno);
        deflateEnd(&zl);
        fclose(outFile);
        w->finish();
        return 1;
      }
    }
  }
  zl.avail_out=131072;
  zl.next_out=zbuf;
  if ((ret=deflate(&zl,Z_FINISH))==Z_STREAM_ERROR) {
    logE("zlib finish stream error!\n");
    lastError="zlib finish stream error";
    deflateEnd(&zl);
    fclose(outFile);
    w->finish();
    return 2;
  }
  if (131072-zl.avail_out>0) {
    if (fwrite(zbuf,1,131072-zl.avail_out,outFile)!=(131072-zl.avail_out)) {
      logE("did not write entirely: %s!\n",strerror(errno));
      lastError=strerror(errno);
      deflateEnd(&zl);
      fclose(outFile);
      w->finish();
      return 1;
    }
  }
  deflateEnd(&zl);
#else
  if (fwrite(w->getFinalBuf(),1,w->size(),outFile)!=w->size()) {
    logE("did not write entirely: %s!\n",strerror(errno));
    lastError=strerror(errno);
    fclose(outFile);
    w->finish();
    return 1;
  }
#endif
  fclose(outFile);
  w->finish();
  curFileName=path;
  modified=false;
  if (!e->getWarnings().empty()) {
    showWarning(e->getWarnings(),GUI_WARN_GENERIC);
  }
  return 0;
}

int FurnaceGUI::load(String path) {
  if (!path.empty()) {
    logI("loading module...\n");
    FILE* f=ps_fopen(path.c_str(),"rb");
    if (f==NULL) {
      perror("error");
      lastError=strerror(errno);
      return 1;
    }
    if (fseek(f,0,SEEK_END)<0) {
      perror("size error");
      lastError=fmt::sprintf("on seek: %s",strerror(errno));
      fclose(f);
      return 1;
    }
    ssize_t len=ftell(f);
    if (len==(SIZE_MAX>>1)) {
      perror("could not get file length");
      lastError=fmt::sprintf("on pre tell: %s",strerror(errno));
      fclose(f);
      return 1;
    }
    if (len<1) {
      if (len==0) {
        logE("that file is empty!\n");
        lastError="file is empty";
      } else {
        perror("tell error");
        lastError=fmt::sprintf("on tell: %s",strerror(errno));
      }
      fclose(f);
      return 1;
    }
    unsigned char* file=new unsigned char[len];
    if (fseek(f,0,SEEK_SET)<0) {
      perror("size error");
      lastError=fmt::sprintf("on get size: %s",strerror(errno));
      fclose(f);
      delete[] file;
      return 1;
    }
    if (fread(file,1,(size_t)len,f)!=(size_t)len) {
      perror("read error");
      lastError=fmt::sprintf("on read: %s",strerror(errno));
      fclose(f);
      delete[] file;
      return 1;
    }
    fclose(f);
    if (!e->load(file,(size_t)len)) {
      lastError=e->getLastError();
      logE("could not open file!\n");
      return 1;
    }
  }
  curFileName=path;
  modified=false;
  curNibble=false;
  orderNibble=false;
  orderCursor=-1;
  selStart=SelectionPoint();
  selEnd=SelectionPoint();
  cursor=SelectionPoint();
  lastError="everything OK";
  undoHist.clear();
  redoHist.clear();
  updateWindowTitle();
  if (!e->getWarnings().empty()) {
    showWarning(e->getWarnings(),GUI_WARN_GENERIC);
  }
  return 0;
}

void FurnaceGUI::exportAudio(String path, DivAudioExportModes mode) {
  e->saveAudio(path.c_str(),exportLoops+1,mode);
  displayExporting=true;
}

void FurnaceGUI::showWarning(String what, FurnaceGUIWarnings type) {
  warnString=what;
  warnAction=type;
  warnQuit=true;
}

void FurnaceGUI::showError(String what) {
  errorString=what;
  displayError=true;
}

#define MACRO_DRAG(t) \
  if (macroDragBitMode) { \
    if (macroDragLastX!=x || macroDragLastY!=y) { \
      macroDragLastX=x; \
      macroDragLastY=y; \
      if (macroDragInitialValueSet) { \
        if (macroDragInitialValue) { \
          t[x]=(((t[x]+macroDragBitOff)&((1<<macroDragMax)-1))&(~(1<<y)))-macroDragBitOff; \
        } else { \
          t[x]=(((t[x]+macroDragBitOff)&((1<<macroDragMax)-1))|(1<<y))-macroDragBitOff; \
        } \
      } else { \
        macroDragInitialValue=(((t[x]+macroDragBitOff)&((1<<macroDragMax)-1))&(1<<y)); \
        macroDragInitialValueSet=true; \
        t[x]=(((t[x]+macroDragBitOff)&((1<<macroDragMax)-1))^(1<<y))-macroDragBitOff; \
      } \
      t[x]&=(1<<macroDragMax)-1; \
    } \
  } else { \
    t[x]=y; \
  }

void FurnaceGUI::processDrags(int dragX, int dragY) {
  if (macroDragActive) {
    if (macroDragLen>0) {
      int x=((dragX-macroDragStart.x)*macroDragLen/MAX(1,macroDragAreaSize.x));
      if (x<0) x=0;
      if (x>=macroDragLen) x=macroDragLen-1;
      x+=macroDragScroll;
      int y;
      if (macroDragBitMode) {
        y=(int)(macroDragMax-((dragY-macroDragStart.y)*(double(macroDragMax-macroDragMin)/(double)MAX(1,macroDragAreaSize.y))));
      } else {
        y=round(macroDragMax-((dragY-macroDragStart.y)*(double(macroDragMax-macroDragMin)/(double)MAX(1,macroDragAreaSize.y))));
      }
      if (y>macroDragMax) y=macroDragMax;
      if (y<macroDragMin) y=macroDragMin;
      if (macroDragChar) {
        MACRO_DRAG(macroDragCTarget);
      } else {
        MACRO_DRAG(macroDragTarget);
      }
    }
  }
  if (macroLoopDragActive) {
    if (macroLoopDragLen>0) {
      int x=(dragX-macroLoopDragStart.x)*macroLoopDragLen/MAX(1,macroLoopDragAreaSize.x);
      if (x<0) x=0;
      if (x>=macroLoopDragLen) x=-1;
      x+=macroDragScroll;
      *macroLoopDragTarget=x;
    }
  }
  if (waveDragActive) {
    if (waveDragLen>0) {
      int x=(dragX-waveDragStart.x)*waveDragLen/MAX(1,waveDragAreaSize.x);
      if (x<0) x=0;
      if (x>=waveDragLen) x=waveDragLen-1;
      int y=round(waveDragMax-((dragY-waveDragStart.y)*(double(waveDragMax-waveDragMin)/(double)MAX(1,waveDragAreaSize.y))));
      if (y>waveDragMax) y=waveDragMax;
      if (y<waveDragMin) y=waveDragMin;
      waveDragTarget[x]=y;
      e->notifyWaveChange(curWave);
      modified=true;
    }
  }
}

#define sysAddOption(x) \
  if (ImGui::MenuItem(getSystemName(x))) { \
    if (!e->addSystem(x)) { \
      showError("cannot add system! ("+e->getLastError()+")"); \
    } \
    updateWindowTitle(); \
  }

#define sysChangeOption(x,y) \
  if (ImGui::MenuItem(getSystemName(y),NULL,e->song.system[x]==y)) { \
    e->changeSystem(x,y); \
    updateWindowTitle(); \
  }

#define checkExtension(x) \
  String lowerCase=fileName; \
  for (char& i: lowerCase) { \
    if (i>='A' && i<='Z') i+='a'-'A'; \
  } \
  if (lowerCase.size()<4 || lowerCase.rfind(x)!=lowerCase.size()-4) { \
    fileName+=x; \
  }

#define checkExtensionDual(x,y,fallback) \
  String lowerCase=fileName; \
  for (char& i: lowerCase) { \
    if (i>='A' && i<='Z') i+='a'-'A'; \
  } \
  if (lowerCase.size()<4 || (lowerCase.rfind(x)!=lowerCase.size()-4 && lowerCase.rfind(y)!=lowerCase.size()-4)) { \
    fileName+=fallback; \
  }

#define BIND_FOR(x) getKeyName(actionKeys[x],true).c_str()

void FurnaceGUI::editOptions(bool topMenu) {
  char id[4096];
  if (ImGui::MenuItem("cut",BIND_FOR(GUI_ACTION_PAT_CUT))) doCopy(true);
  if (ImGui::MenuItem("copy",BIND_FOR(GUI_ACTION_PAT_COPY))) doCopy(false);
  if (ImGui::MenuItem("paste",BIND_FOR(GUI_ACTION_PAT_PASTE))) doPaste();
  if (ImGui::BeginMenu("paste special...")) {
    if (ImGui::MenuItem("paste mix",BIND_FOR(GUI_ACTION_PAT_PASTE_MIX))) doPaste(GUI_PASTE_MODE_MIX_FG);
    if (ImGui::MenuItem("paste mix (background)",BIND_FOR(GUI_ACTION_PAT_PASTE_MIX_BG))) doPaste(GUI_PASTE_MODE_MIX_BG);
    if (ImGui::MenuItem("paste flood",BIND_FOR(GUI_ACTION_PAT_PASTE_FLOOD))) doPaste(GUI_PASTE_MODE_FLOOD);
    if (ImGui::MenuItem("paste overflow",BIND_FOR(GUI_ACTION_PAT_PASTE_OVERFLOW))) doPaste(GUI_PASTE_MODE_OVERFLOW);
    ImGui::EndMenu();
  }
  if (ImGui::MenuItem("delete",BIND_FOR(GUI_ACTION_PAT_DELETE))) doDelete();
  if (topMenu) {
    if (ImGui::MenuItem("select all",BIND_FOR(GUI_ACTION_PAT_SELECT_ALL))) doSelectAll();
  }
  ImGui::Separator();

  ImGui::Text("operation mask");
  ImGui::SameLine();

  ImGui::PushFont(patFont);
  if (ImGui::BeginTable("opMaskTable",5,ImGuiTableFlags_Borders|ImGuiTableFlags_SizingFixedFit|ImGuiTableFlags_NoHostExtendX)) {
    ImGui::TableNextRow();
    ImGui::TableNextColumn();
    ImGui::PushStyleColor(ImGuiCol_Text,uiColors[GUI_COLOR_PATTERN_ACTIVE]);
    if (ImGui::Selectable(opMaskNote?"C-4##opMaskNote":"---##opMaskNote",opMaskNote,ImGuiSelectableFlags_DontClosePopups)) {
      opMaskNote=!opMaskNote;
    }
    ImGui::PopStyleColor();
    ImGui::TableNextColumn();
    ImGui::PushStyleColor(ImGuiCol_Text,uiColors[GUI_COLOR_PATTERN_INS]);
    if (ImGui::Selectable(opMaskIns?"01##opMaskIns":"--##opMaskIns",opMaskIns,ImGuiSelectableFlags_DontClosePopups)) {
      opMaskIns=!opMaskIns;
    }
    ImGui::PopStyleColor();
    ImGui::TableNextColumn();
    ImGui::PushStyleColor(ImGuiCol_Text,uiColors[GUI_COLOR_PATTERN_VOLUME_MAX]);
    if (ImGui::Selectable(opMaskVol?"7F##opMaskVol":"--##opMaskVol",opMaskVol,ImGuiSelectableFlags_DontClosePopups)) {
      opMaskVol=!opMaskVol;
    }
    ImGui::PopStyleColor();
    ImGui::TableNextColumn();
    ImGui::PushStyleColor(ImGuiCol_Text,uiColors[GUI_COLOR_PATTERN_EFFECT_PITCH]);
    if (ImGui::Selectable(opMaskEffect?"04##opMaskEffect":"--##opMaskEffect",opMaskEffect,ImGuiSelectableFlags_DontClosePopups)) {
      opMaskEffect=!opMaskEffect;
    }
    ImGui::TableNextColumn();
    if (ImGui::Selectable(opMaskEffectVal?"72##opMaskEffectVal":"--##opMaskEffectVal",opMaskEffectVal,ImGuiSelectableFlags_DontClosePopups)) {
      opMaskEffectVal=!opMaskEffectVal;
    }
    ImGui::PopStyleColor();
    ImGui::EndTable();
  }
  ImGui::PopFont();

  ImGui::Text("input latch");
  if (ImGui::MenuItem("set latch",BIND_FOR(GUI_ACTION_PAT_LATCH))) {
    // TODO
  }
  ImGui::Separator();

  if (ImGui::MenuItem("note up",BIND_FOR(GUI_ACTION_PAT_NOTE_UP))) doTranspose(1);
  if (ImGui::MenuItem("note down",BIND_FOR(GUI_ACTION_PAT_NOTE_DOWN))) doTranspose(-1);
  if (ImGui::MenuItem("octave up",BIND_FOR(GUI_ACTION_PAT_OCTAVE_UP))) doTranspose(12);
  if (ImGui::MenuItem("octave down",BIND_FOR(GUI_ACTION_PAT_OCTAVE_DOWN)))  doTranspose(-12);
  if (ImGui::InputInt("##TransposeAmount",&transposeAmount,1,1)) {
    if (transposeAmount<-96) transposeAmount=-96;
    if (transposeAmount>96) transposeAmount=96;
  }
  ImGui::SameLine();
  if (ImGui::Button("Transpose")) {
    doTranspose(transposeAmount);
    ImGui::CloseCurrentPopup();
  }
  
  ImGui::Separator();
  if (ImGui::MenuItem("interpolate",BIND_FOR(GUI_ACTION_PAT_INTERPOLATE))) doInterpolate();
  if (ImGui::BeginMenu("change instrument...")) {
    if (e->song.ins.empty()) {
      ImGui::Text("no instruments available");
    }
    for (size_t i=0; i<e->song.ins.size(); i++) {
      snprintf(id,4095,"%.2X: %s",(int)i,e->song.ins[i]->name.c_str());
      if (ImGui::MenuItem(id)) {
        doChangeIns(i);
      }
    }
    ImGui::EndMenu();
  }
  if (ImGui::BeginMenu("gradient/fade...")) {
    if (ImGui::InputInt("Start",&fadeMin,1,1)) {
      if (fadeMin<0) fadeMin=0;
      if (fadeMode) {
        if (fadeMin>15) fadeMin=15;
      } else {
        if (fadeMin>255) fadeMin=255;
      }
    }
    if (ImGui::InputInt("End",&fadeMax,1,1)) {
      if (fadeMax<0) fadeMax=0;
      if (fadeMode) {
        if (fadeMax>15) fadeMax=15;
      } else {
        if (fadeMax>255) fadeMax=255;
      }
    }
    if (ImGui::Checkbox("Nibble mode",&fadeMode)) {
      if (fadeMode) {
        if (fadeMin>15) fadeMin=15;
        if (fadeMax>15) fadeMax=15;
      } else {
        if (fadeMin>255) fadeMin=255;
        if (fadeMax>255) fadeMax=255;
      }
    }
    if (ImGui::Button("Go ahead")) {
      doFade(fadeMin,fadeMax,fadeMode);
      ImGui::CloseCurrentPopup();
    }
    ImGui::EndMenu();
  }
  if (ImGui::BeginMenu("scale...")) {
    if (ImGui::InputFloat("##ScaleMax",&scaleMax,1,1,"%.1f%%")) {
      if (scaleMax<0.0f) scaleMax=0.0f;
      if (scaleMax>25600.0f) scaleMax=25600.0f;
    }
    if (ImGui::Button("Scale")) {
      doScale(scaleMax);
      ImGui::CloseCurrentPopup();
    }
    ImGui::EndMenu();
  }
  if (ImGui::BeginMenu("randomize...")) {
    if (ImGui::InputInt("Minimum",&randomizeMin,1,1)) {
      if (randomizeMin<0) randomizeMin=0;
      if (randomMode) {
        if (randomizeMin>15) randomizeMin=15;
      } else {
        if (randomizeMin>255) randomizeMin=255;
      }
      if (randomizeMin>randomizeMax) randomizeMin=randomizeMax;
    }
    if (ImGui::InputInt("Maximum",&randomizeMax,1,1)) {
      if (randomizeMax<0) randomizeMax=0;
      if (randomizeMax<randomizeMin) randomizeMax=randomizeMin;
      if (randomMode) {
        if (randomizeMax>15) randomizeMax=15;
      } else {
        if (randomizeMax>255) randomizeMax=255;
      }
    }
    if (ImGui::Checkbox("Nibble mode",&randomMode)) {
      if (randomMode) {
        if (randomizeMin>15) randomizeMin=15;
        if (randomizeMax>15) randomizeMax=15;
      } else {
        if (randomizeMin>255) randomizeMin=255;
        if (randomizeMax>255) randomizeMax=255;
      }
    }
    // TODO: add an option to set effect to specific value?
    if (ImGui::Button("Randomize")) {
      doRandomize(randomizeMin,randomizeMax,randomMode);
      ImGui::CloseCurrentPopup();
    }
    ImGui::EndMenu();
  }
  if (ImGui::MenuItem("invert values",BIND_FOR(GUI_ACTION_PAT_INVERT_VALUES))) doInvertValues();

  ImGui::Separator();

  if (ImGui::MenuItem("flip selection",BIND_FOR(GUI_ACTION_PAT_FLIP_SELECTION))) doFlip();
  if (ImGui::MenuItem("collapse",BIND_FOR(GUI_ACTION_PAT_COLLAPSE_ROWS))) doCollapse(2);
  if (ImGui::MenuItem("expand",BIND_FOR(GUI_ACTION_PAT_EXPAND_ROWS))) doExpand(2);

  if (topMenu) {
    ImGui::Separator();
    ImGui::MenuItem("collapse pattern",BIND_FOR(GUI_ACTION_PAT_COLLAPSE_PAT));
    ImGui::MenuItem("expand pattern",BIND_FOR(GUI_ACTION_PAT_EXPAND_PAT));

    ImGui::Separator();
    ImGui::MenuItem("collapse song",BIND_FOR(GUI_ACTION_PAT_COLLAPSE_SONG));
    ImGui::MenuItem("expand song",BIND_FOR(GUI_ACTION_PAT_EXPAND_SONG));
  }
}

bool FurnaceGUI::loop() {
  while (!quit) {
    SDL_Event ev;
    while (SDL_PollEvent(&ev)) {
      ImGui_ImplSDL2_ProcessEvent(&ev);
      switch (ev.type) {
        case SDL_MOUSEMOTION: {
          int motionX=ev.motion.x;
          int motionY=ev.motion.y;
          int motionXrel=ev.motion.xrel;
          int motionYrel=ev.motion.yrel;
#ifdef __APPLE__
          motionX*=dpiScale;
          motionY*=dpiScale;
          motionXrel*=dpiScale;
          motionYrel*=dpiScale;
#endif
          if (selecting) {
            // detect whether we have to scroll
            if (motionY<patWindowPos.y) {
              addScroll(-1);
            }
            if (motionY>patWindowPos.y+patWindowSize.y) {
              addScroll(1);
            }
          }
          if (macroDragActive || macroLoopDragActive || waveDragActive) {
            int distance=fabs(motionXrel);
            if (distance<1) distance=1;
            float start=motionX-motionXrel;
            float end=motionX;
            float startY=motionY-motionYrel;
            float endY=motionY;
            for (int i=0; i<=distance; i++) {
              float fraction=(float)i/(float)distance;
              float x=start+(end-start)*fraction;
              float y=startY+(endY-startY)*fraction;
              processDrags(x,y);
            }
          }
          break;
        }
        case SDL_MOUSEBUTTONUP:
          if (macroDragActive || macroLoopDragActive || waveDragActive) modified=true;
          macroDragActive=false;
          macroDragBitMode=false;
          macroDragInitialValue=false;
          macroDragInitialValueSet=false;
          macroDragLastX=-1;
          macroDragLastY=-1;
          macroLoopDragActive=false;
          waveDragActive=false;
          if (selecting) {
            cursor=selEnd;
            finishSelection();
            demandScrollX=true;
            if (cursor.xCoarse==selStart.xCoarse && cursor.xFine==selStart.xFine && cursor.y==selStart.y &&
                cursor.xCoarse==selEnd.xCoarse && cursor.xFine==selEnd.xFine && cursor.y==selEnd.y) {
              updateScroll(cursor.y);
            }
          }
          break;
        case SDL_MOUSEBUTTONDOWN:
          aboutOpen=false;
          if (bindSetActive) {
            bindSetActive=false;
            bindSetPending=false;
            actionKeys[bindSetTarget]=bindSetPrevValue;
            bindSetTarget=0;
            bindSetPrevValue=0;
          }
          break;
        case SDL_WINDOWEVENT:
          switch (ev.window.event) {
            case SDL_WINDOWEVENT_RESIZED:
#ifdef __APPLE__
              scrW=ev.window.data1;
              scrH=ev.window.data2;
#else
              scrW=ev.window.data1/dpiScale;
              scrH=ev.window.data2/dpiScale;
#endif
              break;
          }
          break;
        case SDL_KEYDOWN:
          if (!ImGui::GetIO().WantCaptureKeyboard) {
            keyDown(ev);
          }
          break;
        case SDL_KEYUP:
          if (!ImGui::GetIO().WantCaptureKeyboard) {
            keyUp(ev);
          } else {
            stopPreviewNote(ev.key.keysym.scancode);
            if (wavePreviewOn) {
              if (ev.key.keysym.scancode==wavePreviewKey) {
                wavePreviewOn=false;
                e->stopWavePreview();
              }
            }
            if (samplePreviewOn) {
              if (ev.key.keysym.scancode==samplePreviewKey) {
                samplePreviewOn=false;
                e->stopSamplePreview();
              }
            }
          }
          break;
        case SDL_DROPFILE:
          if (ev.drop.file!=NULL) {
            if (modified) {
              nextFile=ev.drop.file;
              showWarning("Unsaved changes! Are you sure?",GUI_WARN_OPEN_DROP);
            } else {
              if (load(ev.drop.file)>0) {
                showError(fmt::sprintf("Error while loading file! (%s)",lastError));
              }
            }
            SDL_free(ev.drop.file);
          }
          break;
        case SDL_QUIT:
          if (modified) {
            showWarning("Unsaved changes! Are you sure you want to quit?",GUI_WARN_QUIT);
          } else {
            quit=true;
            return true;
          }
          break;
      }
    }
    
    ImGui_ImplSDLRenderer_NewFrame();
    ImGui_ImplSDL2_NewFrame(sdlWin);
    ImGui::NewFrame();

    curWindow=GUI_WINDOW_NOTHING;

    ImGui::BeginMainMenuBar();
    if (ImGui::BeginMenu("file")) {
      if (ImGui::MenuItem("new...")) {
        if (modified) {
          showWarning("Unsaved changes! Are you sure?",GUI_WARN_NEW);
        } else {
          displayNew=true;
        }
      }
      if (ImGui::MenuItem("open...",BIND_FOR(GUI_ACTION_OPEN))) {
        if (modified) {
          showWarning("Unsaved changes! Are you sure?",GUI_WARN_OPEN);
        } else {
          openFileDialog(GUI_FILE_OPEN);
        }
      }
      ImGui::Separator();
      if (ImGui::MenuItem("save",BIND_FOR(GUI_ACTION_SAVE))) {
        if (curFileName=="") {
          openFileDialog(GUI_FILE_SAVE);
        } else {
          if (save(curFileName,e->song.isDMF?e->song.version:0)>0) {
            showError(fmt::sprintf("Error while saving file! (%s)",lastError));
          }
        }
      }
      if (ImGui::MenuItem("save as...",BIND_FOR(GUI_ACTION_SAVE_AS))) {
        openFileDialog(GUI_FILE_SAVE);
      }
      if (ImGui::MenuItem("save as .dmf (1.0/legacy)...",BIND_FOR(GUI_ACTION_SAVE_AS))) {
        openFileDialog(GUI_FILE_SAVE_DMF_LEGACY);
      }
      ImGui::Separator();
      if (ImGui::BeginMenu("export audio...")) {
        if (ImGui::MenuItem("one file")) {
          openFileDialog(GUI_FILE_EXPORT_AUDIO_ONE);
        }
        if (ImGui::MenuItem("multiple files (one per system)")) {
          openFileDialog(GUI_FILE_EXPORT_AUDIO_PER_SYS);
        }
        if (ImGui::MenuItem("multiple files (one per channel)")) {
          openFileDialog(GUI_FILE_EXPORT_AUDIO_PER_CHANNEL);
        }
        if (ImGui::InputInt("Loops",&exportLoops,1,2)) {
          if (exportLoops<0) exportLoops=0;
        }
        ImGui::EndMenu();
      }
      if (ImGui::BeginMenu("export VGM...")) {
        ImGui::Text("settings:");
        ImGui::Checkbox("loop",&vgmExportLoop);
        ImGui::Text("systems to export:");;
        bool hasOneAtLeast=false;
        for (int i=0; i<e->song.systemLen; i++) {
          ImGui::BeginDisabled(!e->isVGMExportable(e->song.system[i]));
          ImGui::Checkbox(fmt::sprintf("%d. %s##_SYSV%d",i+1,getSystemName(e->song.system[i]),i).c_str(),&willExport[i]);
          ImGui::EndDisabled();
          if (!e->isVGMExportable(e->song.system[i])) {
            if (ImGui::IsItemHovered(ImGuiHoveredFlags_AllowWhenDisabled)) {
              ImGui::SetTooltip("this system is not supported by the VGM format!");
            }
          } else {
            if (willExport[i]) hasOneAtLeast=true;
          }
        }
        ImGui::Text("select the systems you wish to export,");
        ImGui::Text("but only up to 2 of each type.");
        if (hasOneAtLeast) {
          if (ImGui::MenuItem("click to export")) {
            openFileDialog(GUI_FILE_EXPORT_VGM);
          }
        } else {
          ImGui::Text("nothing to export");
        }
        ImGui::EndMenu();
      }
      ImGui::Separator();
      if (ImGui::BeginMenu("add system...")) {
        sysAddOption(DIV_SYSTEM_YM2612);
        sysAddOption(DIV_SYSTEM_YM2612_EXT);
        sysAddOption(DIV_SYSTEM_SMS);
        sysAddOption(DIV_SYSTEM_GB);
        sysAddOption(DIV_SYSTEM_PCE);
        sysAddOption(DIV_SYSTEM_NES);
        sysAddOption(DIV_SYSTEM_C64_8580);
        sysAddOption(DIV_SYSTEM_C64_6581);
        sysAddOption(DIV_SYSTEM_YM2151);
        sysAddOption(DIV_SYSTEM_SEGAPCM);
        sysAddOption(DIV_SYSTEM_SEGAPCM_COMPAT);
        sysAddOption(DIV_SYSTEM_YM2610);
        sysAddOption(DIV_SYSTEM_YM2610_EXT);
        sysAddOption(DIV_SYSTEM_YM2610_FULL);
        sysAddOption(DIV_SYSTEM_YM2610_FULL_EXT);
        sysAddOption(DIV_SYSTEM_YM2610B);
        sysAddOption(DIV_SYSTEM_YM2610B_EXT);
        sysAddOption(DIV_SYSTEM_AY8910);
        sysAddOption(DIV_SYSTEM_AMIGA);
        sysAddOption(DIV_SYSTEM_PCSPKR);
        sysAddOption(DIV_SYSTEM_OPLL);
        sysAddOption(DIV_SYSTEM_OPLL_DRUMS);
        sysAddOption(DIV_SYSTEM_VRC7);
        sysAddOption(DIV_SYSTEM_OPL);
        sysAddOption(DIV_SYSTEM_OPL_DRUMS);
        sysAddOption(DIV_SYSTEM_OPL2);
        sysAddOption(DIV_SYSTEM_OPL2_DRUMS);
        sysAddOption(DIV_SYSTEM_OPL3);
        sysAddOption(DIV_SYSTEM_OPL3_DRUMS);
        sysAddOption(DIV_SYSTEM_TIA);
        sysAddOption(DIV_SYSTEM_SAA1099);
        sysAddOption(DIV_SYSTEM_AY8930);
        sysAddOption(DIV_SYSTEM_LYNX);
        sysAddOption(DIV_SYSTEM_QSOUND);
        sysAddOption(DIV_SYSTEM_X1_010);
        sysAddOption(DIV_SYSTEM_SWAN);
        sysAddOption(DIV_SYSTEM_VERA);
        ImGui::EndMenu();
      }
      if (ImGui::BeginMenu("configure system...")) {
        for (int i=0; i<e->song.systemLen; i++) {
          if (ImGui::TreeNode(fmt::sprintf("%d. %s##_SYSP%d",i+1,getSystemName(e->song.system[i]),i).c_str())) {
            unsigned int flags=e->song.systemFlags[i];
            bool restart=settings.restartOnFlagChange;
            bool sysPal=flags&1;
            switch (e->song.system[i]) {
              case DIV_SYSTEM_YM2612:
              case DIV_SYSTEM_YM2612_EXT: {
                if (ImGui::RadioButton("NTSC (7.67MHz)",(flags&3)==0)) {
                  e->setSysFlags(i,(flags&0x80000000)|0,restart);
                  updateWindowTitle();
                }
                if (ImGui::RadioButton("PAL (7.61MHz)",(flags&3)==1)) {
                  e->setSysFlags(i,(flags&0x80000000)|1,restart);
                  updateWindowTitle();
                }
                if (ImGui::RadioButton("FM Towns (8MHz)",(flags&3)==2)) {
                  e->setSysFlags(i,(flags&0x80000000)|2,restart);
                  updateWindowTitle();
                }
                if (ImGui::RadioButton("AtGames Genesis (6.13MHz)",(flags&3)==3)) {
                  e->setSysFlags(i,(flags&0x80000000)|3,restart);
                  updateWindowTitle();
                }
                bool ladder=flags&0x80000000;
                if (ImGui::Checkbox("Enable DAC distortion",&ladder)) {
                  e->setSysFlags(i,(flags&(~0x80000000))|(ladder?0x80000000:0),restart);
                  updateWindowTitle();
                }
                break;
              }
              case DIV_SYSTEM_SMS: {
                ImGui::Text("Clock rate:");
                if (ImGui::RadioButton("NTSC (3.58MHz)",(flags&3)==0)) {
                  e->setSysFlags(i,(flags&(~3))|0,restart);
                  updateWindowTitle();
                }
                if (ImGui::RadioButton("PAL (3.55MHz)",(flags&3)==1)) {
                  e->setSysFlags(i,(flags&(~3))|1,restart);
                  updateWindowTitle();
                }
                if (ImGui::RadioButton("BBC Micro (4MHz)",(flags&3)==2)) {
                  e->setSysFlags(i,(flags&(~3))|2,restart);
                  updateWindowTitle();
                }
                if (ImGui::RadioButton("Half NTSC (1.79MHz)",(flags&3)==3)) {
                  e->setSysFlags(i,(flags&(~3))|3,restart);
                  updateWindowTitle();
                }
                ImGui::Text("Chip type:");
                if (ImGui::RadioButton("Sega VDP/Master System",((flags>>2)&3)==0)) {
                  e->setSysFlags(i,(flags&(~12))|0,restart);
                  updateWindowTitle();
                }
                if (ImGui::RadioButton("TI SN76489",((flags>>2)&3)==1)) {
                  e->setSysFlags(i,(flags&(~12))|4,restart);
                  updateWindowTitle();
                }
                if (ImGui::RadioButton("TI SN76489 with Atari-like short noise",((flags>>2)&3)==2)) {
                  e->setSysFlags(i,(flags&(~12))|8,restart);
                  updateWindowTitle();
                }
                /*if (ImGui::RadioButton("Game Gear",(flags>>2)==3)) {
                  e->setSysFlags(i,(flags&3)|12);
                }*/

                bool noPhaseReset=flags&16;
                if (ImGui::Checkbox("Disable noise period change phase reset",&noPhaseReset)) {
                  e->setSysFlags(i,(flags&(~16))|(noPhaseReset<<4),restart);
                  updateWindowTitle();
                }
                break;
              }
              case DIV_SYSTEM_OPLL:
              case DIV_SYSTEM_OPLL_DRUMS:
              case DIV_SYSTEM_VRC7: {
                ImGui::Text("Clock rate:");
                if (ImGui::RadioButton("NTSC (3.58MHz)",(flags&15)==0)) {
                  e->setSysFlags(i,(flags&(~15))|0,restart);
                  updateWindowTitle();
                }
                if (ImGui::RadioButton("PAL (3.55MHz)",(flags&15)==1)) {
                  e->setSysFlags(i,(flags&(~15))|1,restart);
                  updateWindowTitle();
                }
                if (ImGui::RadioButton("BBC Micro (4MHz)",(flags&15)==2)) {
                  e->setSysFlags(i,(flags&(~15))|2,restart);
                  updateWindowTitle();
                }
                if (ImGui::RadioButton("Half NTSC (1.79MHz)",(flags&15)==3)) {
                  e->setSysFlags(i,(flags&(~15))|3,restart);
                  updateWindowTitle();
                }
                if (e->song.system[i]!=DIV_SYSTEM_VRC7) {
                  ImGui::Text("Patch set:");
                  if (ImGui::RadioButton("Yamaha YM2413",((flags>>4)&15)==0)) {
                    e->setSysFlags(i,(flags&(~0xf0))|0,restart);
                    updateWindowTitle();
                  }
                  if (ImGui::RadioButton("Yamaha YMF281",((flags>>4)&15)==1)) {
                    e->setSysFlags(i,(flags&(~0xf0))|0x10,restart);
                    updateWindowTitle();
                  }
                  if (ImGui::RadioButton("Yamaha YM2423",((flags>>4)&15)==2)) {
                    e->setSysFlags(i,(flags&(~0xf0))|0x20,restart);
                    updateWindowTitle();
                  }
                  if (ImGui::RadioButton("Konami VRC7",((flags>>4)&15)==3)) {
                    e->setSysFlags(i,(flags&(~0xf0))|0x30,restart);
                    updateWindowTitle();
                  }
                }
                break;
              }
              case DIV_SYSTEM_YM2151:
                if (ImGui::RadioButton("NTSC/X16 (3.58MHz)",flags==0)) {
                  e->setSysFlags(i,0,restart);
                  updateWindowTitle();
                }
                if (ImGui::RadioButton("PAL (3.55MHz)",flags==1)) {
                  e->setSysFlags(i,1,restart);
                  updateWindowTitle();
                }
                if (ImGui::RadioButton("X1/X68000 (4MHz)",flags==2)) {
                  e->setSysFlags(i,2,restart);
                  updateWindowTitle();
                }
                break;
              case DIV_SYSTEM_NES:
                if (ImGui::RadioButton("NTSC (1.79MHz)",flags==0)) {
                  e->setSysFlags(i,0,restart);
                  updateWindowTitle();
                }
                if (ImGui::RadioButton("PAL (1.67MHz)",flags==1)) {
                  e->setSysFlags(i,1,restart);
                  updateWindowTitle();
                }
                if (ImGui::RadioButton("Dendy (1.77MHz)",flags==2)) {
                  e->setSysFlags(i,2,restart);
                  updateWindowTitle();
                }
                break;
              case DIV_SYSTEM_C64_8580:
              case DIV_SYSTEM_C64_6581:
                if (ImGui::RadioButton("NTSC (1.02MHz)",flags==0)) {
                  e->setSysFlags(i,0,restart);
                  updateWindowTitle();
                }
                if (ImGui::RadioButton("PAL (0.99MHz)",flags==1)) {
                  e->setSysFlags(i,1,restart);
                  updateWindowTitle();
                }
                if (ImGui::RadioButton("SSI 2001 (0.89MHz)",flags==2)) {
                  e->setSysFlags(i,2,restart);
                  updateWindowTitle();
                }
                break;
              case DIV_SYSTEM_AY8910:
              case DIV_SYSTEM_AY8930: {
                ImGui::Text("Clock rate:");
                if (ImGui::RadioButton("1.79MHz (ZX Spectrum NTSC/MSX)",(flags&15)==0)) {
                  e->setSysFlags(i,(flags&(~15))|0,restart);
                  updateWindowTitle();
                }
                if (ImGui::RadioButton("1.77MHz (ZX Spectrum)",(flags&15)==1)) {
                  e->setSysFlags(i,(flags&(~15))|1,restart);
                  updateWindowTitle();
                }
                if (ImGui::RadioButton("1.75MHz (ZX Spectrum)",(flags&15)==2)) {
                  e->setSysFlags(i,(flags&(~15))|2,restart);
                  updateWindowTitle();
                }
                if (ImGui::RadioButton("2MHz (Atari ST/Sharp X1)",(flags&15)==3)) {
                  e->setSysFlags(i,(flags&(~15))|3,restart);
                  updateWindowTitle();
                }
                if (ImGui::RadioButton("1.5MHz (Vectrex)",(flags&15)==4)) {
                  e->setSysFlags(i,(flags&(~15))|4,restart);
                  updateWindowTitle();
                }
                if (ImGui::RadioButton("1MHz (Amstrad CPC)",(flags&15)==5)) {
                  e->setSysFlags(i,(flags&(~15))|5,restart);
                  updateWindowTitle();
                }
                if (ImGui::RadioButton("0.89MHz (Sunsoft 5B)",(flags&15)==6)) {
                  e->setSysFlags(i,(flags&(~15))|6,restart);
                  updateWindowTitle();
                }
                if (ImGui::RadioButton("1.67MHz (?)",(flags&15)==7)) {
                  e->setSysFlags(i,(flags&(~15))|7,restart);
                  updateWindowTitle();
                }
                if (ImGui::RadioButton("0.83MHz (Sunsoft 5B on PAL)",(flags&15)==8)) {
                  e->setSysFlags(i,(flags&(~15))|8,restart);
                  updateWindowTitle();
                }
                if (ImGui::RadioButton("1.10MHz (Gamate/VIC-20 PAL)",(flags&15)==9)) {
                  e->setSysFlags(i,(flags&(~15))|9,restart);
                  updateWindowTitle();
                }
                if (ImGui::RadioButton("2^21Hz (Game Boy)",(flags&15)==10)) {
                  e->setSysFlags(i,(flags&(~15))|10,restart);
                  updateWindowTitle();
                }
                if (e->song.system[i]==DIV_SYSTEM_AY8910) {
                  ImGui::Text("Chip type:");
                  if (ImGui::RadioButton("AY-3-8910",(flags&0x30)==0)) {
                    e->setSysFlags(i,(flags&(~0x30))|0,restart);
                    updateWindowTitle();
                  }
                  if (ImGui::RadioButton("YM2149(F)",(flags&0x30)==16)) {
                    e->setSysFlags(i,(flags&(~0x30))|16,restart);
                    updateWindowTitle();
                  }
                  if (ImGui::RadioButton("Sunsoft 5B",(flags&0x30)==32)) {
                    e->setSysFlags(i,(flags&(~0x30))|32,restart);
                    updateWindowTitle();
                  }
                  if (ImGui::RadioButton("AY-3-8914",(flags&0x30)==48)) {
                    e->setSysFlags(i,(flags&(~0x30))|48,restart);
                    updateWindowTitle();
                  }
                }
                bool stereo=flags&0x40;
                ImGui::BeginDisabled((flags&0x30)==32);
                if (ImGui::Checkbox("Stereo##_AY_STEREO",&stereo)) {
                  e->setSysFlags(i,(flags&(~0x40))|(stereo?0x40:0),restart);
                  updateWindowTitle();
                }
                ImGui::EndDisabled();
                break;
              }
              case DIV_SYSTEM_SAA1099:
                if (ImGui::RadioButton("SAM Coupé (8MHz)",flags==0)) {
                  e->setSysFlags(i,0,restart);
                  updateWindowTitle();
                }
                if (ImGui::RadioButton("NTSC (7.15MHz)",flags==1)) {
                  e->setSysFlags(i,1,restart);
                  updateWindowTitle();
                }
                if (ImGui::RadioButton("PAL (7.09MHz)",flags==2)) {
                  e->setSysFlags(i,2,restart);
                  updateWindowTitle();
                }
                break;
              case DIV_SYSTEM_AMIGA: {
                ImGui::Text("Stereo separation:");
                int stereoSep=(flags>>8)&127;
                if (ImGui::SliderInt("##StereoSep",&stereoSep,0,127)) {
                  if (stereoSep<0) stereoSep=0;
                  if (stereoSep>127) stereoSep=127;
                  e->setSysFlags(i,(flags&1)|((stereoSep&127)<<8),restart);
                  updateWindowTitle();
                } rightClickable
                /* TODO LATER: I want 0.5 out already
                if (ImGui::RadioButton("Amiga 500 (OCS)",(flags&2)==0)) {
                  e->setSysFlags(i,flags&1);
                }
                if (ImGui::RadioButton("Amiga 1200 (AGA)",(flags&2)==2)) {
                  e->setSysFlags(i,(flags&1)|2);
                }*/
                sysPal=flags&1;
                if (ImGui::Checkbox("PAL",&sysPal)) {
                  e->setSysFlags(i,(flags&2)|sysPal,restart);
                  updateWindowTitle();
                }
                break;
              }
              case DIV_SYSTEM_PCSPKR: {
                ImGui::Text("Speaker type:");
                if (ImGui::RadioButton("Unfiltered",(flags&3)==0)) {
                  e->setSysFlags(i,(flags&(~3))|0,restart);
                  updateWindowTitle();
                }
                if (ImGui::RadioButton("Cone",(flags&3)==1)) {
                  e->setSysFlags(i,(flags&(~3))|1,restart);
                  updateWindowTitle();
                }
                if (ImGui::RadioButton("Piezo",(flags&3)==2)) {
                  e->setSysFlags(i,(flags&(~3))|2,restart);
                  updateWindowTitle();
                }
                if (ImGui::RadioButton("Use system beeper (Linux only!)",(flags&3)==3)) {
                  e->setSysFlags(i,(flags&(~3))|3,restart);
                  updateWindowTitle();
                }
                break;
              }
              case DIV_SYSTEM_QSOUND: {
                ImGui::Text("Echo delay:");
                int echoBufSize=2725 - (flags & 4095);
                if (ImGui::SliderInt("##EchoBufSize",&echoBufSize,0,2725)) {
                  if (echoBufSize<0) echoBufSize=0;
                  if (echoBufSize>2725) echoBufSize=2725;
                  e->setSysFlags(i,(flags & ~4095) | ((2725 - echoBufSize) & 4095),restart);
                  updateWindowTitle();
                } rightClickable
                ImGui::Text("Echo feedback:");
                int echoFeedback=(flags>>12)&255;
                if (ImGui::SliderInt("##EchoFeedback",&echoFeedback,0,255)) {
                  if (echoFeedback<0) echoFeedback=0;
                  if (echoFeedback>255) echoFeedback=255;
                  e->setSysFlags(i,(flags & ~(255 << 12)) | ((echoFeedback & 255) << 12),restart);
                  updateWindowTitle();
                } rightClickable
                break;
              }
              case DIV_SYSTEM_X1_010: {
                ImGui::Text("Clock rate:");
                if (ImGui::RadioButton("16MHz (Seta 1)",(flags&15)==0)) {
                  e->setSysFlags(i,(flags&(~16))|0,restart);
                  updateWindowTitle();
                }
                if (ImGui::RadioButton("16.67MHz (Seta 2)",(flags&15)==1)) {
                  e->setSysFlags(i,(flags&(~16))|1,restart);
                  updateWindowTitle();
                }
                bool x1_010Stereo=flags&16;
                if (ImGui::Checkbox("Stereo",&x1_010Stereo)) {
                  e->setSysFlags(i,(flags&(~15))|(x1_010Stereo<<4),restart);
                  updateWindowTitle();
                }
                break;
              }
              case DIV_SYSTEM_GB:
              case DIV_SYSTEM_SWAN:
              case DIV_SYSTEM_VERA:
              case DIV_SYSTEM_YM2610:
              case DIV_SYSTEM_YM2610_EXT:
              case DIV_SYSTEM_YM2610_FULL:
              case DIV_SYSTEM_YM2610_FULL_EXT:
              case DIV_SYSTEM_YM2610B:
              case DIV_SYSTEM_YM2610B_EXT:
              case DIV_SYSTEM_YMU759:
                ImGui::Text("nothing to configure");
                break;
              default:
                if (ImGui::Checkbox("PAL",&sysPal)) {
                  e->setSysFlags(i,sysPal,restart);
                  updateWindowTitle();
                }
                break;
            }
            ImGui::TreePop();
          }
        }
        ImGui::EndMenu();
      }
      if (ImGui::BeginMenu("change system...")) {
        for (int i=0; i<e->song.systemLen; i++) {
          if (ImGui::BeginMenu(fmt::sprintf("%d. %s##_SYSC%d",i+1,getSystemName(e->song.system[i]),i).c_str())) {
            sysChangeOption(i,DIV_SYSTEM_YM2612);
            sysChangeOption(i,DIV_SYSTEM_YM2612_EXT);
            sysChangeOption(i,DIV_SYSTEM_SMS);
            sysChangeOption(i,DIV_SYSTEM_GB);
            sysChangeOption(i,DIV_SYSTEM_PCE);
            sysChangeOption(i,DIV_SYSTEM_NES);
            sysChangeOption(i,DIV_SYSTEM_C64_8580);
            sysChangeOption(i,DIV_SYSTEM_C64_6581);
            sysChangeOption(i,DIV_SYSTEM_YM2151);
            sysChangeOption(i,DIV_SYSTEM_SEGAPCM);
            sysChangeOption(i,DIV_SYSTEM_SEGAPCM_COMPAT);
            sysChangeOption(i,DIV_SYSTEM_YM2610);
            sysChangeOption(i,DIV_SYSTEM_YM2610_EXT);
            sysChangeOption(i,DIV_SYSTEM_YM2610_FULL);
            sysChangeOption(i,DIV_SYSTEM_YM2610_FULL_EXT);
            sysChangeOption(i,DIV_SYSTEM_YM2610B);
            sysChangeOption(i,DIV_SYSTEM_YM2610B_EXT);
            sysChangeOption(i,DIV_SYSTEM_AY8910);
            sysChangeOption(i,DIV_SYSTEM_AMIGA);
            sysChangeOption(i,DIV_SYSTEM_PCSPKR);
            sysChangeOption(i,DIV_SYSTEM_OPLL);
            sysChangeOption(i,DIV_SYSTEM_OPLL_DRUMS);
            sysChangeOption(i,DIV_SYSTEM_VRC7);
            sysChangeOption(i,DIV_SYSTEM_OPL);
            sysChangeOption(i,DIV_SYSTEM_OPL_DRUMS);
            sysChangeOption(i,DIV_SYSTEM_OPL2);
            sysChangeOption(i,DIV_SYSTEM_OPL2_DRUMS);
            sysChangeOption(i,DIV_SYSTEM_OPL3);
            sysChangeOption(i,DIV_SYSTEM_OPL3_DRUMS);
            sysChangeOption(i,DIV_SYSTEM_TIA);
            sysChangeOption(i,DIV_SYSTEM_SAA1099);
            sysChangeOption(i,DIV_SYSTEM_AY8930);
            sysChangeOption(i,DIV_SYSTEM_LYNX);
            sysChangeOption(i,DIV_SYSTEM_QSOUND);
            sysChangeOption(i,DIV_SYSTEM_X1_010);
            sysChangeOption(i,DIV_SYSTEM_SWAN);
            sysChangeOption(i,DIV_SYSTEM_VERA);
            ImGui::EndMenu();
          }
        }
        ImGui::EndMenu();
      }
      if (ImGui::BeginMenu("remove system...")) {
        for (int i=0; i<e->song.systemLen; i++) {
          if (ImGui::MenuItem(fmt::sprintf("%d. %s##_SYSR%d",i+1,getSystemName(e->song.system[i]),i).c_str())) {
            if (!e->removeSystem(i)) {
              showError("cannot remove system! ("+e->getLastError()+")");
            }
          }
        }
        ImGui::EndMenu();
      }
      ImGui::Separator();
      if (ImGui::MenuItem("exit")) {
        if (modified) {
          showWarning("Unsaved changes! Are you sure you want to quit?",GUI_WARN_QUIT);
        } else {
          quit=true;
        }
      }
      ImGui::EndMenu();
    }
    if (ImGui::BeginMenu("edit")) {
      if (ImGui::MenuItem("undo",BIND_FOR(GUI_ACTION_UNDO))) doUndo();
      if (ImGui::MenuItem("redo",BIND_FOR(GUI_ACTION_REDO))) doRedo();
      ImGui::Separator();
      editOptions(true);
      /*ImGui::Separator();
      ImGui::MenuItem("clear...");*/
      ImGui::EndMenu();
    }
    if (ImGui::BeginMenu("settings")) {
      if (ImGui::MenuItem("reset layout")) {
        showWarning("Are you sure you want to reset the workspace layout?",GUI_WARN_RESET_LAYOUT);
      }
      if (ImGui::MenuItem("settings...",BIND_FOR(GUI_ACTION_WINDOW_SETTINGS))) {
        syncSettings();
        settingsOpen=true;
      }
      ImGui::EndMenu();
    }
    if (ImGui::BeginMenu("window")) {
      if (ImGui::MenuItem("song information",BIND_FOR(GUI_ACTION_WINDOW_SONG_INFO),songInfoOpen)) songInfoOpen=!songInfoOpen;
      if (ImGui::MenuItem("instruments",BIND_FOR(GUI_ACTION_WINDOW_INS_LIST),insListOpen)) insListOpen=!insListOpen;
      if (ImGui::MenuItem("wavetables",BIND_FOR(GUI_ACTION_WINDOW_WAVE_LIST),waveListOpen)) waveListOpen=!waveListOpen;
      if (ImGui::MenuItem("samples",BIND_FOR(GUI_ACTION_WINDOW_SAMPLE_LIST),sampleListOpen)) sampleListOpen=!sampleListOpen;
      if (ImGui::MenuItem("orders",BIND_FOR(GUI_ACTION_WINDOW_ORDERS),ordersOpen)) ordersOpen=!ordersOpen;
      if (ImGui::MenuItem("pattern",BIND_FOR(GUI_ACTION_WINDOW_PATTERN),patternOpen)) patternOpen=!patternOpen;
      if (ImGui::MenuItem("mixer",BIND_FOR(GUI_ACTION_WINDOW_MIXER),mixerOpen)) mixerOpen=!mixerOpen;
      if (ImGui::MenuItem("channels",BIND_FOR(GUI_ACTION_WINDOW_CHANNELS),channelsOpen)) channelsOpen=!channelsOpen;
      if (ImGui::MenuItem("compatibility flags",BIND_FOR(GUI_ACTION_WINDOW_COMPAT_FLAGS),compatFlagsOpen)) compatFlagsOpen=!compatFlagsOpen;
      if (ImGui::MenuItem("song comments",BIND_FOR(GUI_ACTION_WINDOW_NOTES),notesOpen)) notesOpen=!notesOpen;
      ImGui::Separator();
      if (ImGui::MenuItem("instrument editor",BIND_FOR(GUI_ACTION_WINDOW_INS_EDIT),insEditOpen)) insEditOpen=!insEditOpen;
      if (ImGui::MenuItem("wavetable editor",BIND_FOR(GUI_ACTION_WINDOW_WAVE_EDIT),waveEditOpen)) waveEditOpen=!waveEditOpen;
      if (ImGui::MenuItem("sample editor",BIND_FOR(GUI_ACTION_WINDOW_SAMPLE_EDIT),sampleEditOpen)) sampleEditOpen=!sampleEditOpen;
      ImGui::Separator();
      if (ImGui::MenuItem("play/edit controls",BIND_FOR(GUI_ACTION_WINDOW_EDIT_CONTROLS),editControlsOpen)) editControlsOpen=!editControlsOpen;
      if (ImGui::MenuItem("piano/input pad",BIND_FOR(GUI_ACTION_WINDOW_PIANO),pianoOpen)) pianoOpen=!pianoOpen;
      if (ImGui::MenuItem("oscilloscope",BIND_FOR(GUI_ACTION_WINDOW_OSCILLOSCOPE),oscOpen)) oscOpen=!oscOpen;
      if (ImGui::MenuItem("volume meter",BIND_FOR(GUI_ACTION_WINDOW_VOL_METER),volMeterOpen)) volMeterOpen=!volMeterOpen;
      if (ImGui::MenuItem("register view",BIND_FOR(GUI_ACTION_WINDOW_REGISTER_VIEW),regViewOpen)) regViewOpen=!regViewOpen;
      if (ImGui::MenuItem("statistics",BIND_FOR(GUI_ACTION_WINDOW_STATS),statsOpen)) statsOpen=!statsOpen;
     
      ImGui::EndMenu();
    }
    if (ImGui::BeginMenu("help")) {
      if (ImGui::MenuItem("debug menu",BIND_FOR(GUI_ACTION_WINDOW_DEBUG))) debugOpen=!debugOpen;
      if (ImGui::MenuItem("panic",BIND_FOR(GUI_ACTION_PANIC))) e->syncReset();
      if (ImGui::MenuItem("about...",BIND_FOR(GUI_ACTION_WINDOW_ABOUT))) {
        aboutOpen=true;
        aboutScroll=0;
      }
      ImGui::EndMenu();
    }
    ImGui::PushStyleColor(ImGuiCol_Text,uiColors[GUI_COLOR_PLAYBACK_STAT]);
    if (e->isPlaying()) {
      int totalTicks=e->getTotalTicks();
      int totalSeconds=e->getTotalSeconds();
      ImGui::Text("| Speed %d:%d @ %dHz | Order %d/%d | Row %d/%d | %d:%.2d:%.2d.%.2d",e->getSpeed1(),e->getSpeed2(),e->getCurHz(),e->getOrder(),e->song.ordersLen,e->getRow(),e->song.patLen,totalSeconds/3600,(totalSeconds/60)%60,totalSeconds%60,totalTicks/10000);
    } else {
      bool hasInfo=false;
      String info;
      if (cursor.xCoarse>=0 && cursor.xCoarse<e->getTotalChannelCount()) {
        DivPattern* p=e->song.pat[cursor.xCoarse].getPattern(e->song.orders.ord[cursor.xCoarse][e->getOrder()],false);
        if (cursor.xFine>=0) switch (cursor.xFine) {
          case 0: // note
            if (p->data[cursor.y][0]>0) {
              if (p->data[cursor.y][0]==100) {
                info=fmt::sprintf("Note off (cut)");
              } else if (p->data[cursor.y][0]==101) {
                info=fmt::sprintf("Note off (release)");
              } else if (p->data[cursor.y][0]==102) {
                info=fmt::sprintf("Macro release only");
              } else {
                info=fmt::sprintf("Note on: %s",noteName(p->data[cursor.y][0],p->data[cursor.y][1]));
              }
              hasInfo=true;
            }
            break;
          case 1: // instrument
            if (p->data[cursor.y][2]>-1) {
              if (p->data[cursor.y][2]>=(int)e->song.ins.size()) {
                info=fmt::sprintf("Ins %d: <invalid>",p->data[cursor.y][2]);
              } else {
                DivInstrument* ins=e->getIns(p->data[cursor.y][2]);
                info=fmt::sprintf("Ins %d: %s",p->data[cursor.y][2],ins->name);
              }
              hasInfo=true;
            }
            break;
          case 2: // volume
            if (p->data[cursor.y][3]>-1) {
              int maxVol=e->getMaxVolumeChan(cursor.xCoarse);
              if (maxVol<1 || p->data[cursor.y][3]>maxVol) {
                info=fmt::sprintf("Set volume: %d (%.2X, INVALID!)",p->data[cursor.y][3],p->data[cursor.y][3]);
              } else {
                info=fmt::sprintf("Set volume: %d (%.2X, %d%%)",p->data[cursor.y][3],p->data[cursor.y][3],(p->data[cursor.y][3]*100)/maxVol);
              }
              hasInfo=true;
            }
            break;
          default: // effect
            int actualCursor=((cursor.xFine+1)&(~1));
            if (p->data[cursor.y][actualCursor]>-1) {
              info=e->getEffectDesc(p->data[cursor.y][actualCursor],cursor.xCoarse);
              hasInfo=true;
            }
            break;
        }
      }
      if (hasInfo && (settings.statusDisplay==0 || settings.statusDisplay==2)) {
        ImGui::Text("| %s",info.c_str());
      } else if (settings.statusDisplay==1 || settings.statusDisplay==2) {
        if (curFileName!="") ImGui::Text("| %s",curFileName.c_str());
      }
    }
    ImGui::PopStyleColor();
    if (modified) {
      ImGui::Text("| modified");
    }
    ImGui::EndMainMenuBar();

    ImGui::DockSpaceOverViewport();

    drawPattern();
    drawEditControls();
    drawSongInfo();
    drawOrders();
    drawSampleList();
    drawSampleEdit();
    drawWaveList();
    drawWaveEdit();
    drawInsList();
    drawInsEdit();
    drawMixer();
    drawOsc();
    drawVolMeter();
    drawSettings();
    drawDebug();
    drawStats();
    drawCompatFlags();
    drawPiano();
    drawNotes();
    drawChannels();
    drawRegView();

    if (firstFrame) {
      firstFrame=false;
      if (patternOpen) nextWindow=GUI_WINDOW_PATTERN;
    }

    if (fileDialog->render(ImVec2(600.0f*dpiScale,400.0f*dpiScale),ImVec2(scrW*dpiScale,scrH*dpiScale))) {
      //ImGui::GetIO().ConfigFlags&=~ImGuiConfigFlags_NavEnableKeyboard;
      switch (curFileDialog) {
        case GUI_FILE_OPEN:
        case GUI_FILE_SAVE:
        case GUI_FILE_SAVE_DMF_LEGACY:
          workingDirSong=fileDialog->getPath()+DIR_SEPARATOR_STR;
          break;
        case GUI_FILE_INS_OPEN:
        case GUI_FILE_INS_SAVE:
          workingDirIns=fileDialog->getPath()+DIR_SEPARATOR_STR;
          break;
        case GUI_FILE_WAVE_OPEN:
        case GUI_FILE_WAVE_SAVE:
          workingDirWave=fileDialog->getPath()+DIR_SEPARATOR_STR;
          break;
        case GUI_FILE_SAMPLE_OPEN:
        case GUI_FILE_SAMPLE_SAVE:
          workingDirSample=fileDialog->getPath()+DIR_SEPARATOR_STR;
          break;
        case GUI_FILE_EXPORT_AUDIO_ONE:
        case GUI_FILE_EXPORT_AUDIO_PER_SYS:
        case GUI_FILE_EXPORT_AUDIO_PER_CHANNEL:
          workingDirAudioExport=fileDialog->getPath()+DIR_SEPARATOR_STR;
          break;
        case GUI_FILE_EXPORT_VGM:
        case GUI_FILE_EXPORT_ROM:
          workingDirVGMExport=fileDialog->getPath()+DIR_SEPARATOR_STR;
          break;
        case GUI_FILE_LOAD_MAIN_FONT:
        case GUI_FILE_LOAD_PAT_FONT:
          workingDirFont=fileDialog->getPath()+DIR_SEPARATOR_STR;
          break;
      }
      if (fileDialog->accepted()) {
        fileName=fileDialog->getFileName();
        if (fileName!="") {
          if (curFileDialog==GUI_FILE_SAVE) {
            // we can't tell whether the user chose .dmf or .fur in the system file picker
            const char* fallbackExt=(settings.sysFileDialog || ImGuiFileDialog::Instance()->GetCurrentFilter()=="Furnace song")?".fur":".dmf";
            checkExtensionDual(".fur",".dmf",fallbackExt);
          }
          if (curFileDialog==GUI_FILE_SAVE_DMF_LEGACY) {
            checkExtension(".dmf");
          }
          if (curFileDialog==GUI_FILE_SAMPLE_SAVE ||
              curFileDialog==GUI_FILE_EXPORT_AUDIO_ONE ||
              curFileDialog==GUI_FILE_EXPORT_AUDIO_PER_SYS ||
              curFileDialog==GUI_FILE_EXPORT_AUDIO_PER_CHANNEL) {
            checkExtension(".wav");
          }
          if (curFileDialog==GUI_FILE_INS_SAVE) {
            checkExtension(".fui");
          }
          if (curFileDialog==GUI_FILE_WAVE_SAVE) {
            checkExtension(".fuw");
          }
          if (curFileDialog==GUI_FILE_EXPORT_VGM) {
            checkExtension(".vgm");
          }
          String copyOfName=fileName;
          switch (curFileDialog) {
            case GUI_FILE_OPEN:
              if (load(copyOfName)>0) {
                showError(fmt::sprintf("Error while loading file! (%s)",lastError));
              }
              break;
            case GUI_FILE_SAVE: {
              logD("saving: %s\n",copyOfName.c_str());
              String lowerCase=fileName;
              for (char& i: lowerCase) {
                if (i>='A' && i<='Z') i+='a'-'A';
              }
              if ((lowerCase.size()<4 || lowerCase.rfind(".dmf")!=lowerCase.size()-4)) {
                if (save(copyOfName,0)>0) {
                  showError(fmt::sprintf("Error while saving file! (%s)",lastError));
                }
              } else {
                if (save(copyOfName,25)>0) {
                  showError(fmt::sprintf("Error while saving file! (%s)",lastError));
                }
              }
              break;
            }
            case GUI_FILE_SAVE_DMF_LEGACY:
              logD("saving: %s\n",copyOfName.c_str());
              if (save(copyOfName,24)>0) {
                showError(fmt::sprintf("Error while saving file! (%s)",lastError));
              }
              break;
            case GUI_FILE_INS_SAVE:
              if (curIns>=0 && curIns<(int)e->song.ins.size()) {
                e->song.ins[curIns]->save(copyOfName.c_str());
              }
              break;
            case GUI_FILE_WAVE_SAVE:
              if (curWave>=0 && curWave<(int)e->song.wave.size()) {
                e->song.wave[curWave]->save(copyOfName.c_str());
              }
              break;
            case GUI_FILE_SAMPLE_OPEN:
              e->addSampleFromFile(copyOfName.c_str());
              modified=true;
              break;
            case GUI_FILE_SAMPLE_SAVE:
              if (curSample>=0 && curSample<(int)e->song.sample.size()) {
                e->song.sample[curSample]->save(copyOfName.c_str());
              }
              break;
            case GUI_FILE_EXPORT_AUDIO_ONE:
              exportAudio(copyOfName,DIV_EXPORT_MODE_ONE);
              break;
            case GUI_FILE_EXPORT_AUDIO_PER_SYS:
              exportAudio(copyOfName,DIV_EXPORT_MODE_MANY_SYS);
              break;
            case GUI_FILE_EXPORT_AUDIO_PER_CHANNEL:
              exportAudio(copyOfName,DIV_EXPORT_MODE_MANY_CHAN);
              break;
            case GUI_FILE_INS_OPEN:
              if (e->addInstrumentFromFile(copyOfName.c_str())) {
                if (!e->getWarnings().empty()) {
                  showWarning(e->getWarnings(),GUI_WARN_GENERIC);
                }
              } else {
                showError("cannot load instrument! ("+e->getLastError()+")");
              }
              break;
            case GUI_FILE_WAVE_OPEN:
              e->addWaveFromFile(copyOfName.c_str());
              modified=true;
              break;
            case GUI_FILE_EXPORT_VGM: {
              SafeWriter* w=e->saveVGM(willExport,vgmExportLoop);
              if (w!=NULL) {
                FILE* f=fopen(copyOfName.c_str(),"wb");
                if (f!=NULL) {
                  fwrite(w->getFinalBuf(),1,w->size(),f);
                  fclose(f);
                } else {
                  showError("could not open file!");
                }
                w->finish();
                delete w;
                if (!e->getWarnings().empty()) {
                  showWarning(e->getWarnings(),GUI_WARN_GENERIC);
                }
              } else {
                showError("could not write VGM. dang it.");
              }
              break;
            }
            case GUI_FILE_EXPORT_ROM:
              showError("Coming soon!");
              break;
            case GUI_FILE_LOAD_MAIN_FONT:
              settings.mainFontPath=copyOfName;
              break;
            case GUI_FILE_LOAD_PAT_FONT:
              settings.patFontPath=copyOfName;
              break;
          }
          curFileDialog=GUI_FILE_OPEN;
        }
      }
      fileDialog->close();
    }

    if (warnQuit) {
      warnQuit=false;
      ImGui::OpenPopup("Warning");
    }

    if (displayError) {
      displayError=false;
      ImGui::OpenPopup("Error");
    }

    if (displayExporting) {
      displayExporting=false;
      ImGui::OpenPopup("Rendering...");
    }

    if (displayNew) {
      displayNew=false;
      ImGui::OpenPopup("New Song");
    }

    if (nextWindow==GUI_WINDOW_ABOUT) {
      aboutOpen=true;
      nextWindow=GUI_WINDOW_NOTHING;
    }
    if (aboutOpen) drawAbout();

    if (ImGui::BeginPopupModal("Rendering...",NULL,ImGuiWindowFlags_AlwaysAutoResize)) {
      ImGui::Text("Please wait...\n");
      if (ImGui::Button("Abort")) {
        if (e->haltAudioFile()) {
          ImGui::CloseCurrentPopup();
        }
      }
      if (!e->isExporting()) {
        ImGui::CloseCurrentPopup();
      }
      ImGui::EndPopup();
    }

    ImGui::SetNextWindowSizeConstraints(ImVec2(400.0f*dpiScale,200.0f*dpiScale),ImVec2(scrW*dpiScale,scrH*dpiScale));
    if (ImGui::BeginPopupModal("New Song",NULL,ImGuiWindowFlags_NoMove)) {
      ImGui::SetWindowPos(ImVec2(((scrW*dpiScale)-ImGui::GetWindowSize().x)*0.5,((scrH*dpiScale)-ImGui::GetWindowSize().y)*0.5));
      drawNewSong();
      ImGui::EndPopup();
    }

    if (ImGui::BeginPopupModal("Error",NULL,ImGuiWindowFlags_AlwaysAutoResize)) {
      ImGui::Text("%s",errorString.c_str());
      if (ImGui::Button("OK")) {
        ImGui::CloseCurrentPopup();
      }
      ImGui::EndPopup();
    }

    if (ImGui::BeginPopupModal("Warning",NULL,ImGuiWindowFlags_AlwaysAutoResize)) {
      ImGui::Text("%s",warnString.c_str());
      if (ImGui::Button(warnAction==GUI_WARN_GENERIC?"OK":"Yes")) {
        ImGui::CloseCurrentPopup();
        switch (warnAction) {
          case GUI_WARN_QUIT:
            quit=true;
            break;
          case GUI_WARN_NEW:
            displayNew=true;
            break;
          case GUI_WARN_OPEN:
            openFileDialog(GUI_FILE_OPEN);
            break;
          case GUI_WARN_OPEN_DROP:
            if (load(nextFile)>0) {
              showError(fmt::sprintf("Error while loading file! (%s)",lastError));
            }
            nextFile="";
            break;
          case GUI_WARN_RESET_LAYOUT:
            ImGui::LoadIniSettingsFromMemory(defaultLayout);
            ImGui::SaveIniSettingsToDisk(finalLayoutPath);
            break;
          case GUI_WARN_GENERIC:
            break;
        }
      }
      if (warnAction!=GUI_WARN_GENERIC) {
        ImGui::SameLine();
        if (ImGui::Button("No")) {
          ImGui::CloseCurrentPopup();
        }
      }
      ImGui::EndPopup();
    }

    SDL_SetRenderDrawColor(sdlRend,uiColors[GUI_COLOR_BACKGROUND].x*255,
                                   uiColors[GUI_COLOR_BACKGROUND].y*255,
                                   uiColors[GUI_COLOR_BACKGROUND].z*255,
                                   uiColors[GUI_COLOR_BACKGROUND].w*255);
    SDL_RenderClear(sdlRend);
    ImGui::Render();
    ImGui_ImplSDLRenderer_RenderDrawData(ImGui::GetDrawData());
    SDL_RenderPresent(sdlRend);

    if (--soloTimeout<0) soloTimeout=0;

    if (willCommit) {
      commitSettings();
      willCommit=false;
    }

    if (SDL_GetWindowFlags(sdlWin)&SDL_WINDOW_MINIMIZED) {
      SDL_Delay(100);
    }
  }
  return false;
}

void FurnaceGUI::parseKeybinds() {
  actionMapGlobal.clear();
  actionMapPat.clear();
  actionMapInsList.clear();
  actionMapWaveList.clear();
  actionMapSampleList.clear();
  actionMapOrders.clear();

  for (int i=GUI_ACTION_GLOBAL_MIN+1; i<GUI_ACTION_GLOBAL_MAX; i++) {
    if (actionKeys[i]&FURK_MASK) {
      actionMapGlobal[actionKeys[i]]=i;
    }
  }

  for (int i=GUI_ACTION_PAT_MIN+1; i<GUI_ACTION_PAT_MAX; i++) {
    if (actionKeys[i]&FURK_MASK) {
      actionMapPat[actionKeys[i]]=i;
    }
  }

  for (int i=GUI_ACTION_INS_LIST_MIN+1; i<GUI_ACTION_INS_LIST_MAX; i++) {
    if (actionKeys[i]&FURK_MASK) {
      actionMapInsList[actionKeys[i]]=i;
    }
  }

  for (int i=GUI_ACTION_WAVE_LIST_MIN+1; i<GUI_ACTION_WAVE_LIST_MAX; i++) {
    if (actionKeys[i]&FURK_MASK) {
      actionMapWaveList[actionKeys[i]]=i;
    }
  }

  for (int i=GUI_ACTION_SAMPLE_LIST_MIN+1; i<GUI_ACTION_SAMPLE_LIST_MAX; i++) {
    if (actionKeys[i]&FURK_MASK) {
      actionMapSampleList[actionKeys[i]]=i;
    }
  }

  for (int i=GUI_ACTION_ORDERS_MIN+1; i<GUI_ACTION_ORDERS_MAX; i++) {
    if (actionKeys[i]&FURK_MASK) {
      actionMapOrders[actionKeys[i]]=i;
    }
  }
}

#define IGFD_FileStyleByExtension IGFD_FileStyleByExtention

#define GET_UI_COLOR(target,def) \
  uiColors[target]=ImGui::ColorConvertU32ToFloat4(e->getConfInt(#target,ImGui::GetColorU32(def)));

#ifdef _WIN32
#define SYSTEM_FONT_PATH_1 "C:\\Windows\\Fonts\\segoeui.ttf"
#define SYSTEM_FONT_PATH_2 "C:\\Windows\\Fonts\\tahoma.ttf"
// TODO!
#define SYSTEM_FONT_PATH_3 "C:\\Windows\\Fonts\\tahoma.ttf"
// TODO!
#define SYSTEM_PAT_FONT_PATH_1 "C:\\Windows\\Fonts\\consola.ttf"
#define SYSTEM_PAT_FONT_PATH_2 "C:\\Windows\\Fonts\\cour.ttf"
// GOOD LUCK WITH THIS ONE - UNTESTED
#define SYSTEM_PAT_FONT_PATH_3 "C:\\Windows\\Fonts\\vgasys.fon"
#elif defined(__APPLE__)
#define SYSTEM_FONT_PATH_1 "/System/Library/Fonts/SFAANS.ttf"
#define SYSTEM_FONT_PATH_2 "/System/Library/Fonts/Helvetica.ttc"
#define SYSTEM_FONT_PATH_3 "/System/Library/Fonts/Helvetica.dfont"
#define SYSTEM_PAT_FONT_PATH_1 "/System/Library/Fonts/SFNSMono.ttf"
#define SYSTEM_PAT_FONT_PATH_2 "/System/Library/Fonts/Courier New.ttf"
#define SYSTEM_PAT_FONT_PATH_3 "/System/Library/Fonts/Courier New.ttf"
#else
#define SYSTEM_FONT_PATH_1 "/usr/share/fonts/truetype/dejavu/DejaVuSans.ttf"
#define SYSTEM_FONT_PATH_2 "/usr/share/fonts/TTF/DejaVuSans.ttf"
#define SYSTEM_FONT_PATH_3 "/usr/share/fonts/ubuntu/Ubuntu-R.ttf"
#define SYSTEM_PAT_FONT_PATH_1 "/usr/share/fonts/truetype/dejavu/DejaVuSansMono.ttf"
#define SYSTEM_PAT_FONT_PATH_2 "/usr/share/fonts/TTF/DejaVuSansMono.ttf"
#define SYSTEM_PAT_FONT_PATH_3 "/usr/share/fonts/ubuntu/UbuntuMono-R.ttf"
#endif

void FurnaceGUI::applyUISettings() {
  ImGuiStyle sty;
  if (settings.guiColorsBase) {
    ImGui::StyleColorsLight(&sty);
  } else {
    ImGui::StyleColorsDark(&sty);
  }

  if (settings.dpiScale>=0.5f) dpiScale=settings.dpiScale;

  GET_UI_COLOR(GUI_COLOR_BACKGROUND,ImVec4(0.1f,0.1f,0.1f,1.0f));
  GET_UI_COLOR(GUI_COLOR_FRAME_BACKGROUND,ImVec4(0.0f,0.0f,0.0f,0.85f));
  GET_UI_COLOR(GUI_COLOR_MODAL_BACKDROP,ImVec4(0.0f,0.0f,0.0f,0.55f));
  GET_UI_COLOR(GUI_COLOR_HEADER,ImVec4(0.2f,0.2f,0.2f,1.0f));
  GET_UI_COLOR(GUI_COLOR_TEXT,ImVec4(1.0f,1.0f,1.0f,1.0f));
  GET_UI_COLOR(GUI_COLOR_ACCENT_PRIMARY,ImVec4(0.06f,0.53f,0.98f,1.0f));
  GET_UI_COLOR(GUI_COLOR_ACCENT_SECONDARY,ImVec4(0.26f,0.59f,0.98f,1.0f));
  GET_UI_COLOR(GUI_COLOR_EDITING,ImVec4(0.2f,0.1f,0.1f,1.0f));
  GET_UI_COLOR(GUI_COLOR_SONG_LOOP,ImVec4(0.3f,0.5f,0.8f,0.4f));
  GET_UI_COLOR(GUI_COLOR_VOLMETER_LOW,ImVec4(0.2f,0.6f,0.2f,1.0f));
  GET_UI_COLOR(GUI_COLOR_VOLMETER_HIGH,ImVec4(1.0f,0.9f,0.2f,1.0f));
  GET_UI_COLOR(GUI_COLOR_VOLMETER_PEAK,ImVec4(1.0f,0.1f,0.1f,1.0f));
  GET_UI_COLOR(GUI_COLOR_MACRO_VOLUME,ImVec4(0.2f,1.0f,0.0f,1.0f));
  GET_UI_COLOR(GUI_COLOR_MACRO_PITCH,ImVec4(1.0f,0.8f,0.0f,1.0f));
  GET_UI_COLOR(GUI_COLOR_MACRO_OTHER,ImVec4(0.0f,0.9f,1.0f,1.0f));
  GET_UI_COLOR(GUI_COLOR_MACRO_WAVE,ImVec4(1.0f,0.4f,0.0f,1.0f));
  GET_UI_COLOR(GUI_COLOR_INSTR_FM,ImVec4(0.6f,0.9f,1.0f,1.0f));
  GET_UI_COLOR(GUI_COLOR_INSTR_STD,ImVec4(0.6f,1.0f,0.5f,1.0f));
  GET_UI_COLOR(GUI_COLOR_INSTR_GB,ImVec4(1.0f,1.0f,0.5f,1.0f));
  GET_UI_COLOR(GUI_COLOR_INSTR_C64,ImVec4(0.85f,0.8f,1.0f,1.0f));
  GET_UI_COLOR(GUI_COLOR_INSTR_AMIGA,ImVec4(1.0f,0.5f,0.5f,1.0f));
  GET_UI_COLOR(GUI_COLOR_INSTR_PCE,ImVec4(1.0f,0.8f,0.5f,1.0f));
  GET_UI_COLOR(GUI_COLOR_INSTR_AY,ImVec4(1.0f,0.5f,1.0f,1.0f));
  GET_UI_COLOR(GUI_COLOR_INSTR_AY8930,ImVec4(0.7f,0.5f,1.0f,1.0f));
  GET_UI_COLOR(GUI_COLOR_INSTR_TIA,ImVec4(1.0f,0.6f,0.4f,1.0f));
  GET_UI_COLOR(GUI_COLOR_INSTR_SAA1099,ImVec4(0.3f,0.3f,1.0f,1.0f));
  GET_UI_COLOR(GUI_COLOR_INSTR_VIC,ImVec4(0.2f,1.0f,0.6f,1.0f));
  GET_UI_COLOR(GUI_COLOR_INSTR_PET,ImVec4(1.0f,1.0f,0.8f,1.0f));
  GET_UI_COLOR(GUI_COLOR_INSTR_VRC6,ImVec4(1.0f,0.9f,0.5f,1.0f));
  GET_UI_COLOR(GUI_COLOR_INSTR_OPLL,ImVec4(0.6f,0.7f,1.0f,1.0f));
  GET_UI_COLOR(GUI_COLOR_INSTR_OPL,ImVec4(0.3f,1.0f,0.9f,1.0f));
  GET_UI_COLOR(GUI_COLOR_INSTR_FDS,ImVec4(0.8f,0.5f,1.0f,1.0f));
  GET_UI_COLOR(GUI_COLOR_INSTR_VBOY,ImVec4(1.0f,0.1f,0.1f,1.0f));
  GET_UI_COLOR(GUI_COLOR_INSTR_N163,ImVec4(1.0f,0.4f,0.1f,1.0f));
  GET_UI_COLOR(GUI_COLOR_INSTR_SCC,ImVec4(0.7f,1.0f,0.3f,1.0f));
  GET_UI_COLOR(GUI_COLOR_INSTR_OPZ,ImVec4(0.2f,0.8f,1.0f,1.0f));
  GET_UI_COLOR(GUI_COLOR_INSTR_POKEY,ImVec4(0.5f,1.0f,0.3f,1.0f));
  GET_UI_COLOR(GUI_COLOR_INSTR_BEEPER,ImVec4(0.0f,1.0f,0.0f,1.0f));
  GET_UI_COLOR(GUI_COLOR_INSTR_SWAN,ImVec4(0.3f,0.5f,1.0f,1.0f));
  GET_UI_COLOR(GUI_COLOR_INSTR_MIKEY,ImVec4(0.5f,1.0f,0.3f,1.0f));
  GET_UI_COLOR(GUI_COLOR_INSTR_VERA,ImVec4(0.4f,0.6f,1.0f,1.0f));
  GET_UI_COLOR(GUI_COLOR_INSTR_X1_010,ImVec4(0.3f,0.5f,1.0f,1.0f));
  GET_UI_COLOR(GUI_COLOR_INSTR_UNKNOWN,ImVec4(0.3f,0.3f,0.3f,1.0f));
  GET_UI_COLOR(GUI_COLOR_CHANNEL_FM,ImVec4(0.2f,0.8f,1.0f,1.0f));
  GET_UI_COLOR(GUI_COLOR_CHANNEL_PULSE,ImVec4(0.4f,1.0f,0.2f,1.0f));
  GET_UI_COLOR(GUI_COLOR_CHANNEL_NOISE,ImVec4(0.8f,0.8f,0.8f,1.0f));
  GET_UI_COLOR(GUI_COLOR_CHANNEL_PCM,ImVec4(1.0f,0.9f,0.2f,1.0f));
  GET_UI_COLOR(GUI_COLOR_CHANNEL_WAVE,ImVec4(1.0f,0.5f,0.2f,1.0f));
  GET_UI_COLOR(GUI_COLOR_CHANNEL_OP,ImVec4(0.2f,0.4f,1.0f,1.0f));
  GET_UI_COLOR(GUI_COLOR_CHANNEL_MUTED,ImVec4(0.5f,0.5f,0.5f,1.0f));
  GET_UI_COLOR(GUI_COLOR_PATTERN_CURSOR,ImVec4(0.1f,0.3f,0.5f,1.0f));
  GET_UI_COLOR(GUI_COLOR_PATTERN_CURSOR_HOVER,ImVec4(0.2f,0.4f,0.6f,1.0f));
  GET_UI_COLOR(GUI_COLOR_PATTERN_CURSOR_ACTIVE,ImVec4(0.2f,0.5f,0.7f,1.0f));
  GET_UI_COLOR(GUI_COLOR_PATTERN_SELECTION,ImVec4(0.15f,0.15f,0.2f,1.0f));
  GET_UI_COLOR(GUI_COLOR_PATTERN_SELECTION_HOVER,ImVec4(0.2f,0.2f,0.3f,1.0f));
  GET_UI_COLOR(GUI_COLOR_PATTERN_SELECTION_ACTIVE,ImVec4(0.4f,0.4f,0.5f,1.0f));
  GET_UI_COLOR(GUI_COLOR_PATTERN_HI_1,ImVec4(0.6f,0.6f,0.6f,0.2f));
  GET_UI_COLOR(GUI_COLOR_PATTERN_HI_2,ImVec4(0.5f,0.8f,1.0f,0.2f));
  GET_UI_COLOR(GUI_COLOR_PATTERN_ROW_INDEX,ImVec4(0.5f,0.8f,1.0f,1.0f));
  GET_UI_COLOR(GUI_COLOR_PATTERN_ACTIVE,ImVec4(1.0f,1.0f,1.0f,1.0f));
  GET_UI_COLOR(GUI_COLOR_PATTERN_INACTIVE,ImVec4(0.5f,0.5f,0.5f,1.0f));
  GET_UI_COLOR(GUI_COLOR_PATTERN_INS,ImVec4(0.4f,0.7f,1.0f,1.0f));
  GET_UI_COLOR(GUI_COLOR_PATTERN_VOLUME_MIN,ImVec4(0.0f,0.5f,0.0f,1.0f));
  GET_UI_COLOR(GUI_COLOR_PATTERN_VOLUME_HALF,ImVec4(0.0f,0.75f,0.0f,1.0f));
  GET_UI_COLOR(GUI_COLOR_PATTERN_VOLUME_MAX,ImVec4(0.0f,1.0f,0.0f,1.0f));
  GET_UI_COLOR(GUI_COLOR_PATTERN_EFFECT_INVALID,ImVec4(1.0f,0.0f,0.0f,1.0f));
  GET_UI_COLOR(GUI_COLOR_PATTERN_EFFECT_PITCH,ImVec4(1.0f,1.0f,0.0f,1.0f));
  GET_UI_COLOR(GUI_COLOR_PATTERN_EFFECT_VOLUME,ImVec4(0.0f,1.0f,0.0f,1.0f));
  GET_UI_COLOR(GUI_COLOR_PATTERN_EFFECT_PANNING,ImVec4(0.0f,1.0f,1.0f,1.0f));
  GET_UI_COLOR(GUI_COLOR_PATTERN_EFFECT_SONG,ImVec4(1.0f,0.0f,0.0f,1.0f));
  GET_UI_COLOR(GUI_COLOR_PATTERN_EFFECT_TIME,ImVec4(0.5f,0.0f,1.0f,1.0f));
  GET_UI_COLOR(GUI_COLOR_PATTERN_EFFECT_SPEED,ImVec4(1.0f,0.0f,1.0f,1.0f));
  GET_UI_COLOR(GUI_COLOR_PATTERN_EFFECT_SYS_PRIMARY,ImVec4(0.5f,1.0f,0.0f,1.0f));
  GET_UI_COLOR(GUI_COLOR_PATTERN_EFFECT_SYS_SECONDARY,ImVec4(0.0f,1.0f,0.5f,1.0f));
  GET_UI_COLOR(GUI_COLOR_PATTERN_EFFECT_MISC,ImVec4(0.3f,0.3f,1.0f,1.0f));
  GET_UI_COLOR(GUI_COLOR_EE_VALUE,ImVec4(0.0f,1.0f,1.0f,1.0f));
  GET_UI_COLOR(GUI_COLOR_PLAYBACK_STAT,ImVec4(0.6f,0.6f,0.6f,1.0f));

  for (int i=0; i<64; i++) {
    ImVec4 col1=uiColors[GUI_COLOR_PATTERN_VOLUME_MIN];
    ImVec4 col2=uiColors[GUI_COLOR_PATTERN_VOLUME_HALF];
    ImVec4 col3=uiColors[GUI_COLOR_PATTERN_VOLUME_MAX];
    volColors[i]=ImVec4(col1.x+((col2.x-col1.x)*float(i)/64.0f),
                        col1.y+((col2.y-col1.y)*float(i)/64.0f),
                        col1.z+((col2.z-col1.z)*float(i)/64.0f),
                        1.0f);
    volColors[i+64]=ImVec4(col2.x+((col3.x-col2.x)*float(i)/64.0f),
                           col2.y+((col3.y-col2.y)*float(i)/64.0f),
                           col2.z+((col3.z-col2.z)*float(i)/64.0f),
                           1.0f);
  }

  float hue, sat, val;

  ImVec4 primaryActive=uiColors[GUI_COLOR_ACCENT_PRIMARY];
  ImVec4 primaryHover, primary;
  primaryHover.w=primaryActive.w;
  primary.w=primaryActive.w;
  ImGui::ColorConvertRGBtoHSV(primaryActive.x,primaryActive.y,primaryActive.z,hue,sat,val);
  if (settings.guiColorsBase) {
    primary=primaryActive;
    ImGui::ColorConvertHSVtoRGB(hue,sat*0.9,val*0.9,primaryHover.x,primaryHover.y,primaryHover.z);
    ImGui::ColorConvertHSVtoRGB(hue,sat,val*0.5,primaryActive.x,primaryActive.y,primaryActive.z);
  } else {
    ImGui::ColorConvertHSVtoRGB(hue,sat*0.9,val*0.5,primaryHover.x,primaryHover.y,primaryHover.z);
    ImGui::ColorConvertHSVtoRGB(hue,sat*0.8,val*0.35,primary.x,primary.y,primary.z);
  }

  ImVec4 secondaryActive=uiColors[GUI_COLOR_ACCENT_SECONDARY];
  ImVec4 secondaryHover, secondary, secondarySemiActive;
  secondarySemiActive.w=secondaryActive.w;
  secondaryHover.w=secondaryActive.w;
  secondary.w=secondaryActive.w;
  ImGui::ColorConvertRGBtoHSV(secondaryActive.x,secondaryActive.y,secondaryActive.z,hue,sat,val);
  if (settings.guiColorsBase) {
    secondary=secondaryActive;
    ImGui::ColorConvertHSVtoRGB(hue,sat*0.9,val*0.7,secondarySemiActive.x,secondarySemiActive.y,secondarySemiActive.z);
    ImGui::ColorConvertHSVtoRGB(hue,sat*0.9,val*0.9,secondaryHover.x,secondaryHover.y,secondaryHover.z);
    ImGui::ColorConvertHSVtoRGB(hue,sat,val*0.5,secondaryActive.x,secondaryActive.y,secondaryActive.z);
  } else {
    ImGui::ColorConvertHSVtoRGB(hue,sat*0.9,val*0.75,secondarySemiActive.x,secondarySemiActive.y,secondarySemiActive.z);
    ImGui::ColorConvertHSVtoRGB(hue,sat*0.9,val*0.5,secondaryHover.x,secondaryHover.y,secondaryHover.z);
    ImGui::ColorConvertHSVtoRGB(hue,sat*0.9,val*0.25,secondary.x,secondary.y,secondary.z);
  }


  sty.Colors[ImGuiCol_WindowBg]=uiColors[GUI_COLOR_FRAME_BACKGROUND];
  sty.Colors[ImGuiCol_ModalWindowDimBg]=uiColors[GUI_COLOR_MODAL_BACKDROP];
  sty.Colors[ImGuiCol_Text]=uiColors[GUI_COLOR_TEXT];

  sty.Colors[ImGuiCol_Button]=primary;
  sty.Colors[ImGuiCol_ButtonHovered]=primaryHover;
  sty.Colors[ImGuiCol_ButtonActive]=primaryActive;
  sty.Colors[ImGuiCol_Tab]=primary;
  sty.Colors[ImGuiCol_TabHovered]=secondaryHover;
  sty.Colors[ImGuiCol_TabActive]=secondarySemiActive;
  sty.Colors[ImGuiCol_TabUnfocused]=primary;
  sty.Colors[ImGuiCol_TabUnfocusedActive]=primaryHover;
  sty.Colors[ImGuiCol_Header]=secondary;
  sty.Colors[ImGuiCol_HeaderHovered]=secondaryHover;
  sty.Colors[ImGuiCol_HeaderActive]=secondaryActive;
  sty.Colors[ImGuiCol_ResizeGrip]=secondary;
  sty.Colors[ImGuiCol_ResizeGripHovered]=secondaryHover;
  sty.Colors[ImGuiCol_ResizeGripActive]=secondaryActive;
  sty.Colors[ImGuiCol_FrameBg]=secondary;
  sty.Colors[ImGuiCol_FrameBgHovered]=secondaryHover;
  sty.Colors[ImGuiCol_FrameBgActive]=secondaryActive;
  sty.Colors[ImGuiCol_SliderGrab]=primaryActive;
  sty.Colors[ImGuiCol_SliderGrabActive]=primaryActive;
  sty.Colors[ImGuiCol_TitleBgActive]=primary;
  sty.Colors[ImGuiCol_CheckMark]=primaryActive;
  sty.Colors[ImGuiCol_TextSelectedBg]=secondaryHover;
  sty.Colors[ImGuiCol_PlotHistogram]=uiColors[GUI_COLOR_MACRO_OTHER];
  sty.Colors[ImGuiCol_PlotHistogramHovered]=uiColors[GUI_COLOR_MACRO_OTHER];

  sty.ScaleAllSizes(dpiScale);

  ImGui::GetStyle()=sty;

  for (int i=0; i<256; i++) {
    ImVec4& base=uiColors[GUI_COLOR_PATTERN_EFFECT_PITCH];
    pitchGrad[i]=ImGui::GetColorU32(ImVec4(base.x,base.y,base.z,((float)i/255.0f)*base.w));
  }
  for (int i=0; i<256; i++) {
    ImVec4& base=uiColors[GUI_COLOR_PATTERN_ACTIVE];
    noteGrad[i]=ImGui::GetColorU32(ImVec4(base.x,base.y,base.z,((float)i/255.0f)*base.w));
  }
  for (int i=0; i<256; i++) {
    ImVec4& base=uiColors[GUI_COLOR_PATTERN_EFFECT_PANNING];
    panGrad[i]=ImGui::GetColorU32(ImVec4(base.x,base.y,base.z,((float)i/255.0f)*base.w));
  }
  for (int i=0; i<256; i++) {
    ImVec4& base=uiColors[GUI_COLOR_PATTERN_INS];
    insGrad[i]=ImGui::GetColorU32(ImVec4(base.x,base.y,base.z,((float)i/255.0f)*base.w));
  }
  for (int i=0; i<256; i++) {
    ImVec4& base=volColors[i/2];
    volGrad[i]=ImGui::GetColorU32(ImVec4(base.x,base.y,base.z,((float)i/255.0f)*base.w));
  }
  for (int i=0; i<256; i++) {
    ImVec4& base=uiColors[GUI_COLOR_PATTERN_EFFECT_SYS_PRIMARY];
    sysCmd1Grad[i]=ImGui::GetColorU32(ImVec4(base.x,base.y,base.z,((float)i/255.0f)*base.w));
  }
  for (int i=0; i<256; i++) {
    ImVec4& base=uiColors[GUI_COLOR_PATTERN_EFFECT_SYS_SECONDARY];
    sysCmd2Grad[i]=ImGui::GetColorU32(ImVec4(base.x,base.y,base.z,((float)i/255.0f)*base.w));
  }

  // set to 800 for now due to problems with unifont
  static const ImWchar loadEverything[]={0x20,0x800,0};

  if (settings.mainFont<0 || settings.mainFont>6) settings.mainFont=0;
  if (settings.patFont<0 || settings.patFont>6) settings.patFont=0;

  if (settings.mainFont==6 && settings.mainFontPath.empty()) {
    logW("UI font path is empty! reverting to default font\n");
    settings.mainFont=0;
  }
  if (settings.patFont==6 && settings.patFontPath.empty()) {
    logW("pattern font path is empty! reverting to default font\n");
    settings.patFont=0;
  }

  if (settings.mainFont==6) { // custom font
    if ((mainFont=ImGui::GetIO().Fonts->AddFontFromFileTTF(settings.mainFontPath.c_str(),e->getConfInt("mainFontSize",18)*dpiScale,NULL,loadEverything))==NULL) {
      logW("could not load UI font! reverting to default font\n");
      settings.mainFont=0;
      if ((mainFont=ImGui::GetIO().Fonts->AddFontFromMemoryCompressedTTF(builtinFont[settings.mainFont],builtinFontLen[settings.mainFont],e->getConfInt("mainFontSize",18)*dpiScale,NULL,loadEverything))==NULL) {
        logE("could not load UI font! falling back to Proggy Clean.\n");
        mainFont=ImGui::GetIO().Fonts->AddFontDefault();
      }
    }
  } else if (settings.mainFont==5) { // system font
    if ((mainFont=ImGui::GetIO().Fonts->AddFontFromFileTTF(SYSTEM_FONT_PATH_1,e->getConfInt("mainFontSize",18)*dpiScale,NULL,loadEverything))==NULL) {
      if ((mainFont=ImGui::GetIO().Fonts->AddFontFromFileTTF(SYSTEM_FONT_PATH_2,e->getConfInt("mainFontSize",18)*dpiScale,NULL,loadEverything))==NULL) {
        if ((mainFont=ImGui::GetIO().Fonts->AddFontFromFileTTF(SYSTEM_FONT_PATH_3,e->getConfInt("mainFontSize",18)*dpiScale,NULL,loadEverything))==NULL) {
          logW("could not load UI font! reverting to default font\n");
          settings.mainFont=0;
          if ((mainFont=ImGui::GetIO().Fonts->AddFontFromMemoryCompressedTTF(builtinFont[settings.mainFont],builtinFontLen[settings.mainFont],e->getConfInt("mainFontSize",18)*dpiScale,NULL,loadEverything))==NULL) {
            logE("could not load UI font! falling back to Proggy Clean.\n");
            mainFont=ImGui::GetIO().Fonts->AddFontDefault();
          }
        }
      }
    }
  } else {
    if ((mainFont=ImGui::GetIO().Fonts->AddFontFromMemoryCompressedTTF(builtinFont[settings.mainFont],builtinFontLen[settings.mainFont],e->getConfInt("mainFontSize",18)*dpiScale,NULL,loadEverything))==NULL) {
      logE("could not load UI font! falling back to Proggy Clean.\n");
      mainFont=ImGui::GetIO().Fonts->AddFontDefault();
    }
  }

  ImFontConfig fc;
  fc.MergeMode=true;
  fc.GlyphMinAdvanceX=e->getConfInt("iconSize",16)*dpiScale;
  static const ImWchar fontRange[]={ICON_MIN_FA,ICON_MAX_FA,0};
  if ((iconFont=ImGui::GetIO().Fonts->AddFontFromMemoryCompressedTTF(iconFont_compressed_data,iconFont_compressed_size,e->getConfInt("iconSize",16)*dpiScale,&fc,fontRange))==NULL) {
    logE("could not load icon font!\n");
  }
  if (settings.mainFontSize==settings.patFontSize && settings.patFont<5 && builtinFontM[settings.patFont]==builtinFont[settings.mainFont]) {
    logD("using main font for pat font.\n");
    patFont=mainFont;
  } else {
    if (settings.patFont==6) { // custom font
      if ((patFont=ImGui::GetIO().Fonts->AddFontFromFileTTF(settings.patFontPath.c_str(),e->getConfInt("patFontSize",18)*dpiScale,NULL,loadEverything))==NULL) {
        logW("could not load pattern font! reverting to default font\n");
        settings.patFont=0;
        if ((patFont=ImGui::GetIO().Fonts->AddFontFromMemoryCompressedTTF(builtinFontM[settings.patFont],builtinFontMLen[settings.patFont],e->getConfInt("patFontSize",18)*dpiScale,NULL,loadEverything))==NULL) {
          logE("could not load pattern font! falling back to Proggy Clean.\n");
          patFont=ImGui::GetIO().Fonts->AddFontDefault();
        }
      }
    } else if (settings.patFont==5) { // system font
      if ((patFont=ImGui::GetIO().Fonts->AddFontFromFileTTF(SYSTEM_PAT_FONT_PATH_1,e->getConfInt("patFontSize",18)*dpiScale,NULL,loadEverything))==NULL) {
        if ((patFont=ImGui::GetIO().Fonts->AddFontFromFileTTF(SYSTEM_PAT_FONT_PATH_2,e->getConfInt("patFontSize",18)*dpiScale,NULL,loadEverything))==NULL) {
          if ((patFont=ImGui::GetIO().Fonts->AddFontFromFileTTF(SYSTEM_PAT_FONT_PATH_3,e->getConfInt("patFontSize",18)*dpiScale,NULL,loadEverything))==NULL) {
            logW("could not load pattern font! reverting to default font\n");
            settings.patFont=0;
            if ((patFont=ImGui::GetIO().Fonts->AddFontFromMemoryCompressedTTF(builtinFontM[settings.patFont],builtinFontMLen[settings.patFont],e->getConfInt("patFontSize",18)*dpiScale,NULL,loadEverything))==NULL) {
              logE("could not load pattern font! falling back to Proggy Clean.\n");
              patFont=ImGui::GetIO().Fonts->AddFontDefault();
            }
          }
        }
      }
    } else {
      if ((patFont=ImGui::GetIO().Fonts->AddFontFromMemoryCompressedTTF(builtinFontM[settings.patFont],builtinFontMLen[settings.patFont],e->getConfInt("patFontSize",18)*dpiScale,NULL,loadEverything))==NULL) {
        logE("could not load pattern font!\n");
        patFont=ImGui::GetIO().Fonts->AddFontDefault();
      }
   }
  }
  if ((bigFont=ImGui::GetIO().Fonts->AddFontFromMemoryCompressedTTF(font_plexSans_compressed_data,font_plexSans_compressed_size,40*dpiScale))==NULL) {
    logE("could not load big UI font!\n");
  }

  if (fileDialog!=NULL) delete fileDialog;
  fileDialog=new FurnaceGUIFileDialog(settings.sysFileDialog);
}

bool FurnaceGUI::init() {
#ifndef __APPLE__
  float dpiScaleF;
#endif

  String homeDir=getHomeDir();
  workingDir=e->getConfString("lastDir",homeDir);
  workingDirSong=e->getConfString("lastDirSong",workingDir);
  workingDirIns=e->getConfString("lastDirIns",workingDir);
  workingDirWave=e->getConfString("lastDirWave",workingDir);
  workingDirSample=e->getConfString("lastDirSample",workingDir);
  workingDirAudioExport=e->getConfString("lastDirAudioExport",workingDir);
  workingDirVGMExport=e->getConfString("lastDirVGMExport",workingDir);
  workingDirFont=e->getConfString("lastDirFont",workingDir);

  editControlsOpen=e->getConfBool("editControlsOpen",true);
  ordersOpen=e->getConfBool("ordersOpen",true);
  insListOpen=e->getConfBool("insListOpen",true);
  songInfoOpen=e->getConfBool("songInfoOpen",true);
  patternOpen=e->getConfBool("patternOpen",true);
  insEditOpen=e->getConfBool("insEditOpen",false);
  waveListOpen=e->getConfBool("waveListOpen",true);
  waveEditOpen=e->getConfBool("waveEditOpen",false);
  sampleListOpen=e->getConfBool("sampleListOpen",true);
  sampleEditOpen=e->getConfBool("sampleEditOpen",false);
  settingsOpen=e->getConfBool("settingsOpen",false);
  mixerOpen=e->getConfBool("mixerOpen",false);
  oscOpen=e->getConfBool("oscOpen",true);
  volMeterOpen=e->getConfBool("volMeterOpen",true);
  statsOpen=e->getConfBool("statsOpen",false);
  compatFlagsOpen=e->getConfBool("compatFlagsOpen",false);
  pianoOpen=e->getConfBool("pianoOpen",false);
  notesOpen=e->getConfBool("notesOpen",false);
  channelsOpen=e->getConfBool("channelsOpen",false);
  regViewOpen=e->getConfBool("regViewOpen",false);

  syncSettings();

  if (settings.dpiScale>=0.5f) {
    dpiScale=settings.dpiScale;
  }

#if !(defined(__APPLE__) || defined(_WIN32))
  unsigned char* furIcon=getFurnaceIcon();
  SDL_Surface* icon=SDL_CreateRGBSurfaceFrom(furIcon,256,256,32,256*4,0xff,0xff00,0xff0000,0xff000000);
#endif

  scrW=e->getConfInt("lastWindowWidth",1280);
  scrH=e->getConfInt("lastWindowHeight",800);

#ifndef __APPLE__
  SDL_Rect displaySize;
#endif

  SDL_SetHint("SDL_HINT_VIDEO_ALLOW_SCREENSAVER","1");

  SDL_Init(SDL_INIT_VIDEO);

  sdlWin=SDL_CreateWindow("Furnace",SDL_WINDOWPOS_CENTERED,SDL_WINDOWPOS_CENTERED,scrW*dpiScale,scrH*dpiScale,SDL_WINDOW_RESIZABLE|SDL_WINDOW_ALLOW_HIGHDPI);
  if (sdlWin==NULL) {
    logE("could not open window! %s\n",SDL_GetError());
    return false;
  }

#ifndef __APPLE__
  if (settings.dpiScale<0.5f) {
    SDL_GetDisplayDPI(SDL_GetWindowDisplayIndex(sdlWin),&dpiScaleF,NULL,NULL);
    dpiScale=round(dpiScaleF/96.0f);
    if (dpiScale<1) dpiScale=1;
    if (dpiScale!=1) SDL_SetWindowSize(sdlWin,scrW*dpiScale,scrH*dpiScale);

    if (SDL_GetDisplayUsableBounds(SDL_GetWindowDisplayIndex(sdlWin),&displaySize)==0) {
      if (scrW>displaySize.w/dpiScale) scrW=(displaySize.w/dpiScale)-32;
      if (scrH>displaySize.h/dpiScale) scrH=(displaySize.h/dpiScale)-32;
      SDL_SetWindowSize(sdlWin,scrW*dpiScale,scrH*dpiScale);
    }
  }
#endif

#if !(defined(__APPLE__) || defined(_WIN32))
  if (icon!=NULL) {
    SDL_SetWindowIcon(sdlWin,icon);
    SDL_FreeSurface(icon);
    free(furIcon);
  } else {
    logW("could not create icon!\n");
  }
#endif

  sdlRend=SDL_CreateRenderer(sdlWin,-1,SDL_RENDERER_ACCELERATED|SDL_RENDERER_PRESENTVSYNC|SDL_RENDERER_TARGETTEXTURE);

  if (sdlRend==NULL) {
    logE("could not init renderer! %s\n",SDL_GetError());
    return false;
  }

#ifdef __APPLE__
  dpiScale=getMacDPIScale();
#endif

  IMGUI_CHECKVERSION();
  ImGui::CreateContext();

  ImGui_ImplSDL2_InitForSDLRenderer(sdlWin,sdlRend);
  ImGui_ImplSDLRenderer_Init(sdlRend);

  applyUISettings();

  if (!ImGui::GetIO().Fonts->Build()) {
    logE("error while building font atlas!\n");
    showError("error while loading fonts! please check your settings.");
    ImGui::GetIO().Fonts->Clear();
    mainFont=ImGui::GetIO().Fonts->AddFontDefault();
    patFont=mainFont;
    ImGui_ImplSDLRenderer_DestroyFontsTexture();
    if (!ImGui::GetIO().Fonts->Build()) {
      logE("error again while building font atlas!\n");
    }
  }

  strncpy(finalLayoutPath,(e->getConfigPath()+String(LAYOUT_INI)).c_str(),4095);
  prepareLayout();

  ImGui::GetIO().ConfigFlags|=ImGuiConfigFlags_DockingEnable;
  ImGui::GetIO().IniFilename=finalLayoutPath;
  ImGui::LoadIniSettingsFromDisk(finalLayoutPath);

  // TODO: allow changing these colors.
  ImGuiFileDialog::Instance()->SetFileStyle(IGFD_FileStyleByTypeDir,"",ImVec4(0.0f,1.0f,1.0f,1.0f),ICON_FA_FOLDER_O);
  ImGuiFileDialog::Instance()->SetFileStyle(IGFD_FileStyleByTypeFile,"",ImVec4(0.7f,0.7f,0.7f,1.0f),ICON_FA_FILE_O);
  ImGuiFileDialog::Instance()->SetFileStyle(IGFD_FileStyleByExtension,".fur",ImVec4(0.5f,1.0f,0.5f,1.0f),ICON_FA_FILE);
  ImGuiFileDialog::Instance()->SetFileStyle(IGFD_FileStyleByExtension,".fui",ImVec4(1.0f,0.5f,0.5f,1.0f),ICON_FA_FILE);
  ImGuiFileDialog::Instance()->SetFileStyle(IGFD_FileStyleByExtension,".fuw",ImVec4(1.0f,0.75f,0.5f,1.0f),ICON_FA_FILE);
  ImGuiFileDialog::Instance()->SetFileStyle(IGFD_FileStyleByExtension,".dmf",ImVec4(0.5f,1.0f,0.5f,1.0f),ICON_FA_FILE);
  ImGuiFileDialog::Instance()->SetFileStyle(IGFD_FileStyleByExtension,".dmp",ImVec4(1.0f,0.5f,0.5f,1.0f),ICON_FA_FILE);
  ImGuiFileDialog::Instance()->SetFileStyle(IGFD_FileStyleByExtension,".dmw",ImVec4(1.0f,0.75f,0.5f,1.0f),ICON_FA_FILE);
  ImGuiFileDialog::Instance()->SetFileStyle(IGFD_FileStyleByExtension,".wav",ImVec4(1.0f,1.0f,0.5f,1.0f),ICON_FA_FILE_AUDIO_O);
  ImGuiFileDialog::Instance()->SetFileStyle(IGFD_FileStyleByExtension,".vgm",ImVec4(1.0f,1.0f,0.5f,1.0f),ICON_FA_FILE_AUDIO_O);
  ImGuiFileDialog::Instance()->SetFileStyle(IGFD_FileStyleByExtension,".ttf",ImVec4(0.3f,1.0f,0.6f,1.0f),ICON_FA_FONT);
  ImGuiFileDialog::Instance()->SetFileStyle(IGFD_FileStyleByExtension,".otf",ImVec4(0.3f,1.0f,0.6f,1.0f),ICON_FA_FONT);
  ImGuiFileDialog::Instance()->SetFileStyle(IGFD_FileStyleByExtension,".ttc",ImVec4(0.3f,1.0f,0.6f,1.0f),ICON_FA_FONT);

  ImGuiFileDialog::Instance()->SetFileStyle(IGFD_FileStyleByExtension,".tfi",ImVec4(1.0f,0.5f,0.5f,1.0f),ICON_FA_FILE);
  ImGuiFileDialog::Instance()->SetFileStyle(IGFD_FileStyleByExtension,".vgi",ImVec4(1.0f,0.5f,0.5f,1.0f),ICON_FA_FILE);
  ImGuiFileDialog::Instance()->SetFileStyle(IGFD_FileStyleByExtension,".fti",ImVec4(1.0f,0.5f,0.5f,1.0f),ICON_FA_FILE);
  ImGuiFileDialog::Instance()->SetFileStyle(IGFD_FileStyleByExtension,".bti",ImVec4(1.0f,0.5f,0.5f,1.0f),ICON_FA_FILE);

  updateWindowTitle();

  for (int i=0; i<DIV_MAX_CHANS; i++) {
    oldPat[i]=new DivPattern;
  }

  firstFrame=true;

#ifdef __APPLE__
  SDL_RaiseWindow(sdlWin);
#endif
  return true;
}

bool FurnaceGUI::finish() {
  ImGui::SaveIniSettingsToDisk(finalLayoutPath);
  ImGui_ImplSDLRenderer_Shutdown();
  ImGui_ImplSDL2_Shutdown();
  ImGui::DestroyContext();
  SDL_DestroyRenderer(sdlRend);
  SDL_DestroyWindow(sdlWin);

  e->setConf("lastDir",workingDir);
  e->setConf("lastDirSong",workingDirSong);
  e->setConf("lastDirIns",workingDirIns);
  e->setConf("lastDirWave",workingDirWave);
  e->setConf("lastDirSample",workingDirSample);
  e->setConf("lastDirAudioExport",workingDirAudioExport);
  e->setConf("lastDirVGMExport",workingDirVGMExport);
  e->setConf("lastDirFont",workingDirFont);

  // commit last open windows
  e->setConf("editControlsOpen",editControlsOpen);
  e->setConf("ordersOpen",ordersOpen);
  e->setConf("insListOpen",insListOpen);
  e->setConf("songInfoOpen",songInfoOpen);
  e->setConf("patternOpen",patternOpen);
  e->setConf("insEditOpen",insEditOpen);
  e->setConf("waveListOpen",waveListOpen);
  e->setConf("waveEditOpen",waveEditOpen);
  e->setConf("sampleListOpen",sampleListOpen);
  e->setConf("sampleEditOpen",sampleEditOpen);
  e->setConf("settingsOpen",settingsOpen);
  e->setConf("mixerOpen",mixerOpen);
  e->setConf("oscOpen",oscOpen);
  e->setConf("volMeterOpen",volMeterOpen);
  e->setConf("statsOpen",statsOpen);
  e->setConf("compatFlagsOpen",compatFlagsOpen);
  e->setConf("pianoOpen",pianoOpen);
  e->setConf("notesOpen",notesOpen);
  e->setConf("channelsOpen",channelsOpen);
  e->setConf("regViewOpen",regViewOpen);

  // commit last window size
  e->setConf("lastWindowWidth",scrW);
  e->setConf("lastWindowHeight",scrH);

  for (int i=0; i<DIV_MAX_CHANS; i++) {
    delete oldPat[i];
  }
  return true;
}

FurnaceGUI::FurnaceGUI():
  e(NULL),
  quit(false),
  warnQuit(false),
  willCommit(false),
  edit(false),
  modified(false),
  displayError(false),
  displayExporting(false),
  vgmExportLoop(true),
  displayNew(false),
  curFileDialog(GUI_FILE_OPEN),
  warnAction(GUI_WARN_OPEN),
  fileDialog(NULL),
  scrW(1280),
  scrH(800),
  dpiScale(1),
  aboutScroll(0),
  aboutSin(0),
  aboutHue(0.0f),
  curIns(0),
  curWave(0),
  curSample(0),
  curOctave(3),
  oldRow(0),
  oldOrder(0),
  oldOrder1(0),
  editStep(1),
  exportLoops(0),
  soloChan(-1),
  soloTimeout(0),
  orderEditMode(0),
  orderCursor(-1),
  loopOrder(-1),
  loopRow(-1),
  loopEnd(-1),
  isClipping(0),
  extraChannelButtons(0),
  patNameTarget(-1),
  newSongCategory(0),
  editControlsOpen(true),
  ordersOpen(true),
  insListOpen(true),
  songInfoOpen(true),
  patternOpen(true),
  insEditOpen(false),
  waveListOpen(true),
  waveEditOpen(false),
  sampleListOpen(true),
  sampleEditOpen(false),
  aboutOpen(false),
  settingsOpen(false),
  mixerOpen(false),
  debugOpen(false),
  oscOpen(true),
  volMeterOpen(true),
  statsOpen(false),
  compatFlagsOpen(false),
  pianoOpen(false),
  notesOpen(false),
  channelsOpen(false),
  regViewOpen(false),
  selecting(false),
  curNibble(false),
  orderNibble(false),
  followOrders(true),
  followPattern(true),
  changeAllOrders(false),
  collapseWindow(false),
  demandScrollX(false),
  fancyPattern(false),
  wantPatName(false),
  firstFrame(true),
  curWindow(GUI_WINDOW_NOTHING),
  nextWindow(GUI_WINDOW_NOTHING),
  nextDesc(NULL),
  opMaskNote(true),
  opMaskIns(true),
  opMaskVol(true),
  opMaskEffect(true),
  opMaskEffectVal(true),
  latchNote(-1),
  latchIns(-2),
  latchVol(-1),
  latchEffect(-1),
  latchEffectVal(-1),
  wavePreviewOn(false),
  wavePreviewKey((SDL_Scancode)0),
  wavePreviewNote(0),
  samplePreviewOn(false),
  samplePreviewKey((SDL_Scancode)0),
  samplePreviewNote(0),
  arpMacroScroll(0),
  macroDragStart(0,0),
  macroDragAreaSize(0,0),
  macroDragCTarget(NULL),
  macroDragTarget(NULL),
  macroDragLen(0),
  macroDragMin(0),
  macroDragMax(0),
  macroDragLastX(-1),
  macroDragLastY(-1),
  macroDragBitOff(0),
  macroDragScroll(0),
  macroDragBitMode(false),
  macroDragInitialValueSet(false),
  macroDragInitialValue(false),
  macroDragChar(false),
  macroDragActive(false),
  macroLoopDragStart(0,0),
  macroLoopDragAreaSize(0,0),
  macroLoopDragTarget(NULL),
  macroLoopDragLen(0),
  macroLoopDragActive(false),
  waveDragStart(0,0),
  waveDragAreaSize(0,0),
  waveDragTarget(NULL),
  waveDragLen(0),
  waveDragMin(0),
  waveDragMax(0),
  waveDragActive(false),
  bindSetTarget(0),
  bindSetPrevValue(0),
  bindSetActive(false),
  bindSetPending(false),
  nextScroll(-1.0f),
  nextAddScroll(0.0f),
  transposeAmount(0),
  randomizeMin(0),
  randomizeMax(255),
  fadeMin(0),
  fadeMax(255),
  scaleMax(100.0f),
  fadeMode(false),
  randomMode(false),
  oldOrdersLen(0) {

  // octave 1
  /*
  noteKeys[SDL_SCANCODE_Z]=0;
  noteKeys[SDL_SCANCODE_S]=1;
  noteKeys[SDL_SCANCODE_X]=2;
  noteKeys[SDL_SCANCODE_D]=3;
  noteKeys[SDL_SCANCODE_C]=4;
  noteKeys[SDL_SCANCODE_V]=5;
  noteKeys[SDL_SCANCODE_G]=6;
  noteKeys[SDL_SCANCODE_B]=7;
  noteKeys[SDL_SCANCODE_H]=8;
  noteKeys[SDL_SCANCODE_N]=9;
  noteKeys[SDL_SCANCODE_J]=10;
  noteKeys[SDL_SCANCODE_M]=11;

  // octave 2
  noteKeys[SDL_SCANCODE_Q]=12;
  noteKeys[SDL_SCANCODE_2]=13;
  noteKeys[SDL_SCANCODE_W]=14;
  noteKeys[SDL_SCANCODE_3]=15;
  noteKeys[SDL_SCANCODE_E]=16;
  noteKeys[SDL_SCANCODE_R]=17;
  noteKeys[SDL_SCANCODE_5]=18;
  noteKeys[SDL_SCANCODE_T]=19;
  noteKeys[SDL_SCANCODE_6]=20;
  noteKeys[SDL_SCANCODE_Y]=21;
  noteKeys[SDL_SCANCODE_7]=22;
  noteKeys[SDL_SCANCODE_U]=23;

  // octave 3
  noteKeys[SDL_SCANCODE_I]=24;
  noteKeys[SDL_SCANCODE_9]=25;
  noteKeys[SDL_SCANCODE_O]=26;
  noteKeys[SDL_SCANCODE_0]=27;
  noteKeys[SDL_SCANCODE_P]=28;
  noteKeys[SDL_SCANCODE_LEFTBRACKET]=29;
  noteKeys[SDL_SCANCODE_RIGHTBRACKET]=31;

  // note off
  noteKeys[SDL_SCANCODE_TAB]=100;
  noteKeys[SDL_SCANCODE_1]=100;

  // note off + env release
  noteKeys[SDL_SCANCODE_EQUALS]=101;

  // env release
  noteKeys[SDL_SCANCODE_GRAVE]=102;
  */

  // value keys
  valueKeys[SDLK_0]=0;
  valueKeys[SDLK_1]=1;
  valueKeys[SDLK_2]=2;
  valueKeys[SDLK_3]=3;
  valueKeys[SDLK_4]=4;
  valueKeys[SDLK_5]=5;
  valueKeys[SDLK_6]=6;
  valueKeys[SDLK_7]=7;
  valueKeys[SDLK_8]=8;
  valueKeys[SDLK_9]=9;
  valueKeys[SDLK_a]=10;
  valueKeys[SDLK_b]=11;
  valueKeys[SDLK_c]=12;
  valueKeys[SDLK_d]=13;
  valueKeys[SDLK_e]=14;
  valueKeys[SDLK_f]=15;
  valueKeys[SDLK_KP_0]=0;
  valueKeys[SDLK_KP_1]=1;
  valueKeys[SDLK_KP_2]=2;
  valueKeys[SDLK_KP_3]=3;
  valueKeys[SDLK_KP_4]=4;
  valueKeys[SDLK_KP_5]=5;
  valueKeys[SDLK_KP_6]=6;
  valueKeys[SDLK_KP_7]=7;
  valueKeys[SDLK_KP_8]=8;
  valueKeys[SDLK_KP_9]=9;

  FurnaceGUISysCategory cat;

  cat=FurnaceGUISysCategory("FM");
  cat.systems.push_back(FurnaceGUISysDef(
    "Yamaha YM2612", {
      DIV_SYSTEM_YM2612, 64, 0, 0,
      0
    }
  ));
  cat.systems.push_back(FurnaceGUISysDef(
    "Yamaha YM2612 (extended channel 3)", {
      DIV_SYSTEM_YM2612_EXT, 64, 0, 0,
      0
    }
  ));
  cat.systems.push_back(FurnaceGUISysDef(
    "Yamaha YM2151", {
      DIV_SYSTEM_YM2151, 64, 0, 0,
      0
    }
  ));
  cat.systems.push_back(FurnaceGUISysDef(
    "Yamaha YM2610", {
      DIV_SYSTEM_YM2610_FULL, 64, 0, 0,
      0
    }
  ));
  cat.systems.push_back(FurnaceGUISysDef(
    "Yamaha YM2610 (extended channel 2)", {
      DIV_SYSTEM_YM2610_FULL_EXT, 64, 0, 0,
      0
    }
  ));
  cat.systems.push_back(FurnaceGUISysDef(
    "Yamaha YM2610B", {
      DIV_SYSTEM_YM2610B, 64, 0, 0,
      0
    }
  ));
  cat.systems.push_back(FurnaceGUISysDef(
    "Yamaha YM2610B (extended channel 3)", {
      DIV_SYSTEM_YM2610B_EXT, 64, 0, 0,
      0
    }
  ));
  cat.systems.push_back(FurnaceGUISysDef(
    "Yamaha YM2413", {
      DIV_SYSTEM_OPLL, 64, 0, 0,
      0
    }
  ));
  cat.systems.push_back(FurnaceGUISysDef(
    "Yamaha YM2413 (drums mode)", {
      DIV_SYSTEM_OPLL_DRUMS, 64, 0, 0,
      0
    }
  ));
  sysCategories.push_back(cat);

  cat=FurnaceGUISysCategory("Square");
  cat.systems.push_back(FurnaceGUISysDef(
    "TI SN76489", {
      DIV_SYSTEM_SMS, 64, 0, 0,
      0
    }
  ));
  cat.systems.push_back(FurnaceGUISysDef(
    "AY-3-8910", {
      DIV_SYSTEM_AY8910, 64, 0, 0,
      0
    }
  ));
  cat.systems.push_back(FurnaceGUISysDef(
    "Philips SAA1099", {
      DIV_SYSTEM_SAA1099, 64, 0, 0,
      0
    }
  ));
  sysCategories.push_back(cat);

  cat=FurnaceGUISysCategory("Sample");
  cat.systems.push_back(FurnaceGUISysDef(
    "Amiga", {
      DIV_SYSTEM_AMIGA, 64, 0, 0,
      0
    }
  ));
  cat.systems.push_back(FurnaceGUISysDef(
    "SegaPCM", {
      DIV_SYSTEM_SEGAPCM, 64, 0, 0,
      0
    }
  ));
  cat.systems.push_back(FurnaceGUISysDef(
    "Capcom QSound", {
      DIV_SYSTEM_QSOUND, 64, 0, 0,
      0
    }
  ));
  cat.systems.push_back(FurnaceGUISysDef(
    "Seta/Allumer X1-010", {
      DIV_SYSTEM_X1_010, 64, 0, 0,
      0
    }
  ));
  sysCategories.push_back(cat);

  cat=FurnaceGUISysCategory("Game consoles");
  cat.systems.push_back(FurnaceGUISysDef(
    "Sega Genesis", {
      DIV_SYSTEM_YM2612, 64, 0, 0,
      DIV_SYSTEM_SMS, 24, 0, 0,
      0
    }
  ));
  cat.systems.push_back(FurnaceGUISysDef(
    "Sega Genesis (extended channel 3)", {
      DIV_SYSTEM_YM2612_EXT, 64, 0, 0,
      DIV_SYSTEM_SMS, 24, 0, 0,
      0
    }
  ));
  cat.systems.push_back(FurnaceGUISysDef(
    "Sega Master System", {
      DIV_SYSTEM_SMS, 64, 0, 0,
      0
    }
  ));
  cat.systems.push_back(FurnaceGUISysDef(
    "Sega Master System (with FM expansion)", {
      DIV_SYSTEM_SMS, 64, 0, 0,
      DIV_SYSTEM_OPLL, 64, 0, 0,
      0
    }
  ));
  cat.systems.push_back(FurnaceGUISysDef(
    "Sega Master System (with FM expansion in drums mode)", {
      DIV_SYSTEM_SMS, 64, 0, 0,
      DIV_SYSTEM_OPLL_DRUMS, 64, 0, 0,
      0
    }
  ));
  cat.systems.push_back(FurnaceGUISysDef(
    "Game Boy", {
      DIV_SYSTEM_GB, 64, 0, 0,
      0
    }
  ));
  cat.systems.push_back(FurnaceGUISysDef(
    "NEC PC Engine/TurboGrafx-16", {
      DIV_SYSTEM_PCE, 64, 0, 0,
      0
    }
  ));
  cat.systems.push_back(FurnaceGUISysDef(
    "NES", {
      DIV_SYSTEM_NES, 64, 0, 0,
      0
    }
  ));
  cat.systems.push_back(FurnaceGUISysDef(
    "NES with Konami VRC7", {
      DIV_SYSTEM_NES, 64, 0, 0,
      DIV_SYSTEM_VRC7, 64, 0, 0,
      0
    }
  ));
  cat.systems.push_back(FurnaceGUISysDef(
    "NES with Sunsoft 5B", {
      DIV_SYSTEM_NES, 64, 0, 0,
      DIV_SYSTEM_AY8910, 64, 0, 38,
      0
    }
  ));
  cat.systems.push_back(FurnaceGUISysDef(
    "Mattel Intellivision", {
      DIV_SYSTEM_AY8910, 64, 0, 48,
      0
    }
  ));
  cat.systems.push_back(FurnaceGUISysDef(
    "Vectrex", {
      DIV_SYSTEM_AY8910, 64, 0, 4,
      0
    }
  ));
  cat.systems.push_back(FurnaceGUISysDef(
    "Neo Geo AES", {
      DIV_SYSTEM_YM2610_FULL, 64, 0, 0,
      0
    }
  ));
  cat.systems.push_back(FurnaceGUISysDef(
    "Neo Geo AES (extended channel 2)", {
      DIV_SYSTEM_YM2610_FULL_EXT, 64, 0, 0,
      0
    }
  ));
  cat.systems.push_back(FurnaceGUISysDef(
    "Atari 2600/7800", {
      DIV_SYSTEM_TIA, 64, 0, 0,
      0
    }
  ));
  cat.systems.push_back(FurnaceGUISysDef(
    "Atari Lynx", {
      DIV_SYSTEM_LYNX, 64, 0, 0,
      0
    }
  ));
  cat.systems.push_back(FurnaceGUISysDef(
    "WonderSwan", {
      DIV_SYSTEM_SWAN, 64, 0, 0,
      0
    }
  ));
  cat.systems.push_back(FurnaceGUISysDef(
    "Gamate", {
      DIV_SYSTEM_AY8910, 64, 0, 73,
      0
    }
  ));
  sysCategories.push_back(cat);

  cat=FurnaceGUISysCategory("Computers");
  cat.systems.push_back(FurnaceGUISysDef(
    "Commodore PET", {
      DIV_SYSTEM_PET, 64, 0, 0,
      0
    }
  ));
  cat.systems.push_back(FurnaceGUISysDef(
    "Commodore VIC-20", {
      DIV_SYSTEM_VIC20, 64, 0, 1,
      0
    }
  ));
  cat.systems.push_back(FurnaceGUISysDef(
    "Commodore 64 (6581 SID)", {
      DIV_SYSTEM_C64_6581, 64, 0, 1,
      0
    }
  ));
  cat.systems.push_back(FurnaceGUISysDef(
    "Commodore 64 (8580 SID)", {
      DIV_SYSTEM_C64_8580, 64, 0, 1,
      0
    }
  ));
  /*
  cat.systems.push_back(FurnaceGUISysDef(
    "Commodore 64 (6581 SID + Sound Expander)", {
      DIV_SYSTEM_OPL, 64, 0, 0,
      DIV_SYSTEM_C64_6581, 64, 0, 1,
      0
    }
  ));
  cat.systems.push_back(FurnaceGUISysDef(
    "Commodore 64 (6581 SID + Sound Expander with drums mode)", {
      DIV_SYSTEM_OPL_DRUMS, 64, 0, 0,
      DIV_SYSTEM_C64_6581, 64, 0, 1,
      0
    }
  ));
  cat.systems.push_back(FurnaceGUISysDef(
    "Commodore 64 (8580 SID + Sound Expander)", {
      DIV_SYSTEM_OPL, 64, 0, 0,
      DIV_SYSTEM_C64_8580, 64, 0, 1,
      0
    }
  ));
  cat.systems.push_back(FurnaceGUISysDef(
    "Commodore 64 (8580 SID + Sound Expander with drums mode)", {
      DIV_SYSTEM_OPL_DRUMS, 64, 0, 0,
      DIV_SYSTEM_C64_8580, 64, 0, 1,
      0
    }
  ));*/
  cat.systems.push_back(FurnaceGUISysDef(
    "Amiga", {
      DIV_SYSTEM_AMIGA, 64, 0, 0,
      0
    }
  ));
  cat.systems.push_back(FurnaceGUISysDef(
    "MSX", {
      DIV_SYSTEM_AY8910, 64, 0, 16,
      0
    }
  ));
  cat.systems.push_back(FurnaceGUISysDef(
    "MSX + SFG-01", {
      DIV_SYSTEM_YM2151, 64, 0, 0,
      DIV_SYSTEM_AY8910, 64, 0, 16,
      0
    }
  ));
  cat.systems.push_back(FurnaceGUISysDef(
    "MSX + MSX-MUSIC", {
      DIV_SYSTEM_OPLL, 64, 0, 0,
      DIV_SYSTEM_AY8910, 64, 0, 16,
      0
    }
  ));
  cat.systems.push_back(FurnaceGUISysDef(
    "MSX + MSX-MUSIC (drums mode)", {
      DIV_SYSTEM_OPLL_DRUMS, 64, 0, 0,
      DIV_SYSTEM_AY8910, 64, 0, 16,
      0
    }
  ));
  cat.systems.push_back(FurnaceGUISysDef(
    "ZX Spectrum (48K)", {
      DIV_SYSTEM_AY8910, 64, 0, 2,
      0
    }
  ));
  cat.systems.push_back(FurnaceGUISysDef(
    "ZX Spectrum (128K)", {
      DIV_SYSTEM_AY8910, 64, 0, 1,
      0
    }
  ));
  cat.systems.push_back(FurnaceGUISysDef(
    "Amstrad CPC", {
      DIV_SYSTEM_AY8910, 64, 0, 5,
      0
    }
  ));
  cat.systems.push_back(FurnaceGUISysDef(
    "SAM Coupé", {
      DIV_SYSTEM_SAA1099, 64, 0, 0,
      0
    }
  ));
  cat.systems.push_back(FurnaceGUISysDef(
    "BBC Micro", {
      DIV_SYSTEM_SMS, 64, 0, 6,
      0
    }
  ));
  cat.systems.push_back(FurnaceGUISysDef(
    "PC (barebones)", {
      DIV_SYSTEM_PCSPKR, 64, 0, 0,
      0
    }
  ));
  cat.systems.push_back(FurnaceGUISysDef(
    "PC + Covox Sound Master", {
      DIV_SYSTEM_AY8930, 64, 0, 3,
      DIV_SYSTEM_PCSPKR, 64, 0, 0,
      0
    }
  ));
  cat.systems.push_back(FurnaceGUISysDef(
    "PC + SSI 2001", {
      DIV_SYSTEM_C64_6581, 64, 0, 2,
      DIV_SYSTEM_PCSPKR, 64, 0, 0,
      0
    }
  ));
  cat.systems.push_back(FurnaceGUISysDef(
    "PC + Game Blaster", {
      DIV_SYSTEM_SAA1099, 64, -127, 1,
      DIV_SYSTEM_SAA1099, 64, 127, 1,
      DIV_SYSTEM_PCSPKR, 64, 0, 0,
      0
    }
  ));
  cat.systems.push_back(FurnaceGUISysDef(
    "PC + AdLib/Sound Blaster", {
      DIV_SYSTEM_OPL2, 64, 0, 0,
      DIV_SYSTEM_PCSPKR, 64, 0, 0,
      0
    }
  ));
  cat.systems.push_back(FurnaceGUISysDef(
    "PC + AdLib/Sound Blaster (drums mode)", {
      DIV_SYSTEM_OPL2_DRUMS, 64, 0, 0,
      DIV_SYSTEM_PCSPKR, 64, 0, 0,
      0
    }
  ));
  cat.systems.push_back(FurnaceGUISysDef(
    "PC + Sound Blaster w/Game Blaster Compatible", {
      DIV_SYSTEM_OPL2, 64, 0, 0,
      DIV_SYSTEM_SAA1099, 64, -127, 1,
      DIV_SYSTEM_SAA1099, 64, 127, 1,
      DIV_SYSTEM_PCSPKR, 64, 0, 0,
      0
    }
  ));
  cat.systems.push_back(FurnaceGUISysDef(
    "PC + Sound Blaster w/Game Blaster Compatible (drums mode)", {
      DIV_SYSTEM_OPL2_DRUMS, 64, 0, 0,
      DIV_SYSTEM_SAA1099, 64, -127, 1,
      DIV_SYSTEM_SAA1099, 64, 127, 1,
      DIV_SYSTEM_PCSPKR, 64, 0, 0,
      0
    }
  ));
  cat.systems.push_back(FurnaceGUISysDef(
    "PC + Sound Blaster Pro 2", {
      DIV_SYSTEM_OPL3, 64, 0, 0,
      DIV_SYSTEM_PCSPKR, 64, 0, 0,
      0
    }
  ));
  cat.systems.push_back(FurnaceGUISysDef(
    "PC + Sound Blaster Pro 2 (drums mode)", {
      DIV_SYSTEM_OPL3_DRUMS, 64, 0, 0,
      DIV_SYSTEM_PCSPKR, 64, 0, 0,
      0
    }
  ));
  cat.systems.push_back(FurnaceGUISysDef(
    "Sharp X1", {
      DIV_SYSTEM_AY8910, 64, 0, 3,
      0
    }
  ));
  cat.systems.push_back(FurnaceGUISysDef(
    "Sharp X1 + FM Addon", {
      DIV_SYSTEM_AY8910, 64, 0, 3,
      DIV_SYSTEM_YM2151, 64, 0, 2,
      0
    }
  ));
  /*
  cat.systems.push_back(FurnaceGUISysDef(
    "Sharp X68000", {
      DIV_SYSTEM_YM2151, 64, 0, 2,
      DIV_SYSTEM_MSM6258, 64, 0, 0,
      0
    }
  ));*/
  cat.systems.push_back(FurnaceGUISysDef(
    "Commander X16", {
      DIV_SYSTEM_YM2151, 64, 0, 0,
      DIV_SYSTEM_VERA, 64, 0, 0,
      0
    }
  ));
  sysCategories.push_back(cat);

  cat=FurnaceGUISysCategory("Arcade systems");
  cat.systems.push_back(FurnaceGUISysDef(
    "Bally Midway MCR", {
      DIV_SYSTEM_AY8910, 64, 0, 0,
      DIV_SYSTEM_AY8910, 64, 0, 0,
      0
    }
  ));
  cat.systems.push_back(FurnaceGUISysDef(
    "Sega Kyugo", {
      DIV_SYSTEM_AY8910, 64, 0, 4,
      DIV_SYSTEM_AY8910, 64, 0, 4,
      0
    }
  ));
  cat.systems.push_back(FurnaceGUISysDef(
    "Sega OutRun/X Board", {
      DIV_SYSTEM_YM2151, 64, 0, 2,
      DIV_SYSTEM_SEGAPCM, 64, 0, 0,
      0
    }
  ));
  cat.systems.push_back(FurnaceGUISysDef(
    "Neo Geo MVS", {
      DIV_SYSTEM_YM2610_FULL, 64, 0, 0,
      0
    }
  ));
  cat.systems.push_back(FurnaceGUISysDef(
    "Neo Geo MVS (extended channel 2)", {
      DIV_SYSTEM_YM2610_FULL_EXT, 64, 0, 0,
      0
    }
  ));
  cat.systems.push_back(FurnaceGUISysDef(
    "Taito Arcade", {
      DIV_SYSTEM_YM2610B, 64, 0, 0,
      0
    }
  ));
  cat.systems.push_back(FurnaceGUISysDef(
    "Taito Arcade (extended channel 3)", {
      DIV_SYSTEM_YM2610B_EXT, 64, 0, 0,
      0
    }
  ));
  cat.systems.push_back(FurnaceGUISysDef(
    "Capcom CPS-2 (QSound)", {
      DIV_SYSTEM_QSOUND, 64, 0, 0,
      0
    }
  ));
  cat.systems.push_back(FurnaceGUISysDef(
    "Seta 1", {
      DIV_SYSTEM_X1_010, 64, 0, 0,
      0
    }
  ));
  cat.systems.push_back(FurnaceGUISysDef(
    "Seta 2", {
      DIV_SYSTEM_X1_010, 64, 0, 1,
      0
    }
  ));
  sysCategories.push_back(cat);

  cat=FurnaceGUISysCategory("DefleMask-compatible");
  cat.systems.push_back(FurnaceGUISysDef(
    "Sega Genesis", {
      DIV_SYSTEM_YM2612, 64, 0, 0,
      DIV_SYSTEM_SMS, 24, 0, 0,
      0
    }
  ));
  cat.systems.push_back(FurnaceGUISysDef(
    "Sega Genesis (extended channel 3)", {
      DIV_SYSTEM_YM2612_EXT, 64, 0, 0,
      DIV_SYSTEM_SMS, 24, 0, 0,
      0
    }
  ));
  cat.systems.push_back(FurnaceGUISysDef(
    "Sega Master System", {
      DIV_SYSTEM_SMS, 64, 0, 0,
      0
    }
  ));
  cat.systems.push_back(FurnaceGUISysDef(
    "Sega Master System (with FM expansion)", {
      DIV_SYSTEM_SMS, 64, 0, 0,
      DIV_SYSTEM_OPLL, 64, 0, 0,
      0
    }
  ));
  cat.systems.push_back(FurnaceGUISysDef(
    "Game Boy", {
      DIV_SYSTEM_GB, 64, 0, 0,
      0
    }
  ));
  cat.systems.push_back(FurnaceGUISysDef(
    "NEC PC Engine/TurboGrafx-16", {
      DIV_SYSTEM_PCE, 64, 0, 0,
      0
    }
  ));
  cat.systems.push_back(FurnaceGUISysDef(
    "NES", {
      DIV_SYSTEM_NES, 64, 0, 0,
      0
    }
  ));
  cat.systems.push_back(FurnaceGUISysDef(
    "NES with Konami VRC7", {
      DIV_SYSTEM_NES, 64, 0, 0,
      DIV_SYSTEM_VRC7, 64, 0, 0,
      0
    }
  ));
  cat.systems.push_back(FurnaceGUISysDef(
    "Commodore 64 (6581 SID)", {
      DIV_SYSTEM_C64_6581, 64, 0, 1,
      0
    }
  ));
  cat.systems.push_back(FurnaceGUISysDef(
    "Commodore 64 (8580 SID)", {
      DIV_SYSTEM_C64_8580, 64, 0, 1,
      0
    }
  ));
  cat.systems.push_back(FurnaceGUISysDef(
    "Arcade (YM2151 and SegaPCM)", {
      DIV_SYSTEM_YM2151, 64, 0, 0,
      DIV_SYSTEM_SEGAPCM_COMPAT, 64, 0, 0,
      0
    }
  ));
  cat.systems.push_back(FurnaceGUISysDef(
    "Neo Geo CD", {
      DIV_SYSTEM_YM2610, 64, 0, 0,
      0
    }
  ));
  cat.systems.push_back(FurnaceGUISysDef(
    "Neo Geo CD (extended channel 2)", {
      DIV_SYSTEM_YM2610_EXT, 64, 0, 0,
      0
    }
  ));
  sysCategories.push_back(cat);

  memset(willExport,1,32*sizeof(bool));

  peak[0]=0;
  peak[1]=0;

  memset(actionKeys,0,GUI_ACTION_MAX*sizeof(int));

  memset(patChanX,0,sizeof(float)*(DIV_MAX_CHANS+1));
  memset(patChanSlideY,0,sizeof(float)*(DIV_MAX_CHANS+1));
  memset(lastIns,-1,sizeof(int)*DIV_MAX_CHANS);
}<|MERGE_RESOLUTION|>--- conflicted
+++ resolved
@@ -4645,18 +4645,14 @@
   switch (type) {
     case GUI_FILE_OPEN:
       if (!dirExists(workingDirSong)) workingDirSong=getHomeDir();
-<<<<<<< HEAD
-      ImGuiFileDialog::Instance()->OpenModal("FileDialog","Open File","compatible files{.fur,.dmf,.mod},.*",workingDirSong);
-=======
       hasOpened=fileDialog->openLoad(
         "Open File",
-        {"compatible files", "*.fur *.dmf",
+        {"compatible files", "*.fur *.dmf *.mod",
          "all files", ".*"},
-        "compatible files{.fur,.dmf},.*",
+        "compatible files{.fur,.dmf,.mod},.*",
         workingDirSong,
         dpiScale
       );
->>>>>>> 714d189b
       break;
     case GUI_FILE_SAVE:
       if (!dirExists(workingDirSong)) workingDirSong=getHomeDir();
