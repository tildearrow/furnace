--- conflicted
+++ resolved
@@ -3913,12 +3913,9 @@
   DECLARE_METRIC(log)
   DECLARE_METRIC(effectList)
   DECLARE_METRIC(userPresets)
-<<<<<<< HEAD
-  DECLARE_METRIC(scripting)
-=======
   DECLARE_METRIC(refPlayer)
   DECLARE_METRIC(multiInsSetup)
->>>>>>> 3de64c3c
+  DECLARE_METRIC(scripting)
   DECLARE_METRIC(popup)
 
 #ifdef IS_MOBILE
@@ -4542,12 +4539,9 @@
         IMPORT_CLOSE(memoryOpen);
         IMPORT_CLOSE(csPlayerOpen);
         IMPORT_CLOSE(userPresetsOpen);
-<<<<<<< HEAD
-        IMPORT_CLOSE(scriptingOpen)
-=======
         IMPORT_CLOSE(refPlayerOpen);
         IMPORT_CLOSE(multiInsSetupOpen);
->>>>>>> 3de64c3c
+        IMPORT_CLOSE(scriptingOpen)
       } else if (pendingLayoutImportStep==1) {
         // let the UI settle
       } else if (pendingLayoutImportStep==2) {
@@ -5135,12 +5129,9 @@
       MEASURE(memory,drawMemory());
       MEASURE(effectList,drawEffectList());
       MEASURE(userPresets,drawUserPresets());
-<<<<<<< HEAD
-      MEASURE(scripting,drawScripting());
-=======
       MEASURE(refPlayer,drawRefPlayer());
       MEASURE(multiInsSetup,drawMultiInsSetup());
->>>>>>> 3de64c3c
+      MEASURE(scripting,drawScripting());
       MEASURE(patManager,drawPatManager());
       MEASURE(tuner,drawTuner());
       MEASURE(spectrum,drawSpectrum());
@@ -5189,13 +5180,9 @@
       MEASURE(log,drawLog());
       MEASURE(effectList,drawEffectList());
       MEASURE(userPresets,drawUserPresets());
-<<<<<<< HEAD
-      MEASURE(scripting,drawScripting());
-=======
       MEASURE(refPlayer,drawRefPlayer());
       MEASURE(multiInsSetup,drawMultiInsSetup());
-
->>>>>>> 3de64c3c
+      MEASURE(scripting,drawScripting());
     }
 
     // release selection if mouse released
@@ -8350,12 +8337,9 @@
   findOpen=e->getConfBool("findOpen",false);
   spoilerOpen=e->getConfBool("spoilerOpen",false);
   userPresetsOpen=e->getConfBool("userPresetsOpen",false);
-<<<<<<< HEAD
-  scriptingOpen=e->getConfBool("scriptingOpen",false);
-=======
   refPlayerOpen=e->getConfBool("refPlayerOpen",false);
   multiInsSetupOpen=e->getConfBool("multiInsSetupOpen",false);
->>>>>>> 3de64c3c
+  scriptingOpen=e->getConfBool("scriptingOpen",false);
 
   insListDir=e->getConfBool("insListDir",false);
   waveListDir=e->getConfBool("waveListDir",false);
@@ -8534,12 +8518,9 @@
   conf.set("findOpen",findOpen);
   conf.set("spoilerOpen",spoilerOpen);
   conf.set("userPresetsOpen",userPresetsOpen);
-<<<<<<< HEAD
-  conf.set("scriptingOpen",scriptingOpen);
-=======
   conf.set("refPlayerOpen",refPlayerOpen);
   conf.set("multiInsSetupOpen",multiInsSetupOpen);
->>>>>>> 3de64c3c
+  conf.set("scriptingOpen",scriptingOpen);
 
   // commit dir state
   conf.set("insListDir",insListDir);
@@ -8986,12 +8967,9 @@
   csPlayerOpen(false),
   cvOpen(false),
   userPresetsOpen(false),
-<<<<<<< HEAD
-  scriptingOpen(false),
-=======
   refPlayerOpen(false),
   multiInsSetupOpen(false),
->>>>>>> 3de64c3c
+  scriptingOpen(false),
   cvNotSerious(false),
   shortIntro(false),
   insListDir(false),
