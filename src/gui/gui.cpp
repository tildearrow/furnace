#define _USE_MATH_DEFINES
// OK, sorry for inserting the define here but I'm so tired of this extension
/**
 * Furnace Tracker - multi-system chiptune tracker
 * Copyright (C) 2021-2024 tildearrow and contributors
 *
 * This program is free software; you can redistribute it and/or modify
 * it under the terms of the GNU General Public License as published by
 * the Free Software Foundation; either version 2 of the License, or
 * (at your option) any later version.
 *
 * This program is distributed in the hope that it will be useful,
 * but WITHOUT ANY WARRANTY; without even the implied warranty of
 * MERCHANTABILITY or FITNESS FOR A PARTICULAR PURPOSE.  See the
 * GNU General Public License for more details.
 *
 * You should have received a copy of the GNU General Public License along
 * with this program; if not, write to the Free Software Foundation, Inc.,
 * 51 Franklin Street, Fifth Floor, Boston, MA 02110-1301 USA.
 */

// I hate you clangd extension!
// how about you DON'T insert random headers before this freaking important
// define!!!!!!

#include "gui.h"
#include "util.h"
#include "../ta-log.h"
#include "../fileutils.h"
#include "imgui.h"
#include "imgui_internal.h"
#include "ImGuiFileDialog.h"
#include "IconsFontAwesome4.h"
#include "misc/cpp/imgui_stdlib.h"
#include "plot_nolerp.h"
#include "guiConst.h"
#include "intConst.h"
#include "scaling.h"
#include <stdint.h>
#include <zlib.h>
#include <fmt/printf.h>
#include <stdexcept>

#ifdef _WIN32
#include <windows.h>
#include <shlobj.h>
#include <shlwapi.h>
#include "../utfutils.h"
#define LAYOUT_INI "\\layout.ini"
#define BACKUPS_DIR "\\backups"
#else
#include <sys/types.h>
#include <dirent.h>
#include <unistd.h>
#include <pwd.h>
#include <sys/stat.h>
#define LAYOUT_INI "/layout.ini"
#define BACKUPS_DIR "/backups"
#endif

#ifdef IS_MOBILE
#define MOBILE_UI_DEFAULT true
#else
#define MOBILE_UI_DEFAULT false
#endif

#include "actionUtil.h"

bool Particle::update(float frameTime) {
  pos.x+=speed.x*frameTime;
  pos.y+=speed.y*frameTime;
  speed.x*=1.0-((1.0-friction)*frameTime);
  speed.y*=1.0-((1.0-friction)*frameTime);
  speed.y+=gravity*frameTime;
  life-=lifeSpeed*frameTime;
  return (life>0);
}

void FurnaceGUI::centerNextWindow(const char* name, float w, float h) {
  if (ImGui::IsPopupOpen(name)) {
    if (settings.centerPopup) {
      ImGui::SetNextWindowPos(ImVec2(w*0.5,h*0.5),ImGuiCond_Always,ImVec2(0.5,0.5));
    }
  }
}

void FurnaceGUI::bindEngine(DivEngine* eng) {
  e=eng;
  wavePreview.setEngine(e);
}

void FurnaceGUI::enableSafeMode() {
  safeMode=true;
}

const char* FurnaceGUI::noteName(short note, short octave) {
  if (note==100) {
    return noteOffLabel;
  } else if (note==101) { // note off and envelope release
    return noteRelLabel;
  } else if (note==102) { // envelope release only
    return macroRelLabel;
  } else if (octave==0 && note==0) {
    return emptyLabel;
  } else if (note==0 && octave!=0) {
    return "BUG";
  }
  int seek=(note+(signed char)octave*12)+60;
  if (seek<0 || seek>=180) {
    return "???";
  }
  if (settings.flatNotes) {
    if (settings.germanNotation) return noteNamesGF[seek];
    return noteNamesF[seek];
  }
  if (settings.germanNotation) return noteNamesG[seek];
  return noteNames[seek];
}

bool FurnaceGUI::decodeNote(const char* what, short& note, short& octave) {
  if (strlen(what)!=3) return false;
  if (strcmp(what,"...")==0) {
    note=0;
    octave=0;
    return true;
  }
  if (strcmp(what,"???")==0) {
    note=0;
    octave=0;
    return true;
  }
  if (strcmp(what,"OFF")==0) {
    note=100;
    octave=0;
    return true;
  }
  if (strcmp(what,"===")==0) {
    note=101;
    octave=0;
    return true;
  }
  if (strcmp(what,"REL")==0) {
    note=102;
    octave=0;
    return true;
  }
  for (int i=0; i<180; i++) {
    if (strcmp(what,noteNames[i])==0) {
      if ((i%12)==0) {
        note=12;
        octave=(unsigned char)((i/12)-6);
      } else {
        note=i%12;
        octave=(unsigned char)((i/12)-5);
      }
      return true;
    }
  }
  return false;
}

String FurnaceGUI::encodeKeyMap(std::map<int,int>& map) {
  String ret;
  for (std::map<int,int>::value_type& i: map) {
    ret+=fmt::sprintf("%d:%d;",i.first,i.second);
  }
  return ret;
}

void FurnaceGUI::decodeKeyMap(std::map<int,int>& map, String source) {
  map.clear();
  bool inValue=false;
  bool negateKey=false;
  bool negateValue=false;
  int key=0;
  int val=0;
  for (char& i: source) {
    switch (i) {
      case '0': case '1': case '2': case '3': case '4':
      case '5': case '6': case '7': case '8': case '9':
        if (inValue) {
          val*=10;
          val+=i-'0';
        } else {
          key*=10;
          key+=i-'0';
        }
        break;
      case '-':
        if (inValue) {
          negateValue=true;
        } else {
          negateKey=true;
        }
        break;
      case ':':
        inValue=true;
        break;
      case ';':
        if (inValue) {
          map[negateKey?-key:key]=negateValue?-val:val;
        }
        key=0;
        val=0;
        inValue=false;
        negateKey=false;
        negateValue=false;
        break;
    }
  }
}

void FurnaceGUI::encodeMMLStr(String& target, int* macro, int macroLen, int macroLoop, int macroRel, bool hex, bool bit30) {
  target="";
  char buf[32];
  for (int i=0; i<macroLen; i++) {
    if (i==macroLoop) target+="| ";
    if (i==macroRel) target+="/ ";
    if (bit30 && ((macro[i]&0xc0000000)==0x40000000 || (macro[i]&0xc0000000)==0x80000000)) target+="@";
    int macroVal=macro[i];
    if (macro[i]<0) {
      if (!(macroVal&0x40000000)) macroVal|=0x40000000;
    } else {
      if (macroVal&0x40000000) macroVal&=~0x40000000;
    }
    if (hex) {
      if (i==macroLen-1) {
        snprintf(buf,31,"%.2X",macroVal);
      } else {
        snprintf(buf,31,"%.2X ",macroVal);
      }
    } else {
      if (i==macroLen-1) {
        snprintf(buf,31,"%d",macroVal);
      } else {
        snprintf(buf,31,"%d ",macroVal);
      }
    }
    target+=buf;
  }
}

void FurnaceGUI::decodeMMLStrW(String& source, int* macro, int& macroLen, int macroMin, int macroMax, bool hex) {
  int buf=0;
  bool negaBuf=false;
  bool hasVal=false;
  macroLen=0;
  for (char& i: source) {
    switch (i) {
      case '0': case '1': case '2': case '3': case '4':
      case '5': case '6': case '7': case '8': case '9':
        hasVal=true;
        buf*=hex?16:10;
        buf+=i-'0';
        break;
      case 'A': case 'B': case 'C': case 'D': case 'E': case 'F':
        if (hex) {
          hasVal=true;
          buf*=16;
          buf+=10+i-'A';
        }
        break;
      case 'a': case 'b': case 'c': case 'd': case 'e': case 'f':
        if (hex) {
          hasVal=true;
          buf*=16;
          buf+=10+i-'a';
        }
        break;
      case '-':
        if (!hasVal) {
          hasVal=true;
          negaBuf=true;
        }
        break;
      case ' ':
        if (hasVal) {
          hasVal=false;
          macro[macroLen]=negaBuf?-buf:buf;
          negaBuf=false;
          if (macro[macroLen]<macroMin) macro[macroLen]=macroMin;
          if (macro[macroLen]>macroMax) macro[macroLen]=macroMax;
          macroLen++;
          buf=0;
        }
        break;
    }
    if (macroLen>=256) break;
  }
  if (hasVal && macroLen<256) {
    hasVal=false;
    macro[macroLen]=negaBuf?-buf:buf;
    negaBuf=false;
    if (macro[macroLen]<macroMin) macro[macroLen]=macroMin;
    if (macro[macroLen]>macroMax) macro[macroLen]=macroMax;
    macroLen++;
    buf=0;
  }
}

void FurnaceGUI::decodeMMLStr(String& source, int* macro, unsigned char& macroLen, unsigned char& macroLoop, int macroMin, int macroMax, unsigned char& macroRel, bool bit30) {
  int buf=0;
  bool negaBuf=false;
  bool setBit30=false;
  bool hasVal=false;
  macroLen=0;
  macroLoop=255;
  macroRel=255;
  for (char& i: source) {
    switch (i) {
      case '0': case '1': case '2': case '3': case '4':
      case '5': case '6': case '7': case '8': case '9':
        hasVal=true;
        buf*=10;
        buf+=i-'0';
        break;
      case '-':
        if (!hasVal) {
          hasVal=true;
          negaBuf=true;
        }
        break;
      case '@':
        if (bit30) {
          setBit30=true;
        }
        break;
      case ' ':
        if (hasVal) {
          hasVal=false;
          macro[macroLen]=negaBuf?-buf:buf;
          negaBuf=false;
          if (macro[macroLen]<macroMin) macro[macroLen]=macroMin;
          if (macro[macroLen]>macroMax) macro[macroLen]=macroMax;
          if (setBit30) macro[macroLen]^=0x40000000;
          setBit30=false;
          macroLen++;
          buf=0;
        }
        break;
      case '|':
        if (hasVal) {
          hasVal=false;
          macro[macroLen]=negaBuf?-buf:buf;
          negaBuf=false;
          if (macro[macroLen]<macroMin) macro[macroLen]=macroMin;
          if (macro[macroLen]>macroMax) macro[macroLen]=macroMax;
          if (setBit30) macro[macroLen]^=0x40000000;
          setBit30=false;
          macroLen++;
          buf=0;
        }
        if (macroLoop==255) {
          macroLoop=macroLen;
        }
        break;
      case '/':
        if (hasVal) {
          hasVal=false;
          macro[macroLen]=negaBuf?-buf:buf;
          negaBuf=false;
          if (macro[macroLen]<macroMin) macro[macroLen]=macroMin;
          if (macro[macroLen]>macroMax) macro[macroLen]=macroMax;
          if (setBit30) macro[macroLen]^=0x40000000;
          setBit30=false;
          macroLen++;
          buf=0;
        }
        if (macroRel==255) {
          macroRel=macroLen;
        }
        break;
    }
    if (macroLen>=255) break;
  }
  if (hasVal && macroLen<255) {
    hasVal=false;
    macro[macroLen]=negaBuf?-buf:buf;
    negaBuf=false;
    if (macro[macroLen]<macroMin) macro[macroLen]=macroMin;
    if (macro[macroLen]>macroMax) macro[macroLen]=macroMax;
    if (setBit30) macro[macroLen]^=0x40000000;
    setBit30=false;
    macroLen++;
    buf=0;
  }
}

#define CW_ADDITION(T) \
  if (p_min!=NULL && p_max!=NULL) { \
    if (*((T*)p_min)>*((T*)p_max)) { \
      if (wheelY<0) { \
        if ((*((T*)p_data)-wheelY)>*((T*)p_min)) { \
          *((T*)p_data)=*((T*)p_min); \
        } else { \
          *((T*)p_data)-=wheelY; \
        } \
      } else { \
        if ((*((T*)p_data)-wheelY)<*((T*)p_max)) { \
          *((T*)p_data)=*((T*)p_max); \
        } else { \
          *((T*)p_data)-=wheelY; \
        } \
      } \
    } else { \
      if (wheelY>0) { \
        if ((*((T*)p_data)+wheelY)>*((T*)p_max)) { \
          *((T*)p_data)=*((T*)p_max); \
        } else { \
          *((T*)p_data)+=wheelY; \
        } \
      } else { \
        if ((*((T*)p_data)+wheelY)<*((T*)p_min)) { \
          *((T*)p_data)=*((T*)p_min); \
        } else { \
          *((T*)p_data)+=wheelY; \
        } \
      } \
    } \
  }

bool FurnaceGUI::CWSliderScalar(const char* label, ImGuiDataType data_type, void* p_data, const void* p_min, const void* p_max, const char* format, ImGuiSliderFlags flags) {
  flags^=ImGuiSliderFlags_AlwaysClamp;
  if (ImGui::SliderScalar(label,data_type,p_data,p_min,p_max,format,flags)) {
    return true;
  }
  if (ImGui::IsItemHovered() && ctrlWheeling) {
    switch (data_type) {
      case ImGuiDataType_U8:
        CW_ADDITION(unsigned char);
        break;
      case ImGuiDataType_S8:
        CW_ADDITION(signed char);
        break;
      case ImGuiDataType_U16:
        CW_ADDITION(unsigned short);
        break;
      case ImGuiDataType_S16:
        CW_ADDITION(short);
        break;
      case ImGuiDataType_U32:
        CW_ADDITION(unsigned int);
        break;
      case ImGuiDataType_S32:
        CW_ADDITION(int);
        break;
      case ImGuiDataType_Float:
        CW_ADDITION(float);
        break;
      case ImGuiDataType_Double:
        CW_ADDITION(double);
        break;
    }
    return true;
  }
  return false;
}

bool FurnaceGUI::CWVSliderScalar(const char* label, const ImVec2& size, ImGuiDataType data_type, void* p_data, const void* p_min, const void* p_max, const char* format, ImGuiSliderFlags flags) {
  flags^=ImGuiSliderFlags_AlwaysClamp;
  if (ImGui::VSliderScalar(label,size,data_type,p_data,p_min,p_max,format,flags)) {
    return true;
  }
  if (ImGui::IsItemHovered() && ctrlWheeling) {
    switch (data_type) {
      case ImGuiDataType_U8:
        CW_ADDITION(unsigned char);
        break;
      case ImGuiDataType_S8:
        CW_ADDITION(signed char);
        break;
      case ImGuiDataType_U16:
        CW_ADDITION(unsigned short);
        break;
      case ImGuiDataType_S16:
        CW_ADDITION(short);
        break;
      case ImGuiDataType_U32:
        CW_ADDITION(unsigned int);
        break;
      case ImGuiDataType_S32:
        CW_ADDITION(int);
        break;
      case ImGuiDataType_Float:
        CW_ADDITION(float);
        break;
      case ImGuiDataType_Double:
        CW_ADDITION(double);
        break;
    }
    return true;
  }
  return false;
}

bool FurnaceGUI::CWSliderInt(const char* label, int* v, int v_min, int v_max, const char* format, ImGuiSliderFlags flags) {
  return CWSliderScalar(label,ImGuiDataType_S32,v,&v_min,&v_max,format,flags);
}

bool FurnaceGUI::CWSliderFloat(const char* label, float* v, float v_min, float v_max, const char* format, ImGuiSliderFlags flags) {
  return CWSliderScalar(label,ImGuiDataType_Float,v,&v_min,&v_max,format,flags);
}

bool FurnaceGUI::CWVSliderInt(const char* label, const ImVec2& size, int* v, int v_min, int v_max, const char* format, ImGuiSliderFlags flags) {
  return CWVSliderScalar(label,size,ImGuiDataType_S32,v,&v_min,&v_max,format,flags);
}

bool FurnaceGUI::InvCheckbox(const char* label, bool* value) {
  bool t=!(*value);
  if (ImGui::Checkbox(label,&t)) {
    *value=!t;
    return true;
  }
  return false;
}

void FurnaceGUI::sameLineMaybe(float width) {
  if (width<0.0f) width=ImGui::GetFrameHeight();

  ImGui::SameLine();
  if (ImGui::GetContentRegionAvail().x<width) ImGui::NewLine();
}

const char* FurnaceGUI::getSystemName(DivSystem which) {
  /*
  if (settings.chipNames) {
    return e->getSystemChips(which);
  }
  */
  return e->getSystemName(which);
}

void FurnaceGUI::updateScroll(int amount) {
  float lineHeight=(patFont->FontSize+2*dpiScale);
  nextScroll=lineHeight*amount;
  haveHitBounds=false;
}

void FurnaceGUI::addScroll(int amount) {
  float lineHeight=(patFont->FontSize+2*dpiScale);
  nextAddScroll=lineHeight*amount;
  haveHitBounds=false;
}

void FurnaceGUI::setFileName(String name) {
#ifdef _WIN32
  wchar_t ret[4096];
  WString ws=utf8To16(name.c_str());
  int index=0;
  for (wchar_t& i: ws) {
    ret[index++]=i;
    if (index>=4095) break;
  }
  ret[index]=0;
  backupLock.lock();
  if (GetFullPathNameW(ws.c_str(),4095,ret,NULL)==0) {
    curFileName=name;
  } else {
    curFileName=utf16To8(ret);
  }
  backupLock.unlock();
#else
  char ret[4096];
  backupLock.lock();
  if (realpath(name.c_str(),ret)==NULL) {
    curFileName=name;
  } else {
    curFileName=ret;
  }
  backupLock.unlock();
#endif
  updateWindowTitle();
  pushRecentFile(curFileName);
}

void FurnaceGUI::updateWindowTitle() {
  String title;
  switch (settings.titleBarInfo) {
    case 0:
      title="Furnace";
      break;
    case 1:
      if (e->song.name.empty()) {
        title="Furnace";
      } else {
        title=fmt::sprintf("%s - Furnace",e->song.name);
      }
      break;
    case 2:
      if (curFileName.empty()) {
        title="Furnace";
      } else {
        String shortName;
        size_t pos=curFileName.rfind(DIR_SEPARATOR);
        if (pos==String::npos) {
          shortName=curFileName;
        } else {
          shortName=curFileName.substr(pos+1);
        }
        title=fmt::sprintf("%s - Furnace",shortName);
      }
      break;
    case 3:
      if (curFileName.empty()) {
        title="Furnace";
      } else {
        title=fmt::sprintf("%s - Furnace",curFileName);
      }
      break;
  }

  if (settings.titleBarSys) {
    if (e->song.systemName!="") {
      title+=fmt::sprintf(" (%s)",e->song.systemName);
    }
  }

  if (sdlWin!=NULL) SDL_SetWindowTitle(sdlWin,title.c_str());
}

void FurnaceGUI::autoDetectSystem() {
  std::map<DivSystem,int> sysCountMap;
  std::map<DivSystem,DivConfig> sysConfMap;
  for (int i=0; i<e->song.systemLen; i++) {
    auto it=sysCountMap.find(e->song.system[i]);
    if (it==sysCountMap.cend()) {
      sysCountMap[e->song.system[i]]=1;
    } else {
      it->second++;
    }
    sysConfMap[e->song.system[i]]=e->song.systemFlags[i];
  }

  logV("sysCountMap:");
  for (std::pair<DivSystem,int> k: sysCountMap) {
    logV("%s: %d",e->getSystemName(k.first),k.second);
  }

  bool isMatch=false;
  std::map<DivSystem,int> defCountMap;
  std::map<DivSystem,DivConfig> defConfMap;
  for (FurnaceGUISysCategory& i: sysCategories) {
    for (FurnaceGUISysDef& j: i.systems) {
      defCountMap.clear();
      defConfMap.clear();
      for (FurnaceGUISysDefChip& k: j.orig) {
        auto it=defCountMap.find(k.sys);
        if (it==defCountMap.cend()) {
          defCountMap[k.sys]=1;
        } else {
          it->second++;
        }
        DivConfig dc;
        dc.loadFromMemory(k.flags);
        defConfMap[k.sys]=dc;
      }
      if (defCountMap.size()!=sysCountMap.size()) continue;
      isMatch=true;
      /*logV("trying on defCountMap: %s",j.name);
      for (std::pair<DivSystem,int> k: defCountMap) {
        logV("- %s: %d",e->getSystemName(k.first),k.second);
      }*/
      for (std::pair<DivSystem,int> k: defCountMap) {
        auto countI=sysCountMap.find(k.first);
        if (countI==sysCountMap.cend()) {
          isMatch=false;
          break;
        } else if (countI->second!=k.second) {
          isMatch=false;
          break;
        }

        auto confI=sysConfMap.find(k.first);
        if (confI==sysConfMap.cend()) {
          isMatch=false;
          break;
        }
        DivConfig& sysDC=confI->second;
        auto defConfI=defConfMap.find(k.first);
        if (defConfI==defConfMap.cend()) {
          isMatch=false;
          break;
        }
        for (std::pair<String,String> l: defConfI->second.configMap()) {
          if (!sysDC.has(l.first)) {
            isMatch=false;
            break;
          }
          if (sysDC.getString(l.first,"")!=l.second) {
            isMatch=false;
            break;
          }
        }
        if (!isMatch) break;
      }
      if (isMatch) {
        logV("match found!");
        e->song.systemName=j.name;
        break;
      }
    }
    if (isMatch) break;
  }

  if (!isMatch) {
    bool isFirst=true;
    e->song.systemName="";
    for (std::pair<DivSystem,int> k: sysCountMap) {
      if (!isFirst) e->song.systemName+=" + ";
      if (k.second>1) {
        e->song.systemName+=fmt::sprintf("%d×",k.second);
      }
      e->song.systemName+=e->getSystemName(k.first);
      isFirst=false;
    }
  }
}

ImVec4 FurnaceGUI::channelColor(int ch) {
  switch (settings.channelColors) {
    case 0:
      return uiColors[GUI_COLOR_CHANNEL_BG];
      break;
    case 1:
      return uiColors[GUI_COLOR_CHANNEL_FM+e->getChannelType(ch)];
      break;
    case 2:
      return uiColors[GUI_COLOR_INSTR_STD+e->getPreferInsType(ch)];
      break;
  }
  // invalid
  return uiColors[GUI_COLOR_TEXT];
}

ImVec4 FurnaceGUI::channelTextColor(int ch) {
  switch (settings.channelTextColors) {
    case 0:
      return uiColors[GUI_COLOR_CHANNEL_FG];
      break;
    case 1:
      return uiColors[GUI_COLOR_CHANNEL_FM+e->getChannelType(ch)];
      break;
    case 2:
      return uiColors[GUI_COLOR_INSTR_STD+e->getPreferInsType(ch)];
      break;
  }
  // invalid
  return uiColors[GUI_COLOR_TEXT];
}

const char* defaultLayout="[Window][DockSpaceViewport_11111111]\n\
Pos=0,24\n\
Size=1280,776\n\
Collapsed=0\n\
\n\
[Window][Debug##Default]\n\
Pos=54,43\n\
Size=400,400\n\
Collapsed=0\n\
\n\
[Window][Play/Edit Controls]\n\
Pos=181,208\n\
Size=45,409\n\
Collapsed=0\n\
\n\
[Window][Song Information]\n\
Pos=978,24\n\
Size=302,179\n\
Collapsed=0\n\
DockId=0x0000000F,0\n\
\n\
[Window][Orders]\n\
Pos=0,24\n\
Size=345,217\n\
Collapsed=0\n\
DockId=0x00000007,0\n\
\n\
[Window][Instruments]\n\
Pos=653,24\n\
Size=323,217\n\
Collapsed=0\n\
DockId=0x00000006,0\n\
\n\
[Window][Wavetables]\n\
Pos=653,24\n\
Size=323,217\n\
Collapsed=0\n\
DockId=0x00000006,1\n\
\n\
[Window][Samples]\n\
Pos=653,24\n\
Size=323,217\n\
Collapsed=0\n\
DockId=0x00000006,2\n\
\n\
[Window][Pattern]\n\
Pos=0,243\n\
Size=939,557\n\
Collapsed=0\n\
DockId=0x00000017,0\n\
\n\
[Window][Instrument Editor]\n\
Pos=229,126\n\
Size=856,652\n\
Collapsed=0\n\
\n\
[Window][Warning]\n\
Pos=481,338\n\
Size=264,86\n\
Collapsed=0\n\
\n\
[Window][Sample Editor]\n\
Pos=47,216\n\
Size=1075,525\n\
Collapsed=0\n\
\n\
[Window][About Furnace]\n\
Size=1280,755\n\
Collapsed=0\n\
\n\
[Window][Save File##FileDialog]\n\
Pos=340,177\n\
Size=600,400\n\
Collapsed=0\n\
\n\
[Window][Wavetable Editor]\n\
Pos=253,295\n\
Size=748,378\n\
Collapsed=0\n\
\n\
[Window][Settings]\n\
Pos=655,224\n\
Size=1280,941\n\
Collapsed=0\n\
\n\
[Window][Error]\n\
Pos=491,342\n\
Size=514,71\n\
Collapsed=0\n\
\n\
[Window][Mixer]\n\
Pos=429,198\n\
Size=453,355\n\
Collapsed=0\n\
\n\
[Window][Oscilloscope]\n\
Pos=347,94\n\
Size=304,105\n\
Collapsed=0\n\
DockId=0x0000000E,0\n\
\n\
[Window][Volume Meter]\n\
Pos=1248,243\n\
Size=32,557\n\
Collapsed=0\n\
DockId=0x0000000C,0\n\
\n\
[Window][Debug]\n\
Pos=113,148\n\
Size=945,473\n\
Collapsed=0\n\
\n\
[Window][Load Sample##FileDialog]\n\
Pos=40,0\n\
Size=1200,755\n\
Collapsed=0\n\
\n\
[Window][Open File##FileDialog]\n\
Pos=250,143\n\
Size=779,469\n\
Collapsed=0\n\
\n\
[Window][Export Audio##FileDialog]\n\
Pos=339,177\n\
Size=601,400\n\
Collapsed=0\n\
\n\
[Window][Rendering...]\n\
Pos=585,342\n\
Size=114,71\n\
Collapsed=0\n\
\n\
[Window][Export VGM##FileDialog]\n\
Pos=340,177\n\
Size=600,400\n\
Collapsed=0\n\
\n\
[Window][Warning##Save FileFileDialogOverWriteDialog]\n\
Pos=390,351\n\
Size=500,71\n\
Collapsed=0\n\
\n\
[Window][Statistics]\n\
Pos=0,581\n\
Size=1246,219\n\
Collapsed=0\n\
DockId=0x00000016,0\n\
\n\
[Window][Warning##Export VGMFileDialogOverWriteDialog]\n\
Pos=390,351\n\
Size=500,71\n\
Collapsed=0\n\
\n\
[Window][Compatibility Flags]\n\
Pos=388,132\n\
Size=580,641\n\
Collapsed=0\n\
\n\
[Window][Song Comments]\n\
Pos=60,60\n\
Size=395,171\n\
Collapsed=0\n\
\n\
[Window][Warning##Export AudioFileDialogOverWriteDialog]\n\
Pos=381,351\n\
Size=500,71\n\
Collapsed=0\n\
\n\
[Window][Select Font##FileDialog]\n\
Pos=340,177\n\
Size=600,400\n\
Collapsed=0\n\
\n\
[Window][Channels]\n\
Pos=60,60\n\
Size=368,449\n\
Collapsed=0\n\
\n\
[Window][Register View]\n\
Pos=829,243\n\
Size=417,557\n\
Collapsed=0\n\
DockId=0x00000014,0\n\
\n\
[Window][New Song]\n\
Pos=267,110\n\
Size=746,534\n\
Collapsed=0\n\
\n\
[Window][Edit Controls]\n\
Pos=347,24\n\
Size=304,68\n\
Collapsed=0\n\
DockId=0x0000000D,0\n\
\n\
[Window][Play Controls]\n\
Pos=347,201\n\
Size=304,40\n\
Collapsed=0\n\
DockId=0x0000000A,0\n\
\n\
[Window][Subsongs]\n\
Pos=978,24\n\
Size=302,217\n\
Collapsed=0\n\
DockId=0x00000010,1\n\
\n\
[Window][Oscilloscope (per-channel)]\n\
Pos=1095,243\n\
Size=151,557\n\
Collapsed=0\n\
DockId=0x00000012,0\n\
\n\
[Window][Piano]\n\
Pos=177,669\n\
Size=922,118\n\
Collapsed=0\n\
\n\
[Window][Log Viewer]\n\
Pos=60,60\n\
Size=541,637\n\
Collapsed=0\n\
\n\
[Window][Pattern Manager]\n\
Pos=60,60\n\
Size=1099,366\n\
Collapsed=0\n\
\n\
[Window][Chip Manager]\n\
Pos=60,60\n\
Size=490,407\n\
Collapsed=0\n\
\n\
[Window][Speed]\n\
Pos=978,24\n\
Size=302,217\n\
Collapsed=0\n\
DockId=0x00000010,2\n\
\n\
[Window][Song Info##Song Information]\n\
Pos=978,24\n\
Size=302,217\n\
Collapsed=0\n\
DockId=0x00000010,0\n\
\n\
[Window][Effect List]\n\
Pos=941,243\n\
Size=305,557\n\
Collapsed=0\n\
DockId=0x00000018,0\n\
\n\
[Window][Grooves]\n\
Pos=416,314\n\
Size=463,250\n\
Collapsed=0\n\
\n\
[Window][Clock]\n\
Pos=60,60\n\
Size=145,184\n\
Collapsed=0\n\
\n\
[Window][Oscilloscope (X-Y)]\n\
Pos=60,60\n\
Size=300,300\n\
Collapsed=0\n\
\n\
[Docking][Data]\n\
DockSpace             ID=0x8B93E3BD Window=0xA787BDB4 Pos=0,24 Size=1280,776 Split=Y Selected=0x6C01C512\n\
  DockNode            ID=0x00000001 Parent=0x8B93E3BD SizeRef=1280,217 Split=X Selected=0xF3094A52\n\
    DockNode          ID=0x00000003 Parent=0x00000001 SizeRef=976,231 Split=X Selected=0x65CC51DC\n\
      DockNode        ID=0x00000007 Parent=0x00000003 SizeRef=345,231 HiddenTabBar=1 Selected=0x8F5BFC9A\n\
      DockNode        ID=0x00000008 Parent=0x00000003 SizeRef=629,231 Split=X Selected=0xD2AD486B\n\
        DockNode      ID=0x00000005 Parent=0x00000008 SizeRef=304,406 Split=Y Selected=0x6D682373\n\
          DockNode    ID=0x00000009 Parent=0x00000005 SizeRef=292,175 Split=Y Selected=0x6D682373\n\
            DockNode  ID=0x0000000D Parent=0x00000009 SizeRef=292,68 HiddenTabBar=1 Selected=0xE57B1A9D\n\
            DockNode  ID=0x0000000E Parent=0x00000009 SizeRef=292,105 HiddenTabBar=1 Selected=0x6D682373\n\
          DockNode    ID=0x0000000A Parent=0x00000005 SizeRef=292,40 HiddenTabBar=1 Selected=0x0DE44CFF\n\
        DockNode      ID=0x00000006 Parent=0x00000008 SizeRef=323,406 Selected=0xB75D68C7\n\
    DockNode          ID=0x00000004 Parent=0x00000001 SizeRef=302,231 Split=Y Selected=0x60B9D088\n\
      DockNode        ID=0x0000000F Parent=0x00000004 SizeRef=302,179 Selected=0x60B9D088\n\
      DockNode        ID=0x00000010 Parent=0x00000004 SizeRef=302,36 Selected=0x82BEE2E5\n\
  DockNode            ID=0x00000002 Parent=0x8B93E3BD SizeRef=1280,512 Split=X Selected=0x6C01C512\n\
    DockNode          ID=0x0000000B Parent=0x00000002 SizeRef=1246,503 Split=X Selected=0xB9ADD0D5\n\
      DockNode        ID=0x00000011 Parent=0x0000000B SizeRef=1093,557 Split=X Selected=0xB9ADD0D5\n\
        DockNode      ID=0x00000013 Parent=0x00000011 SizeRef=827,557 Split=Y Selected=0xB9ADD0D5\n\
          DockNode    ID=0x00000015 Parent=0x00000013 SizeRef=1246,336 Split=X Selected=0xB9ADD0D5\n\
            DockNode  ID=0x00000017 Parent=0x00000015 SizeRef=939,557 CentralNode=1 HiddenTabBar=1 Selected=0xB9ADD0D5\n\
            DockNode  ID=0x00000018 Parent=0x00000015 SizeRef=305,557 Selected=0xB94874DD\n\
          DockNode    ID=0x00000016 Parent=0x00000013 SizeRef=1246,219 Selected=0xAD8E88F2\n\
        DockNode      ID=0x00000014 Parent=0x00000011 SizeRef=417,557 Selected=0x425428FB\n\
      DockNode        ID=0x00000012 Parent=0x0000000B SizeRef=151,557 HiddenTabBar=1 Selected=0x4C07BC58\n\
    DockNode          ID=0x0000000C Parent=0x00000002 SizeRef=32,503 HiddenTabBar=1 Selected=0x644DA2C1\n";


void FurnaceGUI::prepareLayout() {
  FILE* check;
  check=ps_fopen(finalLayoutPath,"r");
  if (check!=NULL) {
    fclose(check);
    return;
  }

  // copy initial layout
  logI("loading default layout.");
  check=ps_fopen(finalLayoutPath,"w");
  if (check==NULL) {
    logW("could not write default layout!");
    return;
  }

  fwrite(defaultLayout,1,strlen(defaultLayout),check);
  fclose(check);
}

float FurnaceGUI::calcBPM(const DivGroovePattern& speeds, float hz, int vN, int vD) {
  float hl=e->curSubSong->hilightA;
  if (hl<=0.0f) hl=4.0f;
  float timeBase=e->curSubSong->timeBase+1;
  float speedSum=0;
  for (int i=0; i<MIN(16,speeds.len); i++) {
    speedSum+=speeds.val[i];
  }
  speedSum/=MAX(1,speeds.len);
  if (timeBase<1.0f) timeBase=1.0f;
  if (speedSum<1.0f) speedSum=1.0f;
  if (vD<1) vD=1;
  return (60.0f*hz/(timeBase*hl*speedSum))*(float)vN/(float)vD;
}

void FurnaceGUI::play(int row) {
  memset(chanOscVol,0,DIV_MAX_CHANS*sizeof(float));
  for (int i=0; i<DIV_MAX_CHANS; i++) {
    chanOscChan[i].pitch=0.0f;
  }
  memset(chanOscBright,0,DIV_MAX_CHANS*sizeof(float));
  e->walkSong(loopOrder,loopRow,loopEnd);
  memset(lastIns,-1,sizeof(int)*DIV_MAX_CHANS);
  if (!followPattern) e->setOrder(curOrder);
  if (row>0) {
    if (!e->playToRow(row)) {
      showError("the song is over!");
    }
  } else {
    if (!e->play()) {
      showError("the song is over!");
    }
  }
  curNibble=false;
  orderNibble=false;
  activeNotes.clear();
}

void FurnaceGUI::setOrder(unsigned char order, bool forced) {
  curOrder=order;
  if (followPattern || forced) {
    e->setOrder(order);
  }
}

void FurnaceGUI::stop() {
  bool wasPlaying=e->isPlaying();
  e->walkSong(loopOrder,loopRow,loopEnd);
  e->stop();
  curNibble=false;
  orderNibble=false;
  if (followPattern && wasPlaying) {
    nextScroll=-1.0f;
    nextAddScroll=0.0f;
    cursor.y=oldRow;
    if (selStart.xCoarse==selEnd.xCoarse && selStart.xFine==selEnd.xFine && selStart.y==selEnd.y && !selecting) {
      selStart=cursor;
      selEnd=cursor;
    }
    updateScroll(cursor.y);
  }
}

void FurnaceGUI::previewNote(int refChan, int note, bool autoNote) {
  e->setMidiBaseChan(refChan);
  e->synchronized([this,note]() {
    if (!e->autoNoteOn(-1,curIns,note)) failedNoteOn=true;
  });
}

void FurnaceGUI::stopPreviewNote(SDL_Scancode scancode, bool autoNote) {
  auto it=noteKeys.find(scancode);
  if (it!=noteKeys.cend()) {
    int key=it->second;
    int num=12*curOctave+key;
    if (num<-60) num=-60; // C-(-5)
    if (num>119) num=119; // B-9

    if (key==100) return;
    if (key==101) return;
    if (key==102) return;

    e->synchronized([this,num]() {
      e->autoNoteOff(-1,num);
      failedNoteOn=false;
    });
  }
}

void FurnaceGUI::noteInput(int num, int key, int vol) {
  DivPattern* pat=e->curPat[cursor.xCoarse].getPattern(e->curOrders->ord[cursor.xCoarse][curOrder],true);
  bool removeIns=false;

  prepareUndo(GUI_UNDO_PATTERN_EDIT);

  if (key==GUI_NOTE_OFF) { // note off
    pat->data[cursor.y][0]=100;
    pat->data[cursor.y][1]=0;
    removeIns=true;
  } else if (key==GUI_NOTE_OFF_RELEASE) { // note off + env release
    pat->data[cursor.y][0]=101;
    pat->data[cursor.y][1]=0;
    removeIns=true;
  } else if (key==GUI_NOTE_RELEASE) { // env release only
    pat->data[cursor.y][0]=102;
    pat->data[cursor.y][1]=0;
    removeIns=true;
  } else {
    pat->data[cursor.y][0]=num%12;
    pat->data[cursor.y][1]=num/12;
    if (pat->data[cursor.y][0]==0) {
      pat->data[cursor.y][0]=12;
      pat->data[cursor.y][1]--;
    }
    pat->data[cursor.y][1]=(unsigned char)pat->data[cursor.y][1];
    if (latchIns==-2) {
      if (curIns>=(int)e->song.ins.size()) curIns=-1;
      if (curIns>=0) {
        pat->data[cursor.y][2]=curIns;
      }
    } else if (latchIns!=-1 && !e->song.ins.empty()) {
      pat->data[cursor.y][2]=MIN(((int)e->song.ins.size())-1,latchIns);
    }
    int maxVol=e->getMaxVolumeChan(cursor.xCoarse);
    if (latchVol!=-1) {
      pat->data[cursor.y][3]=MIN(maxVol,latchVol);
    } else if (vol!=-1) {
      pat->data[cursor.y][3]=e->mapVelocity(cursor.xCoarse,pow((float)vol/127.0f,midiMap.volExp));
    }
    if (latchEffect!=-1) pat->data[cursor.y][4]=latchEffect;
    if (latchEffectVal!=-1) pat->data[cursor.y][5]=latchEffectVal;
  }
  if (removeIns) {
    if (settings.removeInsOff) {
      pat->data[cursor.y][2]=-1;
    }
    if (settings.removeVolOff) {
      pat->data[cursor.y][3]=-1;
    }
  }
  makeUndo(GUI_UNDO_PATTERN_EDIT);
  editAdvance();
  curNibble=false;
}

void FurnaceGUI::valueInput(int num, bool direct, int target) {
  DivPattern* pat=e->curPat[cursor.xCoarse].getPattern(e->curOrders->ord[cursor.xCoarse][curOrder],true);
  prepareUndo(GUI_UNDO_PATTERN_EDIT);
  if (target==-1) target=cursor.xFine+1;
  if (direct) {
    pat->data[cursor.y][target]=num&0xff;
  } else {
    if (pat->data[cursor.y][target]==-1) pat->data[cursor.y][target]=0;
    if (!settings.pushNibble && !curNibble) {
      pat->data[cursor.y][target]=num;
    } else {
      pat->data[cursor.y][target]=((pat->data[cursor.y][target]<<4)|num)&0xff;
    }
  }
  if (cursor.xFine==1) { // instrument
    if (pat->data[cursor.y][target]>=(int)e->song.ins.size()) {
      pat->data[cursor.y][target]&=0x0f;
      if (pat->data[cursor.y][target]>=(int)e->song.ins.size()) {
        pat->data[cursor.y][target]=(int)e->song.ins.size()-1;
      }
    }
    if (settings.absorbInsInput) {
      curIns=pat->data[cursor.y][target];
      wavePreviewInit=true;
      updateFMPreview=true;
    }
    makeUndo(GUI_UNDO_PATTERN_EDIT);
    if (direct) {
      curNibble=false;
    } else {
      if (e->song.ins.size()<16) {
        curNibble=false;
        editAdvance();
      } else {
        curNibble=!curNibble;
        if (!curNibble) editAdvance();
      }
    }
  } else if (cursor.xFine==2) {
    if (curNibble) {
      if (pat->data[cursor.y][target]>e->getMaxVolumeChan(cursor.xCoarse)) pat->data[cursor.y][target]=e->getMaxVolumeChan(cursor.xCoarse);
    } else {
      pat->data[cursor.y][target]&=15;
    }
    makeUndo(GUI_UNDO_PATTERN_EDIT);
    if (direct) {
      curNibble=false;
    } else {
      if (e->getMaxVolumeChan(cursor.xCoarse)<16) {
        curNibble=false;
        if (pat->data[cursor.y][target]>e->getMaxVolumeChan(cursor.xCoarse)) pat->data[cursor.y][target]=e->getMaxVolumeChan(cursor.xCoarse);
        editAdvance();
      } else {
        curNibble=!curNibble;
        if (!curNibble) editAdvance();
      }
    }
  } else {
    makeUndo(GUI_UNDO_PATTERN_EDIT);
    if (direct) {
      curNibble=false;
    } else {
      curNibble=!curNibble;
      if (!curNibble) {
        if (!settings.effectCursorDir) {
          editAdvance();
        } else {
          if (settings.effectCursorDir==2) {
            if (++cursor.xFine>=(3+(e->curPat[cursor.xCoarse].effectCols*2))) {
              cursor.xFine=3;
            }
          } else {
            if (cursor.xFine&1) {
              cursor.xFine++;
            } else {
              editAdvance();
              cursor.xFine--;
            }
          }
        }
      }
    }
  }
}

void FurnaceGUI::orderInput(int num) {
  if (orderCursor>=0 && orderCursor<e->getTotalChannelCount()) {
    prepareUndo(GUI_UNDO_CHANGE_ORDER);
    e->lockSave([this,num]() {
      if (!curNibble && !settings.pushNibble) e->curOrders->ord[orderCursor][curOrder]=0;
      e->curOrders->ord[orderCursor][curOrder]=((e->curOrders->ord[orderCursor][curOrder]<<4)|num);
    });
    MARK_MODIFIED;
    curNibble=!curNibble;
    if (orderEditMode==2 || orderEditMode==3) {
      if (!curNibble) {
        if (orderEditMode==2) {
          orderCursor++;
          if (orderCursor>=e->getTotalChannelCount()) orderCursor=0;
        } else if (orderEditMode==3) {
          if (curOrder<e->curSubSong->ordersLen-1) {
            setOrder(curOrder+1);
          }
        }
      }
    }
    e->walkSong(loopOrder,loopRow,loopEnd);
    makeUndo(GUI_UNDO_CHANGE_ORDER);
  }
}

#define changeLatch(x) \
  if (x<0) x=0; \
  if (!latchNibble && !settings.pushNibble) x=0; \
  x=(x<<4)|num; \
  latchNibble=!latchNibble; \
  if (!latchNibble) { \
    if (++latchTarget>4) latchTarget=0; \
  }

void FurnaceGUI::keyDown(SDL_Event& ev) {
  if (ImGuiFileDialog::Instance()->IsOpened()) return;
  if (aboutOpen) return;

  int mapped=ev.key.keysym.sym;
  if (ev.key.keysym.mod&KMOD_CTRL) {
    mapped|=FURKMOD_CTRL;
  }
  if (ev.key.keysym.mod&KMOD_ALT) {
    mapped|=FURKMOD_ALT;
  }
  if (ev.key.keysym.mod&KMOD_GUI) {
    mapped|=FURKMOD_META;
  }
  if (ev.key.keysym.mod&KMOD_SHIFT) {
    mapped|=FURKMOD_SHIFT;
  }

  if (bindSetActive) {
    if (!ev.key.repeat) {
      switch (ev.key.keysym.sym) {
        case SDLK_LCTRL: case SDLK_RCTRL:
        case SDLK_LALT: case SDLK_RALT:
        case SDLK_LGUI: case SDLK_RGUI:
        case SDLK_LSHIFT: case SDLK_RSHIFT:
          bindSetPending=false;
          actionKeys[bindSetTarget]=(mapped&(~FURK_MASK))|0xffffff;
          break;
        default:
          actionKeys[bindSetTarget]=mapped;
          bindSetActive=false;
          bindSetPending=false;
          bindSetTarget=0;
          bindSetPrevValue=0;
          parseKeybinds();
          break;
      }
    }
    return;
  }

  if (latchTarget) {
    if (mapped==SDLK_DELETE || mapped==SDLK_BACKSPACE) {
      switch (latchTarget) {
        case 1:
          latchIns=-1;
          break;
        case 2:
          latchVol=-1;
          break;
        case 3:
          latchEffect=-1;
          break;
        case 4:
          latchEffectVal=-1;
          break;
      }
    } else {
      auto it=valueKeys.find(ev.key.keysym.sym);
      if (it!=valueKeys.cend()) {
        int num=it->second;
        switch (latchTarget) {
          case 1: // instrument
            changeLatch(latchIns);
            break;
          case 2: // volume
            changeLatch(latchVol);
            break;
          case 3: // effect
            changeLatch(latchEffect);
            break;
          case 4: // effect value
            changeLatch(latchEffectVal);
            break;
        }
      }
    }
    return;
  }

  if (sampleMapWaitingInput) {
    switch (sampleMapColumn) {
      case 0: {
        if (ev.key.keysym.scancode==SDL_SCANCODE_DELETE) {
          alterSampleMap(0,-1);
          return;
        }
        auto it=valueKeys.find(ev.key.keysym.sym);
        if (it!=valueKeys.cend()) {
          int num=it->second;
          if (num<10) {
            alterSampleMap(0,num);
            return;
          }
        }
        break;
      }
      case 1: {
        if (ev.key.keysym.scancode==SDL_SCANCODE_DELETE) {
          alterSampleMap(1,-1);
          return;
        }
        auto it=noteKeys.find(ev.key.keysym.scancode);
        if (it!=noteKeys.cend()) {
          int key=it->second;
          int num=12*curOctave+key;

          if (num<-60) num=-60; // C-(-5)
          if (num>119) num=119; // B-9

          alterSampleMap(1,num);
          return;
        }
        break;
      }
      case 2: {
        if (ev.key.keysym.scancode==SDL_SCANCODE_DELETE) {
          alterSampleMap(2,-1);
          return;
        }
        auto it=valueKeys.find(ev.key.keysym.sym);
        if (it!=valueKeys.cend()) {
          int num=it->second;
          if (num<10) {
            alterSampleMap(2,num);
            return;
          }
        }
        break;
      }
      case 3: {
        if (ev.key.keysym.scancode==SDL_SCANCODE_DELETE) {
          alterSampleMap(3,-1);
          return;
        }
        auto it=valueKeys.find(ev.key.keysym.sym);
        if (it!=valueKeys.cend()) {
          int num=it->second;
          if (num<16) {
            alterSampleMap(3,num);
            return;
          }
        }
        break;
      }
    }
  }

  // PER-WINDOW KEYS
  switch (curWindow) {
    case GUI_WINDOW_PATTERN: {
      auto actionI=actionMapPat.find(mapped);
      if (actionI!=actionMapPat.cend()) {
        int action=actionI->second;
        if (action>0) {
          doAction(action);
          return;
        }
      }
      // pattern input otherwise
      if (mapped&(FURKMOD_ALT|FURKMOD_CTRL|FURKMOD_META|FURKMOD_SHIFT)) break;
      if (!ev.key.repeat) {
        if (cursor.xFine==0) { // note
          auto it=noteKeys.find(ev.key.keysym.scancode);
          if (it!=noteKeys.cend()) {
            int key=it->second;
            int num=12*curOctave+key;

            if (num<-60) num=-60; // C-(-5)
            if (num>119) num=119; // B-9

            if (edit) {
              noteInput(num,key);
            }
          }
        } else if (edit) { // value
          auto it=valueKeys.find(ev.key.keysym.sym);
          if (it!=valueKeys.cend()) {
            int num=it->second;
            valueInput(num);
          }
        }
      }
      break;
    }
    case GUI_WINDOW_ORDERS: {
      auto actionI=actionMapOrders.find(mapped);
      if (actionI!=actionMapOrders.cend()) {
        int action=actionI->second;
        if (action>0) {
          doAction(action);
          return;
        }
      }
      // order input otherwise
      if (mapped&(FURKMOD_ALT|FURKMOD_CTRL|FURKMOD_META|FURKMOD_SHIFT)) break;
      if (orderEditMode!=0) {
        auto it=valueKeys.find(ev.key.keysym.sym);
        if (it!=valueKeys.cend()) {
          int num=it->second;
          orderInput(num);
        }
      }
      break;
    }
    case GUI_WINDOW_SAMPLE_EDIT: {
      auto actionI=actionMapSample.find(mapped);
      if (actionI!=actionMapSample.cend()) {
        int action=actionI->second;
        if (action>0) {
          doAction(action);
          return;
        }
      }
      break;
    }
    case GUI_WINDOW_INS_LIST: {
      auto actionI=actionMapInsList.find(mapped);
      if (actionI!=actionMapInsList.cend()) {
        int action=actionI->second;
        if (action>0) {
          doAction(action);
          return;
        }
      }
      break;
    }
    case GUI_WINDOW_WAVE_LIST: {
      auto actionI=actionMapWaveList.find(mapped);
      if (actionI!=actionMapWaveList.cend()) {
        int action=actionI->second;
        if (action>0) {
          doAction(action);
          return;
        }
      }
      break;
    }
    case GUI_WINDOW_SAMPLE_LIST: {
      auto actionI=actionMapSampleList.find(mapped);
      if (actionI!=actionMapSampleList.cend()) {
        int action=actionI->second;
        if (action>0) {
          doAction(action);
          return;
        }
      }
      break;
    }
    default:
      break;
  }

  // GLOBAL KEYS
  auto actionI=actionMapGlobal.find(mapped);
  if (actionI!=actionMapGlobal.cend()) {
    int action=actionI->second;
    if (action>0) {
      doAction(action);
      return;
    }
  }
}

void FurnaceGUI::keyUp(SDL_Event& ev) {
  // nothing for now
}

bool dirExists(String s) {
  return dirExists(s.c_str());
}

void FurnaceGUI::openFileDialog(FurnaceGUIFileDialogs type) {
  bool hasOpened=false;
  switch (type) {
    case GUI_FILE_OPEN:
      if (!dirExists(workingDirSong)) workingDirSong=getHomeDir();
      hasOpened=fileDialog->openLoad(
        "Open File",
        {"compatible files", "*.fur *.dmf *.mod *.fc13 *.fc14 *.smod *.fc",
         "all files", "*"},
        workingDirSong,
        dpiScale
      );
      break;
    case GUI_FILE_OPEN_BACKUP:
      if (!dirExists(backupPath)) {
        showError("no backups made yet!");
        break;
      }
      hasOpened=fileDialog->openLoad(
        "Restore Backup",
        {"Furnace song", "*.fur"},
        backupPath+String(DIR_SEPARATOR_STR),
        dpiScale
      );
      break;
    case GUI_FILE_SAVE:
      if (!dirExists(workingDirSong)) workingDirSong=getHomeDir();
      hasOpened=fileDialog->openSave(
        "Save File",
        {"Furnace song", "*.fur"},
        workingDirSong,
        dpiScale
      );
      break;
    case GUI_FILE_INS_OPEN:
    case GUI_FILE_INS_OPEN_REPLACE:
      prevIns=-3;
      if (prevInsData!=NULL) {
        delete prevInsData;
        prevInsData=NULL;
      }
      prevInsData=new DivInstrument;
      *prevInsData=*e->getIns(curIns);

      if (!dirExists(workingDirIns)) workingDirIns=getHomeDir();
      hasOpened=fileDialog->openLoad(
        "Load Instrument",
        {"all compatible files", "*.fui *.dmp *.tfi *.vgi *.s3i *.sbi *.opli *.opni *.y12 *.bnk *.ff *.gyb *.opm *.wopl *.wopn",
         "Furnace instrument", "*.fui",
         "DefleMask preset", "*.dmp",
         "TFM Music Maker instrument", "*.tfi",
         "VGM Music Maker instrument", "*.vgi",
         "Scream Tracker 3 instrument", "*.s3i",
         "SoundBlaster instrument", "*.sbi",
         "Wohlstand OPL instrument", "*.opli",
         "Wohlstand OPN instrument", "*.opni",
         "Gens KMod patch dump", "*.y12",
         "BNK file (AdLib)", "*.bnk",
         "FF preset bank", "*.ff",
         "2612edit GYB preset bank", "*.gyb",
         "VOPM preset bank", "*.opm",
         "Wohlstand WOPL bank", "*.wopl",
         "Wohlstand WOPN bank", "*.wopn",
         "all files", "*"},
        workingDirIns,
        dpiScale,
        [this](const char* path) {
          int sampleCountBefore=e->song.sampleLen;
          std::vector<DivInstrument*> instruments=e->instrumentFromFile(path,false);
          if (!instruments.empty()) {
            if (e->song.sampleLen!=sampleCountBefore) {
              e->renderSamplesP();
            }
            if (curFileDialog==GUI_FILE_INS_OPEN_REPLACE) {
              if (prevIns==-3) {
                prevIns=curIns;
              }
              if (prevIns>=0 && prevIns<=(int)e->song.ins.size()) {
                *e->song.ins[prevIns]=*instruments[0];
              }
            } else {
              e->loadTempIns(instruments[0]);
              if (curIns!=-2) {
                prevIns=curIns;
              }
              curIns=-2;
            }
          }
          for (DivInstrument* i: instruments) delete i;
        },
        (type==GUI_FILE_INS_OPEN)
      );
      break;
    case GUI_FILE_INS_SAVE:
      if (!dirExists(workingDirIns)) workingDirIns=getHomeDir();
      hasOpened=fileDialog->openSave(
        "Save Instrument",
        {"Furnace instrument", "*.fui"},
        workingDirIns,
        dpiScale
      );
      break;
    case GUI_FILE_INS_SAVE_DMP:
      if (!dirExists(workingDirIns)) workingDirIns=getHomeDir();
      hasOpened=fileDialog->openSave(
        "Save Instrument",
        {"DefleMask preset", "*.dmp"},
        workingDirIns,
        dpiScale
      );
      break;
    case GUI_FILE_WAVE_OPEN:
    case GUI_FILE_WAVE_OPEN_REPLACE:
      if (!dirExists(workingDirWave)) workingDirWave=getHomeDir();
      hasOpened=fileDialog->openLoad(
        "Load Wavetable",
        {"compatible files", "*.fuw *.dmw",
         "all files", "*"},
        workingDirWave,
        dpiScale,
        NULL, // TODO
        (type==GUI_FILE_WAVE_OPEN)
      );
      break;
    case GUI_FILE_WAVE_SAVE:
      if (!dirExists(workingDirWave)) workingDirWave=getHomeDir();
      hasOpened=fileDialog->openSave(
        "Save Wavetable",
        {"Furnace wavetable", ".fuw"},
        workingDirWave,
        dpiScale
      );
      break;
    case GUI_FILE_WAVE_SAVE_DMW:
      if (!dirExists(workingDirWave)) workingDirWave=getHomeDir();
      hasOpened=fileDialog->openSave(
        "Save Wavetable",
        {"DefleMask wavetable", ".dmw"},
        workingDirWave,
        dpiScale
      );
      break;
    case GUI_FILE_WAVE_SAVE_RAW:
      if (!dirExists(workingDirWave)) workingDirWave=getHomeDir();
      hasOpened=fileDialog->openSave(
        "Save Wavetable",
        {"raw data", ".raw"},
        workingDirWave,
        dpiScale
      );
      break;
    case GUI_FILE_SAMPLE_OPEN:
    case GUI_FILE_SAMPLE_OPEN_REPLACE:
      if (!dirExists(workingDirSample)) workingDirSample=getHomeDir();
      hasOpened=fileDialog->openLoad(
        "Load Sample",
        {"compatible files", "*.wav *.dmc *.brr",
         "all files", "*"},
        workingDirSample,
        dpiScale,
        NULL, // TODO
        (type==GUI_FILE_SAMPLE_OPEN)
      );
      break;
    case GUI_FILE_SAMPLE_OPEN_RAW:
    case GUI_FILE_SAMPLE_OPEN_REPLACE_RAW:
      if (!dirExists(workingDirSample)) workingDirSample=getHomeDir();
      hasOpened=fileDialog->openLoad(
        "Load Raw Sample",
        {"all files", "*"},
        workingDirSample,
        dpiScale
      );
      break;
    case GUI_FILE_SAMPLE_SAVE:
      if (!dirExists(workingDirSample)) workingDirSample=getHomeDir();
      hasOpened=fileDialog->openSave(
        "Save Sample",
        {"Wave file", "*.wav"},
        workingDirSample,
        dpiScale
      );
      break;
    case GUI_FILE_SAMPLE_SAVE_RAW:
      if (!dirExists(workingDirSample)) workingDirSample=getHomeDir();
      hasOpened=fileDialog->openSave(
        "Save Raw Sample",
        {"all files", "*"},
        workingDirSample,
        dpiScale
      );
      break;
    case GUI_FILE_EXPORT_AUDIO_ONE:
      if (!dirExists(workingDirAudioExport)) workingDirAudioExport=getHomeDir();
      hasOpened=fileDialog->openSave(
        "Export Audio",
        {"Wave file", "*.wav"},
        workingDirAudioExport,
        dpiScale
      );
      break;
    case GUI_FILE_EXPORT_AUDIO_PER_SYS:
      if (!dirExists(workingDirAudioExport)) workingDirAudioExport=getHomeDir();
      hasOpened=fileDialog->openSave(
        "Export Audio",
        {"Wave file", "*.wav"},
        workingDirAudioExport,
        dpiScale
      );
      break;
    case GUI_FILE_EXPORT_AUDIO_PER_CHANNEL:
      if (!dirExists(workingDirAudioExport)) workingDirAudioExport=getHomeDir();
      hasOpened=fileDialog->openSave(
        "Export Audio",
        {"Wave file", "*.wav"},
        workingDirAudioExport,
        dpiScale
      );
      break;
    case GUI_FILE_EXPORT_VGM:
      if (!dirExists(workingDirVGMExport)) workingDirVGMExport=getHomeDir();
      hasOpened=fileDialog->openSave(
        "Export VGM",
        {"VGM file", "*.vgm"},
        workingDirVGMExport,
        dpiScale
      );
      break;
    case GUI_FILE_EXPORT_ZSM:
      if (!dirExists(workingDirZSMExport)) workingDirZSMExport=getHomeDir();
      hasOpened=fileDialog->openSave(
        "Export ZSM",
        {"ZSM file", "*.zsm"},
        workingDirZSMExport,
        dpiScale
      );
      break;
    case GUI_FILE_EXPORT_TEXT:
      if (!dirExists(workingDirROMExport)) workingDirROMExport=getHomeDir();
      hasOpened=fileDialog->openSave(
        "Export Command Stream",
        {"text file", "*.txt"},
        workingDirROMExport,
        dpiScale
      );
      break;
    case GUI_FILE_EXPORT_CMDSTREAM:
      if (!dirExists(workingDirROMExport)) workingDirROMExport=getHomeDir();
      hasOpened=fileDialog->openSave(
        "Export Command Stream",
        {"text file", "*.txt"},
        workingDirROMExport,
        dpiScale
      );
      break;
    case GUI_FILE_EXPORT_CMDSTREAM_BINARY:
      if (!dirExists(workingDirROMExport)) workingDirROMExport=getHomeDir();
      hasOpened=fileDialog->openSave(
        "Export Command Stream",
        {"binary file", "*.bin"},
        workingDirROMExport,
        dpiScale
      );
      break;
    case GUI_FILE_EXPORT_ROM:
      showError("Coming soon!");
      break;
    case GUI_FILE_LOAD_MAIN_FONT:
      if (!dirExists(workingDirFont)) workingDirFont=getHomeDir();
      hasOpened=fileDialog->openLoad(
        "Select Font",
        {"compatible files", "*.ttf *.otf *.ttc *.dfont *.pcf *.psf *.fon"},
        workingDirFont,
        dpiScale
      );
      break;
    case GUI_FILE_LOAD_HEAD_FONT:
      if (!dirExists(workingDirFont)) workingDirFont=getHomeDir();
      hasOpened=fileDialog->openLoad(
        "Select Font",
        {"compatible files", "*.ttf *.otf *.ttc *.dfont *.pcf *.psf *.fon"},
        workingDirFont,
        dpiScale
      );
      break;
    case GUI_FILE_LOAD_PAT_FONT:
      if (!dirExists(workingDirFont)) workingDirFont=getHomeDir();
      hasOpened=fileDialog->openLoad(
        "Select Font",
        {"compatible files", "*.ttf *.otf *.ttc *.dfont *.pcf *.psf *.fon"},
        workingDirFont,
        dpiScale
      );
      break;
    case GUI_FILE_IMPORT_COLORS:
      if (!dirExists(workingDirColors)) workingDirColors=getHomeDir();
      hasOpened=fileDialog->openLoad(
        "Select Color File",
        {"configuration files", "*.cfgc"},
        workingDirColors,
        dpiScale
      );
      break;
    case GUI_FILE_IMPORT_KEYBINDS:
      if (!dirExists(workingDirKeybinds)) workingDirKeybinds=getHomeDir();
      hasOpened=fileDialog->openLoad(
        "Select Keybind File",
        {"configuration files", "*.cfgk"},
        workingDirKeybinds,
        dpiScale
      );
      break;
    case GUI_FILE_IMPORT_LAYOUT:
      if (!dirExists(workingDirKeybinds)) workingDirKeybinds=getHomeDir();
      hasOpened=fileDialog->openLoad(
        "Select Layout File",
        {".ini files", "*.ini"},
        workingDirKeybinds,
        dpiScale
      );
      break;
    case GUI_FILE_EXPORT_COLORS:
      if (!dirExists(workingDirColors)) workingDirColors=getHomeDir();
      hasOpened=fileDialog->openSave(
        "Export Colors",
        {"configuration files", "*.cfgc"},
        workingDirColors,
        dpiScale
      );
      break;
    case GUI_FILE_EXPORT_KEYBINDS:
      if (!dirExists(workingDirKeybinds)) workingDirKeybinds=getHomeDir();
      hasOpened=fileDialog->openSave(
        "Export Keybinds",
        {"configuration files", "*.cfgk"},
        workingDirKeybinds,
        dpiScale
      );
      break;
    case GUI_FILE_EXPORT_LAYOUT:
      if (!dirExists(workingDirKeybinds)) workingDirKeybinds=getHomeDir();
      hasOpened=fileDialog->openSave(
        "Export Layout",
        {".ini files", "*.ini"},
        workingDirKeybinds,
        dpiScale
      );
      break;
    case GUI_FILE_YRW801_ROM_OPEN:
    case GUI_FILE_TG100_ROM_OPEN:
    case GUI_FILE_MU5_ROM_OPEN:
      if (!dirExists(workingDirSample)) workingDirSample=getHomeDir();
      hasOpened=fileDialog->openLoad(
        "Load ROM",
        {"compatible files", "*.rom *.bin",
         "all files", "*"},
        workingDirROM,
        dpiScale
      );
      break;
    case GUI_FILE_CMDSTREAM_OPEN:
      if (!dirExists(workingDirROM)) workingDirROM=getHomeDir();
      hasOpened=fileDialog->openLoad(
        "Play Command Stream",
        {"command stream", "*.bin",
         "all files", "*"},
        workingDirROM,
        dpiScale
      );
      break;
    case GUI_FILE_TEST_OPEN:
      if (!dirExists(workingDirTest)) workingDirTest=getHomeDir();
      hasOpened=fileDialog->openLoad(
        "Open Test",
        {"compatible files", "*.fur *.dmf *.mod",
         "another option", "*.wav *.ttf",
         "all files", "*"},
        workingDirTest,
        dpiScale,
        [](const char* path) {
          if (path!=NULL) {
            logI("Callback Result: %s",path);
          } else {
            logI("Callback Result: NULL");
          }
        }
      );
      break;
    case GUI_FILE_TEST_OPEN_MULTI:
      if (!dirExists(workingDirTest)) workingDirTest=getHomeDir();
      hasOpened=fileDialog->openLoad(
        "Open Test (Multi)",
        {"compatible files", "*.fur *.dmf *.mod",
         "another option", "*.wav *.ttf",
         "all files", "*"},
        workingDirTest,
        dpiScale,
        [](const char* path) {
          if (path!=NULL) {
            logI("Callback Result: %s",path);
          } else {
            logI("Callback Result: NULL");
          }
        },
        true
      );
      break;
    case GUI_FILE_TEST_SAVE:
      if (!dirExists(workingDirTest)) workingDirTest=getHomeDir();
      hasOpened=fileDialog->openSave(
        "Save Test",
        {"Furnace song", "*.fur",
         "DefleMask module", "*.dmf"},
        workingDirTest,
        dpiScale
      );
      break;
  }
  if (hasOpened) curFileDialog=type;
  //ImGui::GetIO().ConfigFlags|=ImGuiConfigFlags_NavEnableKeyboard;
}

int FurnaceGUI::save(String path) {
  SafeWriter* w;
  logD("saving file...");
  w=e->saveFur(false,settings.newPatternFormat);
  if (w==NULL) {
    lastError=e->getLastError();
    logE("couldn't save! %s",lastError);
    return 3;
  }
  logV("opening file for writing...");
  FILE* outFile=ps_fopen(path.c_str(),"wb");
  if (outFile==NULL) {
    lastError=strerror(errno);
    logE("couldn't save! %s",lastError);
    w->finish();
    return 1;
  }
  if (settings.compress) {
    unsigned char zbuf[131072];
    int ret;
    z_stream zl;
    memset(&zl,0,sizeof(z_stream));
    ret=deflateInit(&zl,Z_DEFAULT_COMPRESSION);
    if (ret!=Z_OK) {
      logE("zlib error!");
      lastError="compression error";
      fclose(outFile);
      w->finish();
      return 2;
    }
    zl.avail_in=w->size();
    zl.next_in=w->getFinalBuf();
    while (zl.avail_in>0) {
      zl.avail_out=131072;
      zl.next_out=zbuf;
      if ((ret=deflate(&zl,Z_NO_FLUSH))==Z_STREAM_ERROR) {
        logE("zlib stream error!");
        lastError="zlib stream error";
        deflateEnd(&zl);
        fclose(outFile);
        w->finish();
        return 2;
      }
      size_t amount=131072-zl.avail_out;
      if (amount>0) {
        if (fwrite(zbuf,1,amount,outFile)!=amount) {
          logE("did not write entirely: %s!",strerror(errno));
          lastError=strerror(errno);
          deflateEnd(&zl);
          fclose(outFile);
          w->finish();
          return 1;
        }
      }
    }
    zl.avail_out=131072;
    zl.next_out=zbuf;
    if ((ret=deflate(&zl,Z_FINISH))==Z_STREAM_ERROR) {
      logE("zlib finish stream error!");
      lastError="zlib finish stream error";
      deflateEnd(&zl);
      fclose(outFile);
      w->finish();
      return 2;
    }
    if (131072-zl.avail_out>0) {
      if (fwrite(zbuf,1,131072-zl.avail_out,outFile)!=(131072-zl.avail_out)) {
        logE("did not write entirely: %s!",strerror(errno));
        lastError=strerror(errno);
        deflateEnd(&zl);
        fclose(outFile);
        w->finish();
        return 1;
      }
    }
    deflateEnd(&zl);
  } else {
    if (fwrite(w->getFinalBuf(),1,w->size(),outFile)!=w->size()) {
      logE("did not write entirely: %s!",strerror(errno));
      lastError=strerror(errno);
      fclose(outFile);
      w->finish();
      return 1;
    }
  }
  fclose(outFile);
  w->finish();
  backupLock.lock();
  curFileName=path;
  backupLock.unlock();
  modified=false;
  updateWindowTitle();
  if (!e->getWarnings().empty()) {
    showWarning(e->getWarnings(),GUI_WARN_GENERIC);
  }
  pushRecentFile(path);
  pushRecentSys(path.c_str());
  logD("save complete.");
  return 0;
}

int FurnaceGUI::load(String path) {
  bool wasPlaying=e->isPlaying();
  if (!path.empty()) {
    logI("loading module...");
    FILE* f=ps_fopen(path.c_str(),"rb");
    if (f==NULL) {
      perror("error");
      lastError=strerror(errno);
      return 1;
    }
    if (fseek(f,0,SEEK_END)<0) {
      perror("size error");
      lastError=fmt::sprintf("on seek: %s",strerror(errno));
      fclose(f);
      return 1;
    }
    ssize_t len=ftell(f);
    if (len==(SIZE_MAX>>1)) {
      perror("could not get file length");
      lastError=fmt::sprintf("on pre tell: %s",strerror(errno));
      fclose(f);
      return 1;
    }
    if (len<1) {
      if (len==0) {
        logE("that file is empty!");
        lastError="file is empty";
      } else {
        perror("tell error");
        lastError=fmt::sprintf("on tell: %s",strerror(errno));
      }
      fclose(f);
      return 1;
    }
    if (fseek(f,0,SEEK_SET)<0) {
      perror("size error");
      lastError=fmt::sprintf("on get size: %s",strerror(errno));
      fclose(f);
      return 1;
    }
    unsigned char* file=new unsigned char[len];
    if (fread(file,1,(size_t)len,f)!=(size_t)len) {
      perror("read error");
      lastError=fmt::sprintf("on read: %s",strerror(errno));
      fclose(f);
      delete[] file;
      return 1;
    }
    fclose(f);
    if (!e->load(file,(size_t)len)) {
      lastError=e->getLastError();
      logE("could not open file!");
      return 1;
    }
  }
  backupLock.lock();
  curFileName=path;
  backupLock.unlock();
  modified=false;
  curNibble=false;
  orderNibble=false;
  orderCursor=-1;
  curOrder=0;
  oldRow=0;
  samplePos=0;
  updateSampleTex=true;
  selStart=SelectionPoint();
  selEnd=SelectionPoint();
  cursor=SelectionPoint();
  lastError="everything OK";
  undoHist.clear();
  redoHist.clear();
  updateWindowTitle();
  updateScroll(0);
  if (!e->getWarnings().empty()) {
    showWarning(e->getWarnings(),GUI_WARN_GENERIC);
  }
  pushRecentFile(path);
  // walk song
  e->walkSong(loopOrder,loopRow,loopEnd);
  // do not auto-play a backup
  if (path.find(backupPath)!=0) {
    if (settings.playOnLoad==2 || (settings.playOnLoad==1 && wasPlaying)) {
      play();
    }
  } else {
    // warn the user
    showWarning("you have loaded a backup!\nif you need to, please save it somewhere.\n\nDO NOT RELY ON THE BACKUP SYSTEM FOR AUTO-SAVE!\nFurnace will not save backups of backups.",GUI_WARN_GENERIC);
  }
  return 0;
}

void FurnaceGUI::pushRecentFile(String path) {
  if (path.empty()) return;
  if (path.find(backupPath)==0) return;
  for (int i=0; i<(int)recentFile.size(); i++) {
    if (recentFile[i]==path) {
      recentFile.erase(i);
      i--;
    }
  }
  recentFile.push_front(path);

  while (!recentFile.empty() && (int)recentFile.size()>settings.maxRecentFile) {
    recentFile.pop_back();
  }
}

void FurnaceGUI::pushRecentSys(const char* path) {
#ifdef _WIN32
  WString widePath=utf8To16(path);
  SHAddToRecentDocs(SHARD_PATHW,widePath.c_str());
#endif
}

void FurnaceGUI::delFirstBackup(String name) {
  std::vector<String> listOfFiles;
#ifdef _WIN32
  String findPath=backupPath+String(DIR_SEPARATOR_STR)+name+String("*.fur");
  WIN32_FIND_DATAW next;
  HANDLE backDir=FindFirstFileW(utf8To16(findPath.c_str()).c_str(),&next);
  if (backDir!=INVALID_HANDLE_VALUE) {
    do {
      listOfFiles.push_back(utf16To8(next.cFileName));
    } while (FindNextFileW(backDir,&next)!=0);
    FindClose(backDir);
  }
#else
  DIR* backDir=opendir(backupPath.c_str());
  if (backDir==NULL) {
    logW("could not open backups dir!");
    return;
  }
  while (true) {
    struct dirent* next=readdir(backDir);
    if (next==NULL) break;
    if (strstr(next->d_name,name.c_str())!=next->d_name) continue;
    listOfFiles.push_back(String(next->d_name));
  }
  closedir(backDir);
#endif

  std::sort(listOfFiles.begin(),listOfFiles.end(),[](const String& a, const String& b) -> bool {
    return strcmp(a.c_str(),b.c_str())<0;
  });

  int totalDelete=((int)listOfFiles.size())-5;
  for (int i=0; i<totalDelete; i++) {
    String toDelete=backupPath+String(DIR_SEPARATOR_STR)+listOfFiles[i];
    deleteFile(toDelete.c_str());
  }
}

int FurnaceGUI::loadStream(String path) {
  if (!path.empty()) {
    logI("loading stream...");
    FILE* f=ps_fopen(path.c_str(),"rb");
    if (f==NULL) {
      perror("error");
      lastError=strerror(errno);
      return 1;
    }
    if (fseek(f,0,SEEK_END)<0) {
      perror("size error");
      lastError=fmt::sprintf("on seek: %s",strerror(errno));
      fclose(f);
      return 1;
    }
    ssize_t len=ftell(f);
    if (len==(SIZE_MAX>>1)) {
      perror("could not get file length");
      lastError=fmt::sprintf("on pre tell: %s",strerror(errno));
      fclose(f);
      return 1;
    }
    if (len<1) {
      if (len==0) {
        logE("that file is empty!");
        lastError="file is empty";
      } else {
        perror("tell error");
        lastError=fmt::sprintf("on tell: %s",strerror(errno));
      }
      fclose(f);
      return 1;
    }
    if (fseek(f,0,SEEK_SET)<0) {
      perror("size error");
      lastError=fmt::sprintf("on get size: %s",strerror(errno));
      fclose(f);
      return 1;
    }
    unsigned char* file=new unsigned char[len];
    if (fread(file,1,(size_t)len,f)!=(size_t)len) {
      perror("read error");
      lastError=fmt::sprintf("on read: %s",strerror(errno));
      fclose(f);
      delete[] file;
      return 1;
    }
    fclose(f);
    if (!e->playStream(file,(size_t)len)) {
      lastError=e->getLastError();
      logE("could not open file!");
      return 1;
    }
  }
  return 0;
}


void FurnaceGUI::exportAudio(String path, DivAudioExportModes mode) {
  e->saveAudio(path.c_str(),exportLoops+1,mode,exportFadeOut);
  displayExporting=true;
}

void FurnaceGUI::editStr(String* which) {
  editString=which;
  displayEditString=true;
}

void FurnaceGUI::showWarning(String what, FurnaceGUIWarnings type) {
  warnString=what;
  warnAction=type;
  warnQuit=true;
}

void FurnaceGUI::showError(String what) {
  errorString=what;
  displayError=true;
}

String FurnaceGUI::getLastError() {
  return lastError;
}

// what monster did I just create here?
#define B30(tt) (macroDragBit30?((((tt)&0xc0000000)==0x40000000 || ((tt)&0xc0000000)==0x80000000)?0x40000000:0):0)

#define MACRO_DRAG(t) \
  if (macroDragSettingBit30) { \
    if (macroDragLastX!=x || macroDragLastY!=y) { \
      macroDragLastX=x; \
      macroDragLastY=y; \
      if (macroDragInitialValueSet) { \
        if (!macroDragInitialValue) { \
          if (t[x]&0x80000000) { \
            t[x]&=~0x40000000; \
          } else { \
            t[x]|=0x40000000; \
          } \
        } else { \
          if (t[x]&0x80000000) { \
            t[x]|=0x40000000; \
          } else { \
            t[x]&=~0x40000000; \
          } \
        } \
      } else { \
        macroDragInitialValue=(((t[x])&0xc0000000)==0x40000000 || ((t[x])&0xc0000000)==0x80000000); \
        macroDragInitialValueSet=true; \
        t[x]^=0x40000000; \
      } \
    } \
  } else if (macroDragBitMode) { \
    if (macroDragLastX!=x || macroDragLastY!=y) { \
      macroDragLastX=x; \
      macroDragLastY=y; \
      if (macroDragInitialValueSet) { \
        if (macroDragInitialValue) { \
          t[x]=(((t[x]+macroDragBitOff)&((1<<macroDragMax)-1))&(~(1<<y)))-macroDragBitOff; \
        } else { \
          t[x]=(((t[x]+macroDragBitOff)&((1<<macroDragMax)-1))|(1<<y))-macroDragBitOff; \
        } \
      } else { \
        macroDragInitialValue=(((t[x]+macroDragBitOff)&((1<<macroDragMax)-1))&(1<<y)); \
        macroDragInitialValueSet=true; \
        t[x]=(((t[x]+macroDragBitOff)&((1<<macroDragMax)-1))^(1<<y))-macroDragBitOff; \
      } \
      t[x]&=(1<<macroDragMax)-1; \
    } \
  } else { \
    if (macroDragLineMode) { \
      if (!macroDragInitialValueSet) { \
        macroDragLineInitial=ImVec2(x,y); \
        macroDragLineInitialV=ImVec2(dragX,dragY); \
        macroDragInitialValueSet=true; \
        macroDragMouseMoved=false; \
      } else if (!macroDragMouseMoved) { \
        if ((pow(dragX-macroDragLineInitialV.x,2.0)+pow(dragY-macroDragLineInitialV.y,2.0))>=16.0f) { \
          macroDragMouseMoved=true; \
        } \
      } \
      if (macroDragMouseMoved) { \
        if ((int)round(x-macroDragLineInitial.x)==0) { \
          t[x]=B30(t[x])^(int)(macroDragLineInitial.y); \
        } else { \
          if ((int)round(x-macroDragLineInitial.x)<0) { \
            for (int i=0; i<=(int)round(macroDragLineInitial.x-x); i++) { \
              int index=(int)round(x+i); \
              if (index<0) continue; \
              t[index]=B30(t[index])^(int)(y+(macroDragLineInitial.y-y)*((float)i/(float)(macroDragLineInitial.x-x))); \
            } \
          } else { \
            for (int i=0; i<=(int)round(x-macroDragLineInitial.x); i++) { \
              int index=(int)round(i+macroDragLineInitial.x); \
              if (index<0) continue; \
              t[index]=B30(t[index])^(int)(macroDragLineInitial.y+(y-macroDragLineInitial.y)*((float)i/(x-macroDragLineInitial.x))); \
            } \
          } \
        } \
      } \
    } else { \
      t[x]=B30(t[x])^(y); \
    } \
  }

void FurnaceGUI::processDrags(int dragX, int dragY) {
  if (macroDragActive) {
    if (macroDragLen>0) {
      int x=((dragX-macroDragStart.x)*macroDragLen/MAX(1,macroDragAreaSize.x));
      if (x<0) x=0;
      if (x>=macroDragLen) x=macroDragLen-1;
      x+=macroDragScroll;
      int y;
      if (macroDragBitMode) {
        y=(int)(macroDragMax-((dragY-macroDragStart.y)*(double(macroDragMax-macroDragMin)/(double)MAX(1,macroDragAreaSize.y))));
      } else {
        y=round(macroDragMax-((dragY-macroDragStart.y)*(double(macroDragMax-macroDragMin)/(double)MAX(1,macroDragAreaSize.y))));
      }
      if (y>macroDragMax) y=macroDragMax;
      if (y<macroDragMin) y=macroDragMin;
      if (macroDragChar) {
        MACRO_DRAG(macroDragCTarget);
      } else {
        MACRO_DRAG(macroDragTarget);
      }
    }
  }
  if (macroLoopDragActive) {
    if (macroLoopDragLen>0) {
      int x=(dragX-macroLoopDragStart.x)*macroLoopDragLen/MAX(1,macroLoopDragAreaSize.x);
      if (x<0) x=0;
      if (x>=macroLoopDragLen) {
        x=-1;
      } else {
        x+=macroDragScroll;
      }
      *macroLoopDragTarget=x;
    }
  }
  if (waveDragActive) {
    if (waveDragLen>0) {
      int x=(dragX-waveDragStart.x)*waveDragLen/MAX(1,waveDragAreaSize.x);
      if (x<0) x=0;
      if (x>=waveDragLen) x=waveDragLen-1;
      int y=(waveDragMax+1)-((dragY-waveDragStart.y)*(double((waveDragMax+1)-waveDragMin)/(double)MAX(1,waveDragAreaSize.y)));
      if (y>waveDragMax) y=waveDragMax;
      if (y<waveDragMin) y=waveDragMin;
      waveDragTarget[x]=y;
      notifyWaveChange=true;
      MARK_MODIFIED;
    }
  }
  if (sampleDragActive) {
    int x=samplePos+round(double(dragX-sampleDragStart.x)*sampleZoom);
    int x1=samplePos+round(double(dragX-sampleDragStart.x+1)*sampleZoom);
    if (x<0) x=0;
    if (sampleDragMode) {
      if (x>=(int)sampleDragLen) x=sampleDragLen-1;
    } else {
      if (x>(int)sampleDragLen) x=sampleDragLen;
    }
    if (x1<0) x1=0;
    if (x1>=(int)sampleDragLen) x1=sampleDragLen-1;
    double y=0.5-double(dragY-sampleDragStart.y)/sampleDragAreaSize.y;
    if (sampleDragMode) { // draw
      if (sampleDragTarget) {
        if (sampleDrag16) {
          int val=y*65536;
          if (val<-32768) val=-32768;
          if (val>32767) val=32767;
          for (int i=x; i<=x1; i++) ((short*)sampleDragTarget)[i]=val;
        } else {
          int val=y*256;
          if (val<-128) val=-128;
          if (val>127) val=127;
          for (int i=x; i<=x1; i++) ((signed char*)sampleDragTarget)[i]=val;
        }
        updateSampleTex=true;
      }
    } else { // select
      if (sampleSelStart<0) {
        sampleSelStart=x;
      }
      sampleSelEnd=x;
    }
  }
  if (orderScrollLocked) {
    if (fabs(orderScrollRealOrigin.x-dragX)>2.0f*dpiScale || fabs(orderScrollRealOrigin.y-dragY)>2.0f*dpiScale) orderScrollTolerance=false;
    orderScroll=(orderScrollSlideOrigin-dragX)/(40.0*dpiScale);
    if (orderScroll<0.0f) orderScroll=0.0f;
    if (orderScroll>(float)e->curSubSong->ordersLen-1) orderScroll=e->curSubSong->ordersLen-1;
  }
}

#define checkExtension(x) \
  String lowerCase=fileName; \
  for (char& i: lowerCase) { \
    if (i>='A' && i<='Z') i+='a'-'A'; \
  } \
  if (lowerCase.size()<strlen(x) || lowerCase.rfind(x)!=lowerCase.size()-strlen(x)) { \
    fileName+=x; \
  }

#define checkExtensionDual(x,y,fallback) \
  String lowerCase=fileName; \
  for (char& i: lowerCase) { \
    if (i>='A' && i<='Z') i+='a'-'A'; \
  } \
  if (lowerCase.size()<4 || (lowerCase.rfind(x)!=lowerCase.size()-4 && lowerCase.rfind(y)!=lowerCase.size()-4)) { \
    fileName+=fallback; \
  }

#define checkExtensionTriple(x,y,z,fallback) \
  String lowerCase=fileName; \
  for (char& i: lowerCase) { \
    if (i>='A' && i<='Z') i+='a'-'A'; \
  } \
  if (lowerCase.size()<4 || (lowerCase.rfind(x)!=lowerCase.size()-4 && lowerCase.rfind(y)!=lowerCase.size()-4 && lowerCase.rfind(z)!=lowerCase.size()-4)) { \
    fileName+=fallback; \
  }

#define drawOpMask(m) \
  ImGui::PushFont(patFont); \
  ImGui::PushID("om_" #m); \
  if (ImGui::BeginTable("opMaskTable",5,ImGuiTableFlags_Borders|ImGuiTableFlags_SizingFixedFit|ImGuiTableFlags_NoHostExtendX)) { \
    ImGui::TableNextRow(); \
    ImGui::TableNextColumn(); \
    ImGui::PushStyleColor(ImGuiCol_Text,uiColors[GUI_COLOR_PATTERN_ACTIVE]); \
    if (ImGui::Selectable(m.note?"C-4##opMaskNote":"---##opMaskNote",m.note,ImGuiSelectableFlags_DontClosePopups)) { \
      m.note=!m.note; \
    } \
    ImGui::PopStyleColor(); \
    ImGui::TableNextColumn(); \
    ImGui::PushStyleColor(ImGuiCol_Text,uiColors[GUI_COLOR_PATTERN_INS]); \
    if (ImGui::Selectable(m.ins?"01##opMaskIns":"--##opMaskIns",m.ins,ImGuiSelectableFlags_DontClosePopups)) { \
      m.ins=!m.ins; \
    } \
    ImGui::PopStyleColor(); \
    ImGui::TableNextColumn(); \
    ImGui::PushStyleColor(ImGuiCol_Text,uiColors[GUI_COLOR_PATTERN_VOLUME_MAX]); \
    if (ImGui::Selectable(m.vol?"7F##opMaskVol":"--##opMaskVol",m.vol,ImGuiSelectableFlags_DontClosePopups)) { \
      m.vol=!m.vol; \
    } \
    ImGui::PopStyleColor(); \
    ImGui::TableNextColumn(); \
    ImGui::PushStyleColor(ImGuiCol_Text,uiColors[GUI_COLOR_PATTERN_EFFECT_PITCH]); \
    if (ImGui::Selectable(m.effect?"04##opMaskEffect":"--##opMaskEffect",m.effect,ImGuiSelectableFlags_DontClosePopups)) { \
      m.effect=!m.effect; \
    } \
    ImGui::TableNextColumn(); \
    if (ImGui::Selectable(m.effectVal?"72##opMaskEffectVal":"--##opMaskEffectVal",m.effectVal,ImGuiSelectableFlags_DontClosePopups)) { \
      m.effectVal=!m.effectVal; \
    } \
    ImGui::PopStyleColor(); \
    ImGui::EndTable(); \
  } \
  ImGui::PopID(); \
  ImGui::PopFont();

void FurnaceGUI::editOptions(bool topMenu) {
  char id[4096];
  editOptsVisible=true;

  if (ImGui::MenuItem("cut",BIND_FOR(GUI_ACTION_PAT_CUT))) doCopy(true,true,selStart,selEnd);
  if (ImGui::MenuItem("copy",BIND_FOR(GUI_ACTION_PAT_COPY))) doCopy(false,true,selStart,selEnd);
  if (ImGui::MenuItem("paste",BIND_FOR(GUI_ACTION_PAT_PASTE))) doPaste();
  if (ImGui::BeginMenu("paste special...")) {
    if (ImGui::MenuItem("paste mix",BIND_FOR(GUI_ACTION_PAT_PASTE_MIX))) doPaste(GUI_PASTE_MODE_MIX_FG);
    if (ImGui::MenuItem("paste mix (background)",BIND_FOR(GUI_ACTION_PAT_PASTE_MIX_BG))) doPaste(GUI_PASTE_MODE_MIX_BG);
    if (ImGui::BeginMenu("paste with ins (foreground)")) {
      if (e->song.ins.empty()) {
        ImGui::Text("no instruments available");
      }
      for (size_t i=0; i<e->song.ins.size(); i++) {
        snprintf(id,4095,"%.2X: %s",(int)i,e->song.ins[i]->name.c_str());
        if (ImGui::MenuItem(id)) {
          doPaste(GUI_PASTE_MODE_INS_FG,i);
        }
      }
      ImGui::EndMenu();
    }
    if (ImGui::BeginMenu("paste with ins (background)")) {
      if (e->song.ins.empty()) {
        ImGui::Text("no instruments available");
      }
      for (size_t i=0; i<e->song.ins.size(); i++) {
        snprintf(id,4095,"%.2X: %s",(int)i,e->song.ins[i]->name.c_str());
        if (ImGui::MenuItem(id)) {
          doPaste(GUI_PASTE_MODE_INS_BG,i);
        }
      }
      ImGui::EndMenu();
    }
    if (ImGui::MenuItem("paste flood",BIND_FOR(GUI_ACTION_PAT_PASTE_FLOOD))) doPaste(GUI_PASTE_MODE_FLOOD);
    if (ImGui::MenuItem("paste overflow",BIND_FOR(GUI_ACTION_PAT_PASTE_OVERFLOW))) doPaste(GUI_PASTE_MODE_OVERFLOW);
    ImGui::EndMenu();
  }
  if (ImGui::MenuItem("delete",BIND_FOR(GUI_ACTION_PAT_DELETE))) doDelete();
  if (topMenu) {
    if (ImGui::MenuItem("select all",BIND_FOR(GUI_ACTION_PAT_SELECT_ALL))) doSelectAll();
  }
  ImGui::Separator();

  if (ImGui::BeginMenu("operation mask...")) {
    drawOpMask(opMaskDelete);
    ImGui::SameLine();
    ImGui::Text("delete");

    drawOpMask(opMaskPullDelete);
    ImGui::SameLine();
    ImGui::Text("pull delete");

    drawOpMask(opMaskInsert);
    ImGui::SameLine();
    ImGui::Text("insert");

    drawOpMask(opMaskPaste);
    ImGui::SameLine();
    ImGui::Text("paste");

    drawOpMask(opMaskTransposeNote);
    ImGui::SameLine();
    ImGui::Text("transpose (note)");

    drawOpMask(opMaskTransposeValue);
    ImGui::SameLine();
    ImGui::Text("transpose (value)");

    drawOpMask(opMaskInterpolate);
    ImGui::SameLine();
    ImGui::Text("interpolate");

    drawOpMask(opMaskFade);
    ImGui::SameLine();
    ImGui::Text("fade");

    drawOpMask(opMaskInvertVal);
    ImGui::SameLine();
    ImGui::Text("invert values");

    drawOpMask(opMaskScale);
    ImGui::SameLine();
    ImGui::Text("scale");

    drawOpMask(opMaskRandomize);
    ImGui::SameLine();
    ImGui::Text("randomize");

    drawOpMask(opMaskFlip);
    ImGui::SameLine();
    ImGui::Text("flip");

    drawOpMask(opMaskCollapseExpand);
    ImGui::SameLine();
    ImGui::Text("collapse/expand");

<<<<<<< HEAD
    ImGui::EndMenu();
  }

  ImGui::Text("input latch");
  ImGui::PushFont(patFont);
  if (ImGui::BeginTable("inputLatchTable",5,ImGuiTableFlags_Borders|ImGuiTableFlags_SizingFixedFit|ImGuiTableFlags_NoHostExtendX)) {
    static char id[64];
    ImGui::TableNextRow();
    ImGui::TableNextColumn();
    ImGui::PushStyleColor(ImGuiCol_Text,uiColors[GUI_COLOR_PATTERN_ACTIVE]);
    ImGui::Text("C-4");
    ImGui::PopStyleColor();
    ImGui::TableNextColumn();
    ImGui::PushStyleColor(ImGuiCol_Text,uiColors[GUI_COLOR_PATTERN_INS]);
    if (latchIns==-2) {
      strcpy(id,"&&##LatchIns");
    } else if (latchIns==-1) {
      strcpy(id,"..##LatchIns");
    } else {
      snprintf(id,63,"%.2x##LatchIns",latchIns&0xff);
=======
    ImGui::Text("input latch");
    ImGui::PushFont(patFont);
    if (ImGui::BeginTable("inputLatchTable",5,ImGuiTableFlags_Borders|ImGuiTableFlags_SizingFixedFit|ImGuiTableFlags_NoHostExtendX)) {
      static char id[64];
      ImGui::TableNextRow();
      ImGui::TableNextColumn();
      ImGui::PushStyleColor(ImGuiCol_Text,uiColors[GUI_COLOR_PATTERN_ACTIVE]);
      ImGui::Text("C-4");
      ImGui::PopStyleColor();
      ImGui::TableNextColumn();
      ImGui::PushStyleColor(ImGuiCol_Text,uiColors[GUI_COLOR_PATTERN_INS]);
      if (latchIns==-2) {
        strcpy(id,"&&##LatchIns");
      } else if (latchIns==-1) {
        strcpy(id,"..##LatchIns");
      } else {
        snprintf(id,63,"%.2X##LatchIns",latchIns&0xff);
      }
      if (ImGui::Selectable(id,latchTarget==1,ImGuiSelectableFlags_DontClosePopups)) {
        latchTarget=1;
        latchNibble=false;
      }
      if (ImGui::IsItemClicked(ImGuiMouseButton_Right)) {
        latchIns=-2;
      }
      if (ImGui::IsItemHovered()) {
        ImGui::PushStyleColor(ImGuiCol_Text,uiColors[GUI_COLOR_TEXT]);
        ImGui::SetTooltip("&&: selected instrument\n..: no instrument");
        ImGui::PopStyleColor();
      }
      ImGui::PopStyleColor();
      ImGui::TableNextColumn();
      ImGui::PushStyleColor(ImGuiCol_Text,uiColors[GUI_COLOR_PATTERN_VOLUME_MAX]);
      if (latchVol==-1) {
        strcpy(id,"..##LatchVol");
      } else {
        snprintf(id,63,"%.2X##LatchVol",latchVol&0xff);
      }
      if (ImGui::Selectable(id,latchTarget==2,ImGuiSelectableFlags_DontClosePopups)) {
        latchTarget=2;
        latchNibble=false;
      }
      if (ImGui::IsItemClicked(ImGuiMouseButton_Right)) {
        latchVol=-1;
      }
      ImGui::PopStyleColor();
      ImGui::TableNextColumn();
      if (latchEffect==-1) {
        strcpy(id,"..##LatchFX");
        ImGui::PushStyleColor(ImGuiCol_Text,uiColors[GUI_COLOR_PATTERN_INACTIVE]);
      } else {
        const unsigned char data=latchEffect;
        snprintf(id,63,"%.2X##LatchFX",data);
        ImGui::PushStyleColor(ImGuiCol_Text,uiColors[fxColors[data]]);
      }

      if (ImGui::Selectable(id,latchTarget==3,ImGuiSelectableFlags_DontClosePopups)) {
        latchTarget=3;
        latchNibble=false;
      }
      if (ImGui::IsItemClicked(ImGuiMouseButton_Right)) {
        latchEffect=-1;
      }
      ImGui::TableNextColumn();
      if (latchEffectVal==-1) {
        strcpy(id,"..##LatchFXV");
      } else {
        snprintf(id,63,"%.2X##LatchFXV",latchEffectVal&0xff);
      }
      if (ImGui::Selectable(id,latchTarget==4,ImGuiSelectableFlags_DontClosePopups)) {
        latchTarget=4;
        latchNibble=false;
      }
      if (ImGui::IsItemClicked(ImGuiMouseButton_Right)) {
        latchEffectVal=-1;
      }
      ImGui::PopStyleColor();
      ImGui::EndTable();
>>>>>>> e19cd39e
    }
    if (ImGui::Selectable(id,latchTarget==1,ImGuiSelectableFlags_DontClosePopups)) {
      latchTarget=1;
      latchNibble=false;
    }
    if (ImGui::IsItemClicked(ImGuiMouseButton_Right)) {
      latchIns=-2;
    }
    if (ImGui::IsItemHovered()) {
      ImGui::PushStyleColor(ImGuiCol_Text,uiColors[GUI_COLOR_TEXT]);
      ImGui::SetTooltip("&&: selected instrument\n..: no instrument");
      ImGui::PopStyleColor();
    }
    ImGui::PopStyleColor();
    ImGui::TableNextColumn();
    ImGui::PushStyleColor(ImGuiCol_Text,uiColors[GUI_COLOR_PATTERN_VOLUME_MAX]);
    if (latchVol==-1) {
      strcpy(id,"..##LatchVol");
    } else {
      snprintf(id,63,"%.2x##LatchVol",latchVol&0xff);
    }
    if (ImGui::Selectable(id,latchTarget==2,ImGuiSelectableFlags_DontClosePopups)) {
      latchTarget=2;
      latchNibble=false;
    }
    if (ImGui::IsItemClicked(ImGuiMouseButton_Right)) {
      latchVol=-1;
    }
    ImGui::PopStyleColor();
    ImGui::TableNextColumn();
    if (latchEffect==-1) {
      strcpy(id,"..##LatchFX");
      ImGui::PushStyleColor(ImGuiCol_Text,uiColors[GUI_COLOR_PATTERN_INACTIVE]);
    } else {
      const unsigned char data=latchEffect;
      snprintf(id,63,"%.2x##LatchFX",data);
      ImGui::PushStyleColor(ImGuiCol_Text,uiColors[fxColors[data]]);
    }

    if (ImGui::Selectable(id,latchTarget==3,ImGuiSelectableFlags_DontClosePopups)) {
      latchTarget=3;
      latchNibble=false;
    }
    if (ImGui::IsItemClicked(ImGuiMouseButton_Right)) {
      latchEffect=-1;
    }
    ImGui::TableNextColumn();
    if (latchEffectVal==-1) {
      strcpy(id,"..##LatchFXV");
    } else {
      snprintf(id,63,"%.2x##LatchFXV",latchEffectVal&0xff);
    }
    if (ImGui::Selectable(id,latchTarget==4,ImGuiSelectableFlags_DontClosePopups)) {
      latchTarget=4;
      latchNibble=false;
    }
    if (ImGui::IsItemClicked(ImGuiMouseButton_Right)) {
      latchEffectVal=-1;
    }
    ImGui::PopStyleColor();
    ImGui::EndTable();
  }
  ImGui::PopFont();
  ImGui::SameLine();
  if (ImGui::Button("Set")) {
    DivPattern* pat=e->curPat[cursor.xCoarse].getPattern(e->curOrders->ord[cursor.xCoarse][curOrder],true);
    latchIns=pat->data[cursor.y][2];
    latchVol=pat->data[cursor.y][3];
    latchEffect=pat->data[cursor.y][4];
    latchEffectVal=pat->data[cursor.y][5];
    latchTarget=0;
    latchNibble=false;
  }
  ImGui::SameLine();
  if (ImGui::Button("Reset")) {
    latchIns=-2;
    latchVol=-1;
    latchEffect=-1;
    latchEffectVal=-1;
    latchTarget=0;
    latchNibble=false;
  }
  ImGui::Separator();

  if (ImGui::MenuItem("note up",BIND_FOR(GUI_ACTION_PAT_NOTE_UP))) doTranspose(1,opMaskTransposeNote);
  if (ImGui::MenuItem("note down",BIND_FOR(GUI_ACTION_PAT_NOTE_DOWN))) doTranspose(-1,opMaskTransposeNote);
  if (ImGui::MenuItem("octave up",BIND_FOR(GUI_ACTION_PAT_OCTAVE_UP))) doTranspose(12,opMaskTransposeNote);
  if (ImGui::MenuItem("octave down",BIND_FOR(GUI_ACTION_PAT_OCTAVE_DOWN)))  doTranspose(-12,opMaskTransposeNote);
  ImGui::Separator();
  if (ImGui::MenuItem("values up",BIND_FOR(GUI_ACTION_PAT_VALUE_UP))) doTranspose(1,opMaskTransposeValue);
  if (ImGui::MenuItem("values down",BIND_FOR(GUI_ACTION_PAT_VALUE_DOWN))) doTranspose(-1,opMaskTransposeValue);
  if (ImGui::MenuItem("values up (+16)",BIND_FOR(GUI_ACTION_PAT_VALUE_UP_COARSE))) doTranspose(16,opMaskTransposeValue);
  if (ImGui::MenuItem("values down (-16)",BIND_FOR(GUI_ACTION_PAT_VALUE_DOWN_COARSE)))  doTranspose(-16,opMaskTransposeValue);
  ImGui::Separator();
  ImGui::AlignTextToFramePadding();
  ImGui::Text("transpose");
  ImGui::SameLine();
  ImGui::SetNextItemWidth(120.0f*dpiScale);
  if (ImGui::InputInt("##TransposeAmount",&transposeAmount,1,12)) {
    if (transposeAmount<-96) transposeAmount=-96;
    if (transposeAmount>96) transposeAmount=96;
  }
  ImGui::SameLine();
  if (ImGui::Button("Notes")) {
    doTranspose(transposeAmount,opMaskTransposeNote);
    ImGui::CloseCurrentPopup();
  }
  ImGui::SameLine();
  if (ImGui::Button("Values")) {
    doTranspose(transposeAmount,opMaskTransposeValue);
    ImGui::CloseCurrentPopup();
  }

  ImGui::Separator();
  if (ImGui::MenuItem("interpolate",BIND_FOR(GUI_ACTION_PAT_INTERPOLATE))) doInterpolate();
  if (ImGui::BeginMenu("change instrument...")) {
    if (e->song.ins.empty()) {
      ImGui::Text("no instruments available");
    }
    for (size_t i=0; i<e->song.ins.size(); i++) {
      snprintf(id,4095,"%.2X: %s",(int)i,e->song.ins[i]->name.c_str());
      if (ImGui::MenuItem(id)) {
        doChangeIns(i);
      }
    }
    ImGui::EndMenu();
  }

  if (ImGui::BeginMenu("gradient/fade...")) {
    if (ImGui::InputInt("Start",&fadeMin,1,16)) {
      if (fadeMin<0) fadeMin=0;
      if (fadeMode) {
        if (fadeMin>15) fadeMin=15;
      } else {
        if (fadeMin>255) fadeMin=255;
      }
    }
    if (ImGui::InputInt("End",&fadeMax,1,16)) {
      if (fadeMax<0) fadeMax=0;
      if (fadeMode) {
        if (fadeMax>15) fadeMax=15;
      } else {
        if (fadeMax>255) fadeMax=255;
      }
    }
    if (ImGui::Checkbox("Nibble mode",&fadeMode)) {
      if (fadeMode) {
        if (fadeMin>15) fadeMin=15;
        if (fadeMax>15) fadeMax=15;
      } else {
        if (fadeMin>255) fadeMin=255;
        if (fadeMax>255) fadeMax=255;
      }
    }
    if (ImGui::Button("Go ahead")) {
      doFade(fadeMin,fadeMax,fadeMode);
      ImGui::CloseCurrentPopup();
    }
    ImGui::EndMenu();
  }
  if (ImGui::BeginMenu("scale...")) {
    if (ImGui::InputFloat("##ScaleMax",&scaleMax,1,10,"%.1f%%")) {
      if (scaleMax<0.0f) scaleMax=0.0f;
      if (scaleMax>25600.0f) scaleMax=25600.0f;
    }
    if (ImGui::Button("Scale")) {
      doScale(scaleMax);
      ImGui::CloseCurrentPopup();
    }
    ImGui::EndMenu();
  }
  if (ImGui::BeginMenu("randomize...")) {
    if (ImGui::InputInt("Minimum",&randomizeMin,1,16)) {
      if (randomizeMin<0) randomizeMin=0;
      if (randomMode) {
        if (randomizeMin>15) randomizeMin=15;
      } else {
        if (randomizeMin>255) randomizeMin=255;
      }
      if (randomizeMin>randomizeMax) randomizeMin=randomizeMax;
    }
    if (ImGui::InputInt("Maximum",&randomizeMax,1,16)) {
      if (randomizeMax<0) randomizeMax=0;
      if (randomizeMax<randomizeMin) randomizeMax=randomizeMin;
      if (randomMode) {
        if (randomizeMax>15) randomizeMax=15;
      } else {
        if (randomizeMax>255) randomizeMax=255;
      }
    }
    if (ImGui::Checkbox("Nibble mode",&randomMode)) {
      if (randomMode) {
        if (randomizeMin>15) randomizeMin=15;
        if (randomizeMax>15) randomizeMax=15;
      } else {
        if (randomizeMin>255) randomizeMin=255;
        if (randomizeMax>255) randomizeMax=255;
      }
    }
    // TODO: add an option to set effect to specific value?
    if (ImGui::Button("Randomize")) {
      doRandomize(randomizeMin,randomizeMax,randomMode);
      ImGui::CloseCurrentPopup();
    }
    ImGui::EndMenu();
  }
  if (ImGui::MenuItem("invert values",BIND_FOR(GUI_ACTION_PAT_INVERT_VALUES))) doInvertValues();

  ImGui::Separator();

  if (ImGui::MenuItem("flip selection",BIND_FOR(GUI_ACTION_PAT_FLIP_SELECTION))) doFlip();

  ImGui::SetNextItemWidth(120.0f*dpiScale);
  if (ImGui::InputInt("collapse/expand amount##CollapseAmount",&collapseAmount,1,4)) {
    if (collapseAmount<2) collapseAmount=2;
    if (collapseAmount>256) collapseAmount=256;
  }
  if (ImGui::MenuItem("collapse",BIND_FOR(GUI_ACTION_PAT_COLLAPSE_ROWS))) doCollapse(collapseAmount,selStart,selEnd);
  if (ImGui::MenuItem("expand",BIND_FOR(GUI_ACTION_PAT_EXPAND_ROWS))) doExpand(collapseAmount,selStart,selEnd);

  if (topMenu) {
    ImGui::Separator();
    if (ImGui::MenuItem("collapse pattern",BIND_FOR(GUI_ACTION_PAT_COLLAPSE_PAT))) doAction(GUI_ACTION_PAT_COLLAPSE_PAT);
    if (ImGui::MenuItem("expand pattern",BIND_FOR(GUI_ACTION_PAT_EXPAND_PAT))) doAction(GUI_ACTION_PAT_EXPAND_PAT);
  }

  if (topMenu) {
    ImGui::Separator();
    if (ImGui::MenuItem("collapse song",BIND_FOR(GUI_ACTION_PAT_COLLAPSE_SONG))) doAction(GUI_ACTION_PAT_COLLAPSE_SONG);
    if (ImGui::MenuItem("expand song",BIND_FOR(GUI_ACTION_PAT_EXPAND_SONG))) doAction(GUI_ACTION_PAT_EXPAND_SONG);
  }

  if (topMenu) {
    ImGui::Separator();
    if (ImGui::MenuItem("find/replace",BIND_FOR(GUI_ACTION_WINDOW_FIND),findOpen)) {
      if (findOpen) {
        findOpen=false;
      } else {
        nextWindow=GUI_WINDOW_FIND;
      }
    }
  }
}

void FurnaceGUI::toggleMobileUI(bool enable, bool force) {
  if (mobileUI!=enable || force) {
    if (!mobileUI && enable) {
      if (!ImGui::SaveIniSettingsToDisk(finalLayoutPath,true)) {
        reportError(fmt::sprintf("could NOT save layout! %s",strerror(errno)));
      }
    }
    mobileUI=enable;
    if (mobileUI) {
      ImGui::GetIO().IniFilename=NULL;
      ImGui::GetIO().ConfigFlags|=ImGuiConfigFlags_InertialScrollEnable;
      ImGui::GetIO().ConfigFlags|=ImGuiConfigFlags_NoHoverColors;
      fileDialog->mobileUI=true;
    } else {
      ImGui::GetIO().IniFilename=NULL;
      if (!ImGui::LoadIniSettingsFromDisk(finalLayoutPath,true)) {
        reportError(fmt::sprintf("could NOT load layout! %s",strerror(errno)));
        ImGui::LoadIniSettingsFromMemory(defaultLayout);
      }
      ImGui::GetIO().ConfigFlags&=~ImGuiConfigFlags_InertialScrollEnable;
      ImGui::GetIO().ConfigFlags&=~ImGuiConfigFlags_NoHoverColors;
      fileDialog->mobileUI=false;
    }
  }
}

void FurnaceGUI::pushToggleColors(bool status) {
  ImVec4 toggleColor=status?uiColors[GUI_COLOR_TOGGLE_ON]:uiColors[GUI_COLOR_TOGGLE_OFF];
  ImGui::PushStyleColor(ImGuiCol_Button,toggleColor);
  if (!mobileUI) {
    if (settings.guiColorsBase) {
      toggleColor.x*=0.8f;
      toggleColor.y*=0.8f;
      toggleColor.z*=0.8f;
    } else {
      toggleColor.x=CLAMP(toggleColor.x*1.3f,0.0f,1.0f);
      toggleColor.y=CLAMP(toggleColor.y*1.3f,0.0f,1.0f);
      toggleColor.z=CLAMP(toggleColor.z*1.3f,0.0f,1.0f);
    }
  }
  ImGui::PushStyleColor(ImGuiCol_ButtonHovered,toggleColor);
  if (settings.guiColorsBase) {
    toggleColor.x*=0.8f;
    toggleColor.y*=0.8f;
    toggleColor.z*=0.8f;
  } else {
    toggleColor.x=CLAMP(toggleColor.x*1.5f,0.0f,1.0f);
    toggleColor.y=CLAMP(toggleColor.y*1.5f,0.0f,1.0f);
    toggleColor.z=CLAMP(toggleColor.z*1.5f,0.0f,1.0f);
  }
  ImGui::PushStyleColor(ImGuiCol_ButtonActive,toggleColor);
}

void FurnaceGUI::popToggleColors() {
  ImGui::PopStyleColor(3);
}

int _processEvent(void* instance, SDL_Event* event) {
  return ((FurnaceGUI*)instance)->processEvent(event);
}

#if SDL_VERSION_ATLEAST(2,0,17)
#define VALID_MODS KMOD_NUM|KMOD_CAPS|KMOD_SCROLL
#else
#define VALID_MODS KMOD_NUM|KMOD_CAPS
#endif

int FurnaceGUI::processEvent(SDL_Event* ev) {
#ifdef IS_MOBILE
  if (ev->type==SDL_APP_TERMINATING) {
    // TODO: save last song state here
  } else if (ev->type==SDL_APP_WILLENTERBACKGROUND) {
    commitState();
    e->saveConf();
  }
#endif
  if (ev->type==SDL_KEYDOWN) {
    if (!ev->key.repeat && latchTarget==0 && !wantCaptureKeyboard && !sampleMapWaitingInput && (ev->key.keysym.mod&(~(VALID_MODS)))==0) {
      if (settings.notePreviewBehavior==0) return 1;
      switch (curWindow) {
        case GUI_WINDOW_SAMPLE_EDIT:
        case GUI_WINDOW_SAMPLE_LIST: {
          auto it=noteKeys.find(ev->key.keysym.scancode);
          if (it!=noteKeys.cend()) {
            int key=it->second;
            int num=12*curOctave+key;
            if (key!=100 && key!=101 && key!=102) {
              int pStart=-1;
              int pEnd=-1;
              if (curWindow==GUI_WINDOW_SAMPLE_EDIT) {
                if (sampleSelStart!=sampleSelEnd) {
                  pStart=sampleSelStart;
                  pEnd=sampleSelEnd;
                  if (pStart>pEnd) {
                    pStart^=pEnd;
                    pEnd^=pStart;
                    pStart^=pEnd;
                  }
                }
              }
              e->previewSample(curSample,num,pStart,pEnd);
              samplePreviewOn=true;
              samplePreviewKey=ev->key.keysym.scancode;
              samplePreviewNote=num;
            }
          }
          break;
        }
        case GUI_WINDOW_WAVE_LIST:
        case GUI_WINDOW_WAVE_EDIT: {
          auto it=noteKeys.find(ev->key.keysym.scancode);
          if (it!=noteKeys.cend()) {
            int key=it->second;
            int num=12*curOctave+key;
            if (key!=100 && key!=101 && key!=102) {
              e->previewWave(curWave,num);
              wavePreviewOn=true;
              wavePreviewKey=ev->key.keysym.scancode;
              wavePreviewNote=num;
            }
          }
          break;
        }
        case GUI_WINDOW_ORDERS: // ignore here
          break;
        case GUI_WINDOW_PATTERN:
          if (settings.notePreviewBehavior==1) {
            if (cursor.xFine!=0) break;
          } else if (settings.notePreviewBehavior==2) {
            if (edit && cursor.xFine!=0) break;
          }
          // fall-through
        default: {
          auto it=noteKeys.find(ev->key.keysym.scancode);
          if (it!=noteKeys.cend()) {
            int key=it->second;
            int num=12*curOctave+key;

            if (num<-60) num=-60; // C-(-5)
            if (num>119) num=119; // B-9

            if (key!=100 && key!=101 && key!=102) {
              previewNote(cursor.xCoarse,num);
            }
          }
          break;
        }
      }
    }
  } else if (ev->type==SDL_KEYUP) {
    stopPreviewNote(ev->key.keysym.scancode,true);
    if (wavePreviewOn) {
      if (ev->key.keysym.scancode==wavePreviewKey) {
        wavePreviewOn=false;
        e->stopWavePreview();
      }
    }
    if (samplePreviewOn) {
      if (ev->key.keysym.scancode==samplePreviewKey) {
        samplePreviewOn=false;
        e->stopSamplePreview();
      }
    }
  }
  return 1;
}

#define FIND_POINT(p,pid) \
  for (TouchPoint& i: activePoints) { \
    if (i.id==pid) { \
      p=&i; \
    } \
  }

void FurnaceGUI::processPoint(SDL_Event& ev) {
  switch (ev.type) {
    case SDL_MOUSEMOTION: {
      TouchPoint* point=NULL;
      FIND_POINT(point,-1);
      if (point!=NULL) {
        point->x=(double)ev.motion.x*((double)canvasW/(double)scrW);
        point->y=(double)ev.motion.y*((double)canvasH/(double)scrH);
      }
      break;
    }
    case SDL_MOUSEBUTTONDOWN: {
      if (ev.button.button!=SDL_BUTTON_LEFT) break;
      for (size_t i=0; i<activePoints.size(); i++) {
        TouchPoint& point=activePoints[i];
        if (point.id==-1) {
          releasedPoints.push_back(point);
          activePoints.erase(activePoints.begin()+i);
          break;
        }
      }
      TouchPoint newPoint(ev.button.x,ev.button.y);
#ifdef __APPLE__
      newPoint.x*=dpiScale;
      newPoint.y*=dpiScale;
#endif
      activePoints.push_back(newPoint);
      pressedPoints.push_back(newPoint);
      break;
    }
    case SDL_MOUSEBUTTONUP: {
      if (ev.button.button!=SDL_BUTTON_LEFT) break;
      for (size_t i=0; i<activePoints.size(); i++) {
        TouchPoint& point=activePoints[i];
        if (point.id==-1) {
          releasedPoints.push_back(point);
          activePoints.erase(activePoints.begin()+i);
          break;
        }
      }
      break;
    }
    case SDL_FINGERMOTION: {
      TouchPoint* point=NULL;
      FIND_POINT(point,ev.tfinger.fingerId);
      if (point!=NULL) {
        float prevX=point->x;
        float prevY=point->y;
        point->x=ev.tfinger.x*canvasW;
        point->y=ev.tfinger.y*canvasH;
        point->z=ev.tfinger.pressure;

        if (point->id==0) {
          ImGui::GetIO().AddMousePosEvent(point->x,point->y);
          pointMotion(point->x,point->y,point->x-prevX,point->y-prevY);
        }
      }
      break;
    }
    case SDL_FINGERDOWN: {
      for (size_t i=0; i<activePoints.size(); i++) {
        TouchPoint& point=activePoints[i];
        if (point.id==ev.tfinger.fingerId) {
          releasedPoints.push_back(point);
          activePoints.erase(activePoints.begin()+i);
          break;
        }
      }
      TouchPoint newPoint(ev.tfinger.fingerId,ev.tfinger.x*canvasW,ev.tfinger.y*canvasH,ev.tfinger.pressure);
      activePoints.push_back(newPoint);
      pressedPoints.push_back(newPoint);

      if (newPoint.id==0) {
        ImGui::GetIO().AddMousePosEvent(newPoint.x,newPoint.y);
        ImGui::GetIO().AddMouseButtonEvent(ImGuiMouseButton_Left,true);
        pointDown(newPoint.x,newPoint.y,0);
      }
      break;
    }
    case SDL_FINGERUP: {
      for (size_t i=0; i<activePoints.size(); i++) {
        TouchPoint& point=activePoints[i];
        if (point.id==ev.tfinger.fingerId) {
          if (point.id==0) {
            ImGui::GetIO().AddMouseButtonEvent(ImGuiMouseButton_Left,false);
            //ImGui::GetIO().AddMousePosEvent(-FLT_MAX,-FLT_MAX);
            pointUp(point.x,point.y,0);
          }

          releasedPoints.push_back(point);
          activePoints.erase(activePoints.begin()+i);

          break;
        }
      }
      break;
    }
  }
}

void FurnaceGUI::pointDown(int x, int y, int button) {
  aboutOpen=false;
  if (bindSetActive) {
    bindSetActive=false;
    bindSetPending=false;
    actionKeys[bindSetTarget]=bindSetPrevValue;
    bindSetTarget=0;
    bindSetPrevValue=0;
  }
}

void FurnaceGUI::pointUp(int x, int y, int button) {
  if (macroDragActive || macroLoopDragActive || waveDragActive || (sampleDragActive && sampleDragMode && sampleDragTarget)) {
    MARK_MODIFIED;
  }
  if (macroDragActive && macroDragLineMode && !macroDragMouseMoved) {
    displayMacroMenu=true;
  }
  macroDragActive=false;
  macroDragBitMode=false;
  macroDragInitialValue=false;
  macroDragInitialValueSet=false;
  macroDragLastX=-1;
  macroDragLastY=-1;
  macroLoopDragActive=false;
  waveDragActive=false;
  if (sampleDragActive) {
    logD("stopping sample drag");
    if (sampleDragMode) {
      e->renderSamplesP(curSample);
    } else {
      if (sampleSelStart>sampleSelEnd) {
        sampleSelStart^=sampleSelEnd;
        sampleSelEnd^=sampleSelStart;
        sampleSelStart^=sampleSelEnd;
      }
    }
  }
  sampleDragActive=false;
  if (orderScrollLocked) {
    int targetOrder=round(orderScroll);
    if (orderScrollTolerance) {
      targetOrder=round(orderScroll+(orderScrollRealOrigin.x-((float)canvasW/2.0f))/(40.0f*dpiScale));
    }
    if (targetOrder<0) targetOrder=0;
    if (targetOrder>e->curSubSong->ordersLen-1) targetOrder=e->curSubSong->ordersLen-1;
    if (curOrder!=targetOrder) setOrder(targetOrder);
  }
  orderScrollLocked=false;
  orderScrollTolerance=false;
  if (dragMobileMenu) {
    dragMobileMenu=false;
    if (mobileMenuOpen) {
      mobileMenuOpen=(mobileMenuPos>=0.85f);
    } else {
      mobileMenuOpen=(mobileMenuPos>=0.15f);
    }
  }
  if (dragMobileEditButton) {
    dragMobileEditButton=false;
  }
}

void FurnaceGUI::pointMotion(int x, int y, int xrel, int yrel) {
  if (selecting) {
    // detect whether we have to scroll
    if (y<patWindowPos.y+2.0f*dpiScale) {
      addScroll(-1);
    }
    if (y>patWindowPos.y+patWindowSize.y-2.0f*dpiScale) {
      addScroll(1);
    }
  }
  if (macroDragActive || macroLoopDragActive || waveDragActive || sampleDragActive || orderScrollLocked) {
    int distance=fabs((double)xrel);
    if (distance<1) distance=1;
    float start=x-xrel;
    float end=x;
    float startY=y-yrel;
    float endY=y;
    for (int i=0; i<=distance; i++) {
      float fraction=(float)i/(float)distance;
      float x=start+(end-start)*fraction;
      float y=startY+(endY-startY)*fraction;
      processDrags(x,y);
    }
  }
}

// how many pixels should be visible at least at x/y dir
#define OOB_PIXELS_SAFETY 25

bool FurnaceGUI::detectOutOfBoundsWindow(SDL_Rect& failing) {
  int count=SDL_GetNumVideoDisplays();
  if (count<1) {
    logW("bounds check: error: %s",SDL_GetError());
    return false;
  }

  SDL_Rect rect;
  for (int i=0; i<count; i++) {
    if (SDL_GetDisplayUsableBounds(i,&rect)!=0) {
      logW("bounds check: error in display %d: %s",i,SDL_GetError());
      continue;
    }

    bool xbound=((rect.x+OOB_PIXELS_SAFETY)<=(scrX+scrW)) && ((rect.x+rect.w-OOB_PIXELS_SAFETY)>=scrX);
    bool ybound=((rect.y+OOB_PIXELS_SAFETY)<=(scrY+scrH)) && ((rect.y+rect.h-OOB_PIXELS_SAFETY)>=scrY);
    logD("bounds check: display %d is at %dx%dx%dx%d: %s%s",i,rect.x+OOB_PIXELS_SAFETY,rect.y+OOB_PIXELS_SAFETY,rect.x+rect.w-OOB_PIXELS_SAFETY,rect.y+rect.h-OOB_PIXELS_SAFETY,xbound?"x":"",ybound?"y":"");

    if (xbound && ybound) {
      return true;
    }
  }

  failing=rect;
  return false;
}

#define DECLARE_METRIC(_n) \
  int __perfM##_n;

#define MEASURE_BEGIN(_n) \
  __perfM##_n=SDL_GetPerformanceCounter();

#define MEASURE_END(_n) \
  if (perfMetricsLen<64) { \
    perfMetrics[perfMetricsLen++]=FurnaceGUIPerfMetric(#_n,SDL_GetPerformanceCounter()-__perfM##_n); \
  }

#define MEASURE(_n,_x) \
  MEASURE_BEGIN(_n) \
  _x; \
  MEASURE_END(_n)

bool FurnaceGUI::loop() {
  DECLARE_METRIC(calcChanOsc)
  DECLARE_METRIC(mobileControls)
  DECLARE_METRIC(mobileOrderSel)
  DECLARE_METRIC(subSongs)
  DECLARE_METRIC(findReplace)
  DECLARE_METRIC(spoiler)
  DECLARE_METRIC(pattern)
  DECLARE_METRIC(editControls)
  DECLARE_METRIC(speed)
  DECLARE_METRIC(grooves)
  DECLARE_METRIC(songInfo)
  DECLARE_METRIC(orders)
  DECLARE_METRIC(sampleList)
  DECLARE_METRIC(sampleEdit)
  DECLARE_METRIC(waveList)
  DECLARE_METRIC(waveEdit)
  DECLARE_METRIC(insList)
  DECLARE_METRIC(insEdit)
  DECLARE_METRIC(mixer)
  DECLARE_METRIC(readOsc)
  DECLARE_METRIC(osc)
  DECLARE_METRIC(chanOsc)
  DECLARE_METRIC(xyOsc)
  DECLARE_METRIC(volMeter)
  DECLARE_METRIC(settings)
  DECLARE_METRIC(debug)
  DECLARE_METRIC(stats)
  DECLARE_METRIC(compatFlags)
  DECLARE_METRIC(piano)
  DECLARE_METRIC(notes)
  DECLARE_METRIC(channels)
  DECLARE_METRIC(patManager)
  DECLARE_METRIC(sysManager)
  DECLARE_METRIC(clock)
  DECLARE_METRIC(regView)
  DECLARE_METRIC(log)
  DECLARE_METRIC(effectList)
  DECLARE_METRIC(popup)

#ifdef IS_MOBILE
  bool doThreadedInput=true;
#else
  bool doThreadedInput=!settings.noThreadedInput;
#endif
  if (doThreadedInput) {
    logD("key input: event filter");
    SDL_SetEventFilter(_processEvent,this);
  } else {
    logD("key input: main thread");
  }

  if (safeMode) {
    showError("Furnace has been started in Safe Mode.\nthis means that:\n\n- software rendering is being used\n- audio output may not work\n- font loading is disabled\n\ncheck any settings which may have made Furnace start up in this mode.\nfont loading is one of these.");
    settingsOpen=true;
  }

  while (!quit) {
    SDL_Event ev;
    if (e->isPlaying()) {
      WAKE_UP;
    }
    if (--drawHalt<=0) {
      drawHalt=0;
      if (settings.powerSave) SDL_WaitEventTimeout(NULL,500);
    }

    memcpy(perfMetricsLast,perfMetrics,64*sizeof(FurnaceGUIPerfMetric));
    perfMetricsLastLen=perfMetricsLen;
    perfMetricsLen=0;

    eventTimeBegin=SDL_GetPerformanceCounter();
    bool updateWindow=false;
    if (injectBackUp) {
      ImGui::GetIO().AddKeyEvent(ImGuiKey_Backspace,false);
      injectBackUp=false;
    }
    while (SDL_PollEvent(&ev)) {
      WAKE_UP;
      ImGui_ImplSDL2_ProcessEvent(&ev);
      processPoint(ev);
      if (!doThreadedInput) processEvent(&ev);
      switch (ev.type) {
        case SDL_MOUSEMOTION: {
          int motionX=(double)ev.motion.x*((double)canvasW/(double)scrW);
          int motionY=(double)ev.motion.y*((double)canvasH/(double)scrH);
          int motionXrel=(double)ev.motion.xrel*((double)canvasW/(double)scrW);
          int motionYrel=(double)ev.motion.yrel*((double)canvasH/(double)scrH);
          pointMotion(motionX,motionY,motionXrel,motionYrel);
          break;
        }
        case SDL_MOUSEBUTTONUP:
          pointUp(ev.button.x,ev.button.y,ev.button.button);
          break;
        case SDL_MOUSEBUTTONDOWN:
          pointDown(ev.button.x,ev.button.y,ev.button.button);
          break;
        case SDL_MOUSEWHEEL:
          wheelX+=ev.wheel.x;
          wheelY+=ev.wheel.y;
          break;
        case SDL_WINDOWEVENT:
          switch (ev.window.event) {
            case SDL_WINDOWEVENT_RESIZED:
              scrW=ev.window.data1;
              scrH=ev.window.data2;
              portrait=(scrW<scrH);
              logV("portrait: %d (%dx%d)",portrait,scrW,scrH);
              logD("window resized to %dx%d",scrW,scrH);
              updateWindow=true;
              rend->resized(ev);
              break;
            case SDL_WINDOWEVENT_MOVED:
              scrX=ev.window.data1;
              scrY=ev.window.data2;
              updateWindow=true;
              shallDetectScale=2;
              logV("window moved to %dx%d",scrX,scrY);
              break;
            case SDL_WINDOWEVENT_SIZE_CHANGED:
              logV("window size changed to %dx%d",ev.window.data1,ev.window.data2);
              break;
            case SDL_WINDOWEVENT_MINIMIZED:
              logV("window minimized");
              break;
            case SDL_WINDOWEVENT_MAXIMIZED:
              scrMax=true;
              updateWindow=true;
              logV("window maximized");
              break;
            case SDL_WINDOWEVENT_RESTORED:
              scrMax=false;
              updateWindow=true;
              logV("window restored");
              break;
            case SDL_WINDOWEVENT_SHOWN:
              logV("window shown");
              break;
            case SDL_WINDOWEVENT_HIDDEN:
              logV("window hidden");
              break;
            case SDL_WINDOWEVENT_EXPOSED:
              logV("window exposed");
              break;
          }
          break;
#if SDL_VERSION_ATLEAST(2,0,4)
        case SDL_RENDER_DEVICE_RESET:
          killGraphics=true;
          break;
#endif
#if SDL_VERSION_ATLEAST(2,0,17)
        case SDL_DISPLAYEVENT: {
          switch (ev.display.event) {
            case SDL_DISPLAYEVENT_CONNECTED:
              logD("display %d connected!",ev.display.display);
              updateWindow=true;
              shallDetectScale=16;
              break;
            case SDL_DISPLAYEVENT_DISCONNECTED:
              logD("display %d disconnected!",ev.display.display);
              updateWindow=true;
              shallDetectScale=16;
              break;
            case SDL_DISPLAYEVENT_ORIENTATION:
              logD("display oriented to %d",ev.display.data1);
              updateWindow=true;
              break;
          }
          break;
        }
#endif
        case SDL_KEYDOWN:
          if (!ImGui::GetIO().WantCaptureKeyboard) {
            keyDown(ev);
          }
#ifdef IS_MOBILE
          injectBackUp=true;
#endif
          break;
        case SDL_KEYUP:
          // for now
          break;
        case SDL_DROPFILE:
          if (ev.drop.file!=NULL) {
            int sampleCountBefore=e->song.sampleLen;
            std::vector<DivInstrument*> instruments=e->instrumentFromFile(ev.drop.file,true,settings.readInsNames);
            DivWavetable* droppedWave=NULL;
            DivSample* droppedSample=NULL;
            if (!instruments.empty()) {
              if (e->song.sampleLen!=sampleCountBefore) {
                e->renderSamplesP();
              }
              if (!e->getWarnings().empty()) {
                showWarning(e->getWarnings(),GUI_WARN_GENERIC);
              }
              int instrumentCount=-1;
              for (DivInstrument* i: instruments) {
                instrumentCount=e->addInstrumentPtr(i);
              }
              if (instrumentCount>=0 && settings.selectAssetOnLoad) {
                curIns=instrumentCount-1;
              }
              nextWindow=GUI_WINDOW_INS_LIST;
              MARK_MODIFIED;
            } else if ((droppedWave=e->waveFromFile(ev.drop.file,false))!=NULL) {
              int waveCount=-1;
              waveCount=e->addWavePtr(droppedWave);
              if (waveCount>=0 && settings.selectAssetOnLoad) {
                curWave=waveCount-1;
              }
              nextWindow=GUI_WINDOW_WAVE_LIST;
              MARK_MODIFIED;
            } else if ((droppedSample=e->sampleFromFile(ev.drop.file))!=NULL) {
              int sampleCount=-1;
              sampleCount=e->addSamplePtr(droppedSample);
              if (sampleCount>=0 && settings.selectAssetOnLoad) {
                curSample=sampleCount;
                updateSampleTex=true;
              }
              nextWindow=GUI_WINDOW_SAMPLE_LIST;
              MARK_MODIFIED;
            } else if (modified) {
              nextFile=ev.drop.file;
              showWarning("Unsaved changes! Save changes before opening file?",GUI_WARN_OPEN_DROP);
            } else {
              if (load(ev.drop.file)>0) {
                showError(fmt::sprintf("Error while loading file! (%s)",lastError));
              }
            }
            SDL_free(ev.drop.file);
          }
          break;
        case SDL_USEREVENT:
          // used for MIDI wake up
          break;
        case SDL_QUIT:
          if (modified) {
            showWarning("Unsaved changes! Save changes before quitting?",GUI_WARN_QUIT);
          } else {
            quit=true;
            return true;
          }
          break;
      }
    }

    // update config x/y/w/h values based on scrMax state
    if (updateWindow) {
      logV("updateWindow is true");
      if (!scrMax && !fullScreen) {
        logV("updating scrConf");
        scrConfX=scrX;
        scrConfY=scrY;
        scrConfW=scrW;
        scrConfH=scrH;
      }
    }
    // update canvas size as well
    if (!rend->getOutputSize(canvasW,canvasH)) {
      logW("loop: error while getting output size!");
    } else {
      //logV("updateWindow: canvas size %dx%d",canvasW,canvasH);
      // and therefore window size
      int prevScrW=scrW;
      int prevScrH=scrH;
      SDL_GetWindowSize(sdlWin,&scrW,&scrH);
      if (prevScrW!=scrW || prevScrH!=scrH) {
        logV("size change 2: %dx%d (from %dx%d)",scrW,scrH,prevScrW,prevScrH);
      }

      ImGui::GetIO().InputScale=(float)canvasW/(float)scrW;
    }

    wantCaptureKeyboard=ImGui::GetIO().WantTextInput;

    if (wantCaptureKeyboard!=oldWantCaptureKeyboard) {
      oldWantCaptureKeyboard=wantCaptureKeyboard;
      if (wantCaptureKeyboard) {
        SDL_StartTextInput();
      } else {
        SDL_StopTextInput();
      }
    }

    if (wantCaptureKeyboard) {
      WAKE_UP;
    }

    if (ImGui::GetIO().IsSomethingHappening) {
      WAKE_UP;
    }

    if (ImGui::GetIO().MouseDown[0] || ImGui::GetIO().MouseDown[1] || ImGui::GetIO().MouseDown[2] || ImGui::GetIO().MouseDown[3] || ImGui::GetIO().MouseDown[4]) {
      WAKE_UP;
    }

    while (true) {
      midiLock.lock();
      midiWakeUp=true;
      if (midiQueue.empty()) {
        midiLock.unlock();
        break;
      }
      TAMidiMessage msg=midiQueue.front();
      midiLock.unlock();

      if (msg.type==TA_MIDI_SYSEX) {
        unsigned char* data=msg.sysExData.get();
        for (size_t i=0; i<msg.sysExLen; i++) {
          if ((i&15)==0) printf("\n");
          printf("%.2x ",data[i]);
        }
        printf("\n");

        if (!parseSysEx(data,msg.sysExLen)) {
          logW("error while parsing SysEx data!");
        }
      }

      // parse message here
      if (learning!=-1) {
        if (learning>=0 && learning<(int)midiMap.binds.size()) {
          midiMap.binds[learning].type=msg.type>>4;
          midiMap.binds[learning].channel=msg.type&15;
          midiMap.binds[learning].data1=msg.data[0];
          switch (msg.type&0xf0) {
            case TA_MIDI_NOTE_OFF:
            case TA_MIDI_NOTE_ON:
            case TA_MIDI_AFTERTOUCH:
            case TA_MIDI_PITCH_BEND:
            case TA_MIDI_CONTROL:
              midiMap.binds[learning].data2=msg.data[1];
              break;
            default:
              midiMap.binds[learning].data2=128;
              break;
          }
        }
        learning=-1;
      } else {
        int action=midiMap.at(msg);
        if (action!=0) {
          doAction(action);
        } else switch (msg.type&0xf0) {
          case TA_MIDI_NOTE_ON:
            if (midiMap.valueInputStyle==0 || midiMap.valueInputStyle>3 || cursor.xFine==0) {
              if (midiMap.noteInput && edit && msg.data[1]!=0) {
                noteInput(
                  msg.data[0]-12,
                  0,
                  midiMap.volInput?msg.data[1]:-1
                );
              }
            } else {
              if (edit && msg.data[1]!=0) {
                switch (midiMap.valueInputStyle) {
                  case 1: {
                    int val=msg.data[0]%24;
                    if (val<16) {
                      valueInput(val);
                    }
                    break;
                  }
                  case 2:
                    valueInput(msg.data[0]&15);
                    break;
                  case 3:
                    int val=altValues[msg.data[0]%24];
                    if (val>=0) {
                      valueInput(val);
                    }
                    break;
                }
              }
            }
            break;
          case TA_MIDI_PROGRAM:
            if (midiMap.programChange && !(midiMap.directChannel && midiMap.directProgram)) {
              curIns=msg.data[0];
              if (curIns>=(int)e->song.ins.size()) curIns=e->song.ins.size()-1;
              wavePreviewInit=true;
              updateFMPreview=true;
            }
            break;
          case TA_MIDI_CONTROL:
            bool gchanged=false;
            if (msg.data[0]==midiMap.valueInputControlMSB) {
              midiMap.valueInputCurMSB=msg.data[1];
              gchanged=true;
            }
            if (msg.data[0]==midiMap.valueInputControlLSB) {
              midiMap.valueInputCurLSB=msg.data[1];
              gchanged=true;
            }
            if (msg.data[0]==midiMap.valueInputControlSingle) {
              midiMap.valueInputCurSingle=msg.data[1];
              gchanged=true;
            }
            if (gchanged && cursor.xFine>0) {
              switch (midiMap.valueInputStyle) {
                case 4: // dual CC
                  valueInput(((midiMap.valueInputCurMSB>>3)<<4)|(midiMap.valueInputCurLSB>>3),true);
                  break;
                case 5: // 14-bit
                  valueInput((midiMap.valueInputCurMSB<<1)|(midiMap.valueInputCurLSB>>6),true);
                  break;
                case 6: // single CC
                  valueInput((midiMap.valueInputCurSingle*255)/127,true);
                  break;
              }
            }

            for (int i=0; i<18; i++) {
              bool changed=false;
              if (midiMap.valueInputSpecificStyle[i]!=0) {
                if (msg.data[0]==midiMap.valueInputSpecificMSB[i]) {
                  changed=true;
                  midiMap.valueInputCurMSBS[i]=msg.data[1];
                }
                if (msg.data[0]==midiMap.valueInputSpecificLSB[i]) {
                  changed=true;
                  midiMap.valueInputCurLSBS[i]=msg.data[1];
                }
                if (msg.data[0]==midiMap.valueInputSpecificSingle[i]) {
                  changed=true;
                  midiMap.valueInputCurSingleS[i]=msg.data[1];
                }

                if (changed) switch (midiMap.valueInputStyle) {
                  case 1: // dual CC
                    valueInput(((midiMap.valueInputCurMSBS[i]>>3)<<4)|(midiMap.valueInputCurLSBS[i]>>3),true,i+2);
                    break;
                  case 2: // 14-bit
                    valueInput((midiMap.valueInputCurMSBS[i]<<1)|(midiMap.valueInputCurLSBS[i]>>6),true,i+2);
                    break;
                  case 3: // single CC
                    valueInput((midiMap.valueInputCurSingleS[i]*255)/127,true,i+2);
                    break;
                }
              }
            }
            break;
        }
      }

      midiLock.lock();
      midiQueue.pop();
      midiLock.unlock();
    }

    if (notifyWaveChange) {
      notifyWaveChange=false;
      e->notifyWaveChange(curWave);
    }

    eventTimeEnd=SDL_GetPerformanceCounter();

    if (SDL_GetWindowFlags(sdlWin)&SDL_WINDOW_MINIMIZED) {
      SDL_Delay(30);
      drawHalt=0;
      continue;
    }

    if (!e->isRunning()) {
      activeNotes.clear();
      memset(chanOscVol,0,DIV_MAX_CHANS*sizeof(float));
      for (int i=0; i<DIV_MAX_CHANS; i++) {
        chanOscChan[i].pitch=0.0f;
      }
      memset(chanOscBright,0,DIV_MAX_CHANS*sizeof(float));

      e->synchronized([this]() {
        for (int i=0; i<e->getTotalChannelCount(); i++) {
          DivDispatchOscBuffer* buf=e->getOscBuffer(i);
          if (buf!=NULL) {
            buf->needle=0;
            buf->readNeedle=0;
          }
        }
      });
    }

    // recover from dead graphics
    if (rend->isDead() || killGraphics) {
      killGraphics=false;

      logW("graphics are dead! restarting...");
      
      if (sampleTex!=NULL) {
        rend->destroyTexture(sampleTex);
        sampleTex=NULL;
      }

      if (chanOscGradTex!=NULL) {
        rend->destroyTexture(chanOscGradTex);
        chanOscGradTex=NULL;
      }

      for (auto& i: images) {
        if (i.second->tex!=NULL) {
          rend->destroyTexture(i.second->tex);
          i.second->tex=NULL;
        }
      }

      commitState();
      rend->quitGUI();
      rend->quit();
      ImGui_ImplSDL2_Shutdown();

      int initAttempts=0;

      SDL_Delay(500);

      logD("starting render backend...");
      while (++initAttempts<=5) {
        if (rend->init(sdlWin)) {
          break;
        }
        SDL_Delay(1000);
        logV("trying again...");
      }

      if (initAttempts>5) {
        reportError("can't keep going without graphics! Furnace will quit now.");
        quit=true;
        break;
      }

      rend->clear(ImVec4(0.0,0.0,0.0,1.0));
      rend->present();

      logD("preparing user interface...");
      rend->initGUI(sdlWin);

      logD("building font...");
      if (!ImGui::GetIO().Fonts->Build()) {
        logE("error while building font atlas!");
        showError("error while loading fonts! please check your settings.");
        ImGui::GetIO().Fonts->Clear();
        mainFont=ImGui::GetIO().Fonts->AddFontDefault();
        patFont=mainFont;
        bigFont=mainFont;
        headFont=mainFont;
        if (rend) rend->destroyFontsTexture();
        if (!ImGui::GetIO().Fonts->Build()) {
          logE("error again while building font atlas!");
        }
      }

      firstFrame=true;
      continue;
    }

    bool fontsFailed=false;

    layoutTimeBegin=SDL_GetPerformanceCounter();

    if (!rend->newFrame()) {
      fontsFailed=true;
    }
    ImGui_ImplSDL2_NewFrame(sdlWin);
    ImGui::NewFrame();

    // one second counter
    secondTimer+=ImGui::GetIO().DeltaTime;
    if (secondTimer>=1.0f) secondTimer=fmod(secondTimer,1.0f);

    curWindowLast=curWindow;
    curWindow=GUI_WINDOW_NOTHING;
    editOptsVisible=false;

    int nextPlayOrder=0;
    int nextOldRow=0;
    e->getPlayPos(nextPlayOrder,nextOldRow);
    oldRowChanged=false;
    playOrder=nextPlayOrder;
    if (followPattern) {
      curOrder=playOrder;
    }
    if (e->isPlaying()) {
      if (oldRow!=nextOldRow) oldRowChanged=true;
      oldRow=nextOldRow;
    }

    // check whether pattern of channel(s) at cursor/selection is/are unique
    isPatUnique=true;
    if (curOrder>=0 && curOrder<e->curSubSong->ordersLen && selStart.xCoarse>=0 && selStart.xCoarse<e->getTotalChannelCount() && selEnd.xCoarse>=0 && selEnd.xCoarse<e->getTotalChannelCount()) {
      for (int i=0; i<e->curSubSong->ordersLen; i++) {
        if (i==curOrder) continue;
        for (int j=selStart.xCoarse; j<=selEnd.xCoarse; j++) {
          if (e->curSubSong->orders.ord[j][i]==e->curSubSong->orders.ord[j][curOrder]) isPatUnique=false;
          break;
        }
        if (!isPatUnique) break;
      }
    }

    if (!mobileUI) {
      ImGui::BeginMainMenuBar();
      if (ImGui::BeginMenu(settings.capitalMenuBar?"File":"file")) {
        if (ImGui::MenuItem("new...",BIND_FOR(GUI_ACTION_NEW))) {
          if (modified) {
            showWarning("Unsaved changes! Save changes before creating a new song?",GUI_WARN_NEW);
          } else {
            displayNew=true;
          }
        }
        if (ImGui::MenuItem("open...",BIND_FOR(GUI_ACTION_OPEN))) {
          if (modified) {
            showWarning("Unsaved changes! Save changes before opening another file?",GUI_WARN_OPEN);
          } else {
            openFileDialog(GUI_FILE_OPEN);
          }
        }
        if (ImGui::BeginMenu("open recent")) {
          exitDisabledTimer=1;
          for (int i=0; i<(int)recentFile.size(); i++) {
            String item=recentFile[i];
            if (ImGui::MenuItem(item.c_str())) {
              if (modified) {
                nextFile=item;
                showWarning("Unsaved changes! Save changes before opening file?",GUI_WARN_OPEN_DROP);
              } else {
                recentFile.erase(i);
                i--;
                if (load(item)>0) {
                  showError(fmt::sprintf("Error while loading file! (%s)",lastError));
                }
              }
            }
          }
          if (recentFile.empty()) {
            ImGui::Text("nothing here yet");
          } else {
            ImGui::Separator();
            if (ImGui::MenuItem("clear history")) {
              showWarning("Are you sure you want to clear the recent file list?",GUI_WARN_CLEAR_HISTORY);
            }
          }
          ImGui::EndMenu();
        }
        ImGui::Separator();
        if (ImGui::MenuItem("save",BIND_FOR(GUI_ACTION_SAVE))) {
          if (curFileName=="" || (curFileName.find(backupPath)==0) || e->song.version>=0xff00) {
            openFileDialog(GUI_FILE_SAVE);
          } else {
            if (save(curFileName)>0) {
              showError(fmt::sprintf("Error while saving file! (%s)",lastError));
            }
          }
        }
        if (ImGui::MenuItem("save as...",BIND_FOR(GUI_ACTION_SAVE_AS))) {
          openFileDialog(GUI_FILE_SAVE);
        }
        ImGui::Separator();
        if (settings.exportOptionsLayout==0) {
          if (ImGui::BeginMenu("export audio...")) {
            drawExportAudio();
            ImGui::EndMenu();
          }
          if (ImGui::BeginMenu("export VGM...")) {
            drawExportVGM();
            ImGui::EndMenu();
          }
          int numZSMCompat=0;
          for (int i=0; i<e->song.systemLen; i++) {
            if ((e->song.system[i]==DIV_SYSTEM_VERA) || (e->song.system[i]==DIV_SYSTEM_YM2151)) numZSMCompat++;
          }
          if (numZSMCompat>0) {
            if (ImGui::BeginMenu("export ZSM...")) {
              drawExportZSM();
              ImGui::EndMenu();
            }
          }
          int numAmiga=0;
          for (int i=0; i<e->song.systemLen; i++) {
            if (e->song.system[i]==DIV_SYSTEM_AMIGA) numAmiga++;
          }
          if (numAmiga && settings.iCannotWait) {
            if (ImGui::BeginMenu("export Amiga validation data...")) {
              drawExportAmigaVal();
              ImGui::EndMenu();
            }
          }
          if (ImGui::BeginMenu("export text...")) {
            drawExportText();
            ImGui::EndMenu();
          }
          if (ImGui::BeginMenu("export command stream...")) {
            drawExportCommand();
            ImGui::EndMenu();
          }
        } else if (settings.exportOptionsLayout==2) {
          if (ImGui::MenuItem("export audio...")) {
            curExportType=GUI_EXPORT_AUDIO;
            displayExport=true;
          }
          if (ImGui::MenuItem("export VGM...")) {
            curExportType=GUI_EXPORT_VGM;
            displayExport=true;
          }
          int numZSMCompat=0;
          for (int i=0; i<e->song.systemLen; i++) {
            if ((e->song.system[i]==DIV_SYSTEM_VERA) || (e->song.system[i]==DIV_SYSTEM_YM2151)) numZSMCompat++;
          }
          if (numZSMCompat>0) {
            if (ImGui::MenuItem("export ZSM...")) {
              curExportType=GUI_EXPORT_ZSM;
              displayExport=true;
            }
          }
          int numAmiga=0;
          for (int i=0; i<e->song.systemLen; i++) {
            if (e->song.system[i]==DIV_SYSTEM_AMIGA) numAmiga++;
          }
          if (numAmiga && settings.iCannotWait) {
            if (ImGui::MenuItem("export Amiga validation data...")) {
              curExportType=GUI_EXPORT_AMIGA_VAL;
              displayExport=true;
            }
          }
          if (ImGui::MenuItem("export text...")) {
            curExportType=GUI_EXPORT_TEXT;
            displayExport=true;
          }
          if (ImGui::MenuItem("export command stream...")) {
            curExportType=GUI_EXPORT_CMD_STREAM;
            displayExport=true;
          }
        } else {
          if (ImGui::MenuItem("export...",BIND_FOR(GUI_ACTION_EXPORT))) {
            displayExport=true;
          }
        }
        ImGui::Separator();
        if (!settings.classicChipOptions) {
          if (ImGui::MenuItem("manage chips")) {
            nextWindow=GUI_WINDOW_SYS_MANAGER;
          }
        } else {
          if (ImGui::BeginMenu("add chip...")) {
            exitDisabledTimer=1;
            DivSystem picked=systemPicker(false);
            if (picked!=DIV_SYSTEM_NULL) {
              if (!e->addSystem(picked)) {
                showError("cannot add chip! ("+e->getLastError()+")");
              } else {
                MARK_MODIFIED;
              }
              ImGui::CloseCurrentPopup();
              if (e->song.autoSystem) {
                autoDetectSystem();
              }
              updateWindowTitle();
            }
            ImGui::EndMenu();
          }
          if (ImGui::BeginMenu("configure chip...")) {
            exitDisabledTimer=1;
            for (int i=0; i<e->song.systemLen; i++) {
              if (ImGui::TreeNode(fmt::sprintf("%d. %s##_SYSP%d",i+1,getSystemName(e->song.system[i]),i).c_str())) {
                drawSysConf(i,i,e->song.system[i],e->song.systemFlags[i],true,true);
                ImGui::TreePop();
              }
            }
            ImGui::EndMenu();
          }
          if (ImGui::BeginMenu("change chip...")) {
            exitDisabledTimer=1;
            ImGui::Checkbox("Preserve channel positions",&preserveChanPos);
            for (int i=0; i<e->song.systemLen; i++) {
              if (ImGui::BeginMenu(fmt::sprintf("%d. %s##_SYSC%d",i+1,getSystemName(e->song.system[i]),i).c_str())) {
                DivSystem picked=systemPicker(false);
                if (picked!=DIV_SYSTEM_NULL) {
                  e->changeSystem(i,picked,preserveChanPos);
                  MARK_MODIFIED;
                  if (e->song.autoSystem) {
                    autoDetectSystem();
                  }
                  updateWindowTitle();
                  ImGui::CloseCurrentPopup();
                }
                ImGui::EndMenu();
              }
            }
            ImGui::EndMenu();
          }
          if (ImGui::BeginMenu("remove chip...")) {
            exitDisabledTimer=1;
            ImGui::Checkbox("Preserve channel positions",&preserveChanPos);
            for (int i=0; i<e->song.systemLen; i++) {
              if (ImGui::MenuItem(fmt::sprintf("%d. %s##_SYSR%d",i+1,getSystemName(e->song.system[i]),i).c_str())) {
                if (!e->removeSystem(i,preserveChanPos)) {
                  showError("cannot remove chip! ("+e->getLastError()+")");
                } else {
                  MARK_MODIFIED;
                }
                if (e->song.autoSystem) {
                  autoDetectSystem();
                  updateWindowTitle();
                }
              }
            }
            ImGui::EndMenu();
          }
        }
        ImGui::BeginDisabled(exitDisabledTimer);
        ImGui::Separator();
        if (ImGui::MenuItem("restore backup",BIND_FOR(GUI_ACTION_OPEN_BACKUP))) {
          doAction(GUI_ACTION_OPEN_BACKUP);
        }
        ImGui::Separator();
        if (ImGui::MenuItem("exit")) {
          if (modified) {
            showWarning("Unsaved changes! Save before quitting?",GUI_WARN_QUIT);
          } else {
            quit=true;
          }
        }
        ImGui::EndDisabled();
        ImGui::EndMenu();
      } else {
        exitDisabledTimer=0;
      }
      if (ImGui::BeginMenu(settings.capitalMenuBar?"Edit":"edit")) {
        ImGui::Text("...");
        ImGui::Separator();
        if (ImGui::MenuItem("undo",BIND_FOR(GUI_ACTION_UNDO))) doUndo();
        if (ImGui::MenuItem("redo",BIND_FOR(GUI_ACTION_REDO))) doRedo();
        ImGui::Separator();
        editOptions(true);
        ImGui::Separator();
        if (ImGui::MenuItem("clear...")) {
          doAction(GUI_ACTION_CLEAR);
        }
        ImGui::EndMenu();
      }
      if (ImGui::BeginMenu(settings.capitalMenuBar?"Settings":"settings")) {
  #ifndef IS_MOBILE
        if (ImGui::MenuItem("full screen",BIND_FOR(GUI_ACTION_FULLSCREEN),fullScreen)) {
          doAction(GUI_ACTION_FULLSCREEN);
        }
  #endif
        if (ImGui::MenuItem("lock layout",NULL,lockLayout)) {
          lockLayout=!lockLayout;
        }
        if (ImGui::MenuItem("visualizer",NULL,fancyPattern)) {
          fancyPattern=!fancyPattern;
          e->enableCommandStream(fancyPattern);
          e->getCommandStream(cmdStream);
          cmdStream.clear();
        }
        if (ImGui::MenuItem("reset layout")) {
          showWarning("Are you sure you want to reset the workspace layout?",GUI_WARN_RESET_LAYOUT);
        }
#ifdef IS_MOBILE
        if (ImGui::MenuItem("switch to mobile view")) {
          toggleMobileUI(!mobileUI);
        }
#endif
        if (ImGui::MenuItem("settings...",BIND_FOR(GUI_ACTION_WINDOW_SETTINGS))) {
          syncSettings();
          settingsOpen=true;
        }
        ImGui::EndMenu();
      }
      if (ImGui::BeginMenu(settings.capitalMenuBar?"Window":"window")) {
        if (ImGui::MenuItem("song information",BIND_FOR(GUI_ACTION_WINDOW_SONG_INFO),songInfoOpen)) songInfoOpen=!songInfoOpen;
        if (ImGui::MenuItem("subsongs",BIND_FOR(GUI_ACTION_WINDOW_SUBSONGS),subSongsOpen)) subSongsOpen=!subSongsOpen;
        if (ImGui::MenuItem("speed",BIND_FOR(GUI_ACTION_WINDOW_SPEED),speedOpen)) speedOpen=!speedOpen;
        if (settings.unifiedDataView) {
          if (ImGui::MenuItem("assets",BIND_FOR(GUI_ACTION_WINDOW_INS_LIST),insListOpen)) insListOpen=!insListOpen;
        } else {
          if (ImGui::MenuItem("instruments",BIND_FOR(GUI_ACTION_WINDOW_INS_LIST),insListOpen)) insListOpen=!insListOpen;
          if (ImGui::MenuItem("wavetables",BIND_FOR(GUI_ACTION_WINDOW_WAVE_LIST),waveListOpen)) waveListOpen=!waveListOpen;
          if (ImGui::MenuItem("samples",BIND_FOR(GUI_ACTION_WINDOW_SAMPLE_LIST),sampleListOpen)) sampleListOpen=!sampleListOpen;
        }
        if (ImGui::MenuItem("orders",BIND_FOR(GUI_ACTION_WINDOW_ORDERS),ordersOpen)) ordersOpen=!ordersOpen;
        if (ImGui::MenuItem("pattern",BIND_FOR(GUI_ACTION_WINDOW_PATTERN),patternOpen)) patternOpen=!patternOpen;
        if (ImGui::MenuItem("mixer",BIND_FOR(GUI_ACTION_WINDOW_MIXER),mixerOpen)) mixerOpen=!mixerOpen;
        if (ImGui::MenuItem("grooves",BIND_FOR(GUI_ACTION_WINDOW_GROOVES),groovesOpen)) groovesOpen=!groovesOpen;
        if (ImGui::MenuItem("channels",BIND_FOR(GUI_ACTION_WINDOW_CHANNELS),channelsOpen)) channelsOpen=!channelsOpen;
        if (ImGui::MenuItem("pattern manager",BIND_FOR(GUI_ACTION_WINDOW_PAT_MANAGER),patManagerOpen)) patManagerOpen=!patManagerOpen;
        if (ImGui::MenuItem("chip manager",BIND_FOR(GUI_ACTION_WINDOW_SYS_MANAGER),sysManagerOpen)) sysManagerOpen=!sysManagerOpen;
        if (ImGui::MenuItem("compatibility flags",BIND_FOR(GUI_ACTION_WINDOW_COMPAT_FLAGS),compatFlagsOpen)) compatFlagsOpen=!compatFlagsOpen;
        if (ImGui::MenuItem("song comments",BIND_FOR(GUI_ACTION_WINDOW_NOTES),notesOpen)) notesOpen=!notesOpen;
        ImGui::Separator();
        if (ImGui::MenuItem("instrument editor",BIND_FOR(GUI_ACTION_WINDOW_INS_EDIT),insEditOpen)) insEditOpen=!insEditOpen;
        if (ImGui::MenuItem("wavetable editor",BIND_FOR(GUI_ACTION_WINDOW_WAVE_EDIT),waveEditOpen)) waveEditOpen=!waveEditOpen;
        if (ImGui::MenuItem("sample editor",BIND_FOR(GUI_ACTION_WINDOW_SAMPLE_EDIT),sampleEditOpen)) sampleEditOpen=!sampleEditOpen;
        ImGui::Separator();
        if (ImGui::MenuItem("play/edit controls",BIND_FOR(GUI_ACTION_WINDOW_EDIT_CONTROLS),editControlsOpen)) editControlsOpen=!editControlsOpen;
        if (ImGui::MenuItem("piano/input pad",BIND_FOR(GUI_ACTION_WINDOW_PIANO),pianoOpen)) pianoOpen=!pianoOpen;
        if (ImGui::MenuItem("oscilloscope (master)",BIND_FOR(GUI_ACTION_WINDOW_OSCILLOSCOPE),oscOpen)) oscOpen=!oscOpen;
        if (ImGui::MenuItem("oscilloscope (per-channel)",BIND_FOR(GUI_ACTION_WINDOW_CHAN_OSC),chanOscOpen)) chanOscOpen=!chanOscOpen;
        if (ImGui::MenuItem("oscilloscope (X-Y)",BIND_FOR(GUI_ACTION_WINDOW_XY_OSC),xyOscOpen)) xyOscOpen=!xyOscOpen;
        if (ImGui::MenuItem("volume meter",BIND_FOR(GUI_ACTION_WINDOW_VOL_METER),volMeterOpen)) volMeterOpen=!volMeterOpen;
        if (ImGui::MenuItem("clock",BIND_FOR(GUI_ACTION_WINDOW_CLOCK),clockOpen)) clockOpen=!clockOpen;
        if (ImGui::MenuItem("register view",BIND_FOR(GUI_ACTION_WINDOW_REGISTER_VIEW),regViewOpen)) regViewOpen=!regViewOpen;
        if (ImGui::MenuItem("log viewer",BIND_FOR(GUI_ACTION_WINDOW_LOG),logOpen)) logOpen=!logOpen;
        if (ImGui::MenuItem("statistics",BIND_FOR(GUI_ACTION_WINDOW_STATS),statsOpen)) statsOpen=!statsOpen;
        if (spoilerOpen) if (ImGui::MenuItem("spoiler",NULL,spoilerOpen)) spoilerOpen=!spoilerOpen;

        ImGui::EndMenu();
      }
      if (ImGui::BeginMenu(settings.capitalMenuBar?"Help":"help")) {
        if (ImGui::MenuItem("effect list",BIND_FOR(GUI_ACTION_WINDOW_EFFECT_LIST),effectListOpen)) effectListOpen=!effectListOpen;
        if (ImGui::MenuItem("debug menu",BIND_FOR(GUI_ACTION_WINDOW_DEBUG))) debugOpen=!debugOpen;
        if (ImGui::MenuItem("inspector")) inspectorOpen=!inspectorOpen;
        if (ImGui::MenuItem("panic",BIND_FOR(GUI_ACTION_PANIC))) e->syncReset();
        if (ImGui::MenuItem("about...",BIND_FOR(GUI_ACTION_WINDOW_ABOUT))) {
          aboutOpen=true;
          aboutScroll=0;
        }
        ImGui::EndMenu();
      }
      ImGui::PushStyleColor(ImGuiCol_Text,uiColors[GUI_COLOR_PLAYBACK_STAT]);
      if (e->isPlaying()) {
        int totalTicks=e->getTotalTicks();
        int totalSeconds=e->getTotalSeconds();

        String info;

        DivGroovePattern gp=e->getSpeeds();
        if (gp.len==2) {
          info=fmt::sprintf("| Speed %d:%d",gp.val[0],gp.val[1]);
        } else if (gp.len==1) {
          info=fmt::sprintf("| Speed %d",gp.val[0]);
        } else {
          info="| Groove";
        }

        info+=fmt::sprintf(" @ %gHz (%g BPM) ",e->getCurHz(),calcBPM(e->getSpeeds(),e->getCurHz(),e->curSubSong->virtualTempoN,e->curSubSong->virtualTempoD));

        if (settings.orderRowsBase) {
          info+=fmt::sprintf("| Order %.2X/%.2X ",playOrder,e->curSubSong->ordersLen-1);
        } else {
          info+=fmt::sprintf("| Order %d/%d ",playOrder,e->curSubSong->ordersLen-1);
        }

        if (settings.patRowsBase) {
          info+=fmt::sprintf("| Row %.2X/%.2X ",oldRow,e->curSubSong->patLen);
        } else {
          info+=fmt::sprintf("| Row %d/%d ",oldRow,e->curSubSong->patLen);
        }

        info+="| ";

        if (totalSeconds==0x7fffffff) {
          info+="Don't you have anything better to do?";
        } else {
          if (totalSeconds>=86400) {
            int totalDays=totalSeconds/86400;
            int totalYears=totalDays/365;
            totalDays%=365;
            int totalMonths=totalDays/30;
            totalDays%=30;

            if (totalYears>1) {
              info+=fmt::sprintf("%d years ",totalYears);
            } else if (totalYears) {
              info+=fmt::sprintf("%d year ",totalYears);
            }

            if (totalMonths>1) {
              info+=fmt::sprintf("%d months ",totalMonths);
            } else if (totalMonths) {
              info+=fmt::sprintf("%d month ",totalMonths);
            }

            if (totalDays>1) {
              info+=fmt::sprintf("%d days ",totalDays);
            } else {
              info+=fmt::sprintf("%d day ",totalDays);
            }
          }

          if (totalSeconds>=3600) {
            info+=fmt::sprintf("%.2d:",(totalSeconds/3600)%24);
          }

          info+=fmt::sprintf("%.2d:%.2d.%.2d",(totalSeconds/60)%60,totalSeconds%60,totalTicks/10000);
        }

        ImGui::TextUnformatted(info.c_str());
      } else {
        bool hasInfo=false;
        String info;
        if (cursor.xCoarse>=0 && cursor.xCoarse<e->getTotalChannelCount()) {
          DivPattern* p=e->curPat[cursor.xCoarse].getPattern(e->curOrders->ord[cursor.xCoarse][curOrder],false);
          if (cursor.xFine>=0) switch (cursor.xFine) {
            case 0: // note
              if (p->data[cursor.y][0]>0) {
                if (p->data[cursor.y][0]==100) {
                  info=fmt::sprintf("Note off (cut)");
                } else if (p->data[cursor.y][0]==101) {
                  info=fmt::sprintf("Note off (release)");
                } else if (p->data[cursor.y][0]==102) {
                  info=fmt::sprintf("Macro release only");
                } else {
                  info=fmt::sprintf("Note on: %s",noteName(p->data[cursor.y][0],p->data[cursor.y][1]));
                }
                hasInfo=true;
              }
              break;
            case 1: // instrument
              if (p->data[cursor.y][2]>-1) {
                if (p->data[cursor.y][2]>=(int)e->song.ins.size()) {
                  info=fmt::sprintf("Ins %d: <invalid>",p->data[cursor.y][2]);
                } else {
                  DivInstrument* ins=e->getIns(p->data[cursor.y][2]);
                  info=fmt::sprintf("Ins %d: %s",p->data[cursor.y][2],ins->name);
                }
                hasInfo=true;
              }
              break;
            case 2: // volume
              if (p->data[cursor.y][3]>-1) {
                int maxVol=e->getMaxVolumeChan(cursor.xCoarse);
                if (maxVol<1 || p->data[cursor.y][3]>maxVol) {
                  info=fmt::sprintf("Set volume: %d (%.2X, INVALID!)",p->data[cursor.y][3],p->data[cursor.y][3]);
                } else {
                  info=fmt::sprintf("Set volume: %d (%.2X, %d%%)",p->data[cursor.y][3],p->data[cursor.y][3],(p->data[cursor.y][3]*100)/maxVol);
                }
                hasInfo=true;
              }
              break;
            default: // effect
              int actualCursor=((cursor.xFine+1)&(~1));
              if (p->data[cursor.y][actualCursor]>-1) {
                info=e->getEffectDesc(p->data[cursor.y][actualCursor],cursor.xCoarse,true);
                hasInfo=true;
              }
              break;
          }
        }
        if (hasInfo && (settings.statusDisplay==0 || settings.statusDisplay==2)) {
          ImGui::Text("| %s",info.c_str());
        } else if (settings.statusDisplay==1 || settings.statusDisplay==2) {
          if (curFileName!="") ImGui::Text("| %s",curFileName.c_str());
        }
      }
      ImGui::PopStyleColor();
      if (modified) {
        ImGui::Text("| modified");
      }
      ImGui::EndMainMenuBar();
    }

    MEASURE(calcChanOsc,calcChanOsc());

    if (mobileUI) {
      globalWinFlags=ImGuiWindowFlags_NoTitleBar|ImGuiWindowFlags_NoMove|ImGuiWindowFlags_NoResize|ImGuiWindowFlags_NoBringToFrontOnFocus;
      //globalWinFlags=ImGuiWindowFlags_NoTitleBar;
      // scene handling goes here!
      MEASURE(mobileControls,drawMobileControls());
      switch (mobScene) {
        case GUI_SCENE_ORDERS:
          ordersOpen=true;
          curWindow=GUI_WINDOW_ORDERS;
          MEASURE(orders,drawOrders());
          MEASURE(piano,drawPiano());
          break;
        case GUI_SCENE_INSTRUMENT:
          insEditOpen=true;
          curWindow=GUI_WINDOW_INS_EDIT;
          MEASURE(insEdit,drawInsEdit());
          MEASURE(piano,drawPiano());
          break;
        case GUI_SCENE_WAVETABLE:
          waveEditOpen=true;
          curWindow=GUI_WINDOW_WAVE_EDIT;
          MEASURE(waveEdit,drawWaveEdit());
          MEASURE(piano,drawPiano());
          break;
        case GUI_SCENE_SAMPLE:
          sampleEditOpen=true;
          curWindow=GUI_WINDOW_SAMPLE_EDIT;
          MEASURE(sampleEdit,drawSampleEdit());
          MEASURE(piano,drawPiano());
          break;
        case GUI_SCENE_CHANNELS:
          channelsOpen=true;
          curWindow=GUI_WINDOW_CHANNELS;
          MEASURE(channels,drawChannels());
          break;
        case GUI_SCENE_CHIPS:
          sysManagerOpen=true;
          curWindow=GUI_WINDOW_SYS_MANAGER;
          MEASURE(sysManager,drawSysManager());
          break;
        case GUI_SCENE_MIXER:
          mixerOpen=true;
          curWindow=GUI_WINDOW_MIXER;
          MEASURE(mixer,drawMixer());
          break;
        default:
          patternOpen=true;
          curWindow=GUI_WINDOW_PATTERN;
          MEASURE(pattern,drawPattern());
          MEASURE(piano,drawPiano());
          MEASURE(mobileOrderSel,drawMobileOrderSel());

          globalWinFlags=0;
          MEASURE(findReplace,drawFindReplace());
          break;
      }

      globalWinFlags=0;
      MEASURE(settings,drawSettings());
      MEASURE(debug,drawDebug());
      MEASURE(log,drawLog());
      MEASURE(compatFlags,drawCompatFlags());
      MEASURE(stats,drawStats());
      MEASURE(readOsc,readOsc());
      MEASURE(osc,drawOsc());
      MEASURE(chanOsc,drawChanOsc());
      MEASURE(xyOsc,drawXYOsc());
      MEASURE(grooves,drawGrooves());
      MEASURE(regView,drawRegView());
    } else {
      globalWinFlags=0;
      ImGui::DockSpaceOverViewport(NULL,lockLayout?(ImGuiDockNodeFlags_NoWindowMenuButton|ImGuiDockNodeFlags_NoMove|ImGuiDockNodeFlags_NoResize|ImGuiDockNodeFlags_NoCloseButton|ImGuiDockNodeFlags_NoDocking|ImGuiDockNodeFlags_NoDockingSplitMe|ImGuiDockNodeFlags_NoDockingSplitOther):0);

      MEASURE(subSongs,drawSubSongs());
      MEASURE(findReplace,drawFindReplace());
      MEASURE(spoiler,drawSpoiler());
      MEASURE(pattern,drawPattern());
      MEASURE(editControls,drawEditControls());
      MEASURE(speed,drawSpeed());
      MEASURE(grooves,drawGrooves());
      MEASURE(songInfo,drawSongInfo());
      MEASURE(orders,drawOrders());
      MEASURE(sampleList,drawSampleList());
      MEASURE(sampleEdit,drawSampleEdit());
      MEASURE(waveList,drawWaveList());
      MEASURE(waveEdit,drawWaveEdit());
      MEASURE(insList,drawInsList());
      MEASURE(insEdit,drawInsEdit());
      MEASURE(mixer,drawMixer());

      MEASURE(readOsc,readOsc());

      MEASURE(osc,drawOsc());
      MEASURE(chanOsc,drawChanOsc());
      MEASURE(xyOsc,drawXYOsc());
      MEASURE(volMeter,drawVolMeter());
      MEASURE(settings,drawSettings());
      MEASURE(debug,drawDebug());
      MEASURE(stats,drawStats());
      MEASURE(compatFlags,drawCompatFlags());
      MEASURE(piano,drawPiano());
      MEASURE(notes,drawNotes());
      MEASURE(channels,drawChannels());
      MEASURE(patManager,drawPatManager());
      MEASURE(sysManager,drawSysManager());
      MEASURE(clock,drawClock());
      MEASURE(regView,drawRegView());
      MEASURE(log,drawLog());
      MEASURE(effectList,drawEffectList());
    }

    // release selection if mouse released
    if (ImGui::IsMouseReleased(ImGuiMouseButton_Left) && selecting) {
      if (!selectingFull) cursor=selEnd;
      finishSelection();
      if (!mobileUI) {
        demandScrollX=true;
        if (cursor.xCoarse==selStart.xCoarse && cursor.xFine==selStart.xFine && cursor.y==selStart.y &&
            cursor.xCoarse==selEnd.xCoarse && cursor.xFine==selEnd.xFine && cursor.y==selEnd.y) {
          if (!settings.cursorMoveNoScroll) {
            updateScroll(cursor.y);
          }
        }
      }
    }

    for (int i=0; i<e->getTotalChannelCount(); i++) {
      keyHit1[i]-=0.2f;
      if (keyHit1[i]<0.0f) keyHit1[i]=0.0f;
    }

    if (inspectorOpen) ImGui::ShowMetricsWindow(&inspectorOpen);

    if (firstFrame) {
      firstFrame=false;
#ifdef IS_MOBILE
      SDL_GetWindowSize(sdlWin,&scrW,&scrH);
      portrait=(scrW<scrH);
      logV("portrait: %d (%dx%d)",portrait,scrW,scrH);

      rend->getOutputSize(canvasW,canvasH);
#endif
      if (patternOpen) nextWindow=GUI_WINDOW_PATTERN;
#ifdef __APPLE__
      SDL_RaiseWindow(sdlWin);
#endif
    }

#ifndef NFD_NON_THREADED
    if (fileDialog->isOpen() && settings.sysFileDialog) {
      ImGui::OpenPopup("System File Dialog Pending");
    }

    if (ImGui::BeginPopupModal("System File Dialog Pending",NULL,ImGuiWindowFlags_NoTitleBar|ImGuiWindowFlags_NoBackground|ImGuiWindowFlags_NoResize|ImGuiWindowFlags_NoMove)) {
      if (!fileDialog->isOpen()) {
        ImGui::CloseCurrentPopup();
      }
      ImDrawList* dl=ImGui::GetForegroundDrawList();
      dl->AddRectFilled(ImVec2(0.0f,0.0f),ImVec2(canvasW,canvasH),ImGui::ColorConvertFloat4ToU32(uiColors[GUI_COLOR_MODAL_BACKDROP]));
      ImGui::EndPopup();
    }
#endif

    if (fileDialog->render(mobileUI?ImVec2(canvasW-(portrait?0:(60.0*dpiScale)),canvasH-60.0*dpiScale):ImVec2(600.0f*dpiScale,400.0f*dpiScale),ImVec2(canvasW-((mobileUI && !portrait)?(60.0*dpiScale):0),canvasH-(mobileUI?(60.0*dpiScale):0)))) {
      bool openOpen=false;
      //ImGui::GetIO().ConfigFlags&=~ImGuiConfigFlags_NavEnableKeyboard;
      if ((curFileDialog==GUI_FILE_INS_OPEN || curFileDialog==GUI_FILE_INS_OPEN_REPLACE) && prevIns!=-3) {
        if (curFileDialog==GUI_FILE_INS_OPEN_REPLACE) {
          if (prevInsData!=NULL) {
            if (prevIns>=0 && prevIns<(int)e->song.ins.size()) {
              *e->song.ins[prevIns]=*prevInsData;
            }
          }
        } else {
          curIns=prevIns;
          wavePreviewInit=true;
          updateFMPreview=true;
        }
        prevIns=-3;
      }
      switch (curFileDialog) {
        case GUI_FILE_OPEN:
        case GUI_FILE_SAVE:
          workingDirSong=fileDialog->getPath()+DIR_SEPARATOR_STR;
          break;
        case GUI_FILE_INS_OPEN:
        case GUI_FILE_INS_OPEN_REPLACE:
        case GUI_FILE_INS_SAVE:
        case GUI_FILE_INS_SAVE_DMP:
          workingDirIns=fileDialog->getPath()+DIR_SEPARATOR_STR;
          break;
        case GUI_FILE_WAVE_OPEN:
        case GUI_FILE_WAVE_OPEN_REPLACE:
        case GUI_FILE_WAVE_SAVE:
        case GUI_FILE_WAVE_SAVE_DMW:
        case GUI_FILE_WAVE_SAVE_RAW:
          workingDirWave=fileDialog->getPath()+DIR_SEPARATOR_STR;
          break;
        case GUI_FILE_SAMPLE_OPEN:
        case GUI_FILE_SAMPLE_OPEN_RAW:
        case GUI_FILE_SAMPLE_OPEN_REPLACE:
        case GUI_FILE_SAMPLE_OPEN_REPLACE_RAW:
        case GUI_FILE_SAMPLE_SAVE:
        case GUI_FILE_SAMPLE_SAVE_RAW:
          workingDirSample=fileDialog->getPath()+DIR_SEPARATOR_STR;
          break;
        case GUI_FILE_EXPORT_AUDIO_ONE:
        case GUI_FILE_EXPORT_AUDIO_PER_SYS:
        case GUI_FILE_EXPORT_AUDIO_PER_CHANNEL:
          workingDirAudioExport=fileDialog->getPath()+DIR_SEPARATOR_STR;
          break;
        case GUI_FILE_EXPORT_VGM:
          workingDirVGMExport=fileDialog->getPath()+DIR_SEPARATOR_STR;
          break;
        case GUI_FILE_EXPORT_ZSM:
          workingDirZSMExport=fileDialog->getPath()+DIR_SEPARATOR_STR;
          break;
        case GUI_FILE_EXPORT_ROM:
        case GUI_FILE_EXPORT_TEXT:
        case GUI_FILE_EXPORT_CMDSTREAM:
        case GUI_FILE_EXPORT_CMDSTREAM_BINARY:
          workingDirROMExport=fileDialog->getPath()+DIR_SEPARATOR_STR;
          break;
        case GUI_FILE_LOAD_MAIN_FONT:
        case GUI_FILE_LOAD_HEAD_FONT:
        case GUI_FILE_LOAD_PAT_FONT:
          workingDirFont=fileDialog->getPath()+DIR_SEPARATOR_STR;
          break;
        case GUI_FILE_IMPORT_COLORS:
        case GUI_FILE_EXPORT_COLORS:
          workingDirColors=fileDialog->getPath()+DIR_SEPARATOR_STR;
          break;
        case GUI_FILE_IMPORT_KEYBINDS:
        case GUI_FILE_EXPORT_KEYBINDS:
          workingDirKeybinds=fileDialog->getPath()+DIR_SEPARATOR_STR;
          break;
        case GUI_FILE_IMPORT_LAYOUT:
        case GUI_FILE_EXPORT_LAYOUT:
          workingDirLayout=fileDialog->getPath()+DIR_SEPARATOR_STR;
          break;
        case GUI_FILE_YRW801_ROM_OPEN:
        case GUI_FILE_TG100_ROM_OPEN:
        case GUI_FILE_MU5_ROM_OPEN:
          workingDirROM=fileDialog->getPath()+DIR_SEPARATOR_STR;
          break;
        case GUI_FILE_CMDSTREAM_OPEN:
          workingDirROM=fileDialog->getPath()+DIR_SEPARATOR_STR;
          break;
        case GUI_FILE_TEST_OPEN:
        case GUI_FILE_TEST_OPEN_MULTI:
        case GUI_FILE_TEST_SAVE:
          workingDirTest=fileDialog->getPath()+DIR_SEPARATOR_STR;
          break;
        case GUI_FILE_OPEN_BACKUP:
          break;
      }
      if (fileDialog->isError()) {
#if defined(_WIN32) || defined(__APPLE__)
        showError("there was an error in the file dialog! you may want to report this issue to:\nhttps://github.com/tildearrow/furnace/issues\ncheck the Log Viewer (window > log viewer) for more information.\n\nfor now please disable the system file picker in Settings > General.");
#else
#ifdef ANDROID
        showError("can't do anything without Storage permissions!");
#else
        showError("Zenity/KDialog not available!\nplease install one of these, or disable the system file picker in Settings > General.");
#endif
#endif
      }
      if (fileDialog->accepted()) {
        if (fileDialog->getFileName().empty()) {
          fileName="";
        } else {
          fileName=fileDialog->getFileName()[0];
        }
        if (fileName!="") {
          if (curFileDialog==GUI_FILE_SAVE) {
            checkExtension(".fur");
          }
          if (curFileDialog==GUI_FILE_SAMPLE_SAVE ||
              curFileDialog==GUI_FILE_EXPORT_AUDIO_ONE ||
              curFileDialog==GUI_FILE_EXPORT_AUDIO_PER_SYS ||
              curFileDialog==GUI_FILE_EXPORT_AUDIO_PER_CHANNEL) {
            checkExtension(".wav");
          }
          if (curFileDialog==GUI_FILE_INS_SAVE) {
            checkExtension(".fui");
          }
          if (curFileDialog==GUI_FILE_INS_SAVE_DMP) {
            checkExtension(".dmp");
          }
          if (curFileDialog==GUI_FILE_WAVE_SAVE) {
            checkExtension(".fuw");
          }
          if (curFileDialog==GUI_FILE_WAVE_SAVE_DMW) {
            checkExtension(".dmw");
          }
          if (curFileDialog==GUI_FILE_WAVE_SAVE_RAW) {
            checkExtension(".raw");
          }
          if (curFileDialog==GUI_FILE_EXPORT_VGM) {
            checkExtension(".vgm");
          }
          if (curFileDialog==GUI_FILE_EXPORT_ZSM) {
            checkExtension(".zsm");
          }
          if (curFileDialog==GUI_FILE_EXPORT_CMDSTREAM || curFileDialog==GUI_FILE_EXPORT_TEXT) {
            checkExtension(".txt");
          }
          if (curFileDialog==GUI_FILE_EXPORT_CMDSTREAM_BINARY) {
            checkExtension(".bin");
          }
          if (curFileDialog==GUI_FILE_EXPORT_COLORS) {
            checkExtension(".cfgc");
          }
          if (curFileDialog==GUI_FILE_EXPORT_KEYBINDS) {
            checkExtension(".cfgk");
          }
          if (curFileDialog==GUI_FILE_EXPORT_LAYOUT) {
            checkExtension(".ini");
          }
          String copyOfName=fileName;
          switch (curFileDialog) {
            case GUI_FILE_OPEN:
            case GUI_FILE_OPEN_BACKUP:
              if (load(copyOfName)>0) {
                showError(fmt::sprintf("Error while loading file! (%s)",lastError));
              }
              break;
            case GUI_FILE_SAVE: {
              bool saveWasSuccessful=true;
              if (save(copyOfName)>0) {
                showError(fmt::sprintf("Error while saving file! (%s)",lastError));
                saveWasSuccessful=false;
              }
              if (saveWasSuccessful && postWarnAction!=GUI_WARN_GENERIC) {
                switch (postWarnAction) {
                  case GUI_WARN_QUIT:
                    quit=true;
                    break;
                  case GUI_WARN_NEW:
                    displayNew=true;
                    break;
                  case GUI_WARN_OPEN:
                    openOpen=true;
                    break;
                  case GUI_WARN_OPEN_DROP:
                    if (load(nextFile)>0) {
                      showError(fmt::sprintf("Error while loading file! (%s)",lastError));
                    }
                    nextFile="";
                    break;
                  case GUI_WARN_OPEN_BACKUP:
                    openFileDialog(GUI_FILE_OPEN_BACKUP);
                    break;
                  default:
                    break;
                }
                postWarnAction=GUI_WARN_GENERIC;
              } else if (postWarnAction==GUI_WARN_OPEN_DROP) {
                nextFile="";
              }
              break;
            }
            case GUI_FILE_INS_SAVE:
              if (curIns>=0 && curIns<(int)e->song.ins.size()) {
                if (e->song.ins[curIns]->save(copyOfName.c_str(),&e->song,settings.writeInsNames)) {
                  pushRecentSys(copyOfName.c_str());
                }
              }
              break;
            case GUI_FILE_INS_SAVE_DMP:
              if (curIns>=0 && curIns<(int)e->song.ins.size()) {
                if (!e->song.ins[curIns]->saveDMP(copyOfName.c_str())) {
                  showError("error while saving instrument! make sure your instrument is compatible.");
                } else {
                  pushRecentSys(copyOfName.c_str());
                }
              }
              break;
            case GUI_FILE_WAVE_SAVE:
              if (curWave>=0 && curWave<(int)e->song.wave.size()) {
                if (e->song.wave[curWave]->save(copyOfName.c_str())) {
                  pushRecentSys(copyOfName.c_str());
                }
              }
              break;
            case GUI_FILE_WAVE_SAVE_DMW:
              if (curWave>=0 && curWave<(int)e->song.wave.size()) {
                if (e->song.wave[curWave]->saveDMW(copyOfName.c_str())) {
                  pushRecentSys(copyOfName.c_str());
                }
              }
              break;
            case GUI_FILE_WAVE_SAVE_RAW:
              if (curWave>=0 && curWave<(int)e->song.wave.size()) {
                if (e->song.wave[curWave]->saveRaw(copyOfName.c_str())) {
                  pushRecentSys(copyOfName.c_str());
                }
              }
              break;
            case GUI_FILE_SAMPLE_OPEN: {
              String errs="there were some errors while loading samples:\n";
              bool warn=false;
              for (String i: fileDialog->getFileName()) {
                DivSample* s=e->sampleFromFile(i.c_str());
                if (s==NULL) {
                  if (fileDialog->getFileName().size()>1) {
                    warn=true;
                    errs+=fmt::sprintf("- %s: %s\n",i,e->getLastError());
                  } else {
                    showError(e->getLastError());
                  }
                } else {
                  if (e->addSamplePtr(s)==-1) {
                    if (fileDialog->getFileName().size()>1) {
                      warn=true;
                      errs+=fmt::sprintf("- %s: %s\n",i,e->getLastError());
                    } else {
                      showError(e->getLastError());
                    }
                  } else {
                    MARK_MODIFIED;
                  }
                }
              }
              if (warn) {
                showWarning(errs,GUI_WARN_GENERIC);
              }
              break;
            }
            case GUI_FILE_SAMPLE_OPEN_REPLACE: {
              DivSample* s=e->sampleFromFile(copyOfName.c_str());
              if (s==NULL) {
                showError(e->getLastError());
              } else {
                if (curSample>=0 && curSample<(int)e->song.sample.size()) {
                  e->lockEngine([this,s]() {
                    // if it crashes here please tell me...
                    DivSample* oldSample=e->song.sample[curSample];
                    e->song.sample[curSample]=s;
                    delete oldSample;
                    e->renderSamples();
                    MARK_MODIFIED;
                  });
                  updateSampleTex=true;
                } else {
                  showError("...but you haven't selected a sample!");
                  delete s;
                }
              }
              break;
            }
            case GUI_FILE_SAMPLE_OPEN_RAW:
            case GUI_FILE_SAMPLE_OPEN_REPLACE_RAW:
              pendingRawSample=copyOfName;
              pendingRawSampleReplace=(curFileDialog==GUI_FILE_SAMPLE_OPEN_REPLACE_RAW);
              displayPendingRawSample=true;
              break;
            case GUI_FILE_SAMPLE_SAVE:
              if (curSample>=0 && curSample<(int)e->song.sample.size()) {
                if (!e->song.sample[curSample]->save(copyOfName.c_str())) {
                  showError("could not save sample! open Log Viewer for more information.");
                } else {
                  pushRecentSys(copyOfName.c_str());
                }
              }
              break;
            case GUI_FILE_SAMPLE_SAVE_RAW:
              if (curSample>=0 && curSample<(int)e->song.sample.size()) {
                if (!e->song.sample[curSample]->saveRaw(copyOfName.c_str())) {
                  showError("could not save sample! open Log Viewer for more information.");
                } else {
                  pushRecentSys(copyOfName.c_str());
                }
              }
              break;
            case GUI_FILE_EXPORT_AUDIO_ONE:
              exportAudio(copyOfName,DIV_EXPORT_MODE_ONE);
              break;
            case GUI_FILE_EXPORT_AUDIO_PER_SYS:
              exportAudio(copyOfName,DIV_EXPORT_MODE_MANY_SYS);
              break;
            case GUI_FILE_EXPORT_AUDIO_PER_CHANNEL:
              exportAudio(copyOfName,DIV_EXPORT_MODE_MANY_CHAN);
              break;
            case GUI_FILE_INS_OPEN: {
              std::vector<DivInstrument*> instruments;
              bool ask=false;
              bool warn=false;
              String warns="there were some warnings/errors while loading instruments:\n";
              int sampleCountBefore=e->song.sampleLen;
              for (String i: fileDialog->getFileName()) {
                std::vector<DivInstrument*> insTemp=e->instrumentFromFile(i.c_str(),true,settings.readInsNames);
                if (insTemp.empty()) {
                  warn=true;
                  warns+=fmt::sprintf("> %s: cannot load instrument! (%s)\n",i,e->getLastError());
                } else if (!e->getWarnings().empty()) {
                  warn=true;
                  warns+=fmt::sprintf("> %s:\n%s\n",i,e->getWarnings());
                }
                if (insTemp.size()>1) ask=true;
                for (DivInstrument* j: insTemp) {
                  instruments.push_back(j);
                }
              }
              if (e->song.sampleLen!=sampleCountBefore) {
                e->renderSamplesP();
              }
              if (warn) {
                if (instruments.empty()) {
                  if (fileDialog->getFileName().size()>1) {
                    showError(warns);
                  } else {
                    showError("cannot load instrument! ("+e->getLastError()+")");
                  }
                } else {
                  showWarning(warns,GUI_WARN_GENERIC);
                }
              } else if (instruments.empty()) {
                showError("congratulations! you managed to load nothing.\nyou are entitled to a bug report.");
              }
              if (!instruments.empty()) {
                if (ask) { // ask which instruments to load
                  for (DivInstrument* i: instruments) {
                    pendingIns.push_back(std::make_pair(i,false));
                  }
                  displayPendingIns=true;
                  pendingInsSingle=false;
                } else { // load the only instrument
                  int instrumentCount=-1;
                  for (DivInstrument* i: instruments) {
                    instrumentCount=e->addInstrumentPtr(i);
                  }
                  if (instrumentCount>=0 && settings.selectAssetOnLoad) {
                    curIns=instrumentCount-1;
                  }
                }
              }
              break;
            }
            case GUI_FILE_INS_OPEN_REPLACE: {
              int sampleCountBefore=e->song.sampleLen;
              std::vector<DivInstrument*> instruments=e->instrumentFromFile(copyOfName.c_str(),true,settings.readInsNames);
              if (!instruments.empty()) {
                if (e->song.sampleLen!=sampleCountBefore) {
                  e->renderSamplesP();
                }
                if (!e->getWarnings().empty()) {
                  showWarning(e->getWarnings(),GUI_WARN_GENERIC);
                }
                if (instruments.size()>1) { // ask which instrument
                  for (DivInstrument* i: instruments) {
                    pendingIns.push_back(std::make_pair(i,false));
                  }
                  displayPendingIns=true;
                  pendingInsSingle=true;
                } else { // replace with the only instrument
                  if (curIns>=0 && curIns<(int)e->song.ins.size()) {
                    *e->song.ins[curIns]=*instruments[0];
                  } else {
                    showError("...but you haven't selected an instrument!");
                  }
                  for (DivInstrument* i: instruments) {
                    delete i;
                  }
                }
              } else {
                showError("cannot load instrument! ("+e->getLastError()+")");
              }
              break;
            }
            case GUI_FILE_WAVE_OPEN: {
              String errs="there were some errors while loading wavetables:\n";
              bool warn=false;
              for (String i: fileDialog->getFileName()) {
                DivWavetable* wave=e->waveFromFile(i.c_str());
                if (wave==NULL) {
                  if (fileDialog->getFileName().size()>1) {
                    warn=true;
                    errs+=fmt::sprintf("- %s: %s\n",i,e->getLastError());
                  } else {
                    showError("cannot load wavetable! ("+e->getLastError()+")");
                  }
                } else {
                  int waveCount=-1;
                  waveCount=e->addWavePtr(wave);
                  if (waveCount==-1) {
                    if (fileDialog->getFileName().size()>1) {
                      warn=true;
                      errs+=fmt::sprintf("- %s: %s\n",i,e->getLastError());
                    } else {
                      showError("cannot load wavetable! ("+e->getLastError()+")");
                    }
                  } else {
                    if (settings.selectAssetOnLoad) {
                      curWave=waveCount-1;
                    }
                    MARK_MODIFIED;
                    RESET_WAVE_MACRO_ZOOM;
                  }
                }
              }
              if (warn) {
                showWarning(errs,GUI_WARN_GENERIC);
              }
              break;
            }
            case GUI_FILE_WAVE_OPEN_REPLACE: {
              DivWavetable* wave=e->waveFromFile(copyOfName.c_str());
              if (wave==NULL) {
                showError("cannot load wavetable! ("+e->getLastError()+")");
              } else {
                if (curWave>=0 && curWave<(int)e->song.wave.size()) {
                  e->lockEngine([this,wave]() {
                    *e->song.wave[curWave]=*wave;
                    MARK_MODIFIED;
                  });
                } else {
                  showError("...but you haven't selected a wavetable!");
                }
                delete wave;
              }
              break;
            }
            case GUI_FILE_EXPORT_VGM: {
              SafeWriter* w=e->saveVGM(willExport,vgmExportLoop,vgmExportVersion,vgmExportPatternHints,vgmExportDirectStream,vgmExportTrailingTicks);
              if (w!=NULL) {
                FILE* f=ps_fopen(copyOfName.c_str(),"wb");
                if (f!=NULL) {
                  fwrite(w->getFinalBuf(),1,w->size(),f);
                  fclose(f);
                  pushRecentSys(copyOfName.c_str());
                } else {
                  showError("could not open file!");
                }
                w->finish();
                delete w;
                if (!e->getWarnings().empty()) {
                  showWarning(e->getWarnings(),GUI_WARN_GENERIC);
                }
              } else {
                showError(fmt::sprintf("could not write VGM! (%s)",e->getLastError()));
              }
              break;
            }
            case GUI_FILE_EXPORT_ZSM: {
              SafeWriter* w=e->saveZSM(zsmExportTickRate,zsmExportLoop,zsmExportOptimize);
              if (w!=NULL) {
                FILE* f=ps_fopen(copyOfName.c_str(),"wb");
                if (f!=NULL) {
                  fwrite(w->getFinalBuf(),1,w->size(),f);
                  fclose(f);
                  pushRecentSys(copyOfName.c_str());
                } else {
                  showError("could not open file!");
                }
                w->finish();
                delete w;
                if (!e->getWarnings().empty()) {
                  showWarning(e->getWarnings(),GUI_WARN_GENERIC);
                }
              } else {
                showError(fmt::sprintf("Could not write ZSM! (%s)",e->getLastError()));
              }
              break;
            }
            case GUI_FILE_EXPORT_ROM:
              showError("Coming soon!");
              break;
            case GUI_FILE_EXPORT_TEXT: {
              SafeWriter* w=e->saveText(false);
              if (w!=NULL) {
                FILE* f=ps_fopen(copyOfName.c_str(),"wb");
                if (f!=NULL) {
                  fwrite(w->getFinalBuf(),1,w->size(),f);
                  fclose(f);
                  pushRecentSys(copyOfName.c_str());
                } else {
                  showError("could not open file!");
                }
                w->finish();
                delete w;
                if (!e->getWarnings().empty()) {
                  showWarning(e->getWarnings(),GUI_WARN_GENERIC);
                }
              } else {
                showError(fmt::sprintf("could not write text! (%s)",e->getLastError()));
              }
              break;
            }
            case GUI_FILE_EXPORT_CMDSTREAM:
            case GUI_FILE_EXPORT_CMDSTREAM_BINARY: {
              bool isBinary=(curFileDialog==GUI_FILE_EXPORT_CMDSTREAM_BINARY);

              SafeWriter* w=e->saveCommand(isBinary);
              if (w!=NULL) {
                FILE* f=ps_fopen(copyOfName.c_str(),"wb");
                if (f!=NULL) {
                  fwrite(w->getFinalBuf(),1,w->size(),f);
                  fclose(f);
                  pushRecentSys(copyOfName.c_str());
                } else {
                  showError("could not open file!");
                }
                w->finish();
                delete w;
                if (!e->getWarnings().empty()) {
                  showWarning(e->getWarnings(),GUI_WARN_GENERIC);
                }
              } else {
                showError(fmt::sprintf("could not write command stream! (%s)",e->getLastError()));
              }
              break;
            }
            case GUI_FILE_LOAD_MAIN_FONT:
              settings.mainFontPath=copyOfName;
              break;
            case GUI_FILE_LOAD_HEAD_FONT:
              settings.headFontPath=copyOfName;
              break;
            case GUI_FILE_LOAD_PAT_FONT:
              settings.patFontPath=copyOfName;
              break;
            case GUI_FILE_IMPORT_COLORS:
              importColors(copyOfName);
              break;
            case GUI_FILE_IMPORT_KEYBINDS:
              importKeybinds(copyOfName);
              break;
            case GUI_FILE_IMPORT_LAYOUT:
              importLayout(copyOfName);
              break;
            case GUI_FILE_EXPORT_COLORS:
              exportColors(copyOfName);
              break;
            case GUI_FILE_EXPORT_KEYBINDS:
              exportKeybinds(copyOfName);
              break;
            case GUI_FILE_EXPORT_LAYOUT:
              exportLayout(copyOfName);
              break;
            case GUI_FILE_YRW801_ROM_OPEN:
              settings.yrw801Path=copyOfName;
              break;
            case GUI_FILE_TG100_ROM_OPEN:
              settings.tg100Path=copyOfName;
              break;
            case GUI_FILE_MU5_ROM_OPEN:
              settings.mu5Path=copyOfName;
              break;
            case GUI_FILE_CMDSTREAM_OPEN:
              if (loadStream(copyOfName)>0) {
                showError(fmt::sprintf("Error while loading file! (%s)",lastError));
              }
              break;
            case GUI_FILE_TEST_OPEN:
              showWarning(fmt::sprintf("You opened: %s",copyOfName),GUI_WARN_GENERIC);
              break;
            case GUI_FILE_TEST_OPEN_MULTI: {
              String msg="You opened:";
              for (String i: fileDialog->getFileName()) {
                msg+=fmt::sprintf("\n- %s",i);
              }
              showWarning(msg,GUI_WARN_GENERIC);
              break;
            }
            case GUI_FILE_TEST_SAVE:
              showWarning(fmt::sprintf("You saved: %s",copyOfName),GUI_WARN_GENERIC);
              break;
          }
          curFileDialog=GUI_FILE_OPEN;
        }
      }
      fileDialog->close();
      postWarnAction=GUI_WARN_GENERIC;

      if (openOpen) {
        openFileDialog(GUI_FILE_OPEN);
      }
    }

    if (warnQuit) {
      warnQuit=false;
      ImGui::OpenPopup("Warning");
    }

    if (displayError) {
      displayError=false;
      ImGui::OpenPopup("Error");
    }

    if (displayPendingIns) {
      displayPendingIns=false;
      ImGui::OpenPopup("Select Instrument");
    }

    if (displayPendingRawSample) {
      displayPendingRawSample=false;
      ImGui::OpenPopup("Import Raw Sample");
    }

    if (displayInsTypeList) {
      displayInsTypeList=false;
      ImGui::OpenPopup("InsTypeList");
    }

    if (displayWaveSizeList) {
      displayWaveSizeList=false;
      ImGui::OpenPopup("WaveSizeList");
    }

    if (displayExporting) {
      displayExporting=false;
      ImGui::OpenPopup("Rendering...");
    }

    if (displayNew) {
      newSongQuery="";
      newSongFirstFrame=true;
      displayNew=false;
      if (settings.newSongBehavior==1) {
        e->createNewFromDefaults();
        undoHist.clear();
        redoHist.clear();
        curFileName="";
        modified=false;
        curNibble=false;
        orderNibble=false;
        orderCursor=-1;
        samplePos=0;
        updateSampleTex=true;
        selStart=SelectionPoint();
        selEnd=SelectionPoint();
        cursor=SelectionPoint();
        updateWindowTitle();
      } else {
        ImGui::OpenPopup("New Song");
      }
    }

    if (displayExport) {
      displayExport=false;
      ImGui::OpenPopup("Export");
    }

    if (displayEditString) {
      ImGui::OpenPopup("EditString");
    }

    if (nextWindow==GUI_WINDOW_ABOUT) {
      aboutOpen=true;
      nextWindow=GUI_WINDOW_NOTHING;
    }
    if (aboutOpen) drawAbout();

    MEASURE_BEGIN(popup);

    centerNextWindow("Rendering...",canvasW,canvasH);
    if (ImGui::BeginPopupModal("Rendering...",NULL,ImGuiWindowFlags_AlwaysAutoResize)) {
      ImGui::Text("Please wait...");
      if (ImGui::Button("Abort")) {
        if (e->haltAudioFile()) {
          ImGui::CloseCurrentPopup();
        }
      }
      if (!e->isExporting()) {
        e->finishAudioFile();
        ImGui::CloseCurrentPopup();
      }
      ImGui::EndPopup();
    }

    ImVec2 newSongMinSize=mobileUI?ImVec2(canvasW-(portrait?0:(60.0*dpiScale)),canvasH-60.0*dpiScale):ImVec2(400.0f*dpiScale,200.0f*dpiScale);
    ImVec2 newSongMaxSize=ImVec2(canvasW-((mobileUI && !portrait)?(60.0*dpiScale):0),canvasH-(mobileUI?(60.0*dpiScale):0));
    ImGui::SetNextWindowSizeConstraints(newSongMinSize,newSongMaxSize);
    if (ImGui::BeginPopupModal("New Song",NULL,ImGuiWindowFlags_NoMove|ImGuiWindowFlags_NoScrollWithMouse|ImGuiWindowFlags_NoScrollbar)) {
      ImGui::SetWindowPos(ImVec2(((canvasW)-ImGui::GetWindowSize().x)*0.5,((canvasH)-ImGui::GetWindowSize().y)*0.5));
      if (ImGui::GetWindowSize().x<newSongMinSize.x || ImGui::GetWindowSize().y<newSongMinSize.y) {
        ImGui::SetWindowSize(newSongMinSize,ImGuiCond_Always);
      }
      drawNewSong();
      ImGui::EndPopup();
    }

    if (ImGui::BeginPopupModal("Export",NULL,ImGuiWindowFlags_NoMove|ImGuiWindowFlags_NoScrollWithMouse|ImGuiWindowFlags_NoScrollbar|ImGuiWindowFlags_AlwaysAutoResize)) {
      ImGui::SetWindowPos(ImVec2(((canvasW)-ImGui::GetWindowSize().x)*0.5,((canvasH)-ImGui::GetWindowSize().y)*0.5));
      drawExport();
      ImGui::EndPopup();
    }

    centerNextWindow("Error",canvasW,canvasH);
    if (ImGui::BeginPopupModal("Error",NULL,ImGuiWindowFlags_AlwaysAutoResize)) {
      ImGui::Text("%s",errorString.c_str());
      if (ImGui::Button("OK")) {
        ImGui::CloseCurrentPopup();
      }
      ImGui::EndPopup();
    }

    centerNextWindow("Warning",canvasW,canvasH);
    if (ImGui::BeginPopupModal("Warning",NULL,ImGuiWindowFlags_AlwaysAutoResize)) {
      ImGui::Text("%s",warnString.c_str());
      switch (warnAction) {
        case GUI_WARN_QUIT:
          if (ImGui::Button("Yes")) {
            ImGui::CloseCurrentPopup();
            if (curFileName=="" || curFileName.find(backupPath)==0 || e->song.version>=0xff00) {
              openFileDialog(GUI_FILE_SAVE);
              postWarnAction=GUI_WARN_QUIT;
            } else {
              if (save(curFileName)>0) {
                showError(fmt::sprintf("Error while saving file! (%s)",lastError));
              } else {
                quit=true;
              }
            }
          }
          ImGui::SameLine();
          if (ImGui::Button("No")) {
            ImGui::CloseCurrentPopup();
            quit=true;
          }
          ImGui::SameLine();
          if (ImGui::Button("Cancel") || ImGui::IsKeyPressed(ImGuiKey_Escape)) {
            ImGui::CloseCurrentPopup();
          }
          break;
        case GUI_WARN_NEW:
          if (ImGui::Button("Yes")) {
            ImGui::CloseCurrentPopup();
            if (curFileName=="" || curFileName.find(backupPath)==0 || e->song.version>=0xff00) {
              openFileDialog(GUI_FILE_SAVE);
              postWarnAction=GUI_WARN_NEW;
            } else {
              if (save(curFileName)>0) {
                showError(fmt::sprintf("Error while saving file! (%s)",lastError));
              } else {
                displayNew=true;
              }
            }
          }
          ImGui::SameLine();
          if (ImGui::Button("No")) {
            ImGui::CloseCurrentPopup();
            displayNew=true;
          }
          ImGui::SameLine();
          if (ImGui::Button("Cancel") || ImGui::IsKeyPressed(ImGuiKey_Escape)) {
            ImGui::CloseCurrentPopup();
          }
          break;
        case GUI_WARN_OPEN:
          if (ImGui::Button("Yes")) {
            ImGui::CloseCurrentPopup();
            if (curFileName=="" || curFileName.find(backupPath)==0 || e->song.version>=0xff00) {
              openFileDialog(GUI_FILE_SAVE);
              postWarnAction=GUI_WARN_OPEN;
            } else {
              if (save(curFileName)>0) {
                showError(fmt::sprintf("Error while saving file! (%s)",lastError));
              } else {
                openFileDialog(GUI_FILE_OPEN);
              }
            }
          }
          ImGui::SameLine();
          if (ImGui::Button("No")) {
            ImGui::CloseCurrentPopup();
            openFileDialog(GUI_FILE_OPEN);
          }
          ImGui::SameLine();
          if (ImGui::Button("Cancel") || ImGui::IsKeyPressed(ImGuiKey_Escape)) {
            ImGui::CloseCurrentPopup();
          }
          break;
        case GUI_WARN_OPEN_BACKUP:
          if (ImGui::Button("Yes")) {
            ImGui::CloseCurrentPopup();
            if (curFileName=="" || curFileName.find(backupPath)==0 || e->song.version>=0xff00) {
              openFileDialog(GUI_FILE_SAVE);
              postWarnAction=GUI_WARN_OPEN_BACKUP;
            } else {
              if (save(curFileName)>0) {
                showError(fmt::sprintf("Error while saving file! (%s)",lastError));
              } else {
                openFileDialog(GUI_FILE_OPEN_BACKUP);
              }
            }
          }
          ImGui::SameLine();
          if (ImGui::Button("No")) {
            ImGui::CloseCurrentPopup();
            openFileDialog(GUI_FILE_OPEN_BACKUP);
          }
          ImGui::SameLine();
          if (ImGui::Button("Cancel") || ImGui::IsKeyPressed(ImGuiKey_Escape)) {
            ImGui::CloseCurrentPopup();
          }
          break;
        case GUI_WARN_OPEN_DROP:
          if (ImGui::Button("Yes")) {
            ImGui::CloseCurrentPopup();
            if (curFileName=="" || curFileName.find(backupPath)==0 || e->song.version>=0xff00) {
              openFileDialog(GUI_FILE_SAVE);
              postWarnAction=GUI_WARN_OPEN_DROP;
            } else {
              if (save(curFileName)>0) {
                showError(fmt::sprintf("Error while saving file! (%s)",lastError));
                nextFile="";
              } else {
                if (load(nextFile)>0) {
                  showError(fmt::sprintf("Error while loading file! (%s)",lastError));
                }
                nextFile="";
              }
            }
          }
          ImGui::SameLine();
          if (ImGui::Button("No")) {
            ImGui::CloseCurrentPopup();
            if (load(nextFile)>0) {
              showError(fmt::sprintf("Error while loading file! (%s)",lastError));
            }
            nextFile="";
          }
          ImGui::SameLine();
          if (ImGui::Button("Cancel") || ImGui::IsKeyPressed(ImGuiKey_Escape)) {
            ImGui::CloseCurrentPopup();
            nextFile="";
          }
          break;
        case GUI_WARN_RESET_LAYOUT:
          if (ImGui::Button("Yes")) {
            ImGui::CloseCurrentPopup();
            if (!mobileUI) {
              ImGui::LoadIniSettingsFromMemory(defaultLayout);
              if (!ImGui::SaveIniSettingsToDisk(finalLayoutPath,true)) {
                reportError(fmt::sprintf("could NOT save layout! %s",strerror(errno)));
              }
            }
            settingsChanged=true;
          }
          ImGui::SameLine();
          if (ImGui::Button("No")) {
            ImGui::CloseCurrentPopup();
          }
          break;
        case GUI_WARN_RESET_KEYBINDS:
          if (ImGui::Button("Yes")) {
            ImGui::CloseCurrentPopup();
            resetKeybinds();
            settingsChanged=true;
          }
          ImGui::SameLine();
          if (ImGui::Button("No")) {
            ImGui::CloseCurrentPopup();
          }
          break;
        case GUI_WARN_RESET_COLORS:
          if (ImGui::Button("Yes")) {
            ImGui::CloseCurrentPopup();
            resetColors();
            applyUISettings(false);
            settingsChanged=true;
          }
          ImGui::SameLine();
          if (ImGui::Button("No")) {
            ImGui::CloseCurrentPopup();
          }
          break;
        case GUI_WARN_CLOSE_SETTINGS:
          if (ImGui::Button("Yes")) {
            ImGui::CloseCurrentPopup();
            settingsOpen=false;
            willCommit=true;
            settingsChanged=false;
          }
          ImGui::SameLine();
          if (ImGui::Button("No")) {
            ImGui::CloseCurrentPopup();
            settingsOpen=false;
            syncSettings();
            settingsChanged=false;
          }
          ImGui::SameLine();
          if (ImGui::Button("Cancel") || ImGui::IsKeyPressed(ImGuiKey_Escape)) {
            ImGui::CloseCurrentPopup();
          }
          break;
        case GUI_WARN_CLEAR:
          if (ImGui::BeginTable("EraseOpt",2,ImGuiTableFlags_BordersInnerV)) {
            ImGui::TableSetupColumn("c0",ImGuiTableColumnFlags_WidthStretch,0.5f);
            ImGui::TableSetupColumn("c1",ImGuiTableColumnFlags_WidthStretch,0.5f);
            ImGui::TableNextRow();

            ImGui::TableNextColumn();
            ImGui::PushFont(headFont);
            ImGui::AlignTextToFramePadding();
            ImGui::Text("Erasing");
            ImGui::PopFont();

            if (ImGui::Button("All subsongs")) {
              stop();
              e->clearSubSongs();
              curOrder=0;
              MARK_MODIFIED;
              ImGui::CloseCurrentPopup();
            }
            if (ImGui::Button("Current subsong")) {
              stop();
              e->lockEngine([this]() {
                e->curSubSong->clearData();
              });
              e->setOrder(0);
              curOrder=0;
              MARK_MODIFIED;
              ImGui::CloseCurrentPopup();
            }
            if (ImGui::Button("Orders")) {
              stop();
              e->lockEngine([this]() {
                memset(e->curOrders->ord,0,DIV_MAX_CHANS*DIV_MAX_PATTERNS);
                e->curSubSong->ordersLen=1;
              });
              e->setOrder(0);
              curOrder=0;
              MARK_MODIFIED;
              ImGui::CloseCurrentPopup();
            }
            if (ImGui::Button("Pattern")) {
              stop();
              e->lockEngine([this]() {
                for (int i=0; i<e->getTotalChannelCount(); i++) {
                  DivPattern* pat=e->curPat[i].getPattern(e->curOrders->ord[i][curOrder],true);
                  memset(pat->data,-1,DIV_MAX_ROWS*DIV_MAX_COLS*sizeof(short));
                  for (int j=0; j<DIV_MAX_ROWS; j++) {
                    pat->data[j][0]=0;
                    pat->data[j][1]=0;
                  }
                }
              });
              MARK_MODIFIED;
              ImGui::CloseCurrentPopup();
            }
            if (ImGui::Button("Instruments")) {
              stop();
              e->lockEngine([this]() {
                e->song.clearInstruments();
              });
              curIns=-1;
              MARK_MODIFIED;
              ImGui::CloseCurrentPopup();
            }
            if (ImGui::Button("Wavetables")) {
              stop();
              e->lockEngine([this]() {
                e->song.clearWavetables();
              });
              curWave=0;
              MARK_MODIFIED;
              ImGui::CloseCurrentPopup();
            }
            if (ImGui::Button("Samples")) {
              stop();
              e->lockEngine([this]() {
                e->song.clearSamples();
              });
              curSample=0;
              MARK_MODIFIED;
              ImGui::CloseCurrentPopup();
            }

            ImGui::TableNextColumn();
            ImGui::PushFont(headFont);
            ImGui::AlignTextToFramePadding();
            ImGui::Text("Optimization");
            ImGui::PopFont();

            if (ImGui::Button("De-duplicate patterns")) {
              stop();
              e->lockEngine([this]() {
                e->curSubSong->optimizePatterns();
                e->curSubSong->rearrangePatterns();
              });
              MARK_MODIFIED;
              ImGui::CloseCurrentPopup();
            }
            if (ImGui::Button("Remove unused instruments")) {
              stop();
              e->delUnusedIns();
              MARK_MODIFIED;
              ImGui::CloseCurrentPopup();
            }
            /*
            if (ImGui::Button("Remove unused wavetables")) {
              stop();
              e->delUnusedWaves();
              MARK_MODIFIED;
              ImGui::CloseCurrentPopup();
            }*/
            if (ImGui::Button("Remove unused samples")) {
              stop();
              e->delUnusedSamples();
              MARK_MODIFIED;
              ImGui::CloseCurrentPopup();
            }

            ImGui::EndTable();
          }

          if (ImGui::BeginTable("EraseOptFooter",3)) {
            ImGui::TableSetupColumn("c0",ImGuiTableColumnFlags_WidthStretch,0.5f);
            ImGui::TableSetupColumn("c1",ImGuiTableColumnFlags_WidthFixed);
            ImGui::TableSetupColumn("c2",ImGuiTableColumnFlags_WidthStretch,0.5f);
            ImGui::TableNextRow();
            ImGui::TableNextColumn();
            ImGui::TableNextColumn();
            if (ImGui::Button("Never mind! Cancel") || ImGui::IsKeyPressed(ImGuiKey_Escape)) {
              ImGui::CloseCurrentPopup();
            }
            ImGui::TableNextColumn();
            ImGui::EndTable();
          }
          break;
        case GUI_WARN_SUBSONG_DEL:
          if (ImGui::Button("Yes")) {
            if (e->removeSubSong(e->getCurrentSubSong())) {
              undoHist.clear();
              redoHist.clear();
              updateScroll(0);
              oldRow=0;
              cursor.xCoarse=0;
              cursor.xFine=0;
              cursor.y=0;
              selStart=cursor;
              selEnd=cursor;
              curOrder=0;
              MARK_MODIFIED;
            }
            ImGui::CloseCurrentPopup();
          }
          ImGui::SameLine();
          if (ImGui::Button("No")) {
            ImGui::CloseCurrentPopup();
          }
          break;
        case GUI_WARN_SYSTEM_DEL:
          if (ImGui::Button("Yes")) {
            e->removeSystem(sysToDelete,preserveChanPos);
            if (e->song.autoSystem) {
              autoDetectSystem();
              updateWindowTitle();
              MARK_MODIFIED;
            }
            ImGui::CloseCurrentPopup();
          }
          ImGui::SameLine();
          if (ImGui::Button("No")) {
            ImGui::CloseCurrentPopup();
          }
          break;
        case GUI_WARN_CLEAR_HISTORY:
          if (ImGui::Button("Yes")) {
            recentFile.clear();
            ImGui::CloseCurrentPopup();
          }
          ImGui::SameLine();
          if (ImGui::Button("No")) {
            ImGui::CloseCurrentPopup();
          }
          break;
        case GUI_WARN_GENERIC:
          if (ImGui::Button("OK")) {
            ImGui::CloseCurrentPopup();
          }
          break;
      }
      ImGui::EndPopup();
    }

    if (ImGui::BeginPopup("InsTypeList",ImGuiWindowFlags_NoMove|ImGuiWindowFlags_AlwaysAutoResize|ImGuiWindowFlags_NoTitleBar|ImGuiWindowFlags_NoSavedSettings)) {
      char temp[1024];
      for (DivInstrumentType& i: makeInsTypeList) {
        strncpy(temp,insTypes[i][0],1023);
        if (ImGui::MenuItem(temp)) {
          // create ins
          curIns=e->addInstrument(-1,i);
          if (curIns==-1) {
            showError("too many instruments!");
          } else {
            if (displayInsTypeListMakeInsSample>=0 && displayInsTypeListMakeInsSample<(int)e->song.sample.size()) {
              e->song.ins[curIns]->type=i;
              e->song.ins[curIns]->name=e->song.sample[displayInsTypeListMakeInsSample]->name;
              e->song.ins[curIns]->amiga.initSample=displayInsTypeListMakeInsSample;
              if (i!=DIV_INS_AMIGA) e->song.ins[curIns]->amiga.useSample=true;
              nextWindow=GUI_WINDOW_INS_EDIT;
              wavePreviewInit=true;
              updateFMPreview=true;
            }

            if (settings.blankIns) {
              e->song.ins[curIns]->fm.fb=0;
              for (int i=0; i<4; i++) {
                e->song.ins[curIns]->fm.op[i]=DivInstrumentFM::Operator();
                e->song.ins[curIns]->fm.op[i].ar=31;
                e->song.ins[curIns]->fm.op[i].dr=31;
                e->song.ins[curIns]->fm.op[i].rr=15;
                e->song.ins[curIns]->fm.op[i].tl=127;
                e->song.ins[curIns]->fm.op[i].dt=3;
              }
            }

            MARK_MODIFIED;
          }
        }
      }
      ImGui::EndPopup();
    }

    if (ImGui::BeginPopup("WaveSizeList",ImGuiWindowFlags_NoMove|ImGuiWindowFlags_AlwaysAutoResize|ImGuiWindowFlags_NoTitleBar|ImGuiWindowFlags_NoSavedSettings)) {
      char temp[1024];
      for (FurnaceGUIWaveSizeEntry i: waveSizeList) {
        snprintf(temp,1023,"%d×%d (%s)",i.width,i.height,i.sys);
        if (ImGui::MenuItem(temp)) {
          // create wave
          curWave=e->addWave();
          if (curWave==-1) {
            showError("too many wavetables!");
          } else {
            e->song.wave[curWave]->len=i.width;
            e->song.wave[curWave]->max=i.height-1;
            for (int j=0; j<i.width; j++) {
              e->song.wave[curWave]->data[j]=(j*i.height)/i.width;
            }
            MARK_MODIFIED;
            RESET_WAVE_MACRO_ZOOM;
          }
        }
      }
      ImGui::EndPopup();
    }

    // TODO:
    // - multiple selection
    // - replace instrument
    centerNextWindow("Select Instrument",canvasW,canvasH);
    if (ImGui::BeginPopupModal("Select Instrument",NULL,ImGuiWindowFlags_AlwaysAutoResize)) {
      bool quitPlease=false;
      if (pendingInsSingle) {
        ImGui::Text("this is an instrument bank! select which one to use:");
      } else {
        ImGui::AlignTextToFramePadding();
        ImGui::Text("this is an instrument bank! select which ones to load:");
        ImGui::SameLine();
        if (ImGui::Button("All")) {
          for (std::pair<DivInstrument*,bool>& i: pendingIns) {
            i.second=true;
          }
        }
        ImGui::SameLine();
        if (ImGui::Button("None")) {
          for (std::pair<DivInstrument*,bool>& i: pendingIns) {
            i.second=false;
          }
        }
      }
      bool anySelected=false;
      float sizeY=ImGui::GetFrameHeightWithSpacing()*pendingIns.size();
      if (sizeY>(canvasH-180.0*dpiScale)) {
        sizeY=canvasH-180.0*dpiScale;
        if (sizeY<60.0*dpiScale) sizeY=60.0*dpiScale;
      }
      if (ImGui::BeginTable("PendingInsList",1,ImGuiTableFlags_ScrollY,ImVec2(0.0f,sizeY))) {
        for (size_t i=0; i<pendingIns.size(); i++) {
          ImGui::TableNextRow();
          ImGui::TableNextColumn();
          String id=fmt::sprintf("%d: %s",(int)i,pendingIns[i].first->name);
          if (pendingInsSingle) {
            if (ImGui::Selectable(id.c_str())) {
              pendingIns[i].second=true;
              quitPlease=true;
            }
          } else {
            ImGui::Checkbox(id.c_str(),&pendingIns[i].second);
          }
          if (pendingIns[i].second) anySelected=true;
        }
        ImGui::EndTable();
      }
      if (!pendingInsSingle) {
        ImGui::BeginDisabled(!anySelected);
        if (ImGui::Button("OK")) {
          quitPlease=true;
        }
        ImGui::EndDisabled();
        ImGui::SameLine();
      }
      if (ImGui::Button("Cancel") || ImGui::IsKeyPressed(ImGuiKey_Escape)) {
        for (std::pair<DivInstrument*,bool>& i: pendingIns) {
          i.second=false;
        }
        quitPlease=true;
      }
      if (quitPlease) {
        ImGui::CloseCurrentPopup();
        for (std::pair<DivInstrument*,bool>& i: pendingIns) {
          if (!i.second || pendingInsSingle) {
            if (i.second) {
              if (curIns>=0 && curIns<(int)e->song.ins.size()) {
                *e->song.ins[curIns]=*i.first;
              } else {
                showError("...but you haven't selected an instrument!");
              }
            }
            delete i.first;
          } else {
            e->addInstrumentPtr(i.first);
          }
        }
        pendingIns.clear();
      }
      ImGui::EndPopup();
    }

    centerNextWindow("Import Raw Sample",canvasW,canvasH);
    if (ImGui::BeginPopupModal("Import Raw Sample",NULL,ImGuiWindowFlags_AlwaysAutoResize)) {
      ImGui::Text("Data type:");
      for (int i=0; i<DIV_SAMPLE_DEPTH_MAX; i++) {
        if (sampleDepths[i]==NULL) continue;
       if (ImGui::RadioButton(sampleDepths[i],pendingRawSampleDepth==i)) pendingRawSampleDepth=i;
      }

      if (pendingRawSampleDepth!=DIV_SAMPLE_DEPTH_8BIT && pendingRawSampleDepth!=DIV_SAMPLE_DEPTH_16BIT) {
        pendingRawSampleChannels=1;
        pendingRawSampleBigEndian=false;
      }

      ImGui::AlignTextToFramePadding();
      ImGui::Text("Sample rate");
      ImGui::SameLine();
      ImGui::SetNextItemWidth(120.0f*dpiScale);
      if (ImGui::InputInt("##RSRate",&pendingRawSampleRate,100,1000)) {
        if (pendingRawSampleRate<100) pendingRawSampleRate=100;
        if (pendingRawSampleRate>384000) pendingRawSampleRate=384000;
      }

      if (pendingRawSampleDepth==DIV_SAMPLE_DEPTH_8BIT || pendingRawSampleDepth==DIV_SAMPLE_DEPTH_16BIT) {
        ImGui::AlignTextToFramePadding();
        ImGui::Text("Channels");
        ImGui::SameLine();
        ImGui::SetNextItemWidth(120.0f*dpiScale);
        if (ImGui::InputInt("##RSChans",&pendingRawSampleChannels,1,2)) {
        }
        ImGui::Text("(will be mixed down to mono)");
        ImGui::Checkbox("Unsigned",&pendingRawSampleUnsigned);
      }

      if (pendingRawSampleDepth==DIV_SAMPLE_DEPTH_16BIT) {
        ImGui::Checkbox("Big endian",&pendingRawSampleBigEndian);
      }

      if (pendingRawSampleDepth==DIV_SAMPLE_DEPTH_YMZ_ADPCM ||
          pendingRawSampleDepth==DIV_SAMPLE_DEPTH_QSOUND_ADPCM ||
          pendingRawSampleDepth==DIV_SAMPLE_DEPTH_ADPCM_A ||
          pendingRawSampleDepth==DIV_SAMPLE_DEPTH_ADPCM_B ||
          pendingRawSampleDepth==DIV_SAMPLE_DEPTH_VOX) {
        ImGui::Checkbox("Swap nibbles",&pendingRawSampleSwapNibbles);
      }

      if (pendingRawSampleDepth==DIV_SAMPLE_DEPTH_8BIT) {
        ImGui::Checkbox("Swap words",&pendingRawSampleBigEndian);
      }

      if (pendingRawSampleDepth==DIV_SAMPLE_DEPTH_MULAW) {
        ImGui::Text("Encoding:");
        ImGui::Indent();
        if (ImGui::RadioButton("G.711",pendingRawSampleSwapNibbles==0)) {
          pendingRawSampleSwapNibbles=0;
        }
        if (ImGui::RadioButton("Namco",pendingRawSampleSwapNibbles==1)) {
          pendingRawSampleSwapNibbles=1;
        }
        ImGui::Unindent();
      }

      if (pendingRawSampleDepth==DIV_SAMPLE_DEPTH_1BIT ||
          pendingRawSampleDepth==DIV_SAMPLE_DEPTH_1BIT_DPCM) {
        ImGui::Checkbox("Reverse bit order",&pendingRawSampleSwapNibbles);
      }

      if (ImGui::Button("OK")) {
        DivSample* s=e->sampleFromFileRaw(pendingRawSample.c_str(),(DivSampleDepth)pendingRawSampleDepth,pendingRawSampleChannels,pendingRawSampleBigEndian,pendingRawSampleUnsigned,pendingRawSampleSwapNibbles,pendingRawSampleRate);
        if (s==NULL) {
          showError(e->getLastError());
        } else {
          if (pendingRawSampleReplace) {
            if (curSample>=0 && curSample<(int)e->song.sample.size()) {
              e->lockEngine([this,s]() {
                // if it crashes here please tell me...
                DivSample* oldSample=e->song.sample[curSample];
                e->song.sample[curSample]=s;
                delete oldSample;
                e->renderSamples();
                MARK_MODIFIED;
              });
              updateSampleTex=true;
            } else {
              showError("...but you haven't selected a sample!");
              delete s;
            }
          } else {
            if (e->addSamplePtr(s)==-1) {
              showError(e->getLastError());
            } else {
              MARK_MODIFIED;
            }
          }
        }
        ImGui::CloseCurrentPopup();
      }
      ImGui::SameLine();
      if (ImGui::Button("Cancel") || ImGui::IsKeyPressed(ImGuiKey_Escape)) {
        ImGui::CloseCurrentPopup();
      }
      ImGui::EndPopup();
    }

    if (ImGui::BeginPopup("EditString",ImGuiWindowFlags_AlwaysAutoResize|ImGuiWindowFlags_NoTitleBar|ImGuiWindowFlags_NoSavedSettings)) {
      if (editString==NULL) {
        ImGui::Text("Error! No string provided!");
      } else {
        if (displayEditString) {
          ImGui::SetItemDefaultFocus();
          ImGui::SetKeyboardFocusHere();
        }
        ImGui::InputText("##StringVal",editString);
      }
      displayEditString=false;
      ImGui::SameLine();
      if (ImGui::Button("OK") || ImGui::IsKeyPressed(ImGuiKey_Enter,false)) {
        editString=NULL;
        ImGui::CloseCurrentPopup();
      }
      ImGui::EndPopup();
    } else {
      editString=NULL;
    }

    MEASURE_END(popup);

#ifdef DIV_UNSTABLE
    {
      ImDrawList* dl=ImGui::GetForegroundDrawList();
      ImVec2 markPos=ImVec2(canvasW-ImGui::CalcTextSize(DIV_VERSION).x-6.0*dpiScale,4.0*dpiScale);
      ImVec4 markColor=uiColors[GUI_COLOR_TEXT];
      markColor.w=0.67f;

      dl->AddText(markPos,ImGui::ColorConvertFloat4ToU32(markColor),DIV_VERSION);
    }
#endif

    layoutTimeEnd=SDL_GetPerformanceCounter();

    // backup trigger
    if (modified) {
      if (backupTimer>0) {
        backupTimer=(backupTimer-ImGui::GetIO().DeltaTime);
        if (backupTimer<=0) {
          backupTask=std::async(std::launch::async,[this]() -> bool {
            backupLock.lock();
            logV("backupPath: %s",backupPath);
            logV("curFileName: %s",curFileName);
            if (curFileName.find(backupPath)==0) {
              logD("backup file open. not saving backup.");
              backupTimer=30.0;
              backupLock.unlock();
              return true;
            }
            if (!dirExists(backupPath.c_str())) {
              if (!makeDir(backupPath.c_str())) {
                logW("could not create backup directory!");
                backupTimer=30.0;
                backupLock.unlock();
                return false;
              }
            }
            logD("saving backup...");
            SafeWriter* w=e->saveFur(true,true);
            logV("writing file...");

            if (w!=NULL) {
              size_t sepPos=curFileName.rfind(DIR_SEPARATOR);
              String backupPreBaseName;
              String backupBaseName;
              String backupFileName;
              if (sepPos==String::npos) {
                backupPreBaseName=curFileName;
              } else {
                backupPreBaseName=curFileName.substr(sepPos+1);
              }

              size_t dotPos=backupPreBaseName.rfind('.');
              if (dotPos!=String::npos) {
                backupPreBaseName=backupPreBaseName.substr(0,dotPos);
              }

              for (char i: backupPreBaseName) {
                if (backupBaseName.size()>=48) break;
                if ((i>='0' && i<='9') || (i>='A' && i<='Z') || (i>='a' && i<='z') || i=='_' || i=='-' || i==' ') backupBaseName+=i;
              }

              if (backupBaseName.empty()) backupBaseName="untitled";

              backupFileName=backupBaseName;

              time_t curTime=time(NULL);
              struct tm curTM;
#ifdef _WIN32
              struct tm* tempTM=localtime(&curTime);
              if (tempTM==NULL) {
                backupFileName+="-unknownTime.fur";
              } else {
                curTM=*tempTM;
                backupFileName+=fmt::sprintf("-%d%.2d%.2d-%.2d%.2d%.2d.fur",curTM.tm_year+1900,curTM.tm_mon+1,curTM.tm_mday,curTM.tm_hour,curTM.tm_min,curTM.tm_sec);
              }
#else
              if (localtime_r(&curTime,&curTM)==NULL) {
                backupFileName+="-unknownTime.fur";
              } else {
                backupFileName+=fmt::sprintf("-%d%.2d%.2d-%.2d%.2d%.2d.fur",curTM.tm_year+1900,curTM.tm_mon+1,curTM.tm_mday,curTM.tm_hour,curTM.tm_min,curTM.tm_sec);
              }
#endif

              String finalPath=backupPath+String(DIR_SEPARATOR_STR)+backupFileName;
              
              FILE* outFile=ps_fopen(finalPath.c_str(),"wb");
              if (outFile!=NULL) {
                if (fwrite(w->getFinalBuf(),1,w->size(),outFile)!=w->size()) {
                  logW("did not write backup entirely: %s!",strerror(errno));
                }
                fclose(outFile);
              } else {
                logW("could not save backup: %s!",strerror(errno));
              }
              w->finish();

              // delete previous backup if there are too many
              delFirstBackup(backupBaseName);
            }
            logD("backup saved.");
            backupTimer=30.0;
            backupLock.unlock();
            return true;
          });
        }
      }
    }

    sampleMapWaitingInput=(curWindow==GUI_WINDOW_INS_EDIT && sampleMapFocused);
    
    curWindowThreadSafe=curWindow;

    if (curWindow!=curWindowLast) {
      int curWindowCat=0;
      int lastWindowCat=0;

      switch (curWindow) {
        case GUI_WINDOW_WAVE_LIST:
        case GUI_WINDOW_WAVE_EDIT:
          curWindowCat=1;
          break;
        case GUI_WINDOW_SAMPLE_LIST:
        case GUI_WINDOW_SAMPLE_EDIT:
          curWindowCat=2;
          break;
        default:
          curWindowCat=0;
          break;
      }
      switch (curWindowLast) {
        case GUI_WINDOW_WAVE_LIST:
        case GUI_WINDOW_WAVE_EDIT:
          lastWindowCat=1;
          break;
        case GUI_WINDOW_SAMPLE_LIST:
        case GUI_WINDOW_SAMPLE_EDIT:
          lastWindowCat=2;
          break;
        default:
          lastWindowCat=0;
          break;
      }

      if (curWindowCat!=lastWindowCat) {
        switch (lastWindowCat) {
          case 0:
            e->autoNoteOffAll();
            failedNoteOn=false;
            break;
          case 1:
            e->stopWavePreview();
            break;
          case 2:
            e->stopSamplePreview();
            break;
        }
      }
    }

    if (!settings.renderClearPos) {
      rend->clear(uiColors[GUI_COLOR_BACKGROUND]);
    }
    renderTimeBegin=SDL_GetPerformanceCounter();
    ImGui::Render();
    renderTimeEnd=SDL_GetPerformanceCounter();
    drawTimeBegin=SDL_GetPerformanceCounter();
    rend->renderGUI();

    if (mustClear) 
    {
      rend->clear(ImVec4(0, 0, 0, 0));
      mustClear--;
      if (mustClear == 0) e->everythingOK();
    }

    else
    {
      if (initialScreenWipe>0.0f && !settings.disableFadeIn)
      {
        WAKE_UP;
        initialScreenWipe-=ImGui::GetIO().DeltaTime*5.0f;
        if (initialScreenWipe>0.0f)
        {
          rend->wipe(pow(initialScreenWipe,2.0f));
        }
      }
    }
    
    drawTimeEnd=SDL_GetPerformanceCounter();
    rend->present();
    if (settings.renderClearPos) {
      rend->clear(uiColors[GUI_COLOR_BACKGROUND]);
    }

    layoutTimeDelta=layoutTimeEnd-layoutTimeBegin;
    renderTimeDelta=renderTimeEnd-renderTimeBegin;
    drawTimeDelta=drawTimeEnd-drawTimeBegin;
    eventTimeDelta=eventTimeEnd-eventTimeBegin;

    soloTimeout-=ImGui::GetIO().DeltaTime;
    if (soloTimeout<0) {
      soloTimeout=0;
    } else {
      WAKE_UP;
    }

    if (!ImGui::IsMouseDown(ImGuiMouseButton_Left)) {
      exitDisabledTimer=0;
    }

    wheelX=0;
    wheelY=0;
    wantScrollList=false;

    pressedPoints.clear();
    releasedPoints.clear();

    if (willCommit) {
      commitSettings();
      willCommit=false;
    }

    if (shallDetectScale) {
      if (--shallDetectScale<1) {
        if (settings.dpiScale<0.5f) {
          const char* videoBackend=SDL_GetCurrentVideoDriver();      
          double newScale=getScaleFactor(videoBackend,sdlWin);
          if (newScale<0.1f) {
            logW("scale what?");
            newScale=1.0f;
          }

          if (newScale!=dpiScale) {
            logD("auto UI scale changed (%f != %f) - applying settings...",newScale,dpiScale);
            ImGui::GetIO().Fonts->Clear();

            applyUISettings();

            if (rend) rend->destroyFontsTexture();
            if (!ImGui::GetIO().Fonts->Build()) {
              logE("error while building font atlas!");
              showError("error while loading fonts! please check your settings.");
              ImGui::GetIO().Fonts->Clear();
              mainFont=ImGui::GetIO().Fonts->AddFontDefault();
              patFont=mainFont;
              bigFont=mainFont;
              headFont=mainFont;
              if (rend) rend->destroyFontsTexture();
              if (!ImGui::GetIO().Fonts->Build()) {
                logE("error again while building font atlas!");
              } else {
                rend->createFontsTexture();
              }
            } else {
              rend->createFontsTexture();
            }
          }
        }
      }
    }

    if (fontsFailed) {
      showError("it appears I couldn't load these fonts. any setting you can check?");
      logE("couldn't load fonts");
      ImGui::GetIO().Fonts->Clear();
      mainFont=ImGui::GetIO().Fonts->AddFontDefault();
      patFont=mainFont;
      bigFont=mainFont;
      headFont=mainFont;
      if (rend) rend->destroyFontsTexture();
      if (!ImGui::GetIO().Fonts->Build()) {
        logE("error again while building font atlas!");
      } else {
        rend->createFontsTexture();
      }
    }

    if (!editOptsVisible) {
      latchTarget=0;
      latchNibble=false;
    }

    if (SDL_GetWindowFlags(sdlWin)&SDL_WINDOW_MINIMIZED) {
      SDL_Delay(100);
    }
  }
  return false;
}

bool FurnaceGUI::init() {
  logI("initializing GUI.");

  String homeDir=getHomeDir();
  workingDir=e->getConfString("lastDir",homeDir);
  workingDirSong=e->getConfString("lastDirSong",workingDir);
  workingDirIns=e->getConfString("lastDirIns",workingDir);
  workingDirWave=e->getConfString("lastDirWave",workingDir);
  workingDirSample=e->getConfString("lastDirSample",workingDir);
  workingDirAudioExport=e->getConfString("lastDirAudioExport",workingDir);
  workingDirVGMExport=e->getConfString("lastDirVGMExport",workingDir);
  workingDirZSMExport=e->getConfString("lastDirZSMExport",workingDir);
  workingDirROMExport=e->getConfString("lastDirROMExport",workingDir);
  workingDirFont=e->getConfString("lastDirFont",workingDir);
  workingDirColors=e->getConfString("lastDirColors",workingDir);
  workingDirKeybinds=e->getConfString("lastDirKeybinds",workingDir);
  workingDirLayout=e->getConfString("lastDirLayout",workingDir);
  workingDirTest=e->getConfString("lastDirTest",workingDir);

  editControlsOpen=e->getConfBool("editControlsOpen",true);
  ordersOpen=e->getConfBool("ordersOpen",true);
  insListOpen=e->getConfBool("insListOpen",true);
  songInfoOpen=e->getConfBool("songInfoOpen",true);
  patternOpen=e->getConfBool("patternOpen",true);
  insEditOpen=e->getConfBool("insEditOpen",false);
  waveListOpen=e->getConfBool("waveListOpen",true);
  waveEditOpen=e->getConfBool("waveEditOpen",false);
  sampleListOpen=e->getConfBool("sampleListOpen",true);
  sampleEditOpen=e->getConfBool("sampleEditOpen",false);
  settingsOpen=e->getConfBool("settingsOpen",false);
  mixerOpen=e->getConfBool("mixerOpen",false);
  oscOpen=e->getConfBool("oscOpen",true);
  chanOscOpen=e->getConfBool("chanOscOpen",false);
  xyOscOpen=e->getConfBool("xyOscOpen",false);
  volMeterOpen=e->getConfBool("volMeterOpen",true);
  statsOpen=e->getConfBool("statsOpen",false);
  compatFlagsOpen=e->getConfBool("compatFlagsOpen",false);
#ifdef IS_MOBILE
  pianoOpen=e->getConfBool("pianoOpen",true);
#else
  pianoOpen=e->getConfBool("pianoOpen",false);
#endif
  notesOpen=e->getConfBool("notesOpen",false);
  channelsOpen=e->getConfBool("channelsOpen",false);
  patManagerOpen=e->getConfBool("patManagerOpen",false);
  sysManagerOpen=e->getConfBool("sysManagerOpen",false);
  clockOpen=e->getConfBool("clockOpen",false);
  speedOpen=e->getConfBool("speedOpen",true);
  groovesOpen=e->getConfBool("groovesOpen",false);
  regViewOpen=e->getConfBool("regViewOpen",false);
  logOpen=e->getConfBool("logOpen",false);
  effectListOpen=e->getConfBool("effectListOpen",true);
  subSongsOpen=e->getConfBool("subSongsOpen",true);
  findOpen=e->getConfBool("findOpen",false);
  spoilerOpen=e->getConfBool("spoilerOpen",false);

  insListDir=e->getConfBool("insListDir",false);
  waveListDir=e->getConfBool("waveListDir",false);
  sampleListDir=e->getConfBool("sampleListDir",false);

  tempoView=e->getConfBool("tempoView",true);
  waveHex=e->getConfBool("waveHex",false);
  waveSigned=e->getConfBool("waveSigned",false);
  waveGenVisible=e->getConfBool("waveGenVisible",false);
  waveEditStyle=e->getConfInt("waveEditStyle",0);
  int extraChannelButtons=e->getConfInt("extraChannelButtons",0);
  if (!e->hasConf("patExtraButtons")) {
    patExtraButtons=(extraChannelButtons==1);
  } else {
    patExtraButtons=e->getConfBool("patExtraButtons",false);
  }
  if (!e->hasConf("patChannelNames")) {
    patChannelNames=(extraChannelButtons==2);
  } else {
    patChannelNames=e->getConfBool("patChannelNames",false);
  }
  patChannelPairs=e->getConfBool("patChannelPairs",true);
  patChannelHints=e->getConfInt("patChannelHints",0);
  lockLayout=e->getConfBool("lockLayout",false);
#ifdef IS_MOBILE
  fullScreen=true;
#else
  fullScreen=e->getConfBool("fullScreen",false);
#endif
  mobileUI=e->getConfBool("mobileUI",MOBILE_UI_DEFAULT);
  edit=e->getConfBool("edit",false);
  followOrders=e->getConfBool("followOrders",true);
  followPattern=e->getConfBool("followPattern",true);
  noteInputPoly=e->getConfBool("noteInputPoly",true);
  exportLoops=e->getConfInt("exportLoops",0);
  if (exportLoops<0) exportLoops=0;
  exportFadeOut=e->getConfDouble("exportFadeOut",0.0);
  if (exportFadeOut<0.0) exportFadeOut=0.0;
  orderEditMode=e->getConfInt("orderEditMode",0);
  if (orderEditMode<0) orderEditMode=0;
  if (orderEditMode>3) orderEditMode=3;

  oscZoom=e->getConfFloat("oscZoom",0.5f);
  oscZoomSlider=e->getConfBool("oscZoomSlider",false);
  oscWindowSize=e->getConfFloat("oscWindowSize",20.0f);

  pianoOctaves=e->getConfInt("pianoOctaves",pianoOctaves);
  pianoOctavesEdit=e->getConfInt("pianoOctavesEdit",pianoOctavesEdit);
  pianoOptions=e->getConfBool("pianoOptions",pianoOptions);
  pianoSharePosition=e->getConfBool("pianoSharePosition",pianoSharePosition);
  pianoOptionsSet=e->getConfBool("pianoOptionsSet",pianoOptionsSet);
  pianoReadonly=e->getConfBool("pianoReadonly",false);
  pianoOffset=e->getConfInt("pianoOffset",pianoOffset);
  pianoOffsetEdit=e->getConfInt("pianoOffsetEdit",pianoOffsetEdit);
  pianoView=e->getConfInt("pianoView",pianoView);
  pianoInputPadMode=e->getConfInt("pianoInputPadMode",pianoInputPadMode);

  chanOscCols=e->getConfInt("chanOscCols",3);
  chanOscAutoColsType=e->getConfInt("chanOscAutoColsType",0);
  chanOscColorX=e->getConfInt("chanOscColorX",GUI_OSCREF_CENTER);
  chanOscColorY=e->getConfInt("chanOscColorY",GUI_OSCREF_CENTER);
  chanOscTextX=e->getConfFloat("chanOscTextX",0.0f);
  chanOscTextY=e->getConfFloat("chanOscTextY",0.0f);
  chanOscAmplify=e->getConfFloat("chanOscAmplify",0.95f);
  chanOscWindowSize=e->getConfFloat("chanOscWindowSize",20.0f);
  chanOscWaveCorr=e->getConfBool("chanOscWaveCorr",true);
  chanOscOptions=e->getConfBool("chanOscOptions",false);
  chanOscNormalize=e->getConfBool("chanOscNormalize",false);
  chanOscRandomPhase=e->getConfBool("chanOscRandomPhase",false);
  chanOscTextFormat=e->getConfString("chanOscTextFormat","%c");
  chanOscColor.x=e->getConfFloat("chanOscColorR",1.0f);
  chanOscColor.y=e->getConfFloat("chanOscColorG",1.0f);
  chanOscColor.z=e->getConfFloat("chanOscColorB",1.0f);
  chanOscColor.w=e->getConfFloat("chanOscColorA",1.0f);
  chanOscTextColor.x=e->getConfFloat("chanOscTextColorR",1.0f);
  chanOscTextColor.y=e->getConfFloat("chanOscTextColorG",1.0f);
  chanOscTextColor.z=e->getConfFloat("chanOscTextColorB",1.0f);
  chanOscTextColor.w=e->getConfFloat("chanOscTextColorA",0.75f);
  chanOscUseGrad=e->getConfBool("chanOscUseGrad",false);
  chanOscGrad.fromString(e->getConfString("chanOscGrad",""));
  chanOscGrad.render();

  xyOscXChannel=e->getConfInt("xyOscXChannel",0);
  xyOscXInvert=e->getConfBool("xyOscXInvert",false);
  xyOscYChannel=e->getConfInt("xyOscYChannel",1);
  xyOscYInvert=e->getConfBool("xyOscYInvert",false);
  xyOscZoom=e->getConfFloat("xyOscZoom",1.0f);
  xyOscSamples=e->getConfInt("xyOscSamples",32768);
  xyOscDecayTime=e->getConfFloat("xyOscDecayTime",10.0f);
  xyOscIntensity=e->getConfFloat("xyOscIntensity",2.0f);
  xyOscThickness=e->getConfFloat("xyOscThickness",2.0f);

  syncSettings();

  if (!settings.persistFadeOut) {
    exportLoops=settings.exportLoops;
    exportFadeOut=settings.exportFadeOut;
  }

  for (int i=0; i<settings.maxRecentFile; i++) {
    String r=e->getConfString(fmt::sprintf("recentFile%d",i),"");
    if (!r.empty()) {
      recentFile.push_back(r);
    }
  }

  initSystemPresets();

  e->setAutoNotePoly(noteInputPoly);

  SDL_SetHint(SDL_HINT_VIDEO_ALLOW_SCREENSAVER,"1");
#if SDL_VERSION_ATLEAST(2,0,17)
  SDL_SetHint(SDL_HINT_MOUSE_TOUCH_EVENTS,"0");
#endif
  SDL_SetHint(SDL_HINT_TOUCH_MOUSE_EVENTS,"0");
  // don't disable compositing on KWin
#if SDL_VERSION_ATLEAST(2,0,22)
  logV("setting window type to NORMAL.");
  SDL_SetHint(SDL_HINT_X11_WINDOW_TYPE,"_NET_WM_WINDOW_TYPE_NORMAL");
#endif

  // initialize SDL
  logD("initializing video...");
  if (SDL_Init(SDL_INIT_VIDEO)!=0) {
    logE("could not initialize video! %s",SDL_GetError());
    return false;
  }

#ifdef IS_MOBILE
  logD("initializing haptic...");
  if (SDL_Init(SDL_INIT_HAPTIC)!=0) {
    logW("could not initialize haptic! %s",SDL_GetError());
  }
#endif

  const char* videoBackend=SDL_GetCurrentVideoDriver();
  if (videoBackend!=NULL) {
    logV("video backend: %s",videoBackend);
    if (strcmp(videoBackend,"wayland")==0 ||
        strcmp(videoBackend,"cocoa")==0 ||
        strcmp(videoBackend,"uikit")==0) {
      sysManagedScale=true;
      logV("scaling managed by system.");
    } else {
      logV("scaling managed by application.");
    }
  } else {
    logV("could not get video backend name!");
  }

  // get scale factor
  if (settings.dpiScale>=0.5f) {
    logD("setting UI scale factor from config (%f).",settings.dpiScale);
    dpiScale=settings.dpiScale;
  } else {
    logD("auto-detecting UI scale factor.");
    dpiScale=getScaleFactor(videoBackend,sdlWin);
    logD("scale factor: %f",dpiScale);
    if (dpiScale<0.1f) {
      logW("scale what?");
      dpiScale=1.0f;
    }
  }

#if !(defined(__APPLE__) || defined(_WIN32))
  // get the icon (on macOS and Windows the icon is bundled with the app)
  const FurnaceGUIImage* furIcon=getImage(GUI_IMAGE_ICON);
  SDL_Surface* icon=NULL;
  if (furIcon!=NULL) {
    icon=SDL_CreateRGBSurfaceFrom(furIcon->data,furIcon->width,furIcon->height,32,256*4,0xff,0xff00,0xff0000,0xff000000);
  } else {
    logE("furIcon is NULL!");
  }
#endif

#ifdef IS_MOBILE
  scrW=960;
  scrH=540;
  scrX=0;
  scrY=0;
#else
  scrW=scrConfW=e->getConfInt("lastWindowWidth",1280);
  scrH=scrConfH=e->getConfInt("lastWindowHeight",800);
  scrX=scrConfX=e->getConfInt("lastWindowX",SDL_WINDOWPOS_CENTERED);
  scrY=scrConfY=e->getConfInt("lastWindowY",SDL_WINDOWPOS_CENTERED);
  scrMax=e->getConfBool("lastWindowMax",false);
#endif
  portrait=(scrW<scrH);
  logV("portrait: %d (%dx%d)",portrait,scrW,scrH);

  // if old config, scale size as it was stored unscaled before
  if (e->getConfInt("configVersion",0)<122 && !sysManagedScale) {
    logD("scaling window size to scale factor because configVersion is not present.");
    scrW*=dpiScale;
    scrH*=dpiScale;
  }

  // predict the canvas size
  if (sysManagedScale) {
    canvasW=scrW*dpiScale;
    canvasH=scrH*dpiScale;
  } else {
    canvasW=scrW;
    canvasH=scrH;
  }

#ifndef IS_MOBILE
  SDL_Rect displaySize;
#endif

#ifndef IS_MOBILE
  // if window would spawn out of bounds, force it to be get default position
  SDL_Rect bounds;
  if (!detectOutOfBoundsWindow(bounds)) {
    scrMax=false;
    scrX=scrConfX=SDL_WINDOWPOS_CENTERED;
    scrY=scrConfY=SDL_WINDOWPOS_CENTERED;

    // make sure our window isn't big
    /*if (bounds.w<scrW) {
      logD("resizing width because it does not fit");
      scrW=bounds.w-OOB_PIXELS_SAFETY*2;
      if (scrW<200) scrW=200;
    }
    if (bounds.h<scrH) {
      logD("resizing height because it does not fit");
      scrH=bounds.h-OOB_PIXELS_SAFETY*2;
      if (scrH<100) scrH=100;
    }*/
  }
#endif

  logV("window size: %dx%d",scrW,scrH);

  if (!initRender()) {
    if (settings.renderBackend!="SDL") {
      settings.renderBackend="SDL";
      e->setConf("renderBackend","SDL");
      e->saveConf();
      lastError=fmt::sprintf("could not init renderer!\r\nthe render backend has been set to a safe value. please restart Furnace.");
    } else {
      lastError=fmt::sprintf("could not init renderer! %s",SDL_GetError());
      if (!settings.renderDriver.empty()) {
        settings.renderDriver="";
        e->setConf("renderDriver","");
        e->saveConf();
        lastError+=fmt::sprintf("\r\nthe render driver has been set to a safe value. please restart Furnace.");
      }
    }
    return false;
  }

  rend->preInit();

  logD("creating window...");
  sdlWin=SDL_CreateWindow("Furnace",scrX,scrY,scrW,scrH,SDL_WINDOW_RESIZABLE|SDL_WINDOW_ALLOW_HIGHDPI|(scrMax?SDL_WINDOW_MAXIMIZED:0)|(fullScreen?SDL_WINDOW_FULLSCREEN_DESKTOP:0)|rend->getWindowFlags());
  if (sdlWin==NULL) {
    lastError=fmt::sprintf("could not open window! %s",SDL_GetError());
    return false;
  }

#ifndef IS_MOBILE
  if (SDL_GetDisplayUsableBounds(SDL_GetWindowDisplayIndex(sdlWin),&displaySize)==0) {
    bool mustChange=false;
    if (scrW>((displaySize.w)-48) && scrH>((displaySize.h)-64)) {
      // maximize
      SDL_MaximizeWindow(sdlWin);
      logD("maximizing as it doesn't fit (%dx%d+%d+%d).",displaySize.w,displaySize.h,displaySize.x,displaySize.y);
    }
    if (scrW>displaySize.w) {
      scrW=(displaySize.w)-32;
      mustChange=true;
    }
    if (scrH>displaySize.h) {
      scrH=(displaySize.h)-32;
      mustChange=true;
    }
    if (mustChange) {
      portrait=(scrW<scrH);
      logV("portrait: %d (%dx%d)",portrait,scrW,scrH);
      if (!fullScreen) {
        logD("setting window size to %dx%d as it goes off bounds (%dx%d+%d+%d).",scrW,scrH,displaySize.w,displaySize.h,displaySize.x,displaySize.y);
        SDL_SetWindowSize(sdlWin,scrW,scrH);
      }
    }
  }
#endif

#ifdef IS_MOBILE
  SDL_GetWindowSize(sdlWin,&scrW,&scrH);
  portrait=(scrW<scrH);
  logV("portrait: %d (%dx%d)",portrait,scrW,scrH);
#endif

#if !(defined(__APPLE__) || defined(_WIN32))
  if (icon!=NULL) {
    SDL_SetWindowIcon(sdlWin,icon);
    SDL_FreeSurface(icon);
  } else {
    logW("could not create icon!");
  }
#endif

  int numDriversA=SDL_GetNumAudioDrivers();
  if (numDriversA<0) {
    logW("could not list audio drivers! %s",SDL_GetError());
  } else {
    for (int i=0; i<numDriversA; i++) {
      const char* r=SDL_GetAudioDriver(i);
      if (r==NULL) continue;
      if (strcmp(r,"disk")==0) continue;
      if (strcmp(r,"dummy")==0) continue;
      availAudioDrivers.push_back(String(r));
    }
  }

  int numDrivers=SDL_GetNumRenderDrivers();
  if (numDrivers<0) {
    logW("could not list render drivers! %s",SDL_GetError());
  } else {
    SDL_RendererInfo ri;
    logV("available render drivers:");
    for (int i=0; i<numDrivers; i++) {
      int r=SDL_GetRenderDriverInfo(i,&ri);
      if (r!=0) continue;
      availRenderDrivers.push_back(String(ri.name));
      logV("- %s",ri.name);
    }
  }

  if (!settings.renderDriver.empty()) {
    SDL_SetHint(SDL_HINT_RENDER_DRIVER,settings.renderDriver.c_str());
  }

  if (safeMode) {
    SDL_SetHint(SDL_HINT_RENDER_DRIVER,"software");
  }

  logD("starting render backend...");
  if (!rend->init(sdlWin)) {
    logE("it failed...");
    if (settings.renderBackend!="SDL") {
      settings.renderBackend="SDL";
      e->setConf("renderBackend","SDL");
      e->saveConf();
      lastError=fmt::sprintf("could not init renderer!\r\nthe render backend has been set to a safe value. please restart Furnace.");
    } else {
      lastError=fmt::sprintf("could not init renderer! %s",SDL_GetError());
      if (!settings.renderDriver.empty()) {
        settings.renderDriver="";
        e->setConf("renderDriver","");
        e->saveConf();
        lastError+=fmt::sprintf("\r\nthe render driver has been set to a safe value. please restart Furnace.");
      }
    }
    return false;
  }
  logV("render backend started");

  // try acquiring the canvas size
  if (!rend->getOutputSize(canvasW,canvasH)) {
    logW("could not get renderer output size!");
  } else {
    logV("canvas size: %dx%d",canvasW,canvasH);
  }

  // special consideration for Wayland
  if (settings.dpiScale<0.5f) {
    if (strcmp(videoBackend,"wayland")==0) {
      int realW=scrW;
      int realH=scrH;

      SDL_GetWindowSize(sdlWin,&realW,&realH);

      if (realW<1) {
        logW("screen width is zero!\n");
        dpiScale=1.0;
      } else {
        dpiScale=(double)canvasW/(double)realW;
        logV("we're on Wayland... scaling factor: %f",dpiScale);
      }
    }
  }

  updateWindowTitle();

  rend->clear(ImVec4(0.0,0.0,0.0,1.0));
  rend->present();

  logD("preparing user interface...");
  IMGUI_CHECKVERSION();
  ImGui::CreateContext();
  rend->initGUI(sdlWin);

  applyUISettings();

  logD("building font...");
  if (!ImGui::GetIO().Fonts->Build()) {
    logE("error while building font atlas!");
    showError("error while loading fonts! please check your settings.");
    ImGui::GetIO().Fonts->Clear();
    mainFont=ImGui::GetIO().Fonts->AddFontDefault();
    patFont=mainFont;
    bigFont=mainFont;
    headFont=mainFont;
    if (rend) rend->destroyFontsTexture();
    if (!ImGui::GetIO().Fonts->Build()) {
      logE("error again while building font atlas!");
    }
  }

  logD("preparing layout...");
  strncpy(finalLayoutPath,(e->getConfigPath()+String(LAYOUT_INI)).c_str(),4095);
  backupPath=e->getConfigPath();
  if (backupPath.size()>0) {
    if (backupPath[backupPath.size()-1]==DIR_SEPARATOR) backupPath.resize(backupPath.size()-1);
  }
  backupPath+=String(BACKUPS_DIR);
  prepareLayout();

  ImGui::GetIO().ConfigFlags|=ImGuiConfigFlags_DockingEnable;
  toggleMobileUI(mobileUI,true);

  firstFrame=true;

  userEvents=SDL_RegisterEvents(1);

  e->setMidiCallback([this](const TAMidiMessage& msg) -> int {
    midiLock.lock();
    midiQueue.push(msg);
    if (userEvents!=0xffffffff && midiWakeUp) {
      midiWakeUp=false;
      userEvent.user.type=userEvents;
      userEvent.user.code=0;
      userEvent.user.data1=NULL;
      userEvent.user.data2=NULL;
      SDL_PushEvent(&userEvent);
    }
    midiLock.unlock();
    e->setMidiBaseChan(cursor.xCoarse);
    if (msg.type==TA_MIDI_SYSEX) return -2;
    if (midiMap.valueInputStyle!=0 && cursor.xFine!=0 && edit) return -2;
    if (!midiMap.noteInput) return -2;
    if (learning!=-1) return -2;
    if (midiMap.at(msg)) return -2;

    if (curWindowThreadSafe==GUI_WINDOW_WAVE_EDIT || curWindowThreadSafe==GUI_WINDOW_WAVE_LIST) {
      if ((msg.type&0xf0)==TA_MIDI_NOTE_ON) {
        e->previewWaveNoLock(curWave,msg.data[0]-12);
        wavePreviewNote=msg.data[0]-12;
      } else if ((msg.type&0xf0)==TA_MIDI_NOTE_OFF) {
        if (wavePreviewNote==msg.data[0]-12) {
          e->stopWavePreviewNoLock();
        }
      }
      return -2;
    }

    if (curWindowThreadSafe==GUI_WINDOW_SAMPLE_EDIT || curWindowThreadSafe==GUI_WINDOW_SAMPLE_LIST) {
      if ((msg.type&0xf0)==TA_MIDI_NOTE_ON) {
        e->previewSampleNoLock(curSample,msg.data[0]-12);
        samplePreviewNote=msg.data[0]-12;
      } else if ((msg.type&0xf0)==TA_MIDI_NOTE_OFF) {
        if (samplePreviewNote==msg.data[0]-12) {
          e->stopSamplePreviewNoLock();
        }
      }
      return -2;
    }

    if (midiMap.directChannel && midiMap.directProgram) return -1;
    return curIns;
  });

#ifdef IS_MOBILE
  vibrator=SDL_HapticOpen(0);
  if (vibrator==NULL) {
    logD("could not open vibration device: %s",SDL_GetError());
  } else {
    if (SDL_HapticRumbleInit(vibrator)==0) {
      vibratorAvailable=true;
    } else {
      logD("vibration not available: %s",SDL_GetError());
    }
  }
#endif

  cpuCores=SDL_GetCPUCount();
  if (cpuCores<1) cpuCores=1;

  logI("done!");
  return true;
}

void FurnaceGUI::commitState() {
  if (!mobileUI) {
    if (!ImGui::SaveIniSettingsToDisk(finalLayoutPath,true)) {
      reportError(fmt::sprintf("could NOT save layout! %s",strerror(errno)));
    }
  }

  e->setConf("configVersion",(int)DIV_ENGINE_VERSION);

  e->setConf("lastDir",workingDir);
  e->setConf("lastDirSong",workingDirSong);
  e->setConf("lastDirIns",workingDirIns);
  e->setConf("lastDirWave",workingDirWave);
  e->setConf("lastDirSample",workingDirSample);
  e->setConf("lastDirAudioExport",workingDirAudioExport);
  e->setConf("lastDirVGMExport",workingDirVGMExport);
  e->setConf("lastDirZSMExport",workingDirZSMExport);
  e->setConf("lastDirROMExport",workingDirROMExport);
  e->setConf("lastDirFont",workingDirFont);
  e->setConf("lastDirColors",workingDirColors);
  e->setConf("lastDirKeybinds",workingDirKeybinds);
  e->setConf("lastDirLayout",workingDirLayout);
  e->setConf("lastDirTest",workingDirTest);

  // commit last open windows
  e->setConf("editControlsOpen",editControlsOpen);
  e->setConf("ordersOpen",ordersOpen);
  e->setConf("insListOpen",insListOpen);
  e->setConf("songInfoOpen",songInfoOpen);
  e->setConf("patternOpen",patternOpen);
  e->setConf("insEditOpen",insEditOpen);
  e->setConf("waveListOpen",waveListOpen);
  e->setConf("waveEditOpen",waveEditOpen);
  e->setConf("sampleListOpen",sampleListOpen);
  e->setConf("sampleEditOpen",sampleEditOpen);
  e->setConf("settingsOpen",settingsOpen);
  e->setConf("mixerOpen",mixerOpen);
  e->setConf("oscOpen",oscOpen);
  e->setConf("chanOscOpen",chanOscOpen);
  e->setConf("xyOscOpen",xyOscOpen);
  e->setConf("volMeterOpen",volMeterOpen);
  e->setConf("statsOpen",statsOpen);
  e->setConf("compatFlagsOpen",compatFlagsOpen);
  e->setConf("pianoOpen",pianoOpen);
  e->setConf("notesOpen",notesOpen);
  e->setConf("channelsOpen",channelsOpen);
  e->setConf("patManagerOpen",patManagerOpen);
  e->setConf("sysManagerOpen",sysManagerOpen);
  e->setConf("clockOpen",clockOpen);
  e->setConf("speedOpen",speedOpen);
  e->setConf("groovesOpen",groovesOpen);
  e->setConf("regViewOpen",regViewOpen);
  e->setConf("logOpen",logOpen);
  e->setConf("effectListOpen",effectListOpen);
  e->setConf("subSongsOpen",subSongsOpen);
  e->setConf("findOpen",findOpen);
  e->setConf("spoilerOpen",spoilerOpen);

  // commit dir state
  e->setConf("insListDir",insListDir);
  e->setConf("waveListDir",waveListDir);
  e->setConf("sampleListDir",sampleListDir);

  // commit last window size
  e->setConf("lastWindowWidth",scrConfW);
  e->setConf("lastWindowHeight",scrConfH);
  e->setConf("lastWindowX",settings.saveWindowPos?scrConfX:(int)SDL_WINDOWPOS_CENTERED);
  e->setConf("lastWindowY",settings.saveWindowPos?scrConfY:(int)SDL_WINDOWPOS_CENTERED);
  e->setConf("lastWindowMax",scrMax);

  e->setConf("tempoView",tempoView);
  e->setConf("waveHex",waveHex);
  e->setConf("waveSigned",waveSigned);
  e->setConf("waveGenVisible",waveGenVisible);
  e->setConf("waveEditStyle",waveEditStyle);
  e->setConf("patExtraButtons",patExtraButtons);
  e->setConf("patChannelNames",patChannelNames);
  e->setConf("patChannelPairs",patChannelPairs);
  e->setConf("patChannelHints",(int)patChannelHints);
  e->setConf("lockLayout",lockLayout);
  e->setConf("fullScreen",fullScreen);
  e->setConf("mobileUI",mobileUI);
  e->setConf("edit",edit);
  e->setConf("followOrders",followOrders);
  e->setConf("followPattern",followPattern);
  e->setConf("orderEditMode",orderEditMode);
  e->setConf("noteInputPoly",noteInputPoly);
  if (settings.persistFadeOut) {
    e->setConf("exportLoops",exportLoops);
    e->setConf("exportFadeOut",exportFadeOut);
  }

  // commit oscilloscope state
  e->setConf("oscZoom",oscZoom);
  e->setConf("oscZoomSlider",oscZoomSlider);
  e->setConf("oscWindowSize",oscWindowSize);

  // commit piano state
  e->setConf("pianoOctaves",pianoOctaves);
  e->setConf("pianoOctavesEdit",pianoOctavesEdit);
  e->setConf("pianoOptions",pianoOptions);
  e->setConf("pianoSharePosition",pianoSharePosition);
  e->setConf("pianoOptionsSet",pianoOptionsSet);
  e->setConf("pianoReadonly",pianoReadonly);
  e->setConf("pianoOffset",pianoOffset);
  e->setConf("pianoOffsetEdit",pianoOffsetEdit);
  e->setConf("pianoView",pianoView);
  e->setConf("pianoInputPadMode",pianoInputPadMode);

  // commit per-chan osc state
  e->setConf("chanOscCols",chanOscCols);
  e->setConf("chanOscAutoColsType",chanOscAutoColsType);
  e->setConf("chanOscColorX",chanOscColorX);
  e->setConf("chanOscColorY",chanOscColorY);
  e->setConf("chanOscTextX",chanOscTextX);
  e->setConf("chanOscTextY",chanOscTextY);
  e->setConf("chanOscAmplify",chanOscAmplify);
  e->setConf("chanOscWindowSize",chanOscWindowSize);
  e->setConf("chanOscWaveCorr",chanOscWaveCorr);
  e->setConf("chanOscOptions",chanOscOptions);
  e->setConf("chanOscNormalize",chanOscNormalize);
  e->setConf("chanOscRandomPhase",chanOscRandomPhase);
  e->setConf("chanOscTextFormat",chanOscTextFormat);
  e->setConf("chanOscColorR",chanOscColor.x);
  e->setConf("chanOscColorG",chanOscColor.y);
  e->setConf("chanOscColorB",chanOscColor.z);
  e->setConf("chanOscColorA",chanOscColor.w);
  e->setConf("chanOscTextColorR",chanOscTextColor.x);
  e->setConf("chanOscTextColorG",chanOscTextColor.y);
  e->setConf("chanOscTextColorB",chanOscTextColor.z);
  e->setConf("chanOscTextColorA",chanOscTextColor.w);
  e->setConf("chanOscUseGrad",chanOscUseGrad);
  e->setConf("chanOscGrad",chanOscGrad.toString());

  // commit x-y osc state
  e->setConf("xyOscXChannel",xyOscXChannel);
  e->setConf("xyOscXInvert",xyOscXInvert);
  e->setConf("xyOscYChannel",xyOscYChannel);
  e->setConf("xyOscYInvert",xyOscYInvert);
  e->setConf("xyOscZoom",xyOscZoom);
  e->setConf("xyOscSamples",xyOscSamples);
  e->setConf("xyOscDecayTime",xyOscDecayTime);
  e->setConf("xyOscIntensity",xyOscIntensity);
  e->setConf("xyOscThickness",xyOscThickness);

  // commit recent files
  for (int i=0; i<30; i++) {
    String key=fmt::sprintf("recentFile%d",i);
    if (i>=settings.maxRecentFile || i>=(int)recentFile.size()) {
      e->setConf(key,"");
    } else {
      e->setConf(key,recentFile[i]);
    }
  }
}

bool FurnaceGUI::finish() {
  commitState();
  rend->quitGUI();
  ImGui_ImplSDL2_Shutdown();
  quitRender();
  ImGui::DestroyContext();
  SDL_DestroyWindow(sdlWin);

  if (vibrator) {
    SDL_HapticClose(vibrator);
  }

  for (int i=0; i<DIV_MAX_OUTPUTS; i++) {
    if (oscValues[i]) {
      delete[] oscValues[i];
      oscValues[i]=NULL;
    }
  }

  if (backupTask.valid()) {
    backupTask.get();
  }

  if (chanOscWorkPool!=NULL) {
    delete chanOscWorkPool;
  }

  return true;
}

void FurnaceGUI::requestQuit() {
  quit=true;
}

FurnaceGUI::FurnaceGUI():
  e(NULL),
  renderBackend(GUI_BACKEND_SDL),
  rend(NULL),
  sdlWin(NULL),
  vibrator(NULL),
  vibratorAvailable(false),
  sampleTex(NULL),
  sampleTexW(0),
  sampleTexH(0),
  updateSampleTex(true),
  quit(false),
  warnQuit(false),
  willCommit(false),
  edit(false),
  editClone(false),
  isPatUnique(false),
  modified(false),
  displayError(false),
  displayExporting(false),
  vgmExportLoop(true),
  zsmExportLoop(true),
  zsmExportOptimize(true),
  vgmExportPatternHints(false),
  vgmExportDirectStream(false),
  displayInsTypeList(false),
  portrait(false),
  injectBackUp(false),
  mobileMenuOpen(false),
  warnColorPushed(false),
  wantCaptureKeyboard(false),
  oldWantCaptureKeyboard(false),
  displayMacroMenu(false),
  displayNew(false),
  fullScreen(false),
  preserveChanPos(false),
  wantScrollList(false),
  noteInputPoly(true),
  notifyWaveChange(false),
  displayPendingIns(false),
  pendingInsSingle(false),
  displayPendingRawSample(false),
  snesFilterHex(false),
  modTableHex(false),
  displayEditString(false),
  mobileEdit(false),
  killGraphics(false),
  safeMode(false),
  midiWakeUp(true),
  audioEngineChanged(false),
  settingsChanged(false),
  debugFFT(false),
  vgmExportVersion(0x171),
  vgmExportTrailingTicks(-1),
  drawHalt(10),
  zsmExportTickRate(60),
  macroPointSize(16),
  waveEditStyle(0),
  displayInsTypeListMakeInsSample(-1),
  mobileEditPage(0),
  wheelCalmDown(0),
  shallDetectScale(0),
  cpuCores(0),
  secondTimer(0.0f),
  userEvents(0xffffffff),
  mobileMenuPos(0.0f),
  autoButtonSize(0.0f),
  mobileEditAnim(0.0f),
  mobileEditButtonPos(0.7f,0.7f),
  mobileEditButtonSize(60.0f,60.0f),
  curSysSection(NULL),
  updateFMPreview(true),
  fmPreviewOn(false),
  fmPreviewPaused(false),
  fmPreviewOPN(NULL),
  fmPreviewOPM(NULL),
  fmPreviewOPL(NULL),
  fmPreviewOPLL(NULL),
  fmPreviewOPZ(NULL),
  fmPreviewOPZInterface(NULL),
  editString(NULL),
  pendingRawSampleDepth(8),
  pendingRawSampleChannels(1),
  pendingRawSampleRate(32000),
  pendingRawSampleUnsigned(false),
  pendingRawSampleBigEndian(false),
  pendingRawSampleSwapNibbles(false),
  pendingRawSampleReplace(false),
  globalWinFlags(0),
  curFileDialog(GUI_FILE_OPEN),
  warnAction(GUI_WARN_OPEN),
  postWarnAction(GUI_WARN_GENERIC),
  mobScene(GUI_SCENE_PATTERN),
  fileDialog(NULL),
  scrW(1280),
  scrH(800),
  scrConfW(1280),
  scrConfH(800),
  canvasW(1280),
  canvasH(800),
  scrX(SDL_WINDOWPOS_CENTERED),
  scrY(SDL_WINDOWPOS_CENTERED),
  scrConfX(SDL_WINDOWPOS_CENTERED),
  scrConfY(SDL_WINDOWPOS_CENTERED),
  scrMax(false),
  sysManagedScale(false),
  dpiScale(1),
  aboutScroll(0),
  aboutSin(0),
  aboutHue(0.0f),
  backupTimer(15.0),
  learning(-1),
  mainFont(NULL),
  iconFont(NULL),
  furIconFont(NULL),
  patFont(NULL),
  bigFont(NULL),
  headFont(NULL),
  fontRange(NULL),
  prevInsData(NULL),
  curIns(0),
  curWave(0),
  curSample(0),
  curOctave(3),
  curOrder(0),
  playOrder(0),
  prevIns(0),
  oldRow(0),
  editStep(1),
  exportLoops(0),
  soloChan(-1),
  orderEditMode(0),
  orderCursor(-1),
  loopOrder(-1),
  loopRow(-1),
  loopEnd(-1),
  isClipping(0),
  newSongCategory(0),
  latchTarget(0),
  wheelX(0),
  wheelY(0),
  dragSourceX(0),
  dragSourceY(0),
  dragDestinationX(0),
  dragDestinationY(0),
  oldBeat(-1),
  oldBar(-1),
  curGroove(-1),
  exitDisabledTimer(0),
  soloTimeout(0.0f),
  exportFadeOut(5.0),
  patExtraButtons(false),
  patChannelNames(false),
  patChannelPairs(true),
  patChannelHints(0),
  newSongFirstFrame(false),
  oldRowChanged(false),
  editControlsOpen(true),
  ordersOpen(true),
  insListOpen(true),
  songInfoOpen(true),
  patternOpen(true),
  insEditOpen(false),
  waveListOpen(true),
  waveEditOpen(false),
  sampleListOpen(true),
  sampleEditOpen(false),
  aboutOpen(false),
  settingsOpen(false),
  mixerOpen(false),
  debugOpen(false),
  inspectorOpen(false),
  oscOpen(true),
  volMeterOpen(true),
  statsOpen(false),
  compatFlagsOpen(false),
  pianoOpen(false),
  notesOpen(false),
  channelsOpen(false),
  regViewOpen(false),
  logOpen(false),
  effectListOpen(false),
  chanOscOpen(false),
  subSongsOpen(true),
  findOpen(false),
  spoilerOpen(false),
  patManagerOpen(false),
  sysManagerOpen(false),
  clockOpen(false),
  speedOpen(true),
  groovesOpen(false),
  xyOscOpen(false),
  insListDir(false),
  waveListDir(false),
  sampleListDir(false),
  clockShowReal(true),
  clockShowRow(true),
  clockShowBeat(true),
  clockShowMetro(true),
  clockShowTime(true),
  selecting(false),
  selectingFull(false),
  dragging(false),
  curNibble(false),
  orderNibble(false),
  followOrders(true),
  followPattern(true),
  changeAllOrders(false),
  mobileUI(MOBILE_UI_DEFAULT),
  collapseWindow(false),
  demandScrollX(false),
  fancyPattern(false),
  firstFrame(true),
  tempoView(true),
  waveHex(false),
  waveSigned(false),
  waveGenVisible(false),
  lockLayout(false),
  editOptsVisible(false),
  latchNibble(false),
  keepLoopAlive(false),
  keepGrooveAlive(false),
  orderScrollLocked(false),
  orderScrollTolerance(false),
  dragMobileMenu(false),
  dragMobileEditButton(false),
  wantGrooveListFocus(false),
  lastAssetType(0),
  curWindow(GUI_WINDOW_NOTHING),
  nextWindow(GUI_WINDOW_NOTHING),
  curWindowLast(GUI_WINDOW_NOTHING),
  curWindowThreadSafe(GUI_WINDOW_NOTHING),
  failedNoteOn(false),
  lastPatternWidth(0.0f),
  longThreshold(0.48f),
  buttonLongThreshold(0.20f),
  latchNote(-1),
  latchIns(-2),
  latchVol(-1),
  latchEffect(-1),
  latchEffectVal(-1),
  wavePreviewLen(32),
  wavePreviewHeight(255),
  wavePreviewInit(true),
  wavePreviewPaused(false),
  pgSys(0),
  pgAddr(0),
  pgVal(0),
  curQueryRangeX(false),
  curQueryBackwards(false),
  curQueryRangeXMin(0), curQueryRangeXMax(0),
  curQueryRangeY(0),
  curQueryEffectPos(0),
  queryReplaceEffectCount(0),
  queryReplaceEffectPos(1),
  queryReplaceNoteMode(0),
  queryReplaceInsMode(0),
  queryReplaceVolMode(0),
  queryReplaceNote(0),
  queryReplaceIns(0),
  queryReplaceVol(0),
  queryReplaceNoteDo(false),
  queryReplaceInsDo(false),
  queryReplaceVolDo(false),
  queryViewingResults(false),
  wavePreviewOn(false),
  wavePreviewKey((SDL_Scancode)0),
  wavePreviewNote(0),
  samplePreviewOn(false),
  samplePreviewKey((SDL_Scancode)0),
  samplePreviewNote(0),
  sampleMapSelStart(-1),
  sampleMapSelEnd(-1),
  sampleMapDigit(0),
  sampleMapColumn(0),
  sampleMapFocused(false),
  sampleMapWaitingInput(false),
  macroDragStart(0,0),
  macroDragAreaSize(0,0),
  macroDragCTarget(NULL),
  macroDragTarget(NULL),
  macroDragLen(0),
  macroDragMin(0),
  macroDragMax(0),
  macroDragLastX(-1),
  macroDragLastY(-1),
  macroDragBitOff(0),
  macroDragScroll(0),
  macroDragBitMode(false),
  macroDragInitialValueSet(false),
  macroDragInitialValue(false),
  macroDragChar(false),
  macroDragBit30(false),
  macroDragSettingBit30(false),
  macroDragLineMode(false),
  macroDragMouseMoved(false),
  macroDragLineInitial(0,0),
  macroDragLineInitialV(0,0),
  macroDragActive(false),
  lastMacroDesc(NULL,NULL,(DivMacroType)0,0,0,0,0.0f),
  macroOffX(0),
  macroOffY(0),
  macroScaleX(100.0f),
  macroScaleY(100.0f),
  macroRandMin(0),
  macroRandMax(0),
  macroLoopDragStart(0,0),
  macroLoopDragAreaSize(0,0),
  macroLoopDragTarget(NULL),
  macroLoopDragLen(0),
  macroLoopDragActive(false),
  waveDragStart(0,0),
  waveDragAreaSize(0,0),
  waveDragTarget(NULL),
  waveDragLen(0),
  waveDragMin(0),
  waveDragMax(0),
  waveDragActive(false),
  bindSetTarget(0),
  bindSetPrevValue(0),
  bindSetActive(false),
  bindSetPending(false),
  nextScroll(-1.0f),
  nextAddScroll(0.0f),
  orderScroll(0.0f),
  orderScrollSlideOrigin(0.0f),
  orderScrollRealOrigin(0.0f,0.0f),
  dragMobileMenuOrigin(0.0f,0.0f),
  layoutTimeBegin(0),
  layoutTimeEnd(0),
  layoutTimeDelta(0),
  renderTimeBegin(0),
  renderTimeEnd(0),
  renderTimeDelta(0),
  drawTimeBegin(0),
  drawTimeEnd(0),
  drawTimeDelta(0),
  eventTimeBegin(0),
  eventTimeEnd(0),
  eventTimeDelta(0),
  perfMetricsLen(0),
  chanToMove(-1),
  sysToMove(-1),
  sysToDelete(-1),
  opToMove(-1),
  assetToMove(-1),
  dirToMove(-1),
  transposeAmount(0),
  randomizeMin(0),
  randomizeMax(255),
  fadeMin(0),
  fadeMax(255),
  collapseAmount(2),
  scaleMax(100.0f),
  fadeMode(false),
  randomMode(false),
  haveHitBounds(false),
  pendingStepUpdate(0),
  oldOrdersLen(0),
  sampleZoom(1.0),
  prevSampleZoom(1.0),
  minSampleZoom(1.0),
  samplePos(0),
  resizeSize(1024),
  silenceSize(1024),
  resampleTarget(32000),
  resampleStrat(5),
  amplifyVol(100.0),
  sampleSelStart(-1),
  sampleSelEnd(-1),
  sampleInfo(true),
  sampleCompatRate(false),
  sampleDragActive(false),
  sampleDragMode(false),
  sampleDrag16(false),
  sampleZoomAuto(true),
  sampleSelTarget(0),
  sampleDragTarget(NULL),
  sampleDragStart(0,0),
  sampleDragAreaSize(0,0),
  sampleDragLen(0),
  sampleFilterL(1.0f),
  sampleFilterB(0.0f),
  sampleFilterH(0.0f),
  sampleFilterRes(0.25f),
  sampleFilterCutStart(16000.0f),
  sampleFilterCutEnd(100.0f),
  sampleCrossFadeLoopLength(0),
  sampleCrossFadeLoopLaw(50),
  sampleFilterPower(1),
  sampleClipboard(NULL),
  sampleClipboardLen(0),
  openSampleResizeOpt(false),
  openSampleResampleOpt(false),
  openSampleAmplifyOpt(false),
  openSampleSilenceOpt(false),
  openSampleFilterOpt(false),
  openSampleCrossFadeOpt(false),
  selectedPortSet(0x1fff),
  selectedSubPort(-1),
  hoveredPortSet(0x1fff),
  hoveredSubPort(-1),
  portDragActive(false),
  displayHiddenPorts(false),
  displayInternalPorts(false),
  subPortPos(0.0f,0.0f),
  oscTotal(0),
  oscWidth(512),
  oscZoom(0.5f),
  oscWindowSize(20.0f),
  oscInput(0.0f),
  oscInput1(0.0f),
  oscZoomSlider(false),
  chanOscCols(3),
  chanOscAutoColsType(0),
  chanOscColorX(GUI_OSCREF_CENTER),
  chanOscColorY(GUI_OSCREF_CENTER),
  chanOscWindowSize(20.0f),
  chanOscTextX(0.0f),
  chanOscTextY(0.0f),
  chanOscAmplify(0.95f),
  chanOscWaveCorr(true),
  chanOscOptions(false),
  updateChanOscGradTex(true),
  chanOscUseGrad(false),
  chanOscNormalize(false),
  chanOscRandomPhase(false),
  chanOscTextFormat("%c"),
  chanOscColor(1.0f,1.0f,1.0f,1.0f),
  chanOscTextColor(1.0f,1.0f,1.0f,0.75f),
  chanOscGrad(64,64),
  chanOscGradTex(NULL),
  chanOscWorkPool(NULL),
  xyOscPointTex(NULL),
  xyOscOptions(false),
  xyOscXChannel(0),
  xyOscXInvert(false),
  xyOscYChannel(1),
  xyOscYInvert(false),
  xyOscZoom(1.0f),
  xyOscSamples(32768),
  xyOscDecayTime(10.0f),
  xyOscIntensity(2.0f),
  xyOscThickness(2.0f),
  followLog(true),
#ifdef IS_MOBILE
  pianoOctaves(7),
  pianoOctavesEdit(2),
  pianoOptions(true),
  pianoSharePosition(false),
  pianoOptionsSet(false),
  pianoReadonly(false),
  pianoOffset(6),
  pianoOffsetEdit(9),
  pianoView(PIANO_LAYOUT_AUTOMATIC),
  pianoInputPadMode(PIANO_INPUT_PAD_SPLIT_AUTO),
#else
  pianoOctaves(7),
  pianoOctavesEdit(4),
  pianoOptions(false),
  pianoSharePosition(true),
  pianoReadonly(false),
  pianoOffset(6),
  pianoOffsetEdit(6),
  pianoView(PIANO_LAYOUT_STANDARD),
  pianoInputPadMode(PIANO_INPUT_PAD_DISABLE),
#endif
  hasACED(false),
  waveGenBaseShape(0),
  waveInterpolation(0),
  waveGenDuty(0.5f),
  waveGenPower(1),
  waveGenInvertPoint(1.0f),
  waveGenScaleX(32),
  waveGenScaleY(32),
  waveGenOffsetX(0),
  waveGenOffsetY(0),
  waveGenSmooth(1),
  waveGenAmplify(1.0f),
  waveGenFM(false),
  mustClear(3),
  initialScreenWipe(1.0f) {
  // value keys
  valueKeys[SDLK_0]=0;
  valueKeys[SDLK_1]=1;
  valueKeys[SDLK_2]=2;
  valueKeys[SDLK_3]=3;
  valueKeys[SDLK_4]=4;
  valueKeys[SDLK_5]=5;
  valueKeys[SDLK_6]=6;
  valueKeys[SDLK_7]=7;
  valueKeys[SDLK_8]=8;
  valueKeys[SDLK_9]=9;
  valueKeys[SDLK_a]=10;
  valueKeys[SDLK_b]=11;
  valueKeys[SDLK_c]=12;
  valueKeys[SDLK_d]=13;
  valueKeys[SDLK_e]=14;
  valueKeys[SDLK_f]=15;
  valueKeys[SDLK_KP_0]=0;
  valueKeys[SDLK_KP_1]=1;
  valueKeys[SDLK_KP_2]=2;
  valueKeys[SDLK_KP_3]=3;
  valueKeys[SDLK_KP_4]=4;
  valueKeys[SDLK_KP_5]=5;
  valueKeys[SDLK_KP_6]=6;
  valueKeys[SDLK_KP_7]=7;
  valueKeys[SDLK_KP_8]=8;
  valueKeys[SDLK_KP_9]=9;

  memset(willExport,1,DIV_MAX_CHIPS*sizeof(bool));

  memset(peak,0,DIV_MAX_OUTPUTS*sizeof(float));

  opMaskTransposeNote.note=true;
  opMaskTransposeNote.ins=false;
  opMaskTransposeNote.vol=false;
  opMaskTransposeNote.effect=false;
  opMaskTransposeNote.effectVal=false;

  opMaskTransposeValue.note=false;
  opMaskTransposeValue.ins=true;
  opMaskTransposeValue.vol=true;
  opMaskTransposeValue.effect=false;
  opMaskTransposeValue.effectVal=true;

  memset(actionKeys,0,GUI_ACTION_MAX*sizeof(int));

  memset(patChanX,0,sizeof(float)*(DIV_MAX_CHANS+1));
  memset(patChanSlideY,0,sizeof(float)*(DIV_MAX_CHANS+1));
  memset(lastIns,-1,sizeof(int)*DIV_MAX_CHANS);
  memset(oscValues,0,sizeof(void*)*DIV_MAX_OUTPUTS);

  memset(chanOscLP0,0,sizeof(float)*DIV_MAX_CHANS);
  memset(chanOscLP1,0,sizeof(float)*DIV_MAX_CHANS);
  memset(chanOscVol,0,sizeof(float)*DIV_MAX_CHANS);
  for (int i=0; i<DIV_MAX_CHANS; i++) {
    chanOscChan[i].pitch=0.0f;
  }
  memset(chanOscBright,0,sizeof(float)*DIV_MAX_CHANS);
  memset(lastCorrPos,0,sizeof(short)*DIV_MAX_CHANS);

  memset(acedData,0,23);

  memset(waveGenAmp,0,sizeof(float)*16);
  memset(waveGenPhase,0,sizeof(float)*16);
  waveGenTL[0]=0.0f;
  waveGenTL[1]=0.0f;
  waveGenTL[2]=0.0f;
  waveGenTL[3]=1.0f;
  fmWaveform[0]=0;
  fmWaveform[1]=0;
  fmWaveform[2]=0;
  fmWaveform[3]=0;
  waveGenMult[0]=1;
  waveGenMult[1]=1;
  waveGenMult[2]=1;
  waveGenMult[3]=1;
  memset(waveGenFB,0,sizeof(int)*4);
  memset(waveGenFMCon0,0,sizeof(bool)*5);
  memset(waveGenFMCon1,0,sizeof(bool)*5);
  memset(waveGenFMCon2,0,sizeof(bool)*5);
  memset(waveGenFMCon3, 0, sizeof(bool) * 5);
  memset(waveGenFMCon4,0,sizeof(bool)*5);

  waveGenAmp[0]=1.0f;
  waveGenFMCon0[0]=false;
  waveGenFMCon1[0]=true;
  waveGenFMCon2[1]=true;
  waveGenFMCon3[2]=true;
  waveGenFMCon4[0]=false;

  waveGenFMCon0[4]=false;
  waveGenFMCon1[4]=false;
  waveGenFMCon2[4]=false;
  waveGenFMCon3[4]=true;

  memset(keyHit,0,sizeof(float)*DIV_MAX_CHANS);
  memset(keyHit1,0,sizeof(float)*DIV_MAX_CHANS);

  memset(pianoKeyHit,0,sizeof(float)*180);
  memset(pianoKeyPressed,0,sizeof(bool)*180);

  memset(queryReplaceEffectMode,0,sizeof(int)*8);
  memset(queryReplaceEffectValMode,0,sizeof(int)*8);
  memset(queryReplaceEffect,0,sizeof(int)*8);
  memset(queryReplaceEffectVal,0,sizeof(int)*8);
  memset(queryReplaceEffectDo,0,sizeof(bool)*8);
  memset(queryReplaceEffectValDo,0,sizeof(bool)*8);

  chanOscGrad.bgColor=ImVec4(0.0f,0.0f,0.0f,1.0f);

  memset(noteOffLabel,0,32);
  memset(noteRelLabel,0,32);
  memset(macroRelLabel,0,32);
  memset(emptyLabel,0,32);
  memset(emptyLabel2,0,32);
  //effect sorting
  memset(effectsShow,1,sizeof(bool)*10);

  strncpy(noteOffLabel,"OFF",32);
  strncpy(noteRelLabel,"===",32);
  strncpy(macroRelLabel,"REL",32);
  strncpy(emptyLabel,"...",32);
  strncpy(emptyLabel2,"..",32);
}<|MERGE_RESOLUTION|>--- conflicted
+++ resolved
@@ -2690,28 +2690,9 @@
     ImGui::SameLine();
     ImGui::Text("collapse/expand");
 
-<<<<<<< HEAD
     ImGui::EndMenu();
   }
 
-  ImGui::Text("input latch");
-  ImGui::PushFont(patFont);
-  if (ImGui::BeginTable("inputLatchTable",5,ImGuiTableFlags_Borders|ImGuiTableFlags_SizingFixedFit|ImGuiTableFlags_NoHostExtendX)) {
-    static char id[64];
-    ImGui::TableNextRow();
-    ImGui::TableNextColumn();
-    ImGui::PushStyleColor(ImGuiCol_Text,uiColors[GUI_COLOR_PATTERN_ACTIVE]);
-    ImGui::Text("C-4");
-    ImGui::PopStyleColor();
-    ImGui::TableNextColumn();
-    ImGui::PushStyleColor(ImGuiCol_Text,uiColors[GUI_COLOR_PATTERN_INS]);
-    if (latchIns==-2) {
-      strcpy(id,"&&##LatchIns");
-    } else if (latchIns==-1) {
-      strcpy(id,"..##LatchIns");
-    } else {
-      snprintf(id,63,"%.2x##LatchIns",latchIns&0xff);
-=======
     ImGui::Text("input latch");
     ImGui::PushFont(patFont);
     if (ImGui::BeginTable("inputLatchTable",5,ImGuiTableFlags_Borders|ImGuiTableFlags_SizingFixedFit|ImGuiTableFlags_NoHostExtendX)) {
@@ -2790,90 +2771,29 @@
       }
       ImGui::PopStyleColor();
       ImGui::EndTable();
->>>>>>> e19cd39e
-    }
-    if (ImGui::Selectable(id,latchTarget==1,ImGuiSelectableFlags_DontClosePopups)) {
-      latchTarget=1;
+    }
+    ImGui::PopFont();
+    ImGui::SameLine();
+    if (ImGui::Button("Set")) {
+      DivPattern* pat=e->curPat[cursor.xCoarse].getPattern(e->curOrders->ord[cursor.xCoarse][curOrder],true);
+      latchIns=pat->data[cursor.y][2];
+      latchVol=pat->data[cursor.y][3];
+      latchEffect=pat->data[cursor.y][4];
+      latchEffectVal=pat->data[cursor.y][5];
+      latchTarget=0;
       latchNibble=false;
     }
-    if (ImGui::IsItemClicked(ImGuiMouseButton_Right)) {
+    ImGui::SameLine();
+    if (ImGui::Button("Reset")) {
       latchIns=-2;
-    }
-    if (ImGui::IsItemHovered()) {
-      ImGui::PushStyleColor(ImGuiCol_Text,uiColors[GUI_COLOR_TEXT]);
-      ImGui::SetTooltip("&&: selected instrument\n..: no instrument");
-      ImGui::PopStyleColor();
-    }
-    ImGui::PopStyleColor();
-    ImGui::TableNextColumn();
-    ImGui::PushStyleColor(ImGuiCol_Text,uiColors[GUI_COLOR_PATTERN_VOLUME_MAX]);
-    if (latchVol==-1) {
-      strcpy(id,"..##LatchVol");
-    } else {
-      snprintf(id,63,"%.2x##LatchVol",latchVol&0xff);
-    }
-    if (ImGui::Selectable(id,latchTarget==2,ImGuiSelectableFlags_DontClosePopups)) {
-      latchTarget=2;
+      latchVol=-1;
+      latchEffect=-1;
+      latchEffectVal=-1;
+      latchTarget=0;
       latchNibble=false;
     }
-    if (ImGui::IsItemClicked(ImGuiMouseButton_Right)) {
-      latchVol=-1;
-    }
-    ImGui::PopStyleColor();
-    ImGui::TableNextColumn();
-    if (latchEffect==-1) {
-      strcpy(id,"..##LatchFX");
-      ImGui::PushStyleColor(ImGuiCol_Text,uiColors[GUI_COLOR_PATTERN_INACTIVE]);
-    } else {
-      const unsigned char data=latchEffect;
-      snprintf(id,63,"%.2x##LatchFX",data);
-      ImGui::PushStyleColor(ImGuiCol_Text,uiColors[fxColors[data]]);
-    }
-
-    if (ImGui::Selectable(id,latchTarget==3,ImGuiSelectableFlags_DontClosePopups)) {
-      latchTarget=3;
-      latchNibble=false;
-    }
-    if (ImGui::IsItemClicked(ImGuiMouseButton_Right)) {
-      latchEffect=-1;
-    }
-    ImGui::TableNextColumn();
-    if (latchEffectVal==-1) {
-      strcpy(id,"..##LatchFXV");
-    } else {
-      snprintf(id,63,"%.2x##LatchFXV",latchEffectVal&0xff);
-    }
-    if (ImGui::Selectable(id,latchTarget==4,ImGuiSelectableFlags_DontClosePopups)) {
-      latchTarget=4;
-      latchNibble=false;
-    }
-    if (ImGui::IsItemClicked(ImGuiMouseButton_Right)) {
-      latchEffectVal=-1;
-    }
-    ImGui::PopStyleColor();
-    ImGui::EndTable();
-  }
-  ImGui::PopFont();
-  ImGui::SameLine();
-  if (ImGui::Button("Set")) {
-    DivPattern* pat=e->curPat[cursor.xCoarse].getPattern(e->curOrders->ord[cursor.xCoarse][curOrder],true);
-    latchIns=pat->data[cursor.y][2];
-    latchVol=pat->data[cursor.y][3];
-    latchEffect=pat->data[cursor.y][4];
-    latchEffectVal=pat->data[cursor.y][5];
-    latchTarget=0;
-    latchNibble=false;
-  }
-  ImGui::SameLine();
-  if (ImGui::Button("Reset")) {
-    latchIns=-2;
-    latchVol=-1;
-    latchEffect=-1;
-    latchEffectVal=-1;
-    latchTarget=0;
-    latchNibble=false;
-  }
-  ImGui::Separator();
+    ImGui::Separator();
+  }
 
   if (ImGui::MenuItem("note up",BIND_FOR(GUI_ACTION_PAT_NOTE_UP))) doTranspose(1,opMaskTransposeNote);
   if (ImGui::MenuItem("note down",BIND_FOR(GUI_ACTION_PAT_NOTE_DOWN))) doTranspose(-1,opMaskTransposeNote);
