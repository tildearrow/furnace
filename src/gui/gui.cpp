--- conflicted
+++ resolved
@@ -1973,11 +1973,7 @@
       if (!dirExists(workingDirIns)) workingDirIns=getHomeDir();
       hasOpened=fileDialog->openLoad(
         _("Load Instrument"),
-<<<<<<< HEAD
-        {_("all compatible files"), "*.fui *.dmp *.tfi *.vgi *.s3i *.sbi *.opli *.opni *.y12 *.bnk *.ff *.gyb *.opm *.wopl *.wopn *.a2i *.a2b *.a2w *.a2f",
-=======
-        {_("all compatible files"), "*.fui *.dmp *.tfi *.vgi *.eif *.s3i *.sbi *.opli *.opni *.y12 *.bnk *.ff *.gyb *.opm *.wopl *.wopn",
->>>>>>> 314b7d43
+        {_("all compatible files"), "*.fui *.dmp *.tfi *.vgi *.eif *.s3i *.sbi *.opli *.opni *.y12 *.bnk *.ff *.gyb *.opm *.wopl *.wopn *.a2i *.a2b *.a2w *.a2f",
          _("Furnace instrument"), "*.fui",
          _("DefleMask preset"), "*.dmp",
          _("TFM Music Maker instrument"), "*.tfi",
