--- conflicted
+++ resolved
@@ -192,15 +192,8 @@
     switch (curPaletteType) {
     case CMDPAL_TYPE_MAIN:
       for (int i=0; i<GUI_ACTION_MAX; i++) {
-<<<<<<< HEAD
-        if (guiActions[i].defaultBind==-1) continue; // not a bind
+        if (guiActions[i].isNotABind()) continue;
         Evaluate(i,guiActions[i].friendlyName,strlen(guiActions[i].friendlyName));
-=======
-        if (guiActions[i].isNotABind()) continue;
-        if (matchFuzzy(guiActions[i].friendlyName,paletteQuery.c_str())) {
-          paletteSearchResults.push_back(i);
-        }
->>>>>>> f9ef00a0
       }
       break;
 
@@ -331,7 +324,7 @@
 
         if (curPaletteType==CMDPAL_TYPE_MAIN) {
           ImGui::TableNextColumn();
-          ImGui::TextColored(uiColors[GUI_COLOR_TEXT_DISABLED], "%s", getKeyName(actionKeys[paletteSearchResults[i].id], true).c_str());
+          ImGui::TextColored(uiColors[GUI_COLOR_TEXT_DISABLED], "%s", getMultiKeysName(actionKeys[paletteSearchResults[i].id].data(),actionKeys[paletteSearchResults[i].id].size(),true).c_str());
         }
 
         if (selectable) {
