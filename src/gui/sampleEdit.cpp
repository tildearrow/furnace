/**
 * Furnace Tracker - multi-system chiptune tracker
 * Copyright (C) 2021-2025 tildearrow and contributors
 *
 * This program is free software; you can redistribute it and/or modify
 * it under the terms of the GNU General Public License as published by
 * the Free Software Foundation; either version 2 of the License, or
 * (at your option) any later version.
 *
 * This program is distributed in the hope that it will be useful,
 * but WITHOUT ANY WARRANTY; without even the implied warranty of
 * MERCHANTABILITY or FITNESS FOR A PARTICULAR PURPOSE.  See the
 * GNU General Public License for more details.
 *
 * You should have received a copy of the GNU General Public License along
 * with this program; if not, write to the Free Software Foundation, Inc.,
 * 51 Franklin Street, Fifth Floor, Boston, MA 02110-1301 USA.
 */

#define _USE_MATH_DEFINES
#include "gui.h"
#include <imgui.h>
#include <imgui_internal.h>
#include <math.h>
#include "../ta-log.h"
#include "IconsFontAwesome4.h"
#include "furIcons.h"
#include "misc/cpp/imgui_stdlib.h"
#include <fmt/printf.h>
#include "guiConst.h"
#include "sampleUtil.h"
#include "util.h"
#include "intConst.h"

#define SWAP_COLOR_ARGB(x) \
  x=(x&0xff00ff00)|((x&0xff)<<16)|((x&0xff0000)>>16);

#define SWAP_COLOR_BGRA(x) \
  x=((x&0xff0000000)>>24)|((x&0xffffff)<<8);

#define SWAP_COLOR_RGBA(x) \
  x=((x&0xff)<<24)|((x&0xff00)<<8)|((x&0xff0000)>>8)|((x&0xff000000)>>24);

const double timeDivisors[10]={
  1000.0, 500.0, 200.0, 100.0, 50.0, 20.0, 10.0, 5.0, 2.0, 1.0
};

const double timeMultipliers[13]={
  1.0, 2.0, 5.0, 10.0, 20.0, 30.0,
  60.0, 2*60.0, 5*60.0, 10*60.0, 20*60.0, 30*60.0,
  3600.0
};

#define CENTER_TEXT(text) \
  ImGui::SetCursorPosX(ImGui::GetCursorPosX()+0.5*(ImGui::GetContentRegionAvail().x-ImGui::CalcTextSize(text).x));

#define SAMPLE_WARN(_x,_text) \
  if (_x.find(_text)==String::npos) { \
    if (!_x.empty()) _x+='\n'; \
    _x+=_text; \
  }

// with sample pointer header in sample memory
#define REFRESH_SAMPLE \
  bool hasSamplePtr=false; \
  for (int s=0; s<e->song.systemLen; s++) { \
    if (e->getDispatch(s)->hasSamplePtrHeader()) { \
      hasSamplePtr=true; \
    } \
  } \
  if (hasSamplePtr) { \
    e->renderSamplesP(curSample); \
  }

#define MAX_RATE(_name,_x) \
   if (e->isPreviewingSample()) { \
     if ((int)e->getSamplePreviewRate()>(int)(_x)) { \
       SAMPLE_WARN(warnRate,fmt::sprintf(_("%s: maximum sample rate is %d"),_name,(int)(_x))); \
     } \
   }

#define MIN_RATE(_name,_x) \
   if (e->isPreviewingSample()) { \
     if ((int)e->getSamplePreviewRate()<(int)(_x)) { \
       SAMPLE_WARN(warnRate,fmt::sprintf(_("%s: minimum sample rate is %d"),_name,(int)(_x))); \
     } \
   }

#define EXACT_RATE(_name,_x) \
   if (e->isPreviewingSample()) { \
     if ((int)e->getSamplePreviewRate()!=(int)(_x)) { \
       SAMPLE_WARN(warnRate,fmt::sprintf(_("%s: sample rate must be %d"),_name,(int)(_x))); \
     } \
   }

#define EXACT_2RATES(_name,_x,_y) \
   if (e->isPreviewingSample()) { \
     if (((int)e->getSamplePreviewRate()!=(int)(_x)) || (int)e->getSamplePreviewRate()!=(int)(_y)) { \
       SAMPLE_WARN(warnRate,fmt::sprintf(_("%s: sample rate must be %d or %d"),_name,(int)(_x),(int)(_y))); \
     } \
   }

void FurnaceGUI::drawSampleEdit() {
  if (nextWindow==GUI_WINDOW_SAMPLE_EDIT) {
    sampleEditOpen=true;
    ImGui::SetNextWindowFocus();
    nextWindow=GUI_WINDOW_NOTHING;
  }
  if (!sampleEditOpen) return;
  if (mobileUI) {
    patWindowPos=(portrait?ImVec2(0.0f,(mobileMenuPos*-0.65*canvasH)):ImVec2((0.16*canvasH)+0.5*canvasW*mobileMenuPos,0.0f));
    patWindowSize=(portrait?ImVec2(canvasW,canvasH-(0.16*canvasW)-(pianoOpen?(0.4*canvasW):0.0f)):ImVec2(canvasW-(0.16*canvasH),canvasH-(pianoOpen?(0.3*canvasH):0.0f)));
    ImGui::SetNextWindowPos(patWindowPos);
    ImGui::SetNextWindowSize(patWindowSize);
  }
  if (ImGui::Begin("Sample Editor",&sampleEditOpen,globalWinFlags|(settings.allowEditDocking?0:ImGuiWindowFlags_NoDocking),_("Sample Editor"))) {
    if (curSample<0 || curSample>=(int)e->song.sample.size()) {
      ImGui::SetCursorPosY(ImGui::GetCursorPosY()+(ImGui::GetContentRegionAvail().y-ImGui::GetFrameHeightWithSpacing()*2.0f)*0.5f);
      CENTER_TEXT(_("no sample selected"));
      ImGui::Text(_("no sample selected"));
      if (ImGui::BeginTable("noAssetCenter",3)) {
        ImGui::TableSetupColumn("c0",ImGuiTableColumnFlags_WidthStretch,0.5f);
        ImGui::TableSetupColumn("c1",ImGuiTableColumnFlags_WidthFixed);
        ImGui::TableSetupColumn("c2",ImGuiTableColumnFlags_WidthStretch,0.5f);

        ImGui::TableNextRow();
        ImGui::TableNextColumn();
        ImGui::TableNextColumn();

        if (e->song.sample.size()>0) {
          if (ImGui::BeginCombo("##SampleSelect",_("select one..."))) {
            if (ImGui::BeginTable("SampleSelCombo",1,ImGuiTableFlags_ScrollY)) {
              actualSampleList();
              ImGui::EndTable();
            }
            ImGui::EndCombo();
          }
          ImGui::SameLine();
          ImGui::TextUnformatted(_("or"));
          ImGui::SameLine();
        }
        if (ImGui::Button(_("Open"))) {
          doAction(GUI_ACTION_SAMPLE_LIST_OPEN);
        }
        ImGui::SameLine();
        ImGui::TextUnformatted(_("or"));
        ImGui::SameLine();
        if (ImGui::Button(_("Create New"))) {
          doAction(GUI_ACTION_SAMPLE_LIST_ADD);
        }

        ImGui::TableNextColumn();
        ImGui::EndTable();
      }
    } else {
      DivSample* sample=e->song.sample[curSample];
      String sampleType=_("Invalid");
      if (sample->depth<DIV_SAMPLE_DEPTH_MAX) {
        if (sampleDepths[sample->depth]!=NULL) {
          sampleType=sampleDepths[sample->depth];
        }
      }
      String loopType=_("Invalid");
      if (sample->loopMode<DIV_SAMPLE_LOOP_MAX) {
        if (sampleLoopModes[sample->loopMode]!=NULL) {
          loopType=_(sampleLoopModes[sample->loopMode]);
        }
      }

      String sampleIndex=fmt::sprintf("%d",curSample);
      ImGui::SetNextItemWidth(72.0f*dpiScale);
      if (ImGui::BeginCombo("##SampleSelect",sampleIndex.c_str())) {
        String name;
        for (size_t i=0; i<e->song.sample.size(); i++) {
          name=fmt::sprintf("%d: %s##_SMPS%d",i,e->song.sample[i]->name,i);
          if (ImGui::Selectable(name.c_str(),curSample==(int)i)) {
            curSample=i;
            sample=e->song.sample[curSample];
            updateSampleTex=true;
          }
        }
        ImGui::EndCombo();
      }

      ImGui::SameLine();

      if (ImGui::Button(ICON_FA_FOLDER_OPEN "##SELoad")) {
        doAction(GUI_ACTION_SAMPLE_LIST_OPEN_REPLACE);
      }
      if (ImGui::IsItemHovered()) {
        ImGui::SetTooltip(_("Open"));
      }
      if (ImGui::BeginPopupContextItem("SampleEOpenOpt")) {
        if (ImGui::MenuItem(_("import raw..."))) {
          doAction((curSample>=0 && curSample<(int)e->song.sample.size())?GUI_ACTION_SAMPLE_LIST_OPEN_REPLACE_RAW:GUI_ACTION_SAMPLE_LIST_OPEN_RAW);
        }
        ImGui::EndPopup();
      }
      ImGui::SameLine();
      if (ImGui::Button(ICON_FA_FLOPPY_O "##SESave")) {
        doAction(GUI_ACTION_SAMPLE_LIST_SAVE);
      }
      if (ImGui::IsItemHovered()) {
        ImGui::SetTooltip(_("Save"));
      }
      if (ImGui::BeginPopupContextItem("SampleESaveOpt")) {
        if (ImGui::MenuItem(_("save raw..."))) {
          doAction(GUI_ACTION_SAMPLE_LIST_SAVE_RAW);
        }
        ImGui::EndPopup();
      }

      ImGui::SameLine();

      ImGui::Text(_("Name"));
      ImGui::SameLine();
      ImGui::SetNextItemWidth(ImGui::GetContentRegionAvail().x);
      ImGui::PushID(2+curSample);
      if (ImGui::InputText("##SampleName",&sample->name)) {
        MARK_MODIFIED;
      }
      ImGui::PopID();

      ImGui::Separator();

      String warnLoop, warnLoopMode, warnLoopPos;
      String warnLoopStart, warnLoopEnd;
      String warnLength, warnRate;

      bool isChipVisible[DIV_MAX_CHIPS];
      bool isTypeVisible[DIV_MAX_SAMPLE_TYPE];
      bool isMemVisible[DIV_MAX_SAMPLE_TYPE][DIV_MAX_CHIPS];
      bool isMemWarning[DIV_MAX_SAMPLE_TYPE][DIV_MAX_CHIPS];
      memset(isChipVisible,0,DIV_MAX_CHIPS*sizeof(bool));
      memset(isTypeVisible,0,DIV_MAX_SAMPLE_TYPE*sizeof(bool));
      memset(isMemVisible,0,DIV_MAX_CHIPS*DIV_MAX_SAMPLE_TYPE*sizeof(bool));
      memset(isMemWarning,0,DIV_MAX_CHIPS*DIV_MAX_SAMPLE_TYPE*sizeof(bool));

      bool displayLoopStartHints=false;
      bool displayLoopEndHints=false;

      // warnings
      int chanFocus=cursor.xCoarse;
      int curDispatch=e->dispatchOfChan[chanFocus];
      if (curDispatch>=0 && curDispatch<e->song.systemLen) {
        DivDispatch* dChan=e->getDispatch(curDispatch);
        int curChan=e->dispatchChanOfChan[chanFocus];
        int opnaAdpcmChan=-1;
        int opnbAdpcmChan=-1;
        int y8950AdpcmChan=-1;
        int opl4PcmChan=-1;

        switch (e->song.system[curDispatch]) {
          case DIV_SYSTEM_SNES:
            if (sample->renderOn[0][curDispatch]) {
              if (sample->loop) {
                if (sample->loopStart&15) {
                  int tryWith=(sample->loopStart+8)&(~15);
                  if (tryWith>(int)sample->samples) tryWith-=16;
                  String alignHint=fmt::sprintf(_("SNES: loop start must be a multiple of 16 (try with %d)"),tryWith);
                  SAMPLE_WARN(warnLoopStart,alignHint);
                }
                if (sample->loopEnd&15) {
                  int tryWith=(sample->loopEnd+8)&(~15);
                  if (tryWith>(int)sample->samples) tryWith-=16;
                  String alignHint=fmt::sprintf(_("SNES: loop end must be a multiple of 16 (try with %d)"),tryWith);
                  SAMPLE_WARN(warnLoopEnd,alignHint);
                }
              }
              if (sample->samples&15) {
                SAMPLE_WARN(warnLength,_("SNES: sample length will be padded to multiple of 16"));
              }
              if (dChan!=NULL) {
                MAX_RATE("SNES",dChan->chipClock/8.0);
              }
            }
            break;
          case DIV_SYSTEM_QSOUND:
            // PCM
            if (sample->renderOn[0][curDispatch] && curChan<16) {
              if (sample->loop) {
                if (sample->loopEnd-sample->loopStart>32767) {
                  SAMPLE_WARN(warnLoopPos,_("QSound: PCM loop cannot be longer than 32767 samples"));
                }
              }
              if (sample->samples>65535) {
                SAMPLE_WARN(warnLength,"QSound: maximum PCM sample length is 65535");
              }
            }
            // ADPCM
            if (sample->renderOn[1][curDispatch] && curChan>=16) {
              if (sample->loop) {
                SAMPLE_WARN(warnLoop,_("QSound: ADPCM samples can't loop"));
              }
              if (sample->samples>131070) {
                SAMPLE_WARN(warnLength,"QSound: maximum ADPCM sample length is 131070");
              }
              if (dChan!=NULL) {
                EXACT_RATE("QSound (ADPCM)",dChan->chipClock/7488.0);
              }
            }
            break;
          case DIV_SYSTEM_NES: {
            if (sample->renderOn[0][curDispatch] && curChan>=4) {
              if (sample->loop) {
                if (sample->loopStart&511) {
                  int tryWith=(sample->loopStart)&(~511);
                  if (tryWith>(int)sample->samples) tryWith-=512;
                  String alignHint=fmt::sprintf(_("NES: loop start must be a multiple of 512 (try with %d)"),tryWith);
                  SAMPLE_WARN(warnLoopStart,alignHint);
                }
                if ((sample->loopEnd-8)&127) {
                  int tryWith=(sample->loopEnd-8)&(~127);
                  if (tryWith>(int)sample->samples) tryWith-=128;
                  tryWith+=8; // +1 bc of how sample length is treated: https://www.nesdev.org/wiki/APU_DMC
                  String alignHint=fmt::sprintf(_("NES: loop end must be a multiple of 128 + 8 (try with %d)"),tryWith);
                  SAMPLE_WARN(warnLoopEnd,alignHint);
                }
              }
<<<<<<< HEAD
              if (sample->samples>32648) {
                SAMPLE_WARN(warnLength,_("NES: maximum DPCM sample length is 32648"));
=======
              if ((sample->loopEnd>0) && ((sample->loopEnd-8)&127)) {
                int tryWith=(sample->loopEnd-8)&(~127);
                if (tryWith>(int)sample->samples) tryWith-=128;
                tryWith+=8; // +1 bc of how sample length is treated: https://www.nesdev.org/wiki/APU_DMC
                String alignHint=fmt::sprintf(_("NES: loop end must be a multiple of 128 + 8 (try with %d)"),tryWith);
                SAMPLE_WARN(warnLoopEnd,alignHint);
>>>>>>> ab2ee002
              }
            }
            break;
          }
          case DIV_SYSTEM_X1_010:
            if (sample->renderOn[0][curDispatch]) {
              if (sample->loop) {
                SAMPLE_WARN(warnLoop,_("X1-010: samples can't loop"));
              }
              if (sample->samples>131072) {
                SAMPLE_WARN(warnLength,_("X1-010: maximum bankswitched sample length is 131072"));
              }
            }
            break;
          case DIV_SYSTEM_GA20:
            if (sample->renderOn[0][curDispatch]) {
              if (sample->loop) {
                SAMPLE_WARN(warnLoop,_("GA20: samples can't loop"));
              }
              if (dChan!=NULL) {
                MIN_RATE("GA20",dChan->chipClock/1024);
              }
            }
            break;
          case DIV_SYSTEM_YM2608:
            opnaAdpcmChan=6+3+6;
            break;
          case DIV_SYSTEM_YM2608_EXT:
            opnaAdpcmChan=6+3+3+6;
            break;
          case DIV_SYSTEM_YM2608_CSM:
            opnaAdpcmChan=6+3+1+3+6;
            break;
          case DIV_SYSTEM_YM2610:
          case DIV_SYSTEM_YM2610_FULL:
            opnbAdpcmChan=4+3;
            break;
          case DIV_SYSTEM_YM2610_EXT:
          case DIV_SYSTEM_YM2610_FULL_EXT:
            opnbAdpcmChan=4+3+3;
            break;
          case DIV_SYSTEM_YM2610_CSM:
            opnbAdpcmChan=4+3+3+1;
            break;
          case DIV_SYSTEM_YM2610B:
            opnbAdpcmChan=6+3;
            break;
          case DIV_SYSTEM_YM2610B_EXT:
            opnbAdpcmChan=6+3+3;
            break;
          case DIV_SYSTEM_YM2610B_CSM:
            opnbAdpcmChan=6+3+3+1;
            break;
          case DIV_SYSTEM_Y8950:
            y8950AdpcmChan=6+3;
            break;
          case DIV_SYSTEM_Y8950_DRUMS:
            y8950AdpcmChan=6+5;
            break;
          case DIV_SYSTEM_AMIGA:
            if (sample->renderOn[0][curDispatch]) {
              if (sample->loop) {
                if (sample->loopStart&1) {
                  SAMPLE_WARN(warnLoopStart,_("Amiga: loop start must be a multiple of 2"));
                }
                if (sample->loopEnd&1) {
                  SAMPLE_WARN(warnLoopEnd,_("Amiga: loop end must be a multiple of 2"));
                }
              }
              if (sample->samples>131070) {
                SAMPLE_WARN(warnLength,_("Amiga: maximum sample length is 131070"));
              }
              if (dChan!=NULL) {
                MAX_RATE("Amiga",31250.0);
              }
            }
            break;
          case DIV_SYSTEM_SEGAPCM:
          case DIV_SYSTEM_SEGAPCM_COMPAT:
            if (sample->renderOn[0][curDispatch]) {
              if (sample->samples>65280) {
                SAMPLE_WARN(warnLength,_("SegaPCM: maximum sample length is 65280"));
              }
              if (dChan!=NULL) {
                MAX_RATE("SegaPCM",dChan->rate);
              }
            }
            break;
          case DIV_SYSTEM_K007232:
            if (sample->renderOn[0][curDispatch]) {
              if (sample->samples>131071) {
                SAMPLE_WARN(warnLength,_("K007232: maximum sample length is 131071"));
              }
            }
            break;
          case DIV_SYSTEM_K053260:
            if (sample->renderOn[0][curDispatch]) {
              if (sample->loop) {
                if (sample->loopStart!=0 || sample->loopEnd!=(int)(sample->samples)) {
                  SAMPLE_WARN(warnLoopPos,_("K053260: loop point ignored (may only loop entire sample)"));
                }
              }
              if (sample->samples>65535) {
                SAMPLE_WARN(warnLength,_("K053260: maximum sample length is 65535"));
              }
            }
            break;
          case DIV_SYSTEM_C140:
            if (sample->renderOn[0][curDispatch]) {
              if (sample->samples>65535) {
                SAMPLE_WARN(warnLength,_("C140: maximum sample length is 65535"));
              }
              if (dChan!=NULL) {
                MAX_RATE("C140",dChan->rate);
              }
            }
            break;
          case DIV_SYSTEM_C219:
            if (sample->renderOn[0][curDispatch]) {
              if (sample->loop) {
                if (sample->loopStart&1) {
                  SAMPLE_WARN(warnLoopStart,_("C219: loop start must be a multiple of 2"));
                }
                if (sample->loopEnd&1) {
                  SAMPLE_WARN(warnLoopEnd,_("C219: loop end must be a multiple of 2"));
                }
              }
              if (sample->samples>131072) {
                SAMPLE_WARN(warnLength,_("C219: maximum sample length is 131072"));
              }
              if (dChan!=NULL) {
                MAX_RATE("C219",dChan->rate);
              }
            }
            break;
          case DIV_SYSTEM_MSM6295:
            if (sample->renderOn[0][curDispatch]) {
              if (sample->loop) {
                SAMPLE_WARN(warnLoop,_("MSM6295: samples can't loop"));
              }
              if (sample->samples>129024) {
                SAMPLE_WARN(warnLength,_("MSM6295: maximum bankswitched sample length is 129024"));
              }
              if (dChan!=NULL) {
                EXACT_2RATES("MSM6295",dChan->chipClock/165,dChan->chipClock/132);
              }
            }
            break;
          case DIV_SYSTEM_GBA_DMA:
            if (sample->renderOn[0][curDispatch]) {
              if (sample->loop) {
                if (sample->loopStart&3) {
                  SAMPLE_WARN(warnLoopStart,_("GBA DMA: loop start must be a multiple of 4"));
                }
                if ((sample->loopEnd-sample->loopStart)&15) {
                  SAMPLE_WARN(warnLoopEnd,_("GBA DMA: loop length must be a multiple of 16"));
                }
              }
              if (sample->samples&15) {
                SAMPLE_WARN(warnLength,_("GBA DMA: sample length will be padded to multiple of 16"));
              }
            }
            break;
          case DIV_SYSTEM_OPL4:
            opl4PcmChan=15+3;
            break;
          case DIV_SYSTEM_OPL4_DRUMS:
            opl4PcmChan=15+5;
            break;
          case DIV_SYSTEM_SUPERVISION:
            if (sample->renderOn[0][curDispatch] && curChan==2) {
              if (sample->loop) {
                if (sample->loopStart!=0 || sample->loopEnd!=(int)(sample->samples)) {
                  SAMPLE_WARN(warnLoopPos,_("Supervision: loop point ignored on sample channel"));
                }
              }
              if (sample->samples&31) {
                SAMPLE_WARN(warnLength,_("Supervision: sample length will be padded to multiple of 32"));
              }
              if (sample->samples>8192) {
                SAMPLE_WARN(warnLength,_("Supervision: maximum sample length is 8192"));
              }
            }
            break;
          case DIV_SYSTEM_YMZ280B:
            if (sample->renderOn[0][curDispatch]) {
              if (sample->depth==DIV_SAMPLE_DEPTH_YMZ_ADPCM) {
                if (sample->loop) {
                  if (sample->loopStart&1) {
                    SAMPLE_WARN(warnLoopStart,_("YMZ280B: loop start on ADPCM must be a multiple of 2"));
                  }
                  if (sample->loopEnd&1) {
                    SAMPLE_WARN(warnLoopEnd,_("YMZ280B: loop end on ADPCM must be a multiple of 2"));
                  }
                }
                if (dChan!=NULL) {
                  MAX_RATE("YMZ280B (ADPCM)",dChan->rate);
                }
              } else {
                if (dChan!=NULL) {
                  MAX_RATE("YMZ280B (PCM)",dChan->chipClock/192);
                }
              }
            }
            break;
          case DIV_SYSTEM_NDS:
            if (sample->renderOn[0][curDispatch]) {
              switch (sample->depth) {
                case DIV_SAMPLE_DEPTH_IMA_ADPCM:
                  if (sample->loop) {
                    if (sample->loopStart&7) {
                      SAMPLE_WARN(warnLoopStart,_("NDS: loop start on ADPCM must be a multiple of 8"));
                    }
                    if (sample->loopEnd&7) {
                      SAMPLE_WARN(warnLoopEnd,_("NDS: loop end on ADPCM must be a multiple of 8"));
                    }
                    if (sample->loopStart>524280) {
                      SAMPLE_WARN(warnLoopStart,_("NDS: loop start cannot be longer than 524280 samples on ADPCM"));
                    }
                    if ((sample->loopEnd-sample->loopStart)>33554424) {
                      SAMPLE_WARN(warnLoopPos,_("NDS: maximum ADPCM loop length is 33554424"));
                    }
                  } else {
                    if (sample->samples>33554424) {
                      SAMPLE_WARN(warnLength,_("NDS: maximum ADPCM sample length is 33554424"));
                    }
                  }
                  break;
                case DIV_SAMPLE_DEPTH_8BIT:
                  if (sample->loop) {
                    if (sample->loopStart&3) {
                      SAMPLE_WARN(warnLoopStart,_("NDS: loop start on 8 bit PCM must be a multiple of 4"));
                    }
                    if (sample->loopEnd&3) {
                      SAMPLE_WARN(warnLoopEnd,_("NDS: loop end on 8 bit PCM must be a multiple of 4"));
                    }
                    if (sample->loopStart>262140) {
                      SAMPLE_WARN(warnLoopStart,_("NDS: loop start cannot be longer than 262140 samples on 8 bit PCM"));
                    }
                    if ((sample->loopEnd-sample->loopStart)>16777212) {
                      SAMPLE_WARN(warnLoopPos,_("NDS: maximum 8 bit PCM loop length is 16777212"));
                    }
                  } else {
                    if (sample->samples>16777212) {
                      SAMPLE_WARN(warnLength,_("NDS: maximum 8 bit PCM sample length is 16777212"));
                    }
                  }
                  break;
                case DIV_SAMPLE_DEPTH_16BIT:
                  if (sample->loop) {
                    if (sample->loopStart&1) {
                      SAMPLE_WARN(warnLoopStart,_("NDS: loop start on 16 bit PCM must be a multiple of 2"));
                    }
                    if (sample->loopEnd&1) {
                      SAMPLE_WARN(warnLoopEnd,_("NDS: loop end on 16 bit PCM must be a multiple of 2"));
                    }
                    if (sample->loopStart>131070) {
                      SAMPLE_WARN(warnLoopStart,_("NDS: loop start cannot be longer than 131070 samples on 16 bit PCM"));
                    }
                    if ((sample->loopEnd-sample->loopStart)>8388606) {
                      SAMPLE_WARN(warnLoopPos,_("NDS: maximum 16 bit PCM loop length is 8388606"));
                    }
                  } else {
                    if (sample->samples>8388606) {
                      SAMPLE_WARN(warnLength,_("NDS: maximum 16 bit PCM sample length is 8388606"));
                    }
                  }
                  break;
                default:
                  break;
              }
            }
            break;
          case DIV_SYSTEM_ES5506:
            if (sample->renderOn[0][curDispatch]) {
              if (sample->samples>2097024) {
                SAMPLE_WARN(warnLength,_("ES5506: maximum sample length is 2097024"));
              }
            }
            break;
          case DIV_SYSTEM_MULTIPCM:
            if (sample->renderOn[0][curDispatch]) {
              if (sample->samples>65535) {
                SAMPLE_WARN(warnLength,_("MultiPCM: maximum sample length is 65535"));
              }
            }
            break;
          default:
            break;
        }
        // YM2608 warnings
        if (sample->renderOn[0][curDispatch] && opnaAdpcmChan>=0) {
          if (curChan==opnaAdpcmChan) {
            if (sample->loop) {
              if (sample->loopStart!=0 || sample->loopEnd!=(int)(sample->samples)) {
                SAMPLE_WARN(warnLoopPos,_("YM2608: loop point ignored on ADPCM (may only loop entire sample)"));
              }
              if (sample->samples&511) {
                SAMPLE_WARN(warnLength,_("YM2608: sample length will be padded to multiple of 512"));
              }
            }
            if (dChan!=NULL) {
              MAX_RATE("YM2608",dChan->chipClock/144);
            }
          }
        }
        // YM2610(B) warnings
        if (opnbAdpcmChan>=0) {
          int opnbAdpcmBChan=opnbAdpcmChan+6;
          if ((sample->renderOn[0][curDispatch] && curChan>=opnbAdpcmChan && curChan<opnbAdpcmBChan) || (sample->renderOn[1][curDispatch] && curChan==opnbAdpcmBChan)) {
            if (sample->samples&511) {
              SAMPLE_WARN(warnLength,_("YM2610: sample length will be padded to multiple of 512"));
            }
          }
          if (sample->renderOn[0][curDispatch] && curChan>=opnbAdpcmChan && curChan<opnbAdpcmBChan) {
            // ADPCM-A
            if (sample->loop) {
              SAMPLE_WARN(warnLoop,_("YM2610: ADPCM-A samples can't loop"));
            }
            if (sample->samples>2097152) {
              SAMPLE_WARN(warnLength,_("YM2610: maximum ADPCM-A sample length is 2097152"));
            }
            if (dChan!=NULL) {
              EXACT_RATE("YM2610 (ADPCM-A)",dChan->chipClock/432);
            }
          }
          if (sample->renderOn[1][curDispatch] && curChan==opnbAdpcmBChan) {
            // ADPCM-B
            if (sample->loop) {
              if (sample->loopStart!=0 || sample->loopEnd!=(int)(sample->samples)) {
                SAMPLE_WARN(warnLoopPos,_("YM2610: loop point ignored on ADPCM-B (may only loop entire sample)"));
              }
            }
            if (dChan!=NULL) {
              MAX_RATE("YM2610 (ADPCM-B)",dChan->chipClock/144);
            }
          }
        }
        // Y8950 warnings
        if (sample->renderOn[0][curDispatch] && y8950AdpcmChan>=0) {
          if (curChan==y8950AdpcmChan) {
            if (sample->loop) {
              if (sample->loopStart!=0 || sample->loopEnd!=(int)(sample->samples)) {
                SAMPLE_WARN(warnLoopPos,_("Y8950: loop point ignored on ADPCM (may only loop entire sample)"));
              }
              if (sample->samples&511) {
                SAMPLE_WARN(warnLength,_("Y8950: sample length will be padded to multiple of 512"));
              }
            }
            if (dChan!=NULL) {
              MAX_RATE("Y8950",dChan->chipClock/72);
            }
          }
        }
        // YMF278B warnings
        if (sample->renderOn[0][curDispatch] && opl4PcmChan>=0) {
          if (curChan>=opl4PcmChan && (curChan<opl4PcmChan+24)) {
            if (sample->samples>65535) {
              SAMPLE_WARN(warnLength,_("OPL4: maximum sample length is 65535"));
            }
          }
        }
        if (sample->renderOn[0][curDispatch] && e->song.system[chanFocus]!=DIV_SYSTEM_PCM_DAC) {
          if (e->song.system[chanFocus]==DIV_SYSTEM_ES5506) {
            if (sample->loopMode==DIV_SAMPLE_LOOP_BACKWARD) {
              SAMPLE_WARN(warnLoopMode,_("ES5506: backward loop mode isn't supported"));
            }
          } else if (sample->loopMode!=DIV_SAMPLE_LOOP_FORWARD) {
            SAMPLE_WARN(warnLoopMode,_("backward/ping-pong only supported in Generic PCM DAC\nping-pong also on ES5506"));
          }
        }
      }

      for (int i=0; i<e->song.systemLen; i++) {
        DivDispatch* dispatch=e->getDispatch(i);
        // chips grid
        if (dispatch==NULL) continue;

        for (int j=0; j<DIV_MAX_SAMPLE_TYPE; j++) {
          if (dispatch->getSampleMemCapacity(j)==0) continue;
          isChipVisible[i]=true;
          isTypeVisible[j]=true;
          isMemVisible[j][i]=true;
          if (!dispatch->isSampleLoaded(j,curSample)) isMemWarning[j][i]=true;
        }
      }

      int selColumns=1;
      for (int i=0; i<DIV_MAX_CHIPS; i++) {
        if (isChipVisible[i]) selColumns++;
      }

      int targetRate=sampleCompatRate?sample->rate:sample->centerRate;

      if (ImGui::BeginTable("SampleProps",(selColumns>1)?4:3,ImGuiTableFlags_SizingStretchSame|ImGuiTableFlags_BordersV|ImGuiTableFlags_BordersOuterH)) {
        ImGui::TableNextRow(ImGuiTableRowFlags_Headers);
        ImGui::TableNextColumn();
        if (ImGui::Button(sampleInfo?(ICON_FA_CHEVRON_UP "##SECollapse"):(ICON_FA_CHEVRON_DOWN "##SECollapse"))) {
          sampleInfo=!sampleInfo;
        }
        ImGui::SameLine();
        ImGui::Text(_("Info"));
        ImGui::TableNextColumn();
        pushToggleColors(!sampleCompatRate);
        if (ImGui::Button(_("Rate"))) {
          sampleCompatRate=false;
        }
        popToggleColors();
        ImGui::SameLine();
        pushToggleColors(sampleCompatRate);
        if (ImGui::Button(_("Compat Rate"))) {
          sampleCompatRate=true;
        }
        if (ImGui::IsItemHovered()) {
          ImGui::SetTooltip(_("used in DefleMask-compatible sample mode (17xx), in where samples are mapped to an octave."));
        }
        popToggleColors();
        ImGui::TableNextColumn();
        bool doLoop=(sample->loop);
        pushWarningColor(!warnLoop.empty());
        String loopCheckboxName=(doLoop && (sample->loopEnd-sample->loopStart)>0)?fmt::sprintf(_("Loop (length: %d)##Loop"),sample->loopEnd-sample->loopStart):String(_("Loop"));
        if (ImGui::Checkbox(loopCheckboxName.c_str(),&doLoop)) { MARK_MODIFIED
          if (doLoop) {
            sample->loop=true;
            if (sample->loopStart<0) {
              sample->loopStart=0;
            }
            if (sample->loopEnd<0) {
              sample->loopEnd=sample->samples;
            }
          } else {
            sample->loop=false;
            /*
            sample->loopStart=-1;
            sample->loopEnd=sample->samples;*/
          }
          updateSampleTex=true;
          REFRESH_SAMPLE
        }
        popWarningColor();
        if (ImGui::IsItemHovered() && (!warnLoop.empty() || sample->depth==DIV_SAMPLE_DEPTH_BRR)) {
          if (sample->depth==DIV_SAMPLE_DEPTH_BRR) {
            SAMPLE_WARN(warnLoop,_("changing the loop in a BRR sample may result in glitches!"));
          }
          ImGui::SetTooltip("%s",warnLoop.c_str());
        }

        if (selColumns>1) {
          ImGui::TableNextColumn();
          ImGui::Text(_("Chips"));
        }
        
        if (sampleInfo) {
          ImGui::TableNextRow();
          ImGui::TableNextColumn();
          ImGui::AlignTextToFramePadding();
          ImGui::Text(_("Type"));
          ImGui::SameLine();
          ImGui::SetNextItemWidth(ImGui::GetContentRegionAvail().x);
          if (ImGui::BeginCombo("##SampleType",sampleType.c_str())) {
            for (int i=0; i<DIV_SAMPLE_DEPTH_MAX; i++) {
              if (sampleDepths[i]==NULL) continue;
              if (ImGui::Selectable(sampleDepths[i])) {
                sample->prepareUndo(true);
                e->lockEngine([this,sample,i]() {
                  sample->convert((DivSampleDepth)i,e->getSampleFormatMask());
                  e->renderSamples(curSample);
                });
                updateSampleTex=true;
                MARK_MODIFIED;
              }
            }
            ImGui::EndCombo();
          }

          bool isThereSNES=false;
          for (int i=0; i<e->song.systemLen; i++) {
            if (e->song.system[i]==DIV_SYSTEM_SNES) {
              isThereSNES=true;
              break;
            }
          }
          if (sample->depth==DIV_SAMPLE_DEPTH_BRR || isThereSNES) {
            bool be=sample->brrEmphasis;
            if (ImGui::Checkbox(_("BRR emphasis"),&be)) {
              sample->prepareUndo(true);
              sample->brrEmphasis=be;
              e->renderSamplesP(curSample);
              updateSampleTex=true;
              MARK_MODIFIED;
            }
            if (ImGui::IsItemHovered()) {
              if (sample->depth==DIV_SAMPLE_DEPTH_BRR) {
                ImGui::SetTooltip(_("this is a BRR sample.\nenabling this option will muffle it (only affects non-SNES chips)."));
              } else {
                ImGui::SetTooltip(_("enable this option to slightly boost high frequencies\nto compensate for the SNES' Gaussian filter's muffle."));
              }
            }
          }
          if (sample->depth!=DIV_SAMPLE_DEPTH_BRR && isThereSNES) {
            bool bf=sample->brrNoFilter;
            if (ImGui::Checkbox(_("no BRR filters"),&bf)) {
              sample->prepareUndo(true);
              sample->brrNoFilter=bf;
              e->renderSamplesP(curSample);
              updateSampleTex=true;
              MARK_MODIFIED;
            }
            if (ImGui::IsItemHovered()) {
              ImGui::SetTooltip(_("enable this option to not use BRR blocks with filters\nand allow sample offset commands to be used safely."));
            }
          }
          if (sample->depth!=DIV_SAMPLE_DEPTH_8BIT && e->getSampleFormatMask()&(1L<<DIV_SAMPLE_DEPTH_8BIT)) {
            bool di=sample->dither;
            if (ImGui::Checkbox(_("8-bit dither"),&di)) {
              sample->prepareUndo(true);
              sample->dither=di;
              e->renderSamplesP(curSample);
              updateSampleTex=true;
              MARK_MODIFIED;
            }
            if (ImGui::IsItemHovered()) {
              ImGui::SetTooltip(_("dither the sample when used on a chip that only supports 8-bit samples."));
            }
          }

          int sampleNote=round(64.0+(128.0*12.0*log((double)targetRate/e->getCenterRate())/log(2.0)));
          int sampleNoteCoarse=60+(sampleNote>>7);
          int sampleNoteFine=(sampleNote&127)-64;

          if (sampleNoteCoarse<0) {
            sampleNoteCoarse=0;
            sampleNoteFine=-64;
          }
          if (sampleNoteCoarse>119) {
            sampleNoteCoarse=119;
            sampleNoteFine=63;
          }

          bool coarseChanged=false;

          ImGui::TableNextColumn();
          ImGui::AlignTextToFramePadding();
          ImGui::Text("Hz");
          ImGui::SameLine();
          ImGui::SetNextItemWidth(ImGui::GetContentRegionAvail().x);
          if (ImGui::InputInt("##SampleRate",&targetRate,10,200)) { MARK_MODIFIED
            if (targetRate<100) targetRate=100;
            if (targetRate>384000) targetRate=384000;

            if (sampleCompatRate) {
              sample->rate=targetRate;
            } else {
              sample->centerRate=targetRate;
            }
          }
          
          ImGui::AlignTextToFramePadding();
          ImGui::Text(_("Note"));
          ImGui::SameLine();
          ImGui::SetNextItemWidth(ImGui::GetContentRegionAvail().x);
          if (ImGui::BeginCombo("##SampleNote",noteNames[sampleNoteCoarse+60])) {
            char temp[1024];
            for (int i=0; i<120; i++) {
              snprintf(temp,1023,"%s##_SRN%d",noteNames[i+60],i);
              if (ImGui::Selectable(temp,i==sampleNoteCoarse)) {
                sampleNoteCoarse=i;
                coarseChanged=true;
              }
              if (i==sampleNoteCoarse) ImGui::SetItemDefaultFocus();
            }
            ImGui::EndCombo();
          } else if (ImGui::IsItemHovered()) {
            if (wheelY!=0) {
              sampleNoteCoarse-=wheelY;
              if (sampleNoteCoarse<0) {
                sampleNoteCoarse=0;
                sampleNoteFine=-64;
              }
              if (sampleNoteCoarse>119) {
                sampleNoteCoarse=119;
                sampleNoteFine=63;
              }
              coarseChanged=true;
            }
          }

          if (coarseChanged) { MARK_MODIFIED
            sampleNote=((sampleNoteCoarse-60)<<7)+sampleNoteFine;

            targetRate=e->getCenterRate()*pow(2.0,(double)sampleNote/(128.0*12.0));
            if (targetRate<100) targetRate=100;
            if (targetRate>384000) targetRate=384000;

            if (sampleCompatRate) {
              sample->rate=targetRate;
            } else {
              sample->centerRate=targetRate;
            }
          }

          ImGui::AlignTextToFramePadding();
          ImGui::Text("Fine");
          ImGui::SameLine();
          ImGui::SetNextItemWidth(ImGui::GetContentRegionAvail().x);
          int prevFine=sampleNoteFine;
          int prevSampleRate=targetRate;
          if (ImGui::InputInt("##SampleFine",&sampleNoteFine,1,10)) { MARK_MODIFIED
            if (sampleNoteFine>63) sampleNoteFine=63;
            if (sampleNoteFine<-64) sampleNoteFine=-64;

            sampleNote=((sampleNoteCoarse-60)<<7)+sampleNoteFine;

            targetRate=round(e->getCenterRate()*pow(2.0,(double)sampleNote/(128.0*12.0)));

            if (targetRate==prevSampleRate) {
              if (prevFine==sampleNoteFine) {
                // do nothing
              } else if (prevFine>sampleNoteFine) { // coarse incr/decr due to precision loss
                targetRate--;
              } else {
                targetRate++;
              }
            }

            if (targetRate<100) targetRate=100;
            if (targetRate>384000) targetRate=384000;

            if (sampleCompatRate) {
              sample->rate=targetRate;
            } else {
              sample->centerRate=targetRate;
            }
          }

          ImGui::TableNextColumn();
          ImGui::BeginDisabled(!(doLoop || keepLoopAlive));
          keepLoopAlive=false;
          ImGui::AlignTextToFramePadding();
          ImGui::Text("Mode");
          ImGui::SameLine();
          pushWarningColor(!warnLoopMode.empty());
          ImGui::SetNextItemWidth(ImGui::GetContentRegionAvail().x);
          if (ImGui::BeginCombo("##SampleLoopMode",loopType.c_str())) {
            for (int i=0; i<DIV_SAMPLE_LOOP_MAX; i++) {
              if (sampleLoopModes[i]==NULL) continue;
              if (ImGui::Selectable(sampleLoopModes[i])) {
                sample->prepareUndo(true);
                sample->loopMode=(DivSampleLoopMode)i;
                e->renderSamplesP(curSample);
                updateSampleTex=true;
                MARK_MODIFIED;
              }
            }
            ImGui::EndCombo();
          }
          if (ImGui::IsItemHovered() && !warnLoopMode.empty()) {
            ImGui::SetTooltip("%s",warnLoopMode.c_str());
          }
          popWarningColor();

          pushWarningColor(!warnLoopPos.empty() || (!warnLoopStart.empty() && sampleCheckLoopStart));
          ImGui::AlignTextToFramePadding();
          ImGui::Text(_("Start"));
          ImGui::SameLine();
          ImGui::SetNextItemWidth(ImGui::GetContentRegionAvail().x);
          if (ImGui::InputInt("##LoopStartPosition",&sample->loopStart,1,16)) { MARK_MODIFIED
            if (sample->loopStart<0) {
              sample->loopStart=0;
            }
            if (sample->loopStart>sample->loopEnd) {
              sample->loopStart=sample->loopEnd;
            }
            updateSampleTex=true;
            REFRESH_SAMPLE
          }
          if (ImGui::IsItemActive()) {
            keepLoopAlive=true;
            sampleCheckLoopStart=false;
            displayLoopStartHints=true;
          } else {
            sampleCheckLoopStart=true;
          }
          if (ImGui::IsItemHovered()) {
            displayLoopStartHints=true;
          }
          if (ImGui::IsItemHovered() && (!warnLoopPos.empty() || (!warnLoopStart.empty() && sampleCheckLoopStart) || sample->depth==DIV_SAMPLE_DEPTH_BRR)) {
            if (ImGui::BeginTooltip()) {
              if (sample->depth==DIV_SAMPLE_DEPTH_BRR) {
                ImGui::Text(_("changing the loop in a BRR sample may result in glitches!"));
              }
              if (!warnLoopStart.empty()) {
                ImGui::Text("%s",warnLoopStart.c_str());
              }
              if (!warnLoopPos.empty()) {
                ImGui::Text("%s",warnLoopPos.c_str());
              }
              ImGui::EndTooltip();
            }
          }
          popWarningColor();

          pushWarningColor(!warnLoopPos.empty() || (!warnLoopEnd.empty() && sampleCheckLoopEnd));
          ImGui::AlignTextToFramePadding();
          ImGui::Text(_("End"));
          ImGui::SameLine();
          ImGui::SetNextItemWidth(ImGui::GetContentRegionAvail().x);
          if (ImGui::InputInt("##LoopEndPosition",&sample->loopEnd,1,16)) { MARK_MODIFIED
            if (sample->loopEnd<sample->loopStart) {
              sample->loopEnd=sample->loopStart;
            }
            if (sample->loopEnd>=(int)sample->samples) {
              sample->loopEnd=sample->samples;
            }
            updateSampleTex=true;
            REFRESH_SAMPLE
          }
          if (ImGui::IsItemActive()) {
            keepLoopAlive=true;
            sampleCheckLoopEnd=false;
            displayLoopEndHints=true;
          } else {
            sampleCheckLoopEnd=true;
          }
          if (ImGui::IsItemHovered()) {
            displayLoopEndHints=true;
          }
          if (ImGui::IsItemHovered() && (!warnLoopPos.empty() || (!warnLoopEnd.empty() && sampleCheckLoopEnd) || sample->depth==DIV_SAMPLE_DEPTH_BRR)) {
            if (ImGui::BeginTooltip()) {
              if (sample->depth==DIV_SAMPLE_DEPTH_BRR) {
                ImGui::Text(_("changing the loop in a BRR sample may result in glitches!"));
              }
              if (!warnLoopEnd.empty()) {
                ImGui::Text("%s",warnLoopEnd.c_str());
              }
              if (!warnLoopPos.empty()) {
                ImGui::Text("%s",warnLoopPos.c_str());
              }
              ImGui::EndTooltip();
            }
          }
          popWarningColor();
          ImGui::EndDisabled();

          if (selColumns>1) {
            ImGui::TableNextColumn();
            if (ImGui::BeginTable("SEChipSel",selColumns,ImGuiTableFlags_SizingFixedSame)) {
              ImGui::TableNextRow();
              ImGui::TableNextColumn();
              for (int i=0; i<e->song.systemLen; i++) {
                if (!isChipVisible[i]) continue;
                ImGui::TableNextColumn();
                ImGui::Text("%d",i+1);
              }
              char id[1024];
              for (int i=0; i<DIV_MAX_SAMPLE_TYPE; i++) {
                if (!isTypeVisible[i]) continue;

                ImGui::TableNextRow();
                ImGui::TableNextColumn();
                ImGui::Text("%c",'A'+i);
                for (int j=0; j<e->song.systemLen; j++) {
                  if (!isChipVisible[j]) continue;
                  ImGui::TableNextColumn();

                  if (!isMemVisible[i][j]) continue;
                  snprintf(id,1023,"##_SEC%d_%d",i,j);

                  ImVec4 baseColor=sample->renderOn[i][j]?(isMemWarning[i][j]?uiColors[GUI_COLOR_SAMPLE_CHIP_WARNING]:uiColors[GUI_COLOR_SAMPLE_CHIP_ENABLED]):uiColors[GUI_COLOR_SAMPLE_CHIP_DISABLED];
                  ImVec4 color=baseColor;
                  ImVec4 colorHovered=baseColor;
                  ImVec4 colorActive=baseColor;

                  if (settings.guiColorsBase) {
                    color.x*=0.8f;
                    color.y*=0.8f;
                    color.z*=0.8f;
                    colorHovered.x*=0.65f;
                    colorHovered.y*=0.65f;
                    colorHovered.z*=0.65f;
                    colorActive.x*=0.3f;
                    colorActive.y*=0.3f;
                    colorActive.z*=0.3f;
                  } else {
                    color.x*=0.2f;
                    color.y*=0.2f;
                    color.z*=0.2f;
                    colorHovered.x*=0.4f;
                    colorHovered.y*=0.4f;
                    colorHovered.z*=0.4f;
                  }

                  ImGui::PushStyleColor(ImGuiCol_FrameBg,color);
                  ImGui::PushStyleColor(ImGuiCol_FrameBgHovered,colorHovered);
                  ImGui::PushStyleColor(ImGuiCol_FrameBgActive,colorActive);
                  ImGui::PushStyleColor(ImGuiCol_CheckMark,baseColor);

                  if (ImGui::Checkbox(id,&sample->renderOn[i][j])) {
                    e->renderSamplesP(curSample);
                  }

                  ImGui::PopStyleColor(4);

                  if (ImGui::IsItemHovered()) {
                    const char* memName=NULL;
                    size_t capacity=0;
                    size_t usage=0;
                    int totalFree=0;
                    DivDispatch* dispatch=e->getDispatch(j);
                    if (dispatch!=NULL) {
                      memName=dispatch->getSampleMemName(i);
                      capacity=dispatch->getSampleMemCapacity(i);
                      usage=dispatch->getSampleMemUsage(i);
                      if (usage<capacity) {
                        totalFree=capacity-usage;
                      }
                    }
                    String toolText;
                    if (memName==NULL) {
                      toolText=fmt::sprintf(_("%s\n%d bytes free"),e->getSystemName(e->song.system[j]),totalFree);
                    } else {
                      toolText=fmt::sprintf(_("%s (%s)\n%d bytes free"),e->getSystemName(e->song.system[j]),memName,totalFree);
                    }

                    if (isMemWarning[i][j] && sample->renderOn[i][j]) {
                      toolText+=_("\n\nnot enough memory for this sample!");
                    }

                    ImGui::SetTooltip("%s",toolText.c_str());
                  }
                }
              }
              ImGui::EndTable();
            }
          }
          
        }

        ImGui::EndTable();
      }

      ImGui::Separator();

      pushToggleColors(!sampleDragMode);
      if (ImGui::Button(ICON_FA_I_CURSOR "##SSelect")) {
        sampleDragMode=false;
      }
      popToggleColors();
      if (ImGui::IsItemHovered()) {
        ImGui::SetTooltip(_("Edit mode: Select"));
      }
      sameLineMaybe();
      pushToggleColors(sampleDragMode);
      if (ImGui::Button(ICON_FA_PENCIL "##SDraw")) {
        sampleDragMode=true;
      }
      popToggleColors();
      if (ImGui::IsItemHovered()) {
        ImGui::SetTooltip(_("Edit mode: Draw"));
      }
      ImGui::BeginDisabled(sample->depth!=DIV_SAMPLE_DEPTH_8BIT && sample->depth!=DIV_SAMPLE_DEPTH_16BIT);
      sameLineMaybe();
      ImGui::Dummy(ImVec2(4.0*dpiScale,dpiScale));
      sameLineMaybe();
      ImGui::Button(ICON_FUR_SAMPLE_RESIZE "##SResize");
      if (ImGui::IsItemClicked()) {
        resizeSize=sample->samples;
      }
      if (ImGui::IsItemHovered()) {
        ImGui::SetTooltip(_("Resize"));
      }
      if (openSampleResizeOpt) {
        openSampleResizeOpt=false;
        ImGui::OpenPopup("SResizeOpt");
      }
      if (ImGui::BeginPopupContextItem("SResizeOpt",ImGuiPopupFlags_MouseButtonLeft)) {
        if (ImGui::InputInt(_("Samples"),&resizeSize,1,64)) {
          if (resizeSize<0) resizeSize=0;
          if (resizeSize>16777215) resizeSize=16777215;
        }
        if (ImGui::Button(_("Resize"))) {
          sample->prepareUndo(true);
          e->lockEngine([this,sample]() {
            if (!sample->resize(resizeSize)) {
              showError(_("couldn't resize! make sure your sample is 8 or 16-bit."));
            }
            e->renderSamples(curSample);
          });
          updateSampleTex=true;
          sampleSelStart=-1;
          sampleSelEnd=-1;
          MARK_MODIFIED;
          ImGui::CloseCurrentPopup();
        }
        ImGui::EndPopup();
      } else {
        resizeSize=sample->samples;
      }
      sameLineMaybe();
      ImGui::Button(ICON_FUR_SAMPLE_RESAMPLE "##SResample");
      if (ImGui::IsItemClicked()) {
        resampleTarget=targetRate;
      }
      if (ImGui::IsItemHovered()) {
        ImGui::SetTooltip(_("Resample"));
      }
      if (openSampleResampleOpt) {
        openSampleResampleOpt=false;
        ImGui::OpenPopup("SResampleOpt");
      }
      if (ImGui::BeginPopupContextItem("SResampleOpt",ImGuiPopupFlags_MouseButtonLeft)) {
        if (ImGui::InputDouble("Rate##SRRate",&resampleTarget,1.0,50.0,"%g")) {
          if (resampleTarget<100) resampleTarget=100;
          if (resampleTarget>384000) resampleTarget=384000;
        }
        double factor=resampleTarget/(double)targetRate;
        unsigned int targetLength=sample->samples*factor;
        if (ImGui::InputScalar("Length##SRLen",ImGuiDataType_U32,&targetLength, &_ONE, &_SIXTEEN)) {
          if (targetLength<1) targetLength=1;
          resampleTarget=targetRate*targetLength/(double)sample->samples;
          if (resampleTarget<100) resampleTarget=100;
          if (resampleTarget>384000) resampleTarget=384000;
        }
        if (ImGui::InputDouble(_("Factor"),&factor,0.125,0.5,"%g")) {
          resampleTarget=(double)targetRate*factor;
          if (resampleTarget<100) resampleTarget=100;
          if (resampleTarget>384000) resampleTarget=384000;
        }
        if (ImGui::Button("0.5x")) {
          resampleTarget*=0.5;
          if (resampleTarget<100) resampleTarget=100;
          if (resampleTarget>384000) resampleTarget=384000;
        }
        ImGui::SameLine();
        if (ImGui::Button("==")) {
          resampleTarget=targetRate;
        }
        ImGui::SameLine();
        if (ImGui::Button("2.0x")) {
          resampleTarget*=2.0;
          if (resampleTarget<100) resampleTarget=100;
          if (resampleTarget>384000) resampleTarget=384000;
        }
        ImGui::Combo(_("Filter"),&resampleStrat,LocalizedComboGetter,resampleStrats,6);
        if (ImGui::Button(_("Resample"))) {
          sample->prepareUndo(true);
          e->lockEngine([this,sample,targetRate]() {
            if (!sample->resample(targetRate,resampleTarget,resampleStrat)) {
              showError(_("couldn't resample! make sure your sample is 8 or 16-bit and that the target rate is at least 100Hz."));
            }
            e->renderSamples(curSample);
          });
          updateSampleTex=true;
          sampleSelStart=-1;
          sampleSelEnd=-1;
          MARK_MODIFIED;
          ImGui::CloseCurrentPopup();
        }
        ImGui::EndPopup();
      } else {
        resampleTarget=targetRate;
      }
      ImGui::SameLine();
      ImGui::Dummy(ImVec2(4.0*dpiScale,dpiScale));
      sameLineMaybe();
      if (ImGui::Button(ICON_FA_UNDO "##SUndo")) {
        doUndoSample();
      }
      if (ImGui::IsItemHovered()) {
        ImGui::SetTooltip(_("Undo"));
      }
      sameLineMaybe();
      if (ImGui::Button(ICON_FA_REPEAT "##SRedo")) {
        doRedoSample();
      }
      if (ImGui::IsItemHovered()) {
        ImGui::SetTooltip(_("Redo"));
      }
      ImGui::SameLine();
      ImGui::Dummy(ImVec2(4.0*dpiScale,dpiScale));
      sameLineMaybe();
      ImGui::Button(ICON_FA_VOLUME_UP "##SAmplify");
      if (ImGui::IsItemHovered()) {
        ImGui::SetTooltip(_("Amplify"));
      }
      if (openSampleAmplifyOpt) {
        openSampleAmplifyOpt=false;
        ImGui::OpenPopup("SAmplifyOpt");
      }
      if (ImGui::BeginPopupContextItem("SAmplifyOpt",ImGuiPopupFlags_MouseButtonLeft)) {
        ImGui::Text(_("Volume"));
        if (ImGui::InputFloat("##SRVolume",&amplifyVol,10.0,50.0,"%g%%")) {
          if (amplifyVol<0) amplifyVol=0;
          if (amplifyVol>10000) amplifyVol=10000;
        }
        ImGui::SameLine();
        ImGui::Text("(%.1fdB)",20.0*log10(amplifyVol/100.0f));
        if (ImGui::Button(_("Apply"))) {
          sample->prepareUndo(true);
          e->lockEngine([this,sample]() {
            SAMPLE_OP_BEGIN;
            float vol=amplifyVol/100.0f;

            if (sample->depth==DIV_SAMPLE_DEPTH_16BIT) {
              for (unsigned int i=start; i<end; i++) {
                float val=sample->data16[i]*vol;
                if (val<-32768) val=-32768;
                if (val>32767) val=32767;
                sample->data16[i]=val;
              }
            } else if (sample->depth==DIV_SAMPLE_DEPTH_8BIT) {
              for (unsigned int i=start; i<end; i++) {
                float val=sample->data8[i]*vol;
                if (val<-128) val=-128;
                if (val>127) val=127;
                sample->data8[i]=val;
              }
            }

            updateSampleTex=true;

            e->renderSamples(curSample);
          });
          MARK_MODIFIED;
          ImGui::CloseCurrentPopup();
        }
        ImGui::EndPopup();
      }
      sameLineMaybe();
      if (ImGui::Button(ICON_FUR_SAMPLE_NORMALIZE "##SNormalize")) {
        doAction(GUI_ACTION_SAMPLE_NORMALIZE);
      }
      if (ImGui::IsItemHovered()) {
        ImGui::SetTooltip(_("Normalize"));
      }
      sameLineMaybe();
      if (ImGui::Button(ICON_FUR_SAMPLE_FADEIN "##SFadeIn")) {
        doAction(GUI_ACTION_SAMPLE_FADE_IN);
      }
      if (ImGui::IsItemHovered()) {
        ImGui::SetTooltip(_("Fade in"));
      }
      sameLineMaybe();
      if (ImGui::Button(ICON_FUR_SAMPLE_FADEOUT "##SFadeOut")) {
        doAction(GUI_ACTION_SAMPLE_FADE_OUT);
      }
      if (ImGui::IsItemHovered()) {
        ImGui::SetTooltip(_("Fade out"));
      }
      sameLineMaybe();
      ImGui::Button(ICON_FUR_SAMPLE_INSERT_SILENCE "##SInsertSilence");
      if (ImGui::IsItemHovered()) {
        ImGui::SetTooltip(_("Insert silence"));
      }
      if (openSampleSilenceOpt) {
        openSampleSilenceOpt=false;
        ImGui::OpenPopup("SSilenceOpt");
      }
      if (ImGui::BeginPopupContextItem("SSilenceOpt",ImGuiPopupFlags_MouseButtonLeft)) {
        if (ImGui::InputInt(_("Samples"),&silenceSize,1,64)) {
          if (silenceSize<0) silenceSize=0;
          if (silenceSize>16777215) silenceSize=16777215;
        }
        if (ImGui::Button(_("Go"))) {
          int pos=(sampleSelStart==-1 || sampleSelStart==sampleSelEnd)?sample->samples:sampleSelStart;
          sample->prepareUndo(true);
          e->lockEngine([this,sample,pos]() {
            if (!sample->insert(pos,silenceSize)) {
              showError(_("couldn't insert! make sure your sample is 8 or 16-bit."));
            }
            e->renderSamples(curSample);
          });
          updateSampleTex=true;
          sampleSelStart=pos;
          sampleSelEnd=pos+silenceSize;
          MARK_MODIFIED;
          ImGui::CloseCurrentPopup();
        }
        ImGui::EndPopup();
      }
      sameLineMaybe();
      if (ImGui::Button(ICON_FUR_SAMPLE_APPLY_SILENCE "##SSilence")) {
        doAction(GUI_ACTION_SAMPLE_SILENCE);
      }
      if (ImGui::IsItemHovered()) {
        ImGui::SetTooltip(_("Apply silence"));
      }
      sameLineMaybe();
      if (ImGui::Button(ICON_FA_TIMES "##SDelete")) {
        doAction(GUI_ACTION_SAMPLE_DELETE);
      }
      if (ImGui::IsItemHovered()) {
        ImGui::SetTooltip(_("Delete"));
      }
      sameLineMaybe();
      if (ImGui::Button(ICON_FA_CROP "##STrim")) {
        doAction(GUI_ACTION_SAMPLE_TRIM);
      }
      if (ImGui::IsItemHovered()) {
        ImGui::SetTooltip(_("Trim"));
      }
      ImGui::SameLine();
      ImGui::Dummy(ImVec2(4.0*dpiScale,dpiScale));
      sameLineMaybe();
      if (ImGui::Button(ICON_FUR_SAMPLE_REVERSE "##SReverse")) {
        doAction(GUI_ACTION_SAMPLE_REVERSE);
      }
      if (ImGui::IsItemHovered()) {
        ImGui::SetTooltip(_("Reverse"));
      }
      sameLineMaybe();
      if (ImGui::Button(ICON_FUR_SAMPLE_INVERT "##SInvert")) {
        doAction(GUI_ACTION_SAMPLE_INVERT);
      }
      if (ImGui::IsItemHovered()) {
        ImGui::SetTooltip(_("Invert"));
      }
      sameLineMaybe();
      if (ImGui::Button(ICON_FUR_SAMPLE_SIGN "##SSign")) {
        doAction(GUI_ACTION_SAMPLE_SIGN);
      }
      if (ImGui::IsItemHovered()) {
        ImGui::SetTooltip(_("Signed/unsigned exchange"));
      }
      sameLineMaybe();
      ImGui::Button(ICON_FUR_SAMPLE_FILTER "##SFilter");
      if (ImGui::IsItemHovered()) {
        ImGui::SetTooltip(_("Apply filter"));
      }
      float minCutoff=10.0f;
      float maxCutoff=sample->centerRate*0.5f;
      if (openSampleFilterOpt) {
        openSampleFilterOpt=false;
        sampleFilterFirstFrame=true;
        ImGui::OpenPopup("SFilterOpt");
      }
      if (ImGui::BeginPopupContextItem("SFilterOpt",ImGuiPopupFlags_MouseButtonLeft)) {
        float lowP=sampleFilterL*100.0f;
        float bandP=sampleFilterB*100.0f;
        float highP=sampleFilterH*100.0f;
        float resP=sampleFilterRes*100.0f;
        ImGui::Text(_("Cutoff:"));

        ImGui::Checkbox(_("Sweep (2 frequencies)"),&sampleFilterSweep);
        if (sampleFilterSweep) {
          if (ImGui::SliderFloat(_("From"),&sampleFilterCutStart,minCutoff,maxCutoff,"%.0f Hz")) {
            if (sampleFilterCutStart<minCutoff) sampleFilterCutStart=minCutoff;
            if (sampleFilterCutStart>maxCutoff) sampleFilterCutStart=maxCutoff;
          }
          if (ImGui::SliderFloat(_("To"),&sampleFilterCutEnd,minCutoff,maxCutoff,"%.0f Hz")) {
            if (sampleFilterCutEnd<minCutoff) sampleFilterCutEnd=minCutoff;
            if (sampleFilterCutEnd>maxCutoff) sampleFilterCutEnd=maxCutoff;
          }
        } else {
          if (ImGui::SliderFloat(_("Frequency"),&sampleFilterCutStart,minCutoff,maxCutoff,"%.0f Hz")) {
            if (sampleFilterCutStart<minCutoff) sampleFilterCutStart=minCutoff;
            if (sampleFilterCutStart>maxCutoff) sampleFilterCutStart=maxCutoff;
          }
        }

        ImGui::Separator();
        if (ImGui::SliderFloat(_("Resonance"),&resP,0.0f,99.0f,"%.1f%%")) {
          sampleFilterRes=resP/100.0f;
          if (sampleFilterRes<0.0f) sampleFilterRes=0.0f;
          if (sampleFilterRes>0.99f) sampleFilterRes=0.99f;
        }
        ImGui::AlignTextToFramePadding();
        ImGui::Text(_("Power"));
        ImGui::SameLine();
        if (ImGui::RadioButton("1x",sampleFilterPower==1)) {
          sampleFilterPower=1;
        }
        ImGui::SameLine();
        if (ImGui::RadioButton("2x",sampleFilterPower==2)) {
          sampleFilterPower=2;
        }
        ImGui::SameLine();
        if (ImGui::RadioButton("3x",sampleFilterPower==3)) {
          sampleFilterPower=3;
        }
        ImGui::Separator();
        if (ImGui::SliderFloat(_("Low-pass"),&lowP,0.0f,100.0f,"%.1f%%")) {
          sampleFilterL=lowP/100.0f;
          if (sampleFilterL<0.0f) sampleFilterL=0.0f;
          if (sampleFilterL>1.0f) sampleFilterL=1.0f;
        }
        if (ImGui::SliderFloat(_("Band-pass"),&bandP,0.0f,100.0f,"%.1f%%")) {
          sampleFilterB=bandP/100.0f;
          if (sampleFilterB<0.0f) sampleFilterB=0.0f;
          if (sampleFilterB>1.0f) sampleFilterB=1.0f;
        }
        if (ImGui::SliderFloat(_("High-pass"),&highP,0.0f,100.0f,"%.1f%%")) {
          sampleFilterH=highP/100.0f;
          if (sampleFilterH<0.0f) sampleFilterH=0.0f;
          if (sampleFilterH>1.0f) sampleFilterH=1.0f;
        }

        if (ImGui::Button(_("Apply"))) {
          sample->prepareUndo(true);
          e->lockEngine([this,sample]() {
            SAMPLE_OP_BEGIN;
            float res=1.0-pow(sampleFilterRes,0.5f);
            float low=0;
            float band=0;
            float high=0;

            if (sampleFilterCutStart<0.0) sampleFilterCutStart=0.0;
            if (sampleFilterCutStart>sample->centerRate*0.5) sampleFilterCutStart=sample->centerRate*0.5;
            if (sampleFilterCutEnd<0.0) sampleFilterCutEnd=0.0;
            if (sampleFilterCutEnd>sample->centerRate*0.5) sampleFilterCutEnd=sample->centerRate*0.5;

            double power=(sampleFilterCutStart>sampleFilterCutEnd)?0.5:2.0;

            if (sample->depth==DIV_SAMPLE_DEPTH_16BIT) {
              for (unsigned int i=start; i<end; i++) {
                double freq=sampleFilterCutStart+(sampleFilterSweep?((sampleFilterCutEnd-sampleFilterCutStart)*pow(double(i-start)/double(end-start),power)):0);
                double cut=sin((freq/double(sample->centerRate))*M_PI);

                for (int j=0; j<sampleFilterPower; j++) {
                  low=low+cut*band;
                  high=float(sample->data16[i])-low-(res*band);
                  band=cut*high+band;
                }

                float val=low*sampleFilterL+band*sampleFilterB+high*sampleFilterH;
                if (val<-32768) val=-32768;
                if (val>32767) val=32767;
                sample->data16[i]=val;
              }
            } else if (sample->depth==DIV_SAMPLE_DEPTH_8BIT) {
              for (unsigned int i=start; i<end; i++) {
                double freq=sampleFilterCutStart+(sampleFilterSweep?((sampleFilterCutEnd-sampleFilterCutStart)*pow(double(i-start)/double(end-start),power)):0);
                double cut=sin((freq/double(sample->centerRate))*M_PI);

                for (int j=0; j<sampleFilterPower; j++) {
                  low=low+cut*band;
                  high=float(sample->data8[i])-low-(res*band);
                  band=cut*high+band;
                }

                float val=low*sampleFilterL+band*sampleFilterB+high*sampleFilterH;
                if (val<-128) val=-128;
                if (val>127) val=127;
                sample->data8[i]=val;
              }
            }

            updateSampleTex=true;

            e->renderSamples(curSample);
          });
          MARK_MODIFIED;
          ImGui::CloseCurrentPopup();
        }

        if (sampleFilterFirstFrame) {
          if (sampleFilterCutStart<minCutoff) sampleFilterCutStart=minCutoff;
          if (sampleFilterCutStart>maxCutoff) sampleFilterCutStart=maxCutoff;
          if (sampleFilterCutEnd<minCutoff) sampleFilterCutEnd=minCutoff;
          if (sampleFilterCutEnd>maxCutoff) sampleFilterCutEnd=maxCutoff;
          sampleFilterFirstFrame=false;
        }

        ImGui::EndPopup();
      }
      ImGui::EndDisabled();
      ImGui::SameLine();
      ImGui::Dummy(ImVec2(4.0*dpiScale,dpiScale));
      sameLineMaybe();
      ImGui::Button(ICON_FUR_CROSSFADE "##CrossFade");
      if (ImGui::IsItemHovered()) {
        ImGui::SetTooltip(_("Crossfade loop points"));
      }
      if (openSampleCrossFadeOpt) {
        openSampleCrossFadeOpt=false;
        ImGui::OpenPopup("SCrossFadeOpt");
      }
      if (ImGui::BeginPopupContextItem("SCrossFadeOpt",ImGuiPopupFlags_MouseButtonLeft)) {
        if (sampleCrossFadeLoopLength>sample->loopStart) sampleCrossFadeLoopLength=sample->loopStart;
        if (sampleCrossFadeLoopLength>(sample->loopEnd-sample->loopStart)) sampleCrossFadeLoopLength=sample->loopEnd-sample->loopStart;
        if (ImGui::SliderInt(_("Number of samples"),&sampleCrossFadeLoopLength,0,100000)) {
          if (sampleCrossFadeLoopLength<0) sampleCrossFadeLoopLength=0;
          if (sampleCrossFadeLoopLength>sample->loopStart) sampleCrossFadeLoopLength=sample->loopStart;
          if (sampleCrossFadeLoopLength>(sample->loopEnd-sample->loopStart)) sampleCrossFadeLoopLength=sample->loopEnd-sample->loopStart;
          if (sampleCrossFadeLoopLength>100000) sampleCrossFadeLoopLength=100000;
        }
        if (ImGui::SliderInt(_("Linear <-> Equal power"),&sampleCrossFadeLoopLaw,0,100)) {
          if (sampleCrossFadeLoopLaw<0) sampleCrossFadeLoopLaw=0;
          if (sampleCrossFadeLoopLaw>100) sampleCrossFadeLoopLaw=100;
        }
        if (ImGui::Button(_("Apply"))) {
          if (sampleCrossFadeLoopLength>sample->loopStart) {
            showError(_("Crossfade: length would go out of bounds. Aborted..."));
            ImGui::CloseCurrentPopup();
          } else if (sampleCrossFadeLoopLength>(sample->loopEnd-sample->loopStart)) {
            showError(_("Crossfade: length would overflow loopStart. Try a smaller random value."));
            ImGui::CloseCurrentPopup();
          } else {
            sample->prepareUndo(true);
            e->lockEngine([this,sample] {
              SAMPLE_OP_BEGIN;
              double l=1.0/(double)sampleCrossFadeLoopLength;
              double evar=1.0-sampleCrossFadeLoopLaw/200.0;
              if (sample->depth==DIV_SAMPLE_DEPTH_8BIT) {
                unsigned int crossFadeInput=sample->loopStart-sampleCrossFadeLoopLength;
                unsigned int crossFadeOutput=sample->loopEnd-sampleCrossFadeLoopLength;
                for (int i=0; i<sampleCrossFadeLoopLength; i++) {
                  double f1=pow(i*l,evar);
                  double f2=pow((sampleCrossFadeLoopLength-i)*l,evar);
                  double out=((double)sample->data8[crossFadeInput])*f1+((double)sample->data8[crossFadeOutput])*f2;
                  sample->data8[crossFadeOutput]=(signed char)CLAMP(out,-128,127);
                  crossFadeInput++;
                  crossFadeOutput++;
                }
              } else if (sample->depth==DIV_SAMPLE_DEPTH_16BIT) {
                unsigned int crossFadeInput=sample->loopStart-sampleCrossFadeLoopLength;
                unsigned int crossFadeOutput=sample->loopEnd-sampleCrossFadeLoopLength;
                for (int i=0; i<sampleCrossFadeLoopLength; i++) {
                  double f1=std::pow(i*l,evar);
                  double f2=std::pow((sampleCrossFadeLoopLength-i)*l,evar);
                  double out=((double)sample->data16[crossFadeInput])*f1+((double)sample->data16[crossFadeOutput])*f2;
                  sample->data16[crossFadeOutput]=(short)CLAMP(out,-32768,32767);
                  crossFadeInput++;
                  crossFadeOutput++;
                }
              }
              updateSampleTex=true;

              e->renderSamples(curSample);
            });
            MARK_MODIFIED;
            ImGui::CloseCurrentPopup();
          }
        }
        ImGui::EndPopup();
      }
      ImGui::SameLine();
      if (ImGui::Button(ICON_FA_PLAY "##PreviewSample")) {
        e->previewSample(curSample);
      }
      if (ImGui::IsItemHovered()) {
        ImGui::SetTooltip(_("Preview sample"));
      }
      sameLineMaybe();
      if (ImGui::Button(ICON_FA_PLAY_CIRCLE "##PreviewSampleFromCursor")) {
        e->previewSample(curSample, -1, sampleSelStart, sampleSelEnd == sampleSelStart ? -1 : sampleSelEnd);
      }
      if (ImGui::IsItemHovered()) {
        ImGui::SetTooltip(_("Preview sample from cursor or selection only"));
      }
      sameLineMaybe();
      if (ImGui::Button(ICON_FA_STOP "##StopSample")) {
        e->stopSamplePreview();
      }
      if (ImGui::IsItemHovered()) {
        ImGui::SetTooltip(_("Stop sample preview"));
      }
      sameLineMaybe();
      if (ImGui::Button(ICON_FA_UPLOAD "##MakeIns")) {
        doAction(GUI_ACTION_SAMPLE_MAKE_INS);
      }
      if (ImGui::IsItemHovered()) {
        ImGui::SetTooltip(_("Create instrument from sample"));
      }

      sameLineMaybe(ImGui::CalcTextSize("Zoom").x+150.0f*dpiScale+ImGui::CalcTextSize("100%").x);
      double zoomPercent=100.0/sampleZoom;
      bool checkZoomLimit=false;
      ImGui::AlignTextToFramePadding();
      ImGui::Text(_("Zoom"));
      ImGui::SameLine();
      ImGui::SetNextItemWidth(150.0f*dpiScale);
      if (ImGui::InputDouble("##SZoom",&zoomPercent,zoomPercent/8.0,20.0,"%g%%")) {
        if (zoomPercent>10000.0) zoomPercent=10000.0;
        if (zoomPercent<0.01) zoomPercent=0.01;
        sampleZoom=100.0/zoomPercent;
        sampleZoomAuto=false;
        checkZoomLimit=true;
        updateSampleTex=true;
      }
      ImGui::SameLine();
      if (sampleZoomAuto) {
        ImGui::BeginDisabled(minSampleZoom<1.0);
        if (ImGui::Button("100%")) {
          sampleZoom=1.0;
          sampleZoomAuto=false;
          updateSampleTex=true;
          checkZoomLimit=true;
        }
        ImGui::EndDisabled();
      } else {
        if (ImGui::Button("Auto")) {
          sampleZoomAuto=true;
          updateSampleTex=true;
        }
      }

      if (mobileUI) {
        sameLineMaybe();
        if (ImGui::Button(ICON_FA_ELLIPSIS_H "##SMobMenu")) {
          ImGui::OpenPopup("SRightClick");
        }
      }

      ImGui::Separator();

      // time
      ImDrawList* dl=ImGui::GetWindowDrawList();
      ImGuiWindow* window=ImGui::GetCurrentWindow();

      ImVec2 size=ImVec2(ImGui::GetContentRegionAvail().x,ImGui::GetFontSize()+2.0*dpiScale);

      ImVec2 minArea=window->DC.CursorPos;
      ImVec2 maxArea=ImVec2(
        minArea.x+size.x,
        minArea.y+size.y
      );
      ImRect rect=ImRect(minArea,maxArea);
      ImGuiStyle& style=ImGui::GetStyle();

      ImGui::ItemSize(size,style.FramePadding.y);
      if (ImGui::ItemAdd(rect,ImGui::GetID("SETime"))) {
        int targetRate=sampleCompatRate?sample->rate:sample->centerRate;
        int curDivisorSel=0;
        int curMultiplierSel=0;
        double divisor=1000.0;
        double multiplier=1.0;
        while ((((double)targetRate/divisor)/sampleZoom)<60.0*dpiScale) {
          if (curDivisorSel>=10) break;
          divisor=timeDivisors[++curDivisorSel];
        }
        if (curDivisorSel>=10) {
          while ((((double)targetRate*multiplier)/sampleZoom)<60.0*dpiScale) {
            if (curMultiplierSel>=13) {
              multiplier+=3600.0;
            } else {
              multiplier=timeMultipliers[++curMultiplierSel];
            }
          }
        }
        double timeStep=multiplier*((double)targetRate/divisor);
        double timeMin=-fmod(samplePos,timeStep);
        double timeMax=size.x*sampleZoom;
        ImU32 color=ImGui::GetColorU32(uiColors[GUI_COLOR_SAMPLE_TIME_FG]);

        dl->AddRectFilled(minArea,maxArea,ImGui::GetColorU32(uiColors[GUI_COLOR_SAMPLE_TIME_BG]));

        for (double i=timeMin; i<timeMax; i+=timeStep) {
          ImVec2 pos=ImVec2(minArea.x+(i/sampleZoom),minArea.y);
          int timeMs=(int)((1000*(samplePos+i))/targetRate);
          String t;
          if (curDivisorSel>=9) {
            if (timeMs>=3600000) {
              t=fmt::sprintf("%d:%02d:%02d",timeMs/3600000,(timeMs/60000)%60,(timeMs/1000)%60);
            } else if (timeMs>=60000) {
              t=fmt::sprintf("%d:%02d.%02d",timeMs/60000,(timeMs/1000)%60,(timeMs%1000)/10);
            } else {
              t=fmt::sprintf("%d.%03d",timeMs/1000,timeMs%1000);
            }
          } else {
            t=fmt::sprintf("%dms",timeMs);
          }
          dl->AddText(pos,color,t.c_str());
        }
      }

      ImVec2 avail=ImGui::GetContentRegionAvail(); // sample view size determined here
      // don't do this. reason: mobile.
      /*if (ImGui::GetContentRegionAvail().y>(ImGui::GetContentRegionAvail().x*0.5f)) {
        avail=ImVec2(ImGui::GetContentRegionAvail().x,ImGui::GetContentRegionAvail().x*0.5f);
      }*/
      avail.y-=ImGui::GetFrameHeightWithSpacing()+ImGui::GetStyle().ScrollbarSize;
      if (avail.y<1.0) { // Prevents crash
        avail.y=1.0;
      }

      int availX=avail.x;
      int availY=avail.y;

      minSampleZoom=(double)sample->samples/avail.x;

      if (checkZoomLimit) {
        logV("sample: %f min: %f",sampleZoom,minSampleZoom);
        int bounds=((int)sample->samples-round(avail.x*sampleZoom));
        if (bounds<0) bounds=0;
        if (samplePos>bounds) samplePos=bounds;
        if (sampleZoom>minSampleZoom) {
          sampleZoomAuto=true;
        }
      }

      if (sampleZoomAuto) {
        samplePos=0;
        if (sample->samples<1 || avail.x<=0) {
          sampleZoom=1.0;
        } else {
          sampleZoom=minSampleZoom;
        }
        if (sampleZoom!=prevSampleZoom) {
          prevSampleZoom=sampleZoom;
          updateSampleTex=true;
        }
      }

      if (sampleTex==NULL || sampleTexW!=avail.x || sampleTexH!=avail.y || !rend->isTextureValid(sampleTex)) {
        if (sampleTex!=NULL) {
          rend->destroyTexture(sampleTex);
          sampleTex=NULL;
        }
        if (avail.x>=1 && avail.y>=1) {
          logD("recreating sample texture.");
          sampleTex=rend->createTexture(true,avail.x,avail.y,true,bestTexFormat);
          sampleTexW=avail.x;
          sampleTexH=avail.y;
          if (sampleTex==NULL) {
            logE("error while creating sample texture! %s",SDL_GetError());
          } else {
            updateSampleTex=true;
          }
        }
      }

      if (sampleTex!=NULL) {
        if (updateSampleTex) {
          unsigned int* dataT=NULL;
          int pitch=0;
          logD("updating sample texture.");
          if (!rend->lockTexture(sampleTex,(void**)&dataT,&pitch)) {
            logE("error while locking sample texture! %s",SDL_GetError());
          } else {
            unsigned int* data=new unsigned int[sampleTexW*sampleTexH];

            ImU32 bgColor=ImGui::GetColorU32(uiColors[GUI_COLOR_SAMPLE_BG]);
            ImU32 bgColorLoop=ImGui::GetColorU32(uiColors[GUI_COLOR_SAMPLE_LOOP]);
            ImU32 lineColor=ImGui::GetColorU32(uiColors[GUI_COLOR_SAMPLE_FG]);
            ImU32 centerLineColor=ImGui::GetColorU32(uiColors[GUI_COLOR_SAMPLE_CENTER]);

            switch (rend->getTextureFormat(sampleTex)) {
              case GUI_TEXFORMAT_ARGB32:
                SWAP_COLOR_ARGB(bgColor);
                SWAP_COLOR_ARGB(bgColorLoop);
                SWAP_COLOR_ARGB(lineColor);
                SWAP_COLOR_ARGB(centerLineColor);
                break;
              case GUI_TEXFORMAT_BGRA32:
                SWAP_COLOR_BGRA(bgColor);
                SWAP_COLOR_BGRA(bgColorLoop);
                SWAP_COLOR_BGRA(lineColor);
                SWAP_COLOR_BGRA(centerLineColor);
                break;
              case GUI_TEXFORMAT_RGBA32:
                SWAP_COLOR_RGBA(bgColor);
                SWAP_COLOR_RGBA(bgColorLoop);
                SWAP_COLOR_RGBA(lineColor);
                SWAP_COLOR_RGBA(centerLineColor);
                break;
              default:
                break;
            }

            int ij=0;
            if (availY>0) {
              for (int j=0; j<availX; j++) {
                int scaledPos=samplePos+(j*sampleZoom);
                if (sample->isLoopable() && (scaledPos>=sample->loopStart && scaledPos<sample->loopEnd)) {
                  data[ij++]=bgColorLoop;
                } else {
                  data[ij++]=bgColor;
                }
              }
              for (int i=1; i<availY; i++) {
                memcpy(&data[ij],data,availX*sizeof(unsigned int));
                ij+=availX;
              }
              for (int i=availX*(availY>>1); i<availX*(1+(availY>>1)); i++) {
                data[i]=centerLineColor;
              }
            }

            unsigned int xCoarse=samplePos;
            unsigned int xFine=0;
            unsigned int xAdvanceCoarse=sampleZoom;
            unsigned int xAdvanceFine=fmod(sampleZoom,1.0)*16777216;
            for (unsigned int i=0; i<(unsigned int)availX; i++) {
              if (xCoarse>=sample->samples) break;
              int y1, y2;
              int candMin=INT_MAX;
              int candMax=INT_MIN;
              int totalAdvance=0;
              if (sample->depth==DIV_SAMPLE_DEPTH_8BIT) {
                if (candMin>sample->data8[xCoarse]) candMin=sample->data8[xCoarse];
                if (candMax<sample->data8[xCoarse]) candMax=sample->data8[xCoarse];
              } else {
                if (candMin>sample->data16[xCoarse]) candMin=sample->data16[xCoarse];
                if (candMax<sample->data16[xCoarse]) candMax=sample->data16[xCoarse];
              }
              xFine+=xAdvanceFine;
              if (xFine>=16777216) {
                xFine-=16777216;
                totalAdvance++;
              }
              totalAdvance+=xAdvanceCoarse;
              if (xCoarse>=sample->samples) break;
              do {
                if (xCoarse>=sample->samples) break;
                if (sample->depth==DIV_SAMPLE_DEPTH_8BIT) {
                  if (candMin>sample->data8[xCoarse]) candMin=sample->data8[xCoarse];
                  if (candMax<sample->data8[xCoarse]) candMax=sample->data8[xCoarse];
                } else {
                  if (candMin>sample->data16[xCoarse]) candMin=sample->data16[xCoarse];
                  if (candMax<sample->data16[xCoarse]) candMax=sample->data16[xCoarse];
                }
                if (totalAdvance>0) xCoarse++;
              } while ((totalAdvance--)>0);
              if (sample->depth==DIV_SAMPLE_DEPTH_8BIT) {
                y1=(((unsigned char)candMin^0x80)*availY)>>8;
                y2=(((unsigned char)candMax^0x80)*availY)>>8;
              } else {
                y1=(((unsigned short)candMin^0x8000)*availY)>>16;
                y2=(((unsigned short)candMax^0x8000)*availY)>>16;
              }
              if (y1>y2) {
                y2^=y1;
                y1^=y2;
                y2^=y1;
              }
              if (y1<0) y1=0;
              if (y1>=availY) y1=availY-1;
              if (y2<0) y2=0;
              if (y2>=availY) y2=availY-1;

              const int s1=i+availX*(availY-y1-1);
              const int s2=i+availX*(availY-y2-1);

              for (int j=s2; j<=s1; j+=availX) {
                data[j]=lineColor;
              }
            }

            if ((pitch>>2)==sampleTexW) {
              memcpy(dataT,data,sampleTexW*sampleTexH*sizeof(unsigned int));
            } else {
              int srcY=0;
              int destY=0;
              for (int i=0; i<sampleTexH; i++) {
                memcpy(&dataT[destY],&data[srcY],sampleTexW*sizeof(unsigned int));
                srcY+=sampleTexW;
                destY+=pitch>>2;
              }
            }
            rend->unlockTexture(sampleTex);
            delete[] data;
          }
          updateSampleTex=false;
        }

        ImGui::PushStyleVar(ImGuiStyleVar_FramePadding,ImVec2(0,0));
        ImGui::ImageButton("SampleView",rend->getTextureID(sampleTex),avail,ImVec2(0,0),ImVec2(rend->getTextureU(sampleTex),rend->getTextureV(sampleTex)));
        ImGui::PopStyleVar();

        ImVec2 rectMin=ImGui::GetItemRectMin();
        ImVec2 rectMax=ImGui::GetItemRectMax();
        ImVec2 rectSize=ImGui::GetItemRectSize();

        unsigned char selectTarget=255;

        if (ImGui::IsItemHovered()) {
          int start=sampleSelStart;
          int end=sampleSelEnd;
          if (start>end) {
            start^=end;
            end^=start;
            start^=end;
          }
          ImVec2 p1=rectMin;
          p1.x+=(start-samplePos)/sampleZoom;

          ImVec2 p2=ImVec2(rectMin.x+(end-samplePos)/sampleZoom,rectMax.y);

          ImVec2 mousePos=ImGui::GetMousePos();
          if (p1.x>=rectMin.x && p1.x<=rectMax.x && fabs(mousePos.x-p1.x)<2.0*dpiScale) {
            ImGui::SetMouseCursor(ImGuiMouseCursor_ResizeEW);
            selectTarget=0;
          } else if (p2.x>=rectMin.x && p2.x<=rectMax.x && fabs(mousePos.x-p2.x)<2.0*dpiScale) {
            ImGui::SetMouseCursor(ImGuiMouseCursor_ResizeEW);
            selectTarget=1;
          }
        }

        if (ImGui::IsItemClicked()) {
          nextWindow=GUI_WINDOW_SAMPLE_EDIT;
          if (ImGui::IsMouseDoubleClicked(ImGuiMouseButton_Left)) {
            sampleDragActive=false;
            sampleSelStart=0;
            sampleSelEnd=sample->samples;
          } else {
            if (sample->samples>0) {
              sampleDragStart=rectMin;
              sampleDragAreaSize=rectSize;
              switch (sample->depth) {
                case DIV_SAMPLE_DEPTH_8BIT:
                  sampleDrag16=false;
                  sampleDragTarget=(void*)sample->data8;
                  break;
                case DIV_SAMPLE_DEPTH_16BIT:
                  sampleDrag16=true;
                  sampleDragTarget=(void*)sample->data16;
                  break;
                default:
                  sampleDrag16=true;
                  sampleDragTarget=NULL;
                  break;
              }
              sampleDragLen=sample->samples;
              sampleDragActive=true;
              if (!sampleDragMode) {
                switch (selectTarget) {
                  case 0:
                    sampleSelStart^=sampleSelEnd;
                    sampleSelEnd^=sampleSelStart;
                    sampleSelStart^=sampleSelEnd;
                    break;
                  case 1:
                    break;
                  default:
                    sampleSelStart=-1;
                    sampleSelEnd=-1;
                    break;
                }
              } else {
                sample->prepareUndo(true);
              }
              processDrags(ImGui::GetMousePos().x,ImGui::GetMousePos().y);
            }
          }
        }

        if (ImGui::IsItemActive()) {
          if (ImGui::GetMousePos().x>rectMax.x) {
            double delta=pow(MAX(1.0,(ImGui::GetMousePos().x-rectMax.x)*0.04),2.0);
            samplePos+=MAX(1.0,sampleZoom*delta);
            int bounds=((int)sample->samples-round(avail.x*sampleZoom));
            if (bounds<0) bounds=0;
            if (samplePos>bounds) samplePos=bounds;
            updateSampleTex=true;
            processDrags(ImGui::GetMousePos().x,ImGui::GetMousePos().y);
            WAKE_UP;
          }
          if (ImGui::GetMousePos().x<rectMin.x) {
            double delta=pow(MAX(1.0,(rectMin.x-ImGui::GetMousePos().x)*0.04),2.0);
            samplePos-=MAX(1.0,sampleZoom*delta);
            if (samplePos<0) samplePos=0;
            updateSampleTex=true;
            processDrags(ImGui::GetMousePos().x,ImGui::GetMousePos().y);
            WAKE_UP;
          }
        }

        if (!sampleDragMode && ImGui::IsItemClicked(ImGuiMouseButton_Right)) {
          ImGui::OpenPopup("SRightClick");
        }

        if (ImGui::BeginPopup("SRightClick",ImGuiWindowFlags_NoTitleBar|ImGuiWindowFlags_NoMove|ImGuiWindowFlags_AlwaysAutoResize)) {
          ImGui::BeginDisabled(sample->depth!=DIV_SAMPLE_DEPTH_8BIT && sample->depth!=DIV_SAMPLE_DEPTH_16BIT);
          if (ImGui::MenuItem(_("cut"),BIND_FOR(GUI_ACTION_SAMPLE_CUT))) {
            doAction(GUI_ACTION_SAMPLE_CUT);
          }
          ImGui::EndDisabled();
          if (ImGui::MenuItem(_("copy"),BIND_FOR(GUI_ACTION_SAMPLE_COPY))) {
            doAction(GUI_ACTION_SAMPLE_COPY);
          }
          ImGui::BeginDisabled(sample->depth!=DIV_SAMPLE_DEPTH_8BIT && sample->depth!=DIV_SAMPLE_DEPTH_16BIT);
          if (ImGui::MenuItem(_("paste"),BIND_FOR(GUI_ACTION_SAMPLE_PASTE))) {
            doAction(GUI_ACTION_SAMPLE_PASTE);
          }
          if (ImGui::MenuItem(_("paste (replace)"),BIND_FOR(GUI_ACTION_SAMPLE_PASTE_REPLACE))) {
            doAction(GUI_ACTION_SAMPLE_PASTE_REPLACE);
          }
          if (ImGui::MenuItem(_("paste (mix)"),BIND_FOR(GUI_ACTION_SAMPLE_PASTE_MIX))) {
            doAction(GUI_ACTION_SAMPLE_PASTE_MIX);
          }
          ImGui::EndDisabled();
          if (ImGui::MenuItem(_("select all"),BIND_FOR(GUI_ACTION_SAMPLE_SELECT_ALL))) {
            doAction(GUI_ACTION_SAMPLE_SELECT_ALL);
          }
          ImGui::Separator();
          if (ImGui::MenuItem(_("set loop to selection"),BIND_FOR(GUI_ACTION_SAMPLE_SET_LOOP))) {
            doAction(GUI_ACTION_SAMPLE_SET_LOOP);
          }
          if (ImGui::MenuItem(_("create wavetable from selection"),BIND_FOR(GUI_ACTION_SAMPLE_CREATE_WAVE))) {
            doAction(GUI_ACTION_SAMPLE_CREATE_WAVE);
          }
          ImGui::EndPopup();
        }

        String statusBar=sampleDragMode?_("Draw"):_("Select");
        String statusBar2="";
        String statusBar3=fmt::sprintf(_("%d samples, %d bytes"),sample->samples,sample->getCurBufLen());
        String statusBar4="";
        bool drawSelection=false;

        if (!sampleDragMode) {
          if (sampleSelStart>=0 && sampleSelEnd>=0) {
            int start=sampleSelStart;
            int end=sampleSelEnd;
            if (start>end) {
              start^=end;
              end^=start;
              start^=end;
            }
            if (start!=end) {
              statusBar4=fmt::sprintf(_("(%d samples)"),end-start);
            }
            drawSelection=true;
          }
        }

        if (ImGui::IsItemHovered()) {
          if (ctrlWheeling) {
            double zoomPercent=100.0/sampleZoom;
            if (wheelY>0) {
              for (int i=0; i<wheelY; i++) {
                double oldArea=round(rectSize.x*100.0/zoomPercent);
                zoomPercent+=zoomPercent/8.0;
                double increment=fabs(oldArea-(rectSize.x*100.0/zoomPercent))*((ImGui::GetMousePos().x-rectMin.x)/rectSize.x);
                samplePos+=increment;
              }
            } else {
              for (int i=0; i<-wheelY; i++) {
                double oldArea=round(rectSize.x*100.0/zoomPercent);
                zoomPercent-=zoomPercent/8.0;
                double increment=fabs(oldArea-(rectSize.x*100.0/zoomPercent))*((ImGui::GetMousePos().x-rectMin.x)/rectSize.x);
                samplePos-=increment;
                if (samplePos<0) samplePos=0;
              }
            }
            if (zoomPercent>10000.0) zoomPercent=10000.0;
            if (zoomPercent<0.01) zoomPercent=0.01;
            sampleZoom=100.0/zoomPercent;
            sampleZoomAuto=false;
            int bounds=((int)sample->samples-round(rectSize.x*sampleZoom));
            if (bounds<0) bounds=0;
            if (samplePos>bounds) samplePos=bounds;
            updateSampleTex=true;
            if (sampleZoom>minSampleZoom) {
              sampleZoomAuto=true;
            }
          } else {
            if (wheelY!=0) {
              if (!sampleZoomAuto) {
                double scrollAmount=MAX(fabs((double)wheelY*sampleZoom*60.0),1.0);
                if (wheelY>0) {
                  samplePos+=scrollAmount;
                } else {
                  samplePos-=scrollAmount;
                }
                if (samplePos<0) samplePos=0;
                int bounds=((int)sample->samples-round(rectSize.x*sampleZoom));
                if (bounds<0) bounds=0;
                if (samplePos>bounds) samplePos=bounds;
                updateSampleTex=true;
              }
            }
          }

          int posX=-1;
          int posY=0;
          ImVec2 pos=ImGui::GetMousePos();
          pos.x-=rectMin.x;
          pos.y-=rectMin.y;

          if (sampleZoom>0) {
            posX=samplePos+pos.x*sampleZoom;
            if (posX>(int)sample->samples) posX=-1;
          }
          switch (sample->depth) {
            case DIV_SAMPLE_DEPTH_8BIT:
              posY=(0.5-pos.y/rectSize.y)*255;
              break;
            case DIV_SAMPLE_DEPTH_4BIT:
              posY=(1-pos.y/rectSize.y)*15;
              break;
            default:
              posY=(0.5-pos.y/rectSize.y)*65535;
              break;
          }

          if (posX>=0) {
            statusBar2=fmt::sprintf("(%d, %d)",posX,posY);
          }
        }

        dl->PushClipRect(rectMin,rectMax);
        if (e->isPreviewingSample() && e->getSamplePreviewSample()==curSample) {
          if (!statusBar2.empty()) {
            statusBar2+=" | ";
          }
          statusBar2+=fmt::sprintf("%.2fHz",e->getSamplePreviewRate());

          int start=sampleSelStart;
          int end=sampleSelEnd;
          if (start>end) {
            start^=end;
            end^=start;
            start^=end;
          }
          ImVec2 p1=rectMin;
          p1.x+=(e->getSamplePreviewPos()-samplePos)/sampleZoom;     
          ImVec4 posColor=uiColors[GUI_COLOR_SAMPLE_NEEDLE];
          ImVec4 posTrail1=posColor;
          ImVec4 posTrail2=posColor;
          posTrail1.w*=0.5f;
          posTrail2.w=0.0f;
          float trailDistance=(e->getSamplePreviewRate()/100.0f)/sampleZoom;

          //if (p1.x<rectMin.x) p1.x=rectMin.x;
          //if (p1.x>rectMax.x) p1.x=rectMax.x;

          ImVec2 p2=p1;
          p2.y=rectMax.y;

          dl->AddRectFilledMultiColor(
            ImVec2(p1.x-trailDistance,p1.y),
            p2,
            ImGui::GetColorU32(posTrail2),
            ImGui::GetColorU32(posTrail1),
            ImGui::GetColorU32(posTrail1),
            ImGui::GetColorU32(posTrail2)
          );
          dl->AddLine(p1,p2,ImGui::GetColorU32(posColor));
        }

        if (e->isRunning()) {
          for (int i=0; i<e->getTotalChannelCount(); i++) {
            DivSamplePos chanPos=e->getSamplePos(i);
            if (chanPos.sample!=curSample) continue;

            int start=sampleSelStart;
            int end=sampleSelEnd;
            if (start>end) {
              start^=end;
              end^=start;
              start^=end;
            }
            ImVec2 p1=rectMin;
            p1.x+=(chanPos.pos-samplePos)/sampleZoom;     
            ImVec4 posColor=uiColors[GUI_COLOR_SAMPLE_NEEDLE_PLAYING];
            ImVec4 posTrail1=posColor;
            ImVec4 posTrail2=posColor;
            posTrail1.w*=0.5f;
            posTrail2.w=0.0f;
            float trailDistance=((float)chanPos.freq/100.0f)/sampleZoom;

            //if (p1.x<rectMin.x) p1.x=rectMin.x;
            //if (p1.x>rectMax.x) p1.x=rectMax.x;

            ImVec2 p2=p1;
            p2.y=rectMax.y;

            dl->AddRectFilledMultiColor(
              ImVec2(p1.x-trailDistance,p1.y),
              p2,
              ImGui::GetColorU32(posTrail2),
              ImGui::GetColorU32(posTrail1),
              ImGui::GetColorU32(posTrail1),
              ImGui::GetColorU32(posTrail2)
            );
            dl->AddLine(p1,p2,ImGui::GetColorU32(posColor));
          }
        }
        dl->PopClipRect();

        bool displayLoopHintsNES=false;
        bool displayLoopHintsSNES=false;
        bool displayLoopHintsNDSA=false;
        bool displayLoopHintsNDS8=false;
        bool displayLoopHintsAmiga=false;
        bool displayLoopHintsGBADMA=false;

        for (int i=0; i<e->song.systemLen; i++) {
          if (e->song.system[i]==DIV_SYSTEM_NES) {
            displayLoopHintsNES=true;
          }
          if (e->song.system[i]==DIV_SYSTEM_SNES) {
            displayLoopHintsSNES=true;
          }
          if (((e->song.system[i]==DIV_SYSTEM_NDS) && (sample->depth==DIV_SAMPLE_DEPTH_IMA_ADPCM))) {
            displayLoopHintsNDSA=true;
          }
          if (((e->song.system[i]==DIV_SYSTEM_NDS) && (sample->depth==DIV_SAMPLE_DEPTH_8BIT))) {
            displayLoopHintsNDS8=true;
          }
          if (e->song.system[i]==DIV_SYSTEM_AMIGA ||
            e->song.system[i]==DIV_SYSTEM_C219 ||
            ((e->song.system[i]==DIV_SYSTEM_YMZ280B) && (sample->depth==DIV_SAMPLE_DEPTH_YMZ_ADPCM)) ||
            ((e->song.system[i]==DIV_SYSTEM_NDS) && (sample->depth==DIV_SAMPLE_DEPTH_16BIT))) {
            displayLoopHintsAmiga=true;
          }
          if (e->song.system[i]==DIV_SYSTEM_GBA_DMA) {
            displayLoopHintsGBADMA=true;
          }
        }

        if (displayLoopStartHints) {
          if (displayLoopHintsNES) {
            if (sampleZoom<3.0) {
              for (int i=0; i<(int)(sampleZoom*avail.x); i++) {
                if (((i+samplePos)&511)==0) {
                  ImVec2 p1=ImVec2(rectMin.x+((float)i/sampleZoom),rectMin.y);
                  ImVec2 p2=p1;
                  p2.y=rectMax.y;

                  dl->AddLine(p1,p2,ImGui::GetColorU32(uiColors[GUI_COLOR_SAMPLE_LOOP_HINT]));
                }
              }
            }
          }
          if (displayLoopHintsSNES) {
            if (sampleZoom<0.75) {
              for (int i=0; i<(int)(sampleZoom*avail.x); i++) {
                if (((i+samplePos)&15)==0) {
                  ImVec2 p1=ImVec2(rectMin.x+((float)i/sampleZoom),rectMin.y);
                  ImVec2 p2=p1;
                  p2.y=rectMax.y;

                  dl->AddLine(p1,p2,ImGui::GetColorU32(uiColors[GUI_COLOR_SAMPLE_LOOP_HINT]));
                }
              }
            }
          }
          if (displayLoopHintsNDSA) {
            if (sampleZoom<0.5) {
              for (int i=0; i<(int)(sampleZoom*avail.x); i++) {
                if (((i+samplePos)&7)==0) {
                  ImVec2 p1=ImVec2(rectMin.x+((float)i/sampleZoom),rectMin.y);
                  ImVec2 p2=p1;
                  p2.y=rectMax.y;

                  dl->AddLine(p1,p2,ImGui::GetColorU32(uiColors[GUI_COLOR_SAMPLE_LOOP_HINT]));
                }
              }
            }
          }
          if (displayLoopHintsNDS8) {
            if (sampleZoom<0.375) {
              for (int i=0; i<(int)(sampleZoom*avail.x); i++) {
                if (((i+samplePos)&3)==0) {
                  ImVec2 p1=ImVec2(rectMin.x+((float)i/sampleZoom),rectMin.y);
                  ImVec2 p2=p1;
                  p2.y=rectMax.y;

                  dl->AddLine(p1,p2,ImGui::GetColorU32(uiColors[GUI_COLOR_SAMPLE_LOOP_HINT]));
                }
              }
            }
          }
          if (displayLoopHintsAmiga) {
            if (sampleZoom<0.25) {
              for (int i=0; i<(int)(sampleZoom*avail.x); i++) {
                if (((i+samplePos)&1)==0) {
                  ImVec2 p1=ImVec2(rectMin.x+((float)i/sampleZoom),rectMin.y);
                  ImVec2 p2=p1;
                  p2.y=rectMax.y;

                  dl->AddLine(p1,p2,ImGui::GetColorU32(uiColors[GUI_COLOR_SAMPLE_LOOP_HINT]));
                }
              }
            }
          }
          if (displayLoopHintsGBADMA) {
            if (sampleZoom<0.6) {
              for (int i=0; i<(int)(sampleZoom*avail.x); i++) {
                if (((i+samplePos)&3)==0) {
                  ImVec2 p1=ImVec2(rectMin.x+((float)i/sampleZoom),rectMin.y);
                  ImVec2 p2=p1;
                  p2.y=rectMax.y;

                  dl->AddLine(p1,p2,ImGui::GetColorU32(uiColors[GUI_COLOR_SAMPLE_LOOP_HINT]));
                }
              }
            }
          }
        }

        if (displayLoopEndHints) {
          if (displayLoopHintsNES) {
            if (sampleZoom<3.0) {
              for (int i=0; i<(int)(sampleZoom*avail.x); i++) {
                if (((i+samplePos-8)&128)==0) {
                  ImVec2 p1=ImVec2(rectMin.x+((float)i/sampleZoom),rectMin.y);
                  ImVec2 p2=p1;
                  p2.y=rectMax.y;

                  dl->AddLine(p1,p2,ImGui::GetColorU32(uiColors[GUI_COLOR_SAMPLE_LOOP_HINT]));
                }
              }
            }
          }
          if (displayLoopHintsSNES) {
            if (sampleZoom<0.75) {
              for (int i=0; i<(int)(sampleZoom*avail.x); i++) {
                if (((i+samplePos)&15)==0) {
                  ImVec2 p1=ImVec2(rectMin.x+((float)i/sampleZoom),rectMin.y);
                  ImVec2 p2=p1;
                  p2.y=rectMax.y;

                  dl->AddLine(p1,p2,ImGui::GetColorU32(uiColors[GUI_COLOR_SAMPLE_LOOP_HINT]));
                }
              }
            }
          }
          if (displayLoopHintsNDSA) {
            if (sampleZoom<0.5) {
              for (int i=0; i<(int)(sampleZoom*avail.x); i++) {
                if (((i+samplePos)&7)==0) {
                  ImVec2 p1=ImVec2(rectMin.x+((float)i/sampleZoom),rectMin.y);
                  ImVec2 p2=p1;
                  p2.y=rectMax.y;

                  dl->AddLine(p1,p2,ImGui::GetColorU32(uiColors[GUI_COLOR_SAMPLE_LOOP_HINT]));
                }
              }
            }
          }
          if (displayLoopHintsNDS8) {
            if (sampleZoom<0.375) {
              for (int i=0; i<(int)(sampleZoom*avail.x); i++) {
                if (((i+samplePos)&3)==0) {
                  ImVec2 p1=ImVec2(rectMin.x+((float)i/sampleZoom),rectMin.y);
                  ImVec2 p2=p1;
                  p2.y=rectMax.y;

                  dl->AddLine(p1,p2,ImGui::GetColorU32(uiColors[GUI_COLOR_SAMPLE_LOOP_HINT]));
                }
              }
            }
          }
          if (displayLoopHintsAmiga) {
            if (sampleZoom<0.25) {
              for (int i=0; i<(int)(sampleZoom*avail.x); i++) {
                if (((i+samplePos)&1)==0) {
                  ImVec2 p1=ImVec2(rectMin.x+((float)i/sampleZoom),rectMin.y);
                  ImVec2 p2=p1;
                  p2.y=rectMax.y;

                  dl->AddLine(p1,p2,ImGui::GetColorU32(uiColors[GUI_COLOR_SAMPLE_LOOP_HINT]));
                }
              }
            }
          }
          if (displayLoopHintsGBADMA) {
            if (sampleZoom<0.6) {
              for (int i=0; i<(int)(sampleZoom*avail.x); i++) {
                if (((i+samplePos-sample->loopStart)&15)==0) {
                  ImVec2 p1=ImVec2(rectMin.x+((float)i/sampleZoom),rectMin.y);
                  ImVec2 p2=p1;
                  p2.y=rectMax.y;

                  dl->AddLine(p1,p2,ImGui::GetColorU32(uiColors[GUI_COLOR_SAMPLE_LOOP_HINT]));
                }
              }
            }
          }
        }

        if (drawSelection) {
          int start=sampleSelStart;
          int end=sampleSelEnd;
          if (start>end) {
            start^=end;
            end^=start;
            start^=end;
          }
          ImVec2 p1=rectMin;
          p1.x+=(start-samplePos)/sampleZoom;

          ImVec2 p2=ImVec2(rectMin.x+(end-samplePos)/sampleZoom,rectMax.y);
          ImVec4 boundColor=uiColors[GUI_COLOR_SAMPLE_SEL_POINT];
          ImVec4 selColor=uiColors[GUI_COLOR_SAMPLE_SEL];

          if (p1.x<rectMin.x) p1.x=rectMin.x;
          if (p1.x>rectMax.x) p1.x=rectMax.x;

          if (p2.x<rectMin.x) p2.x=rectMin.x;
          if (p2.x>rectMax.x) p2.x=rectMax.x;

          dl->AddRectFilled(p1,p2,ImGui::GetColorU32(selColor));
          dl->AddLine(ImVec2(p1.x,p1.y),ImVec2(p1.x,p2.y),ImGui::GetColorU32(boundColor));
          if (start!=end) {
            dl->AddLine(ImVec2(p2.x,p1.y),ImVec2(p2.x,p2.y),ImGui::GetColorU32(boundColor));
          }
        }

        ImS64 scrollV=samplePos;
        ImS64 availV=round(rectSize.x*sampleZoom);
        ImS64 contentsV=MAX(sample->samples,MAX(availV,1));

        ImGuiID scrollbarID=ImGui::GetID("sampleScroll");
        ImGui::KeepAliveID(scrollbarID);
        if (ImGui::ScrollbarEx(ImRect(ImVec2(rectMin.x,rectMax.y),ImVec2(rectMax.x,rectMax.y+ImGui::GetStyle().ScrollbarSize)),scrollbarID,ImGuiAxis_X,&scrollV,availV,contentsV,0)) {
          if (!sampleZoomAuto && samplePos!=scrollV) {
            samplePos=scrollV;
            updateSampleTex=true;
          }
        }

        if (sample->depth!=DIV_SAMPLE_DEPTH_8BIT && sample->depth!=DIV_SAMPLE_DEPTH_16BIT && sampleDragMode) {
          statusBar=_("Non-8/16-bit samples cannot be edited without prior conversion.");
        }
        
        ImGui::SetCursorPosY(ImGui::GetCursorPosY()+ImGui::GetStyle().ScrollbarSize);
        ImGui::PushStyleVar(ImGuiStyleVar_CellPadding,ImVec2(0,0));
        if (ImGui::BeginTable("SEStatus",3,ImGuiTableFlags_BordersInnerV)) {
          ImGui::TableSetupColumn("c0",ImGuiTableColumnFlags_WidthStretch,0.7);
          ImGui::TableSetupColumn("c1",ImGuiTableColumnFlags_WidthStretch,0.3);
          ImGui::TableSetupColumn("c2",ImGuiTableColumnFlags_WidthFixed);

          ImGui::TableNextRow();
          ImGui::TableNextColumn();
          ImGui::AlignTextToFramePadding();
          ImGui::TextUnformatted(statusBar.c_str());
          if (!sampleDragMode) {
            ImGui::SameLine();
            ImGui::SetNextItemWidth(140.0f*dpiScale);
            if (ImGui::InputInt("##SESelStart",&sampleSelStart)) {
              if (sampleSelStart<0) sampleSelStart=0;
              if (sampleSelStart>(int)sample->samples) sampleSelStart=sample->samples;
              if (sampleSelEnd<sampleSelStart) sampleSelEnd=sampleSelStart;
            }
            ImGui::SameLine();
            ImGui::SetNextItemWidth(140.0f*dpiScale);
            if (ImGui::InputInt("##SESelEnd",&sampleSelEnd)) {
              if (sampleSelEnd<0) sampleSelEnd=0;
              if (sampleSelEnd>(int)sample->samples) sampleSelEnd=sample->samples;
              if (sampleSelEnd<sampleSelStart) sampleSelEnd=sampleSelStart;
            }
            if (!statusBar4.empty()) {
              ImGui::SameLine();
              ImGui::AlignTextToFramePadding();
              ImGui::TextUnformatted(statusBar4.c_str());
            }
          }

          ImGui::TableNextColumn();
          if (!warnRate.empty()) {
            ImGui::PushStyleColor(ImGuiCol_Text,uiColors[GUI_COLOR_WARNING]);
            ImGui::AlignTextToFramePadding();
            ImGui::TextUnformatted(statusBar2.c_str());
            ImGui::PopStyleColor();
            if (ImGui::IsItemHovered()) {
              ImGui::SetTooltip("%s",warnRate.c_str());
            }
          } else {
            ImGui::AlignTextToFramePadding();
            ImGui::TextUnformatted(statusBar2.c_str());
          }

          ImGui::TableNextColumn();
          if (!warnLength.empty()) {
            ImGui::PushStyleColor(ImGuiCol_Text,uiColors[GUI_COLOR_WARNING]);
            ImGui::AlignTextToFramePadding();
            ImGui::TextUnformatted(statusBar3.c_str());
            ImGui::PopStyleColor();
            if (ImGui::IsItemHovered()) {
              ImGui::SetTooltip("%s",warnLength.c_str());
            }
          } else {
            ImGui::AlignTextToFramePadding();
            ImGui::TextUnformatted(statusBar3.c_str());
          }

          ImGui::EndTable();
        }
        ImGui::PopStyleVar();
      }
    }
  }
  if (ImGui::IsWindowFocused(ImGuiFocusedFlags_ChildWindows)) curWindow=GUI_WINDOW_SAMPLE_EDIT;
  ImGui::End();
}

void FurnaceGUI::doUndoSample() {
  if (!sampleEditOpen) return;
  if (curSample<0 || curSample>=(int)e->song.sample.size()) return;
  DivSample* sample=e->song.sample[curSample];
  e->lockEngine([this,sample]() {
    if (sample->undo()==2) {
      e->renderSamples(curSample);
      updateSampleTex=true;
    }
  });
}

void FurnaceGUI::doRedoSample() {
  if (!sampleEditOpen) return;
  if (curSample<0 || curSample>=(int)e->song.sample.size()) return;
  DivSample* sample=e->song.sample[curSample];
  e->lockEngine([this,sample]() {
    if (sample->redo()==2) {
      e->renderSamples(curSample);
      updateSampleTex=true;
    }
  });
}<|MERGE_RESOLUTION|>--- conflicted
+++ resolved
@@ -309,7 +309,7 @@
                   String alignHint=fmt::sprintf(_("NES: loop start must be a multiple of 512 (try with %d)"),tryWith);
                   SAMPLE_WARN(warnLoopStart,alignHint);
                 }
-                if ((sample->loopEnd-8)&127) {
+                if ((sample->loopEnd>0) && ((sample->loopEnd-8)&127)) {
                   int tryWith=(sample->loopEnd-8)&(~127);
                   if (tryWith>(int)sample->samples) tryWith-=128;
                   tryWith+=8; // +1 bc of how sample length is treated: https://www.nesdev.org/wiki/APU_DMC
@@ -317,17 +317,8 @@
                   SAMPLE_WARN(warnLoopEnd,alignHint);
                 }
               }
-<<<<<<< HEAD
               if (sample->samples>32648) {
                 SAMPLE_WARN(warnLength,_("NES: maximum DPCM sample length is 32648"));
-=======
-              if ((sample->loopEnd>0) && ((sample->loopEnd-8)&127)) {
-                int tryWith=(sample->loopEnd-8)&(~127);
-                if (tryWith>(int)sample->samples) tryWith-=128;
-                tryWith+=8; // +1 bc of how sample length is treated: https://www.nesdev.org/wiki/APU_DMC
-                String alignHint=fmt::sprintf(_("NES: loop end must be a multiple of 128 + 8 (try with %d)"),tryWith);
-                SAMPLE_WARN(warnLoopEnd,alignHint);
->>>>>>> ab2ee002
               }
             }
             break;
