--- conflicted
+++ resolved
@@ -413,12 +413,12 @@
               SAMPLE_WARN(warnLength,_("GBA DMA: sample length will be padded to multiple of 16"));
             }
             break;
-<<<<<<< HEAD
           case DIV_SYSTEM_OPL4:
           case DIV_SYSTEM_OPL4_DRUMS:
             if (sample->samples>65535) {
               SAMPLE_WARN(warnLength,_("OPL4: maximum sample length is 65535"));
-=======
+            }
+            break;
           case DIV_SYSTEM_SUPERVISION:
             if (sample->loop) {
               if (sample->loopStart!=0 || sample->loopEnd!=(int)(sample->samples)) {
@@ -430,7 +430,6 @@
             }
             if (sample->samples>8192) {
               SAMPLE_WARN(warnLength,_("Supervision: maximum sample length is 8192"));
->>>>>>> 78321ba7
             }
             break;
           default:
