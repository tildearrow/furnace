--- conflicted
+++ resolved
@@ -241,10 +241,10 @@
 
       // warnings
       int chanFocus=cursor.xCoarse;
-      int curDispatch=e->dispatchOfChan[chanFocus];
+      int curDispatch=e->song.dispatchOfChan[chanFocus];
       if (curDispatch>=0 && curDispatch<e->song.systemLen) {
         DivDispatch* dChan=e->getDispatch(curDispatch);
-        int curChan=e->dispatchChanOfChan[chanFocus];
+        int curChan=e->song.dispatchChanOfChan[chanFocus];
         int opnaAdpcmChan=-1;
         int opnbAdpcmChan=-1;
         int y8950AdpcmChan=-1;
@@ -353,11 +353,9 @@
           case DIV_SYSTEM_YM2608_CSM:
             opnaAdpcmChan=6+3+1+3+6;
             break;
-          case DIV_SYSTEM_YM2610:
           case DIV_SYSTEM_YM2610_FULL:
             opnbAdpcmChan=4+3;
             break;
-          case DIV_SYSTEM_YM2610_EXT:
           case DIV_SYSTEM_YM2610_FULL_EXT:
             opnbAdpcmChan=4+3+3;
             break;
@@ -398,8 +396,6 @@
             }
             break;
           case DIV_SYSTEM_SEGAPCM:
-<<<<<<< HEAD
-          case DIV_SYSTEM_SEGAPCM_COMPAT:
             if (sample->renderOn[0][curDispatch]) {
               if (sample->samples>65280) {
                 SAMPLE_WARN(warnLength,_("SegaPCM: maximum sample length is 65280"));
@@ -407,13 +403,6 @@
               if (dChan!=NULL) {
                 MAX_RATE("SegaPCM",dChan->rate);
               }
-=======
-            if (sample->samples>65280) {
-              SAMPLE_WARN(warnLength,_("SegaPCM: maximum sample length is 65280"));
-            }
-            if (dispatch!=NULL) {
-              MAX_RATE("SegaPCM",dispatch->rate);
->>>>>>> de0a4e65
             }
             break;
           case DIV_SYSTEM_K007232:
