--- conflicted
+++ resolved
@@ -396,11 +396,7 @@
             }
             break;
           case DIV_SYSTEM_SEGAPCM:
-<<<<<<< HEAD
-          case DIV_SYSTEM_SEGAPCM_COMPAT:
           case DIV_SYSTEM_SEGAPCM_DISCRETE:
-=======
->>>>>>> de0a4e65
             if (sample->samples>65280) {
               SAMPLE_WARN(warnLength,_("SegaPCM: maximum sample length is 65280"));
             }
