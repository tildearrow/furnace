/**
 * Furnace Tracker - multi-system chiptune tracker
 * Copyright (C) 2021-2025 tildearrow and contributors
 *
 * This program is free software; you can redistribute it and/or modify
 * it under the terms of the GNU General Public License as published by
 * the Free Software Foundation; either version 2 of the License, or
 * (at your option) any later version.
 *
 * This program is distributed in the hope that it will be useful,
 * but WITHOUT ANY WARRANTY; without even the implied warranty of
 * MERCHANTABILITY or FITNESS FOR A PARTICULAR PURPOSE.  See the
 * GNU General Public License for more details.
 *
 * You should have received a copy of the GNU General Public License along
 * with this program; if not, write to the Free Software Foundation, Inc.,
 * 51 Franklin Street, Fifth Floor, Boston, MA 02110-1301 USA.
 */

#define _USE_MATH_DEFINES
#include "gui.h"
#include <imgui.h>
#include <imgui_internal.h>
#include <math.h>
#include "../ta-log.h"
#include "IconsFontAwesome4.h"
#include "furIcons.h"
#include "misc/cpp/imgui_stdlib.h"
#include <fmt/printf.h>
#include "guiConst.h"
#include "sampleUtil.h"
#include "util.h"

#define SWAP_COLOR_ARGB(x) \
  x=(x&0xff00ff00)|((x&0xff)<<16)|((x&0xff0000)>>16);

#define SWAP_COLOR_BGRA(x) \
  x=((x&0xff0000000)>>24)|((x&0xffffff)<<8);

#define SWAP_COLOR_RGBA(x) \
  x=((x&0xff)<<24)|((x&0xff00)<<8)|((x&0xff0000)>>8)|((x&0xff000000)>>24);

const double timeDivisors[10]={
  1000.0, 500.0, 200.0, 100.0, 50.0, 20.0, 10.0, 5.0, 2.0, 1.0
};

const double timeMultipliers[13]={
  1.0, 2.0, 5.0, 10.0, 20.0, 30.0,
  60.0, 2*60.0, 5*60.0, 10*60.0, 20*60.0, 30*60.0,
  3600.0
};

#define CENTER_TEXT(text) \
  ImGui::SetCursorPosX(ImGui::GetCursorPosX()+0.5*(ImGui::GetContentRegionAvail().x-ImGui::CalcTextSize(text).x));

#define SAMPLE_WARN(_x,_text) \
  if (_x.find(_text)==String::npos) { \
    if (!_x.empty()) _x+='\n'; \
    _x+=_text; \
  }

#define MAX_RATE(_name,_x) \
   if (e->isPreviewingSample()) { \
     if ((int)e->getSamplePreviewRate()>(int)(_x)) { \
       SAMPLE_WARN(warnRate,fmt::sprintf(_("%s: maximum sample rate is %d"),_name,(int)(_x))); \
     } \
   }

#define MIN_RATE(_name,_x) \
   if (e->isPreviewingSample()) { \
     if ((int)e->getSamplePreviewRate()<(int)(_x)) { \
       SAMPLE_WARN(warnRate,fmt::sprintf(_("%s: minimum sample rate is %d"),_name,(int)(_x))); \
     } \
   }

#define EXACT_RATE(_name,_x) \
   if (e->isPreviewingSample()) { \
     if ((int)e->getSamplePreviewRate()!=(int)(_x)) { \
       SAMPLE_WARN(warnRate,fmt::sprintf(_("%s: sample rate must be %d"),_name,(int)(_x))); \
     } \
   }

#define EXACT_2RATES(_name,_x,_y) \
   if (e->isPreviewingSample()) { \
     if (((int)e->getSamplePreviewRate()!=(int)(_x)) || (int)e->getSamplePreviewRate()!=(int)(_y)) { \
       SAMPLE_WARN(warnRate,fmt::sprintf(_("%s: sample rate must be %d or %d"),_name,(int)(_x),(int)(_y))); \
     } \
   }

void FurnaceGUI::drawSampleEdit() {
  if (nextWindow==GUI_WINDOW_SAMPLE_EDIT) {
    sampleEditOpen=true;
    ImGui::SetNextWindowFocus();
    nextWindow=GUI_WINDOW_NOTHING;
  }
  if (!sampleEditOpen) return;
  if (mobileUI) {
    patWindowPos=(portrait?ImVec2(0.0f,(mobileMenuPos*-0.65*canvasH)):ImVec2((0.16*canvasH)+0.5*canvasW*mobileMenuPos,0.0f));
    patWindowSize=(portrait?ImVec2(canvasW,canvasH-(0.16*canvasW)-(pianoOpen?(0.4*canvasW):0.0f)):ImVec2(canvasW-(0.16*canvasH),canvasH-(pianoOpen?(0.3*canvasH):0.0f)));
    ImGui::SetNextWindowPos(patWindowPos);
    ImGui::SetNextWindowSize(patWindowSize);
  }
  if (ImGui::Begin("Sample Editor",&sampleEditOpen,globalWinFlags|(settings.allowEditDocking?0:ImGuiWindowFlags_NoDocking),_("Sample Editor"))) {
    if (curSample<0 || curSample>=(int)e->song.sample.size()) {
      ImGui::SetCursorPosY(ImGui::GetCursorPosY()+(ImGui::GetContentRegionAvail().y-ImGui::GetFrameHeightWithSpacing()*2.0f)*0.5f);
      CENTER_TEXT(_("no sample selected"));
      ImGui::Text(_("no sample selected"));
      if (ImGui::BeginTable("noAssetCenter",3)) {
        ImGui::TableSetupColumn("c0",ImGuiTableColumnFlags_WidthStretch,0.5f);
        ImGui::TableSetupColumn("c1",ImGuiTableColumnFlags_WidthFixed);
        ImGui::TableSetupColumn("c2",ImGuiTableColumnFlags_WidthStretch,0.5f);

        ImGui::TableNextRow();
        ImGui::TableNextColumn();
        ImGui::TableNextColumn();

        if (e->song.sample.size()>0) {
          if (ImGui::BeginCombo("##SampleSelect",_("select one..."))) {
            if (ImGui::BeginTable("SampleSelCombo",1,ImGuiTableFlags_ScrollY)) {
              actualSampleList();
              ImGui::EndTable();
            }
            ImGui::EndCombo();
          }
          ImGui::SameLine();
          ImGui::TextUnformatted(_("or"));
          ImGui::SameLine();
        }
        if (ImGui::Button(_("Open"))) {
          doAction(GUI_ACTION_SAMPLE_LIST_OPEN);
        }
        ImGui::SameLine();
        ImGui::TextUnformatted(_("or"));
        ImGui::SameLine();
        if (ImGui::Button(_("Create New"))) {
          doAction(GUI_ACTION_SAMPLE_LIST_ADD);
        }

        ImGui::TableNextColumn();
        ImGui::EndTable();
      }
    } else {
      DivSample* sample=e->song.sample[curSample];
      String sampleType=_("Invalid");
      if (sample->depth<DIV_SAMPLE_DEPTH_MAX) {
        if (sampleDepths[sample->depth]!=NULL) {
          sampleType=sampleDepths[sample->depth];
        }
      }
      String loopType=_("Invalid");
      if (sample->loopMode<DIV_SAMPLE_LOOP_MAX) {
        if (sampleLoopModes[sample->loopMode]!=NULL) {
          loopType=_(sampleLoopModes[sample->loopMode]);
        }
      }

      String sampleIndex=fmt::sprintf("%d",curSample);
      ImGui::SetNextItemWidth(72.0f*dpiScale);
      if (ImGui::BeginCombo("##SampleSelect",sampleIndex.c_str())) {
        String name;
        for (size_t i=0; i<e->song.sample.size(); i++) {
          name=fmt::sprintf("%d: %s##_SMPS%d",i,e->song.sample[i]->name,i);
          if (ImGui::Selectable(name.c_str(),curSample==(int)i)) {
            curSample=i;
            sample=e->song.sample[curSample];
            updateSampleTex=true;
          }
        }
        ImGui::EndCombo();
      }

      ImGui::SameLine();

      if (ImGui::Button(ICON_FA_FOLDER_OPEN "##SELoad")) {
        doAction(GUI_ACTION_SAMPLE_LIST_OPEN_REPLACE);
      }
      if (ImGui::IsItemHovered()) {
        ImGui::SetTooltip(_("Open"));
      }
      if (ImGui::BeginPopupContextItem("SampleEOpenOpt")) {
        if (ImGui::MenuItem(_("import raw..."))) {
          doAction((curSample>=0 && curSample<(int)e->song.sample.size())?GUI_ACTION_SAMPLE_LIST_OPEN_REPLACE_RAW:GUI_ACTION_SAMPLE_LIST_OPEN_RAW);
        }
        ImGui::EndPopup();
      }
      ImGui::SameLine();
      if (ImGui::Button(ICON_FA_FLOPPY_O "##SESave")) {
        doAction(GUI_ACTION_SAMPLE_LIST_SAVE);
      }
      if (ImGui::IsItemHovered()) {
        ImGui::SetTooltip(_("Save"));
      }
      if (ImGui::BeginPopupContextItem("SampleESaveOpt")) {
        if (ImGui::MenuItem(_("save raw..."))) {
          doAction(GUI_ACTION_SAMPLE_LIST_SAVE_RAW);
        }
        ImGui::EndPopup();
      }

      ImGui::SameLine();

      ImGui::Text(_("Name"));
      ImGui::SameLine();
      ImGui::SetNextItemWidth(ImGui::GetContentRegionAvail().x);
      ImGui::PushID(2+curSample);
      if (ImGui::InputText("##SampleName",&sample->name)) {
        MARK_MODIFIED;
      }
      ImGui::PopID();

      ImGui::Separator();

      String warnLoop, warnLoopMode, warnLoopPos;
      String warnLoopStart, warnLoopEnd;
      String warnLength, warnRate;

      bool isChipVisible[DIV_MAX_CHIPS];
      bool isTypeVisible[DIV_MAX_SAMPLE_TYPE];
      bool isMemVisible[DIV_MAX_SAMPLE_TYPE][DIV_MAX_CHIPS];
      bool isMemWarning[DIV_MAX_SAMPLE_TYPE][DIV_MAX_CHIPS];
      memset(isChipVisible,0,DIV_MAX_CHIPS*sizeof(bool));
      memset(isTypeVisible,0,DIV_MAX_SAMPLE_TYPE*sizeof(bool));
      memset(isMemVisible,0,DIV_MAX_CHIPS*DIV_MAX_SAMPLE_TYPE*sizeof(bool));
      memset(isMemWarning,0,DIV_MAX_CHIPS*DIV_MAX_SAMPLE_TYPE*sizeof(bool));

      bool displayLoopStartHints=false;
      bool displayLoopEndHints=false;

      for (int i=0; i<e->song.systemLen; i++) {
        DivDispatch* dispatch=e->getDispatch(i);

        // warnings
        switch (e->song.system[i]) {
          case DIV_SYSTEM_SNES:
            if (sample->loop) {
              if (sample->loopStart&15) {
                int tryWith=(sample->loopStart+8)&(~15);
                if (tryWith>(int)sample->samples) tryWith-=16;
                String alignHint=fmt::sprintf(_("SNES: loop start must be a multiple of 16 (try with %d)"),tryWith);
                SAMPLE_WARN(warnLoopStart,alignHint);
              }
              if (sample->loopEnd&15) {
                int tryWith=(sample->loopEnd+8)&(~15);
                if (tryWith>(int)sample->samples) tryWith-=16;
                String alignHint=fmt::sprintf(_("SNES: loop end must be a multiple of 16 (try with %d)"),tryWith);
                SAMPLE_WARN(warnLoopEnd,alignHint);
              }
            }
            if (sample->samples&15) {
              SAMPLE_WARN(warnLength,_("SNES: sample length will be padded to multiple of 16"));
            }
            if (dispatch!=NULL) {
              MAX_RATE("SNES",dispatch->chipClock/8.0);
            }
            break;
          case DIV_SYSTEM_QSOUND:
            if (sample->loop) {
              if (sample->loopEnd-sample->loopStart>32767) {
                SAMPLE_WARN(warnLoopPos,_("QSound: loop cannot be longer than 32767 samples"));
              }
            }
            if (sample->samples>65535) {
              SAMPLE_WARN(warnLength,"QSound: maximum sample length is 65535");
            }
            break;
          case DIV_SYSTEM_NES: {
            if (sample->loop) {
              if (sample->loopStart&511) {
                int tryWith=(sample->loopStart)&(~511);
                if (tryWith>(int)sample->samples) tryWith-=512;
                String alignHint=fmt::sprintf(_("NES: loop start must be a multiple of 512 (try with %d)"),tryWith);
                SAMPLE_WARN(warnLoopStart,alignHint);
              }
              if ((sample->loopEnd-8)&127) {
                int tryWith=(sample->loopEnd-8)&(~127);
                if (tryWith>(int)sample->samples) tryWith-=128;
                tryWith+=8; // +1 bc of how sample length is treated: https://www.nesdev.org/wiki/APU_DMC
                String alignHint=fmt::sprintf(_("NES: loop end must be a multiple of 128 + 8 (try with %d)"),tryWith);
                SAMPLE_WARN(warnLoopEnd,alignHint);
              }
            }
            if (sample->samples>32648) {
              SAMPLE_WARN(warnLength,_("NES: maximum DPCM sample length is 32648"));
            }
            break;
          }
          case DIV_SYSTEM_X1_010:
            if (sample->loop) {
              SAMPLE_WARN(warnLoop,_("X1-010: samples can't loop"));
            }
            if (sample->samples>131072) {
              SAMPLE_WARN(warnLength,_("X1-010: maximum bankswitched sample length is 131072"));
            }
            break;
          case DIV_SYSTEM_GA20:
            if (sample->loop) {
              SAMPLE_WARN(warnLoop,_("GA20: samples can't loop"));
            }
            if (dispatch!=NULL) {
              MIN_RATE("GA20",dispatch->chipClock/1024);
            }
            break;
          case DIV_SYSTEM_YM2608:
          case DIV_SYSTEM_YM2608_EXT:
          case DIV_SYSTEM_YM2608_CSM:
            if (sample->loop) {
              if (sample->loopStart!=0 || sample->loopEnd!=(int)(sample->samples)) {
                SAMPLE_WARN(warnLoopPos,_("YM2608: loop point ignored on ADPCM (may only loop entire sample)"));
              }
              if (sample->samples&511) {
                SAMPLE_WARN(warnLength,_("YM2608: sample length will be padded to multiple of 512"));
              }
            }
            if (dispatch!=NULL) {
              MAX_RATE("YM2608",dispatch->chipClock/144);
            }
            break;
          case DIV_SYSTEM_YM2610_FULL:
          case DIV_SYSTEM_YM2610_FULL_EXT:
          case DIV_SYSTEM_YM2610_CSM:
          case DIV_SYSTEM_YM2610B:
          case DIV_SYSTEM_YM2610B_EXT:
            if (sample->loop) {
              if (sample->depth==DIV_SAMPLE_DEPTH_ADPCM_A) {
                SAMPLE_WARN(warnLoop,_("YM2610: ADPCM-A samples can't loop"));
              } else {
                if (sample->loopStart!=0 || sample->loopEnd!=(int)(sample->samples)) {
                  SAMPLE_WARN(warnLoopPos,_("YM2610: loop point ignored on ADPCM-B (may only loop entire sample)"));
                }
              }
              if (sample->samples&511) {
                SAMPLE_WARN(warnLength,_("YM2610: sample length will be padded to multiple of 512"));
              }
            }
            if (sample->samples>2097152) {
              SAMPLE_WARN(warnLength,_("YM2610: maximum ADPCM-A sample length is 2097152"));
            }
            if (dispatch!=NULL) {
              if (sample->depth==DIV_SAMPLE_DEPTH_ADPCM_A) {
                EXACT_RATE("YM2610 (ADPCM-A)",dispatch->chipClock/432);
              } else {
                MAX_RATE("YM2610 (ADPCM-B)",dispatch->chipClock/144);
              }
            }
            break;
          case DIV_SYSTEM_Y8950:
            if (sample->loop) {
              if (sample->loopStart!=0 || sample->loopEnd!=(int)(sample->samples)) {
                SAMPLE_WARN(warnLoopPos,_("Y8950: loop point ignored on ADPCM (may only loop entire sample)"));
              }
              if (sample->samples&511) {
                SAMPLE_WARN(warnLength,_("Y8950: sample length will be padded to multiple of 512"));
              }
            }
            if (dispatch!=NULL) {
              MAX_RATE("Y8950",dispatch->chipClock/72);
            }
            break;
          case DIV_SYSTEM_AMIGA:
            if (sample->loop) {
              if (sample->loopStart&1) {
                SAMPLE_WARN(warnLoopStart,_("Amiga: loop start must be a multiple of 2"));
              }
              if (sample->loopEnd&1) {
                SAMPLE_WARN(warnLoopEnd,_("Amiga: loop end must be a multiple of 2"));
              }
            }
            if (sample->samples>131070) {
              SAMPLE_WARN(warnLength,_("Amiga: maximum sample length is 131070"));
            }
            if (dispatch!=NULL) {
              MAX_RATE("Amiga",31250.0);
            }
            break;
          case DIV_SYSTEM_SEGAPCM:
          case DIV_SYSTEM_SEGAPCM_COMPAT:
          case DIV_SYSTEM_SEGAPCM_DISCRETE:
            if (sample->samples>65280) {
              SAMPLE_WARN(warnLength,_("SegaPCM: maximum sample length is 65280"));
            }
            if (dispatch!=NULL) {
              MAX_RATE("SegaPCM",dispatch->rate);
<<<<<<< HEAD
=======
            }
            break;
          case DIV_SYSTEM_K007232:
            if (sample->samples>131071) {
              SAMPLE_WARN(warnLength,_("K007232: maximum sample length is 131071"));
>>>>>>> 70d0be5b
            }
            break;
          case DIV_SYSTEM_K053260:
            if (sample->loop) {
              if (sample->loopStart!=0 || sample->loopEnd!=(int)(sample->samples)) {
                SAMPLE_WARN(warnLoopPos,_("K053260: loop point ignored (may only loop entire sample)"));
              }
            }
            if (sample->samples>65535) {
              SAMPLE_WARN(warnLength,_("K053260: maximum sample length is 65535"));
            }
            break;
          case DIV_SYSTEM_C140:
            if (sample->samples>65535) {
              SAMPLE_WARN(warnLength,_("C140: maximum sample length is 65535"));
            }
            if (dispatch!=NULL) {
              MAX_RATE("C140",dispatch->rate);
            }
            break;
          case DIV_SYSTEM_C219:
            if (sample->loop) {
              if (sample->loopStart&1) {
                SAMPLE_WARN(warnLoopStart,_("C219: loop start must be a multiple of 2"));
              }
              if (sample->loopEnd&1) {
                SAMPLE_WARN(warnLoopEnd,_("C219: loop end must be a multiple of 2"));
              }
            }
            if (sample->samples>131072) {
              SAMPLE_WARN(warnLength,_("C219: maximum sample length is 131072"));
            }
            if (dispatch!=NULL) {
              MAX_RATE("C219",dispatch->rate);
            }
            break;
          case DIV_SYSTEM_MSM6295:
            if (sample->loop) {
              SAMPLE_WARN(warnLoop,_("MSM6295: samples can't loop"));
            }
            if (sample->samples>129024) {
              SAMPLE_WARN(warnLength,_("MSM6295: maximum bankswitched sample length is 129024"));
            }
            if (dispatch!=NULL) {
              EXACT_2RATES("MSM6295",dispatch->chipClock/165,dispatch->chipClock/132);
            }
            break;
          case DIV_SYSTEM_GBA_DMA:
            if (sample->loop) {
              if (sample->loopStart&3) {
                SAMPLE_WARN(warnLoopStart,_("GBA DMA: loop start must be a multiple of 4"));
              }
              if ((sample->loopEnd-sample->loopStart)&15) {
                SAMPLE_WARN(warnLoopEnd,_("GBA DMA: loop length must be a multiple of 16"));
              }
            }
            if (sample->samples&15) {
              SAMPLE_WARN(warnLength,_("GBA DMA: sample length will be padded to multiple of 16"));
            }
            break;
          case DIV_SYSTEM_OPL4:
          case DIV_SYSTEM_OPL4_DRUMS:
            if (sample->samples>65535) {
              SAMPLE_WARN(warnLength,_("OPL4: maximum sample length is 65535"));
            }
            break;
          case DIV_SYSTEM_SUPERVISION:
            if (sample->loop) {
              if (sample->loopStart!=0 || sample->loopEnd!=(int)(sample->samples)) {
                SAMPLE_WARN(warnLoopPos,_("Supervision: loop point ignored on sample channel"));
              }
            }
            if (sample->samples&31) {
              SAMPLE_WARN(warnLength,_("Supervision: sample length will be padded to multiple of 32"));
            }
            if (sample->samples>8192) {
              SAMPLE_WARN(warnLength,_("Supervision: maximum sample length is 8192"));
            }
            break;
          case DIV_SYSTEM_YMZ280B:
            if (sample->depth==DIV_SAMPLE_DEPTH_YMZ_ADPCM) {
              if (sample->loop) {
                if (sample->loopStart&1) {
                  SAMPLE_WARN(warnLoopStart,_("YMZ280B: loop start on ADPCM must be a multiple of 2"));
                }
                if (sample->loopEnd&1) {
                  SAMPLE_WARN(warnLoopEnd,_("YMZ280B: loop end on ADPCM must be a multiple of 2"));
                }
              }
              if (dispatch!=NULL) {
                MAX_RATE("YMZ280B (ADPCM)",dispatch->rate);
              }
            } else {
              if (dispatch!=NULL) {
                MAX_RATE("YMZ280B (PCM)",dispatch->chipClock/192);
              }
            }
            break;
          case DIV_SYSTEM_NDS:
            switch (sample->depth) {
              case DIV_SAMPLE_DEPTH_IMA_ADPCM:
                if (sample->loop) {
                  if (sample->loopStart&7) {
                    SAMPLE_WARN(warnLoopStart,_("NDS: loop start on ADPCM must be a multiple of 8"));
                  }
                  if (sample->loopEnd&7) {
                    SAMPLE_WARN(warnLoopEnd,_("NDS: loop end on ADPCM must be a multiple of 8"));
                  }
                  if (sample->loopStart>524280) {
                    SAMPLE_WARN(warnLoopPos,_("NDS: loop cannot be longer than 524280 samples on ADPCM"));
                  }
                  if ((sample->loopEnd-sample->loopStart)>33554424) {
                    SAMPLE_WARN(warnLoopPos,_("NDS: maximum ADPCM loop length is 33554424"));
                  }
                } else {
                  if (sample->samples>33554424) {
                    SAMPLE_WARN(warnLength,_("NDS: maximum ADPCM sample length is 33554424"));
                  }
                }
                break;
              case DIV_SAMPLE_DEPTH_8BIT:
                if (sample->loop) {
                  if (sample->loopStart&3) {
                    SAMPLE_WARN(warnLoopStart,_("NDS: loop start on 8 bit PCM must be a multiple of 4"));
                  }
                  if (sample->loopEnd&3) {
                    SAMPLE_WARN(warnLoopEnd,_("NDS: loop end on 8 bit PCM must be a multiple of 4"));
                  }
                  if (sample->loopStart>262140) {
                    SAMPLE_WARN(warnLoopPos,_("NDS: loop cannot be longer than 262140 samples on 8 bit PCM"));
                  }
                  if ((sample->loopEnd-sample->loopStart)>16777212) {
                    SAMPLE_WARN(warnLoopPos,_("NDS: maximum 8 bit PCM loop length is 16777212"));
                  }
                } else {
                  if (sample->samples>16777212) {
                    SAMPLE_WARN(warnLength,_("NDS: maximum 8 bit PCM sample length is 16777212"));
                  }
                }
                break;
              case DIV_SAMPLE_DEPTH_16BIT:
                if (sample->loop) {
                  if (sample->loopStart&1) {
                    SAMPLE_WARN(warnLoopStart,_("NDS: loop start on 16 bit PCM must be a multiple of 2"));
                  }
                  if (sample->loopEnd&1) {
                    SAMPLE_WARN(warnLoopEnd,_("NDS: loop end on 16 bit PCM must be a multiple of 2"));
                  }
                  if (sample->loopStart>131070) {
                    SAMPLE_WARN(warnLoopPos,_("NDS: loop cannot be longer than 131070 samples on 16 bit PCM"));
                  }
                  if ((sample->loopEnd-sample->loopStart)>8388606) {
                    SAMPLE_WARN(warnLoopPos,_("NDS: maximum 16 bit PCM loop length is 8388606"));
                  }
                } else {
                  if (sample->samples>8388606) {
                    SAMPLE_WARN(warnLength,_("NDS: maximum 16 bit PCM sample length is 8388606"));
                  }
                }
                break;
              default:
                break;
            }
            break;
          case DIV_SYSTEM_ES5506:
            if (sample->samples>2097024) {
              SAMPLE_WARN(warnLength,_("ES5506: maximum sample length is 2097024"));
            }
            break;
          default:
            break;
        }
        if (e->song.system[i]!=DIV_SYSTEM_PCM_DAC) {
          if (e->song.system[i]==DIV_SYSTEM_ES5506) {
            if (sample->loopMode==DIV_SAMPLE_LOOP_BACKWARD) {
              SAMPLE_WARN(warnLoopMode,_("ES5506: backward loop mode isn't supported"));
            }
          } else if (sample->loopMode!=DIV_SAMPLE_LOOP_FORWARD) {
            SAMPLE_WARN(warnLoopMode,_("backward/ping-pong only supported in Generic PCM DAC\nping-pong also on ES5506"));
          }
        }

        // chips grid
        if (dispatch==NULL) continue;

        for (int j=0; j<DIV_MAX_SAMPLE_TYPE; j++) {
          if (dispatch->getSampleMemCapacity(j)==0) continue;
          isChipVisible[i]=true;
          isTypeVisible[j]=true;
          isMemVisible[j][i]=true;
          if (!dispatch->isSampleLoaded(j,curSample)) isMemWarning[j][i]=true;
        }
      }

      int selColumns=1;
      for (int i=0; i<DIV_MAX_CHIPS; i++) {
        if (isChipVisible[i]) selColumns++;
      }

      int targetRate=sampleCompatRate?sample->rate:sample->centerRate;

      if (ImGui::BeginTable("SampleProps",(selColumns>1)?4:3,ImGuiTableFlags_SizingStretchSame|ImGuiTableFlags_BordersV|ImGuiTableFlags_BordersOuterH)) {
        ImGui::TableNextRow(ImGuiTableRowFlags_Headers);
        ImGui::TableNextColumn();
        if (ImGui::Button(sampleInfo?(ICON_FA_CHEVRON_UP "##SECollapse"):(ICON_FA_CHEVRON_DOWN "##SECollapse"))) {
          sampleInfo=!sampleInfo;
        }
        ImGui::SameLine();
        ImGui::Text(_("Info"));
        ImGui::TableNextColumn();
        pushToggleColors(!sampleCompatRate);
        if (ImGui::Button(_("Rate"))) {
          sampleCompatRate=false;
        }
        popToggleColors();
        ImGui::SameLine();
        pushToggleColors(sampleCompatRate);
        if (ImGui::Button(_("Compat Rate"))) {
          sampleCompatRate=true;
        }
        if (ImGui::IsItemHovered()) {
          ImGui::SetTooltip(_("used in DefleMask-compatible sample mode (17xx), in where samples are mapped to an octave."));
        }
        popToggleColors();
        ImGui::TableNextColumn();
        bool doLoop=(sample->loop);
        pushWarningColor(!warnLoop.empty());
        String loopCheckboxName=(doLoop && (sample->loopEnd-sample->loopStart)>0)?fmt::sprintf(_("Loop (length: %d)##Loop"),sample->loopEnd-sample->loopStart):String(_("Loop"));
        if (ImGui::Checkbox(loopCheckboxName.c_str(),&doLoop)) { MARK_MODIFIED
          if (doLoop) {
            sample->loop=true;
            if (sample->loopStart<0) {
              sample->loopStart=0;
            }
            if (sample->loopEnd<0) {
              sample->loopEnd=sample->samples;
            }
          } else {
            sample->loop=false;
            /*
            sample->loopStart=-1;
            sample->loopEnd=sample->samples;*/
          }
          updateSampleTex=true;
          if (e->getSampleFormatMask()&(1U<<DIV_SAMPLE_DEPTH_BRR)) {
            e->renderSamplesP(curSample);
          }
        }
        popWarningColor();
        if (ImGui::IsItemHovered() && (!warnLoop.empty() || sample->depth==DIV_SAMPLE_DEPTH_BRR)) {
          if (sample->depth==DIV_SAMPLE_DEPTH_BRR) {
            SAMPLE_WARN(warnLoop,_("changing the loop in a BRR sample may result in glitches!"));
          }
          ImGui::SetTooltip("%s",warnLoop.c_str());
        }

        if (selColumns>1) {
          ImGui::TableNextColumn();
          ImGui::Text(_("Chips"));
        }
        
        if (sampleInfo) {
          ImGui::TableNextRow();
          ImGui::TableNextColumn();
          ImGui::AlignTextToFramePadding();
          ImGui::Text(_("Type"));
          ImGui::SameLine();
          ImGui::SetNextItemWidth(ImGui::GetContentRegionAvail().x);
          if (ImGui::BeginCombo("##SampleType",sampleType.c_str())) {
            for (int i=0; i<DIV_SAMPLE_DEPTH_MAX; i++) {
              if (sampleDepths[i]==NULL) continue;
              if (ImGui::Selectable(sampleDepths[i])) {
                sample->prepareUndo(true);
                e->lockEngine([this,sample,i]() {
                  sample->convert((DivSampleDepth)i,e->getSampleFormatMask());
                  e->renderSamples(curSample);
                });
                updateSampleTex=true;
                MARK_MODIFIED;
              }
            }
            ImGui::EndCombo();
          }

          bool isThereSNES=false;
          for (int i=0; i<e->song.systemLen; i++) {
            if (e->song.system[i]==DIV_SYSTEM_SNES) {
              isThereSNES=true;
              break;
            }
          }
          if (sample->depth==DIV_SAMPLE_DEPTH_BRR || isThereSNES) {
            bool be=sample->brrEmphasis;
            if (ImGui::Checkbox(_("BRR emphasis"),&be)) {
              sample->prepareUndo(true);
              sample->brrEmphasis=be;
              e->renderSamplesP(curSample);
              updateSampleTex=true;
              MARK_MODIFIED;
            }
            if (ImGui::IsItemHovered()) {
              if (sample->depth==DIV_SAMPLE_DEPTH_BRR) {
                ImGui::SetTooltip(_("this is a BRR sample.\nenabling this option will muffle it (only affects non-SNES chips)."));
              } else {
                ImGui::SetTooltip(_("enable this option to slightly boost high frequencies\nto compensate for the SNES' Gaussian filter's muffle."));
              }
            }
          }
          if (sample->depth!=DIV_SAMPLE_DEPTH_BRR && isThereSNES) {
            bool bf=sample->brrNoFilter;
            if (ImGui::Checkbox(_("no BRR filters"),&bf)) {
              sample->prepareUndo(true);
              sample->brrNoFilter=bf;
              e->renderSamplesP(curSample);
              updateSampleTex=true;
              MARK_MODIFIED;
            }
            if (ImGui::IsItemHovered()) {
              ImGui::SetTooltip(_("enable this option to not use BRR blocks with filters\nand allow sample offset commands to be used safely."));
            }
          }
          if (sample->depth!=DIV_SAMPLE_DEPTH_8BIT && e->getSampleFormatMask()&(1L<<DIV_SAMPLE_DEPTH_8BIT)) {
            bool di=sample->dither;
            if (ImGui::Checkbox(_("8-bit dither"),&di)) {
              sample->prepareUndo(true);
              sample->dither=di;
              e->renderSamplesP(curSample);
              updateSampleTex=true;
              MARK_MODIFIED;
            }
            if (ImGui::IsItemHovered()) {
              ImGui::SetTooltip(_("dither the sample when used on a chip that only supports 8-bit samples."));
            }
          }

          int sampleNote=round(64.0+(128.0*12.0*log((double)targetRate/e->getCenterRate())/log(2.0)));
          int sampleNoteCoarse=60+(sampleNote>>7);
          int sampleNoteFine=(sampleNote&127)-64;

          if (sampleNoteCoarse<0) {
            sampleNoteCoarse=0;
            sampleNoteFine=-64;
          }
          if (sampleNoteCoarse>119) {
            sampleNoteCoarse=119;
            sampleNoteFine=63;
          }

          bool coarseChanged=false;

          ImGui::TableNextColumn();
          ImGui::AlignTextToFramePadding();
          ImGui::Text("Hz");
          ImGui::SameLine();
          ImGui::SetNextItemWidth(ImGui::GetContentRegionAvail().x);
          if (ImGui::InputInt("##SampleRate",&targetRate,10,200)) { MARK_MODIFIED
            if (targetRate<100) targetRate=100;
            if (targetRate>384000) targetRate=384000;

            if (sampleCompatRate) {
              sample->rate=targetRate;
            } else {
              sample->centerRate=targetRate;
            }
          }
          
          ImGui::AlignTextToFramePadding();
          ImGui::Text(_("Note"));
          ImGui::SameLine();
          ImGui::SetNextItemWidth(ImGui::GetContentRegionAvail().x);
          if (ImGui::BeginCombo("##SampleNote",noteNames[sampleNoteCoarse+60])) {
            char temp[1024];
            for (int i=0; i<120; i++) {
              snprintf(temp,1023,"%s##_SRN%d",noteNames[i+60],i);
              if (ImGui::Selectable(temp,i==sampleNoteCoarse)) {
                sampleNoteCoarse=i;
                coarseChanged=true;
              }
              if (i==sampleNoteCoarse) ImGui::SetItemDefaultFocus();
            }
            ImGui::EndCombo();
          } else if (ImGui::IsItemHovered()) {
            if (wheelY!=0) {
              sampleNoteCoarse-=wheelY;
              if (sampleNoteCoarse<0) {
                sampleNoteCoarse=0;
                sampleNoteFine=-64;
              }
              if (sampleNoteCoarse>119) {
                sampleNoteCoarse=119;
                sampleNoteFine=63;
              }
              coarseChanged=true;
            }
          }

          if (coarseChanged) { MARK_MODIFIED
            sampleNote=((sampleNoteCoarse-60)<<7)+sampleNoteFine;

            targetRate=e->getCenterRate()*pow(2.0,(double)sampleNote/(128.0*12.0));
            if (targetRate<100) targetRate=100;
            if (targetRate>384000) targetRate=384000;

            if (sampleCompatRate) {
              sample->rate=targetRate;
            } else {
              sample->centerRate=targetRate;
            }
          }

          ImGui::AlignTextToFramePadding();
          ImGui::Text("Fine");
          ImGui::SameLine();
          ImGui::SetNextItemWidth(ImGui::GetContentRegionAvail().x);
          int prevFine=sampleNoteFine;
          int prevSampleRate=targetRate;
          if (ImGui::InputInt("##SampleFine",&sampleNoteFine,1,10)) { MARK_MODIFIED
            if (sampleNoteFine>63) sampleNoteFine=63;
            if (sampleNoteFine<-64) sampleNoteFine=-64;

            sampleNote=((sampleNoteCoarse-60)<<7)+sampleNoteFine;

            targetRate=round(e->getCenterRate()*pow(2.0,(double)sampleNote/(128.0*12.0)));

            if (targetRate==prevSampleRate) {
              if (prevFine==sampleNoteFine) {
                // do nothing
              } else if (prevFine>sampleNoteFine) { // coarse incr/decr due to precision loss
                targetRate--;
              } else {
                targetRate++;
              }
            }

            if (targetRate<100) targetRate=100;
            if (targetRate>384000) targetRate=384000;

            if (sampleCompatRate) {
              sample->rate=targetRate;
            } else {
              sample->centerRate=targetRate;
            }
          }

          ImGui::TableNextColumn();
          ImGui::BeginDisabled(!(doLoop || keepLoopAlive));
          keepLoopAlive=false;
          ImGui::AlignTextToFramePadding();
          ImGui::Text("Mode");
          ImGui::SameLine();
          pushWarningColor(!warnLoopMode.empty());
          ImGui::SetNextItemWidth(ImGui::GetContentRegionAvail().x);
          if (ImGui::BeginCombo("##SampleLoopMode",loopType.c_str())) {
            for (int i=0; i<DIV_SAMPLE_LOOP_MAX; i++) {
              if (sampleLoopModes[i]==NULL) continue;
              if (ImGui::Selectable(sampleLoopModes[i])) {
                sample->prepareUndo(true);
                sample->loopMode=(DivSampleLoopMode)i;
                e->renderSamplesP(curSample);
                updateSampleTex=true;
                MARK_MODIFIED;
              }
            }
            ImGui::EndCombo();
          }
          if (ImGui::IsItemHovered() && !warnLoopMode.empty()) {
            ImGui::SetTooltip("%s",warnLoopMode.c_str());
          }
          popWarningColor();

          pushWarningColor(!warnLoopPos.empty() || (!warnLoopStart.empty() && sampleCheckLoopStart));
          ImGui::AlignTextToFramePadding();
          ImGui::Text(_("Start"));
          ImGui::SameLine();
          ImGui::SetNextItemWidth(ImGui::GetContentRegionAvail().x);
          if (ImGui::InputInt("##LoopStartPosition",&sample->loopStart,1,16)) { MARK_MODIFIED
            if (sample->loopStart<0) {
              sample->loopStart=0;
            }
            if (sample->loopStart>sample->loopEnd) {
              sample->loopStart=sample->loopEnd;
            }
            updateSampleTex=true;
            if (e->getSampleFormatMask()&(1U<<DIV_SAMPLE_DEPTH_BRR)) {
              e->renderSamplesP(curSample);
            }
          }
          if (ImGui::IsItemActive()) {
            keepLoopAlive=true;
            sampleCheckLoopStart=false;
            displayLoopStartHints=true;
          } else {
            sampleCheckLoopStart=true;
          }
          if (ImGui::IsItemHovered()) {
            displayLoopStartHints=true;
          }
          if (ImGui::IsItemHovered() && (!warnLoopPos.empty() || (!warnLoopStart.empty() && sampleCheckLoopStart) || sample->depth==DIV_SAMPLE_DEPTH_BRR)) {
            if (ImGui::BeginTooltip()) {
              if (sample->depth==DIV_SAMPLE_DEPTH_BRR) {
                ImGui::Text(_("changing the loop in a BRR sample may result in glitches!"));
              }
              if (!warnLoopStart.empty()) {
                ImGui::Text("%s",warnLoopStart.c_str());
              }
              if (!warnLoopPos.empty()) {
                ImGui::Text("%s",warnLoopPos.c_str());
              }
              ImGui::EndTooltip();
            }
          }
          popWarningColor();

          pushWarningColor(!warnLoopPos.empty() || (!warnLoopEnd.empty() && sampleCheckLoopEnd));
          ImGui::AlignTextToFramePadding();
          ImGui::Text(_("End"));
          ImGui::SameLine();
          ImGui::SetNextItemWidth(ImGui::GetContentRegionAvail().x);
          if (ImGui::InputInt("##LoopEndPosition",&sample->loopEnd,1,16)) { MARK_MODIFIED
            if (sample->loopEnd<sample->loopStart) {
              sample->loopEnd=sample->loopStart;
            }
            if (sample->loopEnd>=(int)sample->samples) {
              sample->loopEnd=sample->samples;
            }
            updateSampleTex=true;
            if (e->getSampleFormatMask()&(1U<<DIV_SAMPLE_DEPTH_BRR)) {
              e->renderSamplesP(curSample);
            }
          }
          if (ImGui::IsItemActive()) {
            keepLoopAlive=true;
            sampleCheckLoopEnd=false;
            displayLoopEndHints=true;
          } else {
            sampleCheckLoopEnd=true;
          }
          if (ImGui::IsItemHovered()) {
            displayLoopEndHints=true;
          }
          if (ImGui::IsItemHovered() && (!warnLoopPos.empty() || (!warnLoopEnd.empty() && sampleCheckLoopEnd) || sample->depth==DIV_SAMPLE_DEPTH_BRR)) {
            if (ImGui::BeginTooltip()) {
              if (sample->depth==DIV_SAMPLE_DEPTH_BRR) {
                ImGui::Text(_("changing the loop in a BRR sample may result in glitches!"));
              }
              if (!warnLoopEnd.empty()) {
                ImGui::Text("%s",warnLoopEnd.c_str());
              }
              if (!warnLoopPos.empty()) {
                ImGui::Text("%s",warnLoopPos.c_str());
              }
              ImGui::EndTooltip();
            }
          }
          popWarningColor();
          ImGui::EndDisabled();

          if (selColumns>1) {
            ImGui::TableNextColumn();
            if (ImGui::BeginTable("SEChipSel",selColumns,ImGuiTableFlags_SizingFixedSame)) {
              ImGui::TableNextRow();
              ImGui::TableNextColumn();
              for (int i=0; i<e->song.systemLen; i++) {
                if (!isChipVisible[i]) continue;
                ImGui::TableNextColumn();
                ImGui::Text("%d",i+1);
              }
              char id[1024];
              for (int i=0; i<DIV_MAX_SAMPLE_TYPE; i++) {
                if (!isTypeVisible[i]) continue;

                ImGui::TableNextRow();
                ImGui::TableNextColumn();
                ImGui::Text("%c",'A'+i);
                for (int j=0; j<e->song.systemLen; j++) {
                  if (!isChipVisible[j]) continue;
                  ImGui::TableNextColumn();

                  if (!isMemVisible[i][j]) continue;
                  snprintf(id,1023,"##_SEC%d_%d",i,j);

                  ImVec4 baseColor=sample->renderOn[i][j]?(isMemWarning[i][j]?uiColors[GUI_COLOR_SAMPLE_CHIP_WARNING]:uiColors[GUI_COLOR_SAMPLE_CHIP_ENABLED]):uiColors[GUI_COLOR_SAMPLE_CHIP_DISABLED];
                  ImVec4 color=baseColor;
                  ImVec4 colorHovered=baseColor;
                  ImVec4 colorActive=baseColor;

                  if (settings.guiColorsBase) {
                    color.x*=0.8f;
                    color.y*=0.8f;
                    color.z*=0.8f;
                    colorHovered.x*=0.65f;
                    colorHovered.y*=0.65f;
                    colorHovered.z*=0.65f;
                    colorActive.x*=0.3f;
                    colorActive.y*=0.3f;
                    colorActive.z*=0.3f;
                  } else {
                    color.x*=0.2f;
                    color.y*=0.2f;
                    color.z*=0.2f;
                    colorHovered.x*=0.4f;
                    colorHovered.y*=0.4f;
                    colorHovered.z*=0.4f;
                  }

                  ImGui::PushStyleColor(ImGuiCol_FrameBg,color);
                  ImGui::PushStyleColor(ImGuiCol_FrameBgHovered,colorHovered);
                  ImGui::PushStyleColor(ImGuiCol_FrameBgActive,colorActive);
                  ImGui::PushStyleColor(ImGuiCol_CheckMark,baseColor);

                  if (ImGui::Checkbox(id,&sample->renderOn[i][j])) {
                    e->renderSamplesP(curSample);
                  }

                  ImGui::PopStyleColor(4);

                  if (ImGui::IsItemHovered()) {
                    const char* memName=NULL;
                    size_t capacity=0;
                    size_t usage=0;
                    int totalFree=0;
                    DivDispatch* dispatch=e->getDispatch(j);
                    if (dispatch!=NULL) {
                      memName=dispatch->getSampleMemName(i);
                      capacity=dispatch->getSampleMemCapacity(i);
                      usage=dispatch->getSampleMemUsage(i);
                      if (usage<capacity) {
                        totalFree=capacity-usage;
                      }
                    }
                    String toolText;
                    if (memName==NULL) {
                      toolText=fmt::sprintf(_("%s\n%d bytes free"),e->getSystemName(e->song.system[j]),totalFree);
                    } else {
                      toolText=fmt::sprintf(_("%s (%s)\n%d bytes free"),e->getSystemName(e->song.system[j]),memName,totalFree);
                    }

                    if (isMemWarning[i][j] && sample->renderOn[i][j]) {
                      toolText+=_("\n\nnot enough memory for this sample!");
                    }

                    ImGui::SetTooltip("%s",toolText.c_str());
                  }
                }
              }
              ImGui::EndTable();
            }
          }
          
        }

        ImGui::EndTable();
      }

      ImGui::Separator();

      pushToggleColors(!sampleDragMode);
      if (ImGui::Button(ICON_FA_I_CURSOR "##SSelect")) {
        sampleDragMode=false;
      }
      popToggleColors();
      if (ImGui::IsItemHovered()) {
        ImGui::SetTooltip(_("Edit mode: Select"));
      }
      sameLineMaybe();
      pushToggleColors(sampleDragMode);
      if (ImGui::Button(ICON_FA_PENCIL "##SDraw")) {
        sampleDragMode=true;
      }
      popToggleColors();
      if (ImGui::IsItemHovered()) {
        ImGui::SetTooltip(_("Edit mode: Draw"));
      }
      ImGui::BeginDisabled(sample->depth!=DIV_SAMPLE_DEPTH_8BIT && sample->depth!=DIV_SAMPLE_DEPTH_16BIT);
      sameLineMaybe();
      ImGui::Dummy(ImVec2(4.0*dpiScale,dpiScale));
      sameLineMaybe();
      ImGui::Button(ICON_FUR_SAMPLE_RESIZE "##SResize");
      if (ImGui::IsItemClicked()) {
        resizeSize=sample->samples;
      }
      if (ImGui::IsItemHovered()) {
        ImGui::SetTooltip(_("Resize"));
      }
      if (openSampleResizeOpt) {
        openSampleResizeOpt=false;
        ImGui::OpenPopup("SResizeOpt");
      }
      if (ImGui::BeginPopupContextItem("SResizeOpt",ImGuiPopupFlags_MouseButtonLeft)) {
        if (ImGui::InputInt(_("Samples"),&resizeSize,1,64)) {
          if (resizeSize<0) resizeSize=0;
          if (resizeSize>16777215) resizeSize=16777215;
        }
        if (ImGui::Button(_("Resize"))) {
          sample->prepareUndo(true);
          e->lockEngine([this,sample]() {
            if (!sample->resize(resizeSize)) {
              showError(_("couldn't resize! make sure your sample is 8 or 16-bit."));
            }
            e->renderSamples(curSample);
          });
          updateSampleTex=true;
          sampleSelStart=-1;
          sampleSelEnd=-1;
          MARK_MODIFIED;
          ImGui::CloseCurrentPopup();
        }
        ImGui::EndPopup();
      } else {
        resizeSize=sample->samples;
      }
      sameLineMaybe();
      ImGui::Button(ICON_FUR_SAMPLE_RESAMPLE "##SResample");
      if (ImGui::IsItemClicked()) {
        resampleTarget=targetRate;
      }
      if (ImGui::IsItemHovered()) {
        ImGui::SetTooltip(_("Resample"));
      }
      if (openSampleResampleOpt) {
        openSampleResampleOpt=false;
        ImGui::OpenPopup("SResampleOpt");
      }
      if (ImGui::BeginPopupContextItem("SResampleOpt",ImGuiPopupFlags_MouseButtonLeft)) {
        ImGui::Text(_("Rate"));
        if (ImGui::InputDouble("##SRRate",&resampleTarget,1.0,50.0,"%g")) {
          if (resampleTarget<0) resampleTarget=0;
          if (resampleTarget>96000) resampleTarget=96000;
        }
        ImGui::SameLine();
        if (ImGui::Button("0.5x")) {
          resampleTarget*=0.5;
        }
        ImGui::SameLine();
        if (ImGui::Button("==")) {
          resampleTarget=targetRate;
        }
        ImGui::SameLine();
        if (ImGui::Button("2.0x")) {
          resampleTarget*=2.0;
        }
        double factor=resampleTarget/(double)targetRate;
        if (ImGui::InputDouble(_("Factor"),&factor,0.125,0.5,"%g")) {
          resampleTarget=(double)targetRate*factor;
          if (resampleTarget<0) resampleTarget=0;
          if (resampleTarget>96000) resampleTarget=96000;
        }
        ImGui::Combo(_("Filter"),&resampleStrat,LocalizedComboGetter,resampleStrats,6);
        if (ImGui::Button(_("Resample"))) {
          sample->prepareUndo(true);
          e->lockEngine([this,sample,targetRate]() {
            if (!sample->resample(targetRate,resampleTarget,resampleStrat)) {
              showError(_("couldn't resample! make sure your sample is 8 or 16-bit."));
            }
            e->renderSamples(curSample);
          });
          updateSampleTex=true;
          sampleSelStart=-1;
          sampleSelEnd=-1;
          MARK_MODIFIED;
          ImGui::CloseCurrentPopup();
        }
        ImGui::EndPopup();
      } else {
        resampleTarget=targetRate;
      }
      ImGui::SameLine();
      ImGui::Dummy(ImVec2(4.0*dpiScale,dpiScale));
      sameLineMaybe();
      if (ImGui::Button(ICON_FA_UNDO "##SUndo")) {
        doUndoSample();
      }
      if (ImGui::IsItemHovered()) {
        ImGui::SetTooltip(_("Undo"));
      }
      sameLineMaybe();
      if (ImGui::Button(ICON_FA_REPEAT "##SRedo")) {
        doRedoSample();
      }
      if (ImGui::IsItemHovered()) {
        ImGui::SetTooltip(_("Redo"));
      }
      ImGui::SameLine();
      ImGui::Dummy(ImVec2(4.0*dpiScale,dpiScale));
      sameLineMaybe();
      ImGui::Button(ICON_FA_VOLUME_UP "##SAmplify");
      if (ImGui::IsItemHovered()) {
        ImGui::SetTooltip(_("Amplify"));
      }
      if (openSampleAmplifyOpt) {
        openSampleAmplifyOpt=false;
        ImGui::OpenPopup("SAmplifyOpt");
      }
      if (ImGui::BeginPopupContextItem("SAmplifyOpt",ImGuiPopupFlags_MouseButtonLeft)) {
        ImGui::Text(_("Volume"));
        if (ImGui::InputFloat("##SRVolume",&amplifyVol,10.0,50.0,"%g%%")) {
          if (amplifyVol<0) amplifyVol=0;
          if (amplifyVol>10000) amplifyVol=10000;
        }
        ImGui::SameLine();
        ImGui::Text("(%.1fdB)",20.0*log10(amplifyVol/100.0f));
        if (ImGui::Button(_("Apply"))) {
          sample->prepareUndo(true);
          e->lockEngine([this,sample]() {
            SAMPLE_OP_BEGIN;
            float vol=amplifyVol/100.0f;

            if (sample->depth==DIV_SAMPLE_DEPTH_16BIT) {
              for (unsigned int i=start; i<end; i++) {
                float val=sample->data16[i]*vol;
                if (val<-32768) val=-32768;
                if (val>32767) val=32767;
                sample->data16[i]=val;
              }
            } else if (sample->depth==DIV_SAMPLE_DEPTH_8BIT) {
              for (unsigned int i=start; i<end; i++) {
                float val=sample->data8[i]*vol;
                if (val<-128) val=-128;
                if (val>127) val=127;
                sample->data8[i]=val;
              }
            }

            updateSampleTex=true;

            e->renderSamples(curSample);
          });
          MARK_MODIFIED;
          ImGui::CloseCurrentPopup();
        }
        ImGui::EndPopup();
      }
      sameLineMaybe();
      if (ImGui::Button(ICON_FUR_SAMPLE_NORMALIZE "##SNormalize")) {
        doAction(GUI_ACTION_SAMPLE_NORMALIZE);
      }
      if (ImGui::IsItemHovered()) {
        ImGui::SetTooltip(_("Normalize"));
      }
      sameLineMaybe();
      if (ImGui::Button(ICON_FUR_SAMPLE_FADEIN "##SFadeIn")) {
        doAction(GUI_ACTION_SAMPLE_FADE_IN);
      }
      if (ImGui::IsItemHovered()) {
        ImGui::SetTooltip(_("Fade in"));
      }
      sameLineMaybe();
      if (ImGui::Button(ICON_FUR_SAMPLE_FADEOUT "##SFadeOut")) {
        doAction(GUI_ACTION_SAMPLE_FADE_OUT);
      }
      if (ImGui::IsItemHovered()) {
        ImGui::SetTooltip(_("Fade out"));
      }
      sameLineMaybe();
      ImGui::Button(ICON_FUR_SAMPLE_INSERT_SILENCE "##SInsertSilence");
      if (ImGui::IsItemHovered()) {
        ImGui::SetTooltip(_("Insert silence"));
      }
      if (openSampleSilenceOpt) {
        openSampleSilenceOpt=false;
        ImGui::OpenPopup("SSilenceOpt");
      }
      if (ImGui::BeginPopupContextItem("SSilenceOpt",ImGuiPopupFlags_MouseButtonLeft)) {
        if (ImGui::InputInt(_("Samples"),&silenceSize,1,64)) {
          if (silenceSize<0) silenceSize=0;
          if (silenceSize>16777215) silenceSize=16777215;
        }
        if (ImGui::Button(_("Go"))) {
          int pos=(sampleSelStart==-1 || sampleSelStart==sampleSelEnd)?sample->samples:sampleSelStart;
          sample->prepareUndo(true);
          e->lockEngine([this,sample,pos]() {
            if (!sample->insert(pos,silenceSize)) {
              showError(_("couldn't insert! make sure your sample is 8 or 16-bit."));
            }
            e->renderSamples(curSample);
          });
          updateSampleTex=true;
          sampleSelStart=pos;
          sampleSelEnd=pos+silenceSize;
          MARK_MODIFIED;
          ImGui::CloseCurrentPopup();
        }
        ImGui::EndPopup();
      }
      sameLineMaybe();
      if (ImGui::Button(ICON_FUR_SAMPLE_APPLY_SILENCE "##SSilence")) {
        doAction(GUI_ACTION_SAMPLE_SILENCE);
      }
      if (ImGui::IsItemHovered()) {
        ImGui::SetTooltip(_("Apply silence"));
      }
      sameLineMaybe();
      if (ImGui::Button(ICON_FA_TIMES "##SDelete")) {
        doAction(GUI_ACTION_SAMPLE_DELETE);
      }
      if (ImGui::IsItemHovered()) {
        ImGui::SetTooltip(_("Delete"));
      }
      sameLineMaybe();
      if (ImGui::Button(ICON_FA_CROP "##STrim")) {
        doAction(GUI_ACTION_SAMPLE_TRIM);
      }
      if (ImGui::IsItemHovered()) {
        ImGui::SetTooltip(_("Trim"));
      }
      ImGui::SameLine();
      ImGui::Dummy(ImVec2(4.0*dpiScale,dpiScale));
      sameLineMaybe();
      if (ImGui::Button(ICON_FUR_SAMPLE_REVERSE "##SReverse")) {
        doAction(GUI_ACTION_SAMPLE_REVERSE);
      }
      if (ImGui::IsItemHovered()) {
        ImGui::SetTooltip(_("Reverse"));
      }
      sameLineMaybe();
      if (ImGui::Button(ICON_FUR_SAMPLE_INVERT "##SInvert")) {
        doAction(GUI_ACTION_SAMPLE_INVERT);
      }
      if (ImGui::IsItemHovered()) {
        ImGui::SetTooltip(_("Invert"));
      }
      sameLineMaybe();
      if (ImGui::Button(ICON_FUR_SAMPLE_SIGN "##SSign")) {
        doAction(GUI_ACTION_SAMPLE_SIGN);
      }
      if (ImGui::IsItemHovered()) {
        ImGui::SetTooltip(_("Signed/unsigned exchange"));
      }
      sameLineMaybe();
      ImGui::Button(ICON_FUR_SAMPLE_FILTER "##SFilter");
      if (ImGui::IsItemHovered()) {
        ImGui::SetTooltip(_("Apply filter"));
      }
      float minCutoff=10.0f;
      float maxCutoff=sample->centerRate*0.5f;
      if (openSampleFilterOpt) {
        openSampleFilterOpt=false;
        sampleFilterFirstFrame=true;
        ImGui::OpenPopup("SFilterOpt");
      }
      if (ImGui::BeginPopupContextItem("SFilterOpt",ImGuiPopupFlags_MouseButtonLeft)) {
        float lowP=sampleFilterL*100.0f;
        float bandP=sampleFilterB*100.0f;
        float highP=sampleFilterH*100.0f;
        float resP=sampleFilterRes*100.0f;
        ImGui::Text(_("Cutoff:"));

        ImGui::Checkbox(_("Sweep (2 frequencies)"),&sampleFilterSweep);
        if (sampleFilterSweep) {
          if (ImGui::SliderFloat(_("From"),&sampleFilterCutStart,minCutoff,maxCutoff,"%.0f Hz")) {
            if (sampleFilterCutStart<minCutoff) sampleFilterCutStart=minCutoff;
            if (sampleFilterCutStart>maxCutoff) sampleFilterCutStart=maxCutoff;
          }
          if (ImGui::SliderFloat(_("To"),&sampleFilterCutEnd,minCutoff,maxCutoff,"%.0f Hz")) {
            if (sampleFilterCutEnd<minCutoff) sampleFilterCutEnd=minCutoff;
            if (sampleFilterCutEnd>maxCutoff) sampleFilterCutEnd=maxCutoff;
          }
        } else {
          if (ImGui::SliderFloat(_("Frequency"),&sampleFilterCutStart,minCutoff,maxCutoff,"%.0f Hz")) {
            if (sampleFilterCutStart<minCutoff) sampleFilterCutStart=minCutoff;
            if (sampleFilterCutStart>maxCutoff) sampleFilterCutStart=maxCutoff;
          }
        }

        ImGui::Separator();
        if (ImGui::SliderFloat(_("Resonance"),&resP,0.0f,99.0f,"%.1f%%")) {
          sampleFilterRes=resP/100.0f;
          if (sampleFilterRes<0.0f) sampleFilterRes=0.0f;
          if (sampleFilterRes>0.99f) sampleFilterRes=0.99f;
        }
        ImGui::AlignTextToFramePadding();
        ImGui::Text(_("Power"));
        ImGui::SameLine();
        if (ImGui::RadioButton("1x",sampleFilterPower==1)) {
          sampleFilterPower=1;
        }
        ImGui::SameLine();
        if (ImGui::RadioButton("2x",sampleFilterPower==2)) {
          sampleFilterPower=2;
        }
        ImGui::SameLine();
        if (ImGui::RadioButton("3x",sampleFilterPower==3)) {
          sampleFilterPower=3;
        }
        ImGui::Separator();
        if (ImGui::SliderFloat(_("Low-pass"),&lowP,0.0f,100.0f,"%.1f%%")) {
          sampleFilterL=lowP/100.0f;
          if (sampleFilterL<0.0f) sampleFilterL=0.0f;
          if (sampleFilterL>1.0f) sampleFilterL=1.0f;
        }
        if (ImGui::SliderFloat(_("Band-pass"),&bandP,0.0f,100.0f,"%.1f%%")) {
          sampleFilterB=bandP/100.0f;
          if (sampleFilterB<0.0f) sampleFilterB=0.0f;
          if (sampleFilterB>1.0f) sampleFilterB=1.0f;
        }
        if (ImGui::SliderFloat(_("High-pass"),&highP,0.0f,100.0f,"%.1f%%")) {
          sampleFilterH=highP/100.0f;
          if (sampleFilterH<0.0f) sampleFilterH=0.0f;
          if (sampleFilterH>1.0f) sampleFilterH=1.0f;
        }

        if (ImGui::Button(_("Apply"))) {
          sample->prepareUndo(true);
          e->lockEngine([this,sample]() {
            SAMPLE_OP_BEGIN;
            float res=1.0-pow(sampleFilterRes,0.5f);
            float low=0;
            float band=0;
            float high=0;

            if (sampleFilterCutStart<0.0) sampleFilterCutStart=0.0;
            if (sampleFilterCutStart>sample->centerRate*0.5) sampleFilterCutStart=sample->centerRate*0.5;
            if (sampleFilterCutEnd<0.0) sampleFilterCutEnd=0.0;
            if (sampleFilterCutEnd>sample->centerRate*0.5) sampleFilterCutEnd=sample->centerRate*0.5;

            double power=(sampleFilterCutStart>sampleFilterCutEnd)?0.5:2.0;

            if (sample->depth==DIV_SAMPLE_DEPTH_16BIT) {
              for (unsigned int i=start; i<end; i++) {
                double freq=sampleFilterCutStart+(sampleFilterSweep?((sampleFilterCutEnd-sampleFilterCutStart)*pow(double(i-start)/double(end-start),power)):0);
                double cut=sin((freq/double(sample->centerRate))*M_PI);

                for (int j=0; j<sampleFilterPower; j++) {
                  low=low+cut*band;
                  high=float(sample->data16[i])-low-(res*band);
                  band=cut*high+band;
                }

                float val=low*sampleFilterL+band*sampleFilterB+high*sampleFilterH;
                if (val<-32768) val=-32768;
                if (val>32767) val=32767;
                sample->data16[i]=val;
              }
            } else if (sample->depth==DIV_SAMPLE_DEPTH_8BIT) {
              for (unsigned int i=start; i<end; i++) {
                double freq=sampleFilterCutStart+(sampleFilterSweep?((sampleFilterCutEnd-sampleFilterCutStart)*pow(double(i-start)/double(end-start),power)):0);
                double cut=sin((freq/double(sample->centerRate))*M_PI);

                for (int j=0; j<sampleFilterPower; j++) {
                  low=low+cut*band;
                  high=float(sample->data8[i])-low-(res*band);
                  band=cut*high+band;
                }

                float val=low*sampleFilterL+band*sampleFilterB+high*sampleFilterH;
                if (val<-128) val=-128;
                if (val>127) val=127;
                sample->data8[i]=val;
              }
            }

            updateSampleTex=true;

            e->renderSamples(curSample);
          });
          MARK_MODIFIED;
          ImGui::CloseCurrentPopup();
        }

        if (sampleFilterFirstFrame) {
          if (sampleFilterCutStart<minCutoff) sampleFilterCutStart=minCutoff;
          if (sampleFilterCutStart>maxCutoff) sampleFilterCutStart=maxCutoff;
          if (sampleFilterCutEnd<minCutoff) sampleFilterCutEnd=minCutoff;
          if (sampleFilterCutEnd>maxCutoff) sampleFilterCutEnd=maxCutoff;
          sampleFilterFirstFrame=false;
        }

        ImGui::EndPopup();
      }
      ImGui::EndDisabled();
      ImGui::SameLine();
      ImGui::Dummy(ImVec2(4.0*dpiScale,dpiScale));
      sameLineMaybe();
      ImGui::Button(ICON_FUR_CROSSFADE "##CrossFade");
      if (ImGui::IsItemHovered()) {
        ImGui::SetTooltip(_("Crossfade loop points"));
      }
      if (openSampleCrossFadeOpt) {
        openSampleCrossFadeOpt=false;
        ImGui::OpenPopup("SCrossFadeOpt");
      }
      if (ImGui::BeginPopupContextItem("SCrossFadeOpt",ImGuiPopupFlags_MouseButtonLeft)) {
        if (sampleCrossFadeLoopLength>sample->loopStart) sampleCrossFadeLoopLength=sample->loopStart;
        if (sampleCrossFadeLoopLength>(sample->loopEnd-sample->loopStart)) sampleCrossFadeLoopLength=sample->loopEnd-sample->loopStart;
        if (ImGui::SliderInt(_("Number of samples"),&sampleCrossFadeLoopLength,0,100000)) {
          if (sampleCrossFadeLoopLength<0) sampleCrossFadeLoopLength=0;
          if (sampleCrossFadeLoopLength>sample->loopStart) sampleCrossFadeLoopLength=sample->loopStart;
          if (sampleCrossFadeLoopLength>(sample->loopEnd-sample->loopStart)) sampleCrossFadeLoopLength=sample->loopEnd-sample->loopStart;
          if (sampleCrossFadeLoopLength>100000) sampleCrossFadeLoopLength=100000;
        }
        if (ImGui::SliderInt(_("Linear <-> Equal power"),&sampleCrossFadeLoopLaw,0,100)) {
          if (sampleCrossFadeLoopLaw<0) sampleCrossFadeLoopLaw=0;
          if (sampleCrossFadeLoopLaw>100) sampleCrossFadeLoopLaw=100;
        }
        if (ImGui::Button(_("Apply"))) {
          if (sampleCrossFadeLoopLength>sample->loopStart) {
            showError(_("Crossfade: length would go out of bounds. Aborted..."));
            ImGui::CloseCurrentPopup();
          } else if (sampleCrossFadeLoopLength>(sample->loopEnd-sample->loopStart)) {
            showError(_("Crossfade: length would overflow loopStart. Try a smaller random value."));
            ImGui::CloseCurrentPopup();
          } else {
            sample->prepareUndo(true);
            e->lockEngine([this,sample] {
              SAMPLE_OP_BEGIN;
              double l=1.0/(double)sampleCrossFadeLoopLength;
              double evar=1.0-sampleCrossFadeLoopLaw/200.0;
              if (sample->depth==DIV_SAMPLE_DEPTH_8BIT) {
                unsigned int crossFadeInput=sample->loopStart-sampleCrossFadeLoopLength;
                unsigned int crossFadeOutput=sample->loopEnd-sampleCrossFadeLoopLength;
                for (int i=0; i<sampleCrossFadeLoopLength; i++) {
                  double f1=pow(i*l,evar);
                  double f2=pow((sampleCrossFadeLoopLength-i)*l,evar);
                  double out=((double)sample->data8[crossFadeInput])*f1+((double)sample->data8[crossFadeOutput])*f2;
                  sample->data8[crossFadeOutput]=(signed char)CLAMP(out,-128,127);
                  crossFadeInput++;
                  crossFadeOutput++;
                }
              } else if (sample->depth==DIV_SAMPLE_DEPTH_16BIT) {
                unsigned int crossFadeInput=sample->loopStart-sampleCrossFadeLoopLength;
                unsigned int crossFadeOutput=sample->loopEnd-sampleCrossFadeLoopLength;
                for (int i=0; i<sampleCrossFadeLoopLength; i++) {
                  double f1=std::pow(i*l,evar);
                  double f2=std::pow((sampleCrossFadeLoopLength-i)*l,evar);
                  double out=((double)sample->data16[crossFadeInput])*f1+((double)sample->data16[crossFadeOutput])*f2;
                  sample->data16[crossFadeOutput]=(short)CLAMP(out,-32768,32767);
                  crossFadeInput++;
                  crossFadeOutput++;
                }
              }
              updateSampleTex=true;

              e->renderSamples(curSample);
            });
            MARK_MODIFIED;
            ImGui::CloseCurrentPopup();
          }
        }
        ImGui::EndPopup();
      }
      ImGui::SameLine();
      if (ImGui::Button(ICON_FA_PLAY "##PreviewSample")) {
        e->previewSample(curSample);
      }
      if (ImGui::IsItemHovered()) {
        ImGui::SetTooltip(_("Preview sample"));
      }
      sameLineMaybe();
      if (ImGui::Button(ICON_FA_PLAY_CIRCLE "##PreviewSampleFromCursor")) {
        e->previewSample(curSample, -1, sampleSelStart, sampleSelEnd == sampleSelStart ? -1 : sampleSelEnd);
      }
      if (ImGui::IsItemHovered()) {
        ImGui::SetTooltip(_("Preview sample from cursor or selection only"));
      }
      sameLineMaybe();
      if (ImGui::Button(ICON_FA_STOP "##StopSample")) {
        e->stopSamplePreview();
      }
      if (ImGui::IsItemHovered()) {
        ImGui::SetTooltip(_("Stop sample preview"));
      }
      sameLineMaybe();
      if (ImGui::Button(ICON_FA_UPLOAD "##MakeIns")) {
        doAction(GUI_ACTION_SAMPLE_MAKE_INS);
      }
      if (ImGui::IsItemHovered()) {
        ImGui::SetTooltip(_("Create instrument from sample"));
      }

      sameLineMaybe(ImGui::CalcTextSize("Zoom").x+150.0f*dpiScale+ImGui::CalcTextSize("100%").x);
      double zoomPercent=100.0/sampleZoom;
      bool checkZoomLimit=false;
      ImGui::AlignTextToFramePadding();
      ImGui::Text(_("Zoom"));
      ImGui::SameLine();
      ImGui::SetNextItemWidth(150.0f*dpiScale);
      if (ImGui::InputDouble("##SZoom",&zoomPercent,zoomPercent/8.0,20.0,"%g%%")) {
        if (zoomPercent>10000.0) zoomPercent=10000.0;
        if (zoomPercent<0.01) zoomPercent=0.01;
        sampleZoom=100.0/zoomPercent;
        sampleZoomAuto=false;
        checkZoomLimit=true;
        updateSampleTex=true;
      }
      ImGui::SameLine();
      if (sampleZoomAuto) {
        ImGui::BeginDisabled(minSampleZoom<1.0);
        if (ImGui::Button("100%")) {
          sampleZoom=1.0;
          sampleZoomAuto=false;
          updateSampleTex=true;
          checkZoomLimit=true;
        }
        ImGui::EndDisabled();
      } else {
        if (ImGui::Button("Auto")) {
          sampleZoomAuto=true;
          updateSampleTex=true;
        }
      }

      if (mobileUI) {
        sameLineMaybe();
        if (ImGui::Button(ICON_FA_ELLIPSIS_H "##SMobMenu")) {
          ImGui::OpenPopup("SRightClick");
        }
      }

      ImGui::Separator();

      // time
      ImDrawList* dl=ImGui::GetWindowDrawList();
      ImGuiWindow* window=ImGui::GetCurrentWindow();

      ImVec2 size=ImVec2(ImGui::GetContentRegionAvail().x,ImGui::GetFontSize()+2.0*dpiScale);

      ImVec2 minArea=window->DC.CursorPos;
      ImVec2 maxArea=ImVec2(
        minArea.x+size.x,
        minArea.y+size.y
      );
      ImRect rect=ImRect(minArea,maxArea);
      ImGuiStyle& style=ImGui::GetStyle();

      ImGui::ItemSize(size,style.FramePadding.y);
      if (ImGui::ItemAdd(rect,ImGui::GetID("SETime"))) {
        int targetRate=sampleCompatRate?sample->rate:sample->centerRate;
        int curDivisorSel=0;
        int curMultiplierSel=0;
        double divisor=1000.0;
        double multiplier=1.0;
        while ((((double)targetRate/divisor)/sampleZoom)<60.0*dpiScale) {
          if (curDivisorSel>=10) break;
          divisor=timeDivisors[++curDivisorSel];
        }
        if (curDivisorSel>=10) {
          while ((((double)targetRate*multiplier)/sampleZoom)<60.0*dpiScale) {
            if (curMultiplierSel>=13) {
              multiplier+=3600.0;
            } else {
              multiplier=timeMultipliers[++curMultiplierSel];
            }
          }
        }
        double timeStep=multiplier*((double)targetRate/divisor);
        double timeMin=-fmod(samplePos,timeStep);
        double timeMax=size.x*sampleZoom;
        ImU32 color=ImGui::GetColorU32(uiColors[GUI_COLOR_SAMPLE_TIME_FG]);

        dl->AddRectFilled(minArea,maxArea,ImGui::GetColorU32(uiColors[GUI_COLOR_SAMPLE_TIME_BG]));

        for (double i=timeMin; i<timeMax; i+=timeStep) {
          ImVec2 pos=ImVec2(minArea.x+(i/sampleZoom),minArea.y);
          int timeMs=(int)((1000*(samplePos+i))/targetRate);
          String t;
          if (curDivisorSel>=9) {
            if (timeMs>=3600000) {
              t=fmt::sprintf("%d:%02d:%02d",timeMs/3600000,(timeMs/60000)%60,(timeMs/1000)%60);
            } else if (timeMs>=60000) {
              t=fmt::sprintf("%d:%02d.%02d",timeMs/60000,(timeMs/1000)%60,(timeMs%1000)/10);
            } else {
              t=fmt::sprintf("%d.%03d",timeMs/1000,timeMs%1000);
            }
          } else {
            t=fmt::sprintf("%dms",timeMs);
          }
          dl->AddText(pos,color,t.c_str());
        }
      }

      ImVec2 avail=ImGui::GetContentRegionAvail(); // sample view size determined here
      // don't do this. reason: mobile.
      /*if (ImGui::GetContentRegionAvail().y>(ImGui::GetContentRegionAvail().x*0.5f)) {
        avail=ImVec2(ImGui::GetContentRegionAvail().x,ImGui::GetContentRegionAvail().x*0.5f);
      }*/
      avail.y-=ImGui::GetFrameHeightWithSpacing()+ImGui::GetStyle().ScrollbarSize;
      if (avail.y<1.0) { // Prevents crash
        avail.y=1.0;
      }

      int availX=avail.x;
      int availY=avail.y;

      minSampleZoom=(double)sample->samples/avail.x;

      if (checkZoomLimit) {
        logV("sample: %f min: %f",sampleZoom,minSampleZoom);
        int bounds=((int)sample->samples-round(avail.x*sampleZoom));
        if (bounds<0) bounds=0;
        if (samplePos>bounds) samplePos=bounds;
        if (sampleZoom>minSampleZoom) {
          sampleZoomAuto=true;
        }
      }

      if (sampleZoomAuto) {
        samplePos=0;
        if (sample->samples<1 || avail.x<=0) {
          sampleZoom=1.0;
        } else {
          sampleZoom=minSampleZoom;
        }
        if (sampleZoom!=prevSampleZoom) {
          prevSampleZoom=sampleZoom;
          updateSampleTex=true;
        }
      }

      if (sampleTex==NULL || sampleTexW!=avail.x || sampleTexH!=avail.y || !rend->isTextureValid(sampleTex)) {
        if (sampleTex!=NULL) {
          rend->destroyTexture(sampleTex);
          sampleTex=NULL;
        }
        if (avail.x>=1 && avail.y>=1) {
          logD("recreating sample texture.");
          sampleTex=rend->createTexture(true,avail.x,avail.y,true,bestTexFormat);
          sampleTexW=avail.x;
          sampleTexH=avail.y;
          if (sampleTex==NULL) {
            logE("error while creating sample texture! %s",SDL_GetError());
          } else {
            updateSampleTex=true;
          }
        }
      }

      if (sampleTex!=NULL) {
        if (updateSampleTex) {
          unsigned int* dataT=NULL;
          int pitch=0;
          logD("updating sample texture.");
          if (!rend->lockTexture(sampleTex,(void**)&dataT,&pitch)) {
            logE("error while locking sample texture! %s",SDL_GetError());
          } else {
            unsigned int* data=new unsigned int[sampleTexW*sampleTexH];

            ImU32 bgColor=ImGui::GetColorU32(uiColors[GUI_COLOR_SAMPLE_BG]);
            ImU32 bgColorLoop=ImGui::GetColorU32(uiColors[GUI_COLOR_SAMPLE_LOOP]);
            ImU32 lineColor=ImGui::GetColorU32(uiColors[GUI_COLOR_SAMPLE_FG]);
            ImU32 centerLineColor=ImGui::GetColorU32(uiColors[GUI_COLOR_SAMPLE_CENTER]);

            switch (rend->getTextureFormat(sampleTex)) {
              case GUI_TEXFORMAT_ARGB32:
                SWAP_COLOR_ARGB(bgColor);
                SWAP_COLOR_ARGB(bgColorLoop);
                SWAP_COLOR_ARGB(lineColor);
                SWAP_COLOR_ARGB(centerLineColor);
                break;
              case GUI_TEXFORMAT_BGRA32:
                SWAP_COLOR_BGRA(bgColor);
                SWAP_COLOR_BGRA(bgColorLoop);
                SWAP_COLOR_BGRA(lineColor);
                SWAP_COLOR_BGRA(centerLineColor);
                break;
              case GUI_TEXFORMAT_RGBA32:
                SWAP_COLOR_RGBA(bgColor);
                SWAP_COLOR_RGBA(bgColorLoop);
                SWAP_COLOR_RGBA(lineColor);
                SWAP_COLOR_RGBA(centerLineColor);
                break;
              default:
                break;
            }

            int ij=0;
            if (availY>0) {
              for (int j=0; j<availX; j++) {
                int scaledPos=samplePos+(j*sampleZoom);
                if (sample->isLoopable() && (scaledPos>=sample->loopStart && scaledPos<sample->loopEnd)) {
                  data[ij++]=bgColorLoop;
                } else {
                  data[ij++]=bgColor;
                }
              }
              for (int i=1; i<availY; i++) {
                memcpy(&data[ij],data,availX*sizeof(unsigned int));
                ij+=availX;
              }
              for (int i=availX*(availY>>1); i<availX*(1+(availY>>1)); i++) {
                data[i]=centerLineColor;
              }
            }

            unsigned int xCoarse=samplePos;
            unsigned int xFine=0;
            unsigned int xAdvanceCoarse=sampleZoom;
            unsigned int xAdvanceFine=fmod(sampleZoom,1.0)*16777216;
            for (unsigned int i=0; i<(unsigned int)availX; i++) {
              if (xCoarse>=sample->samples) break;
              int y1, y2;
              int candMin=INT_MAX;
              int candMax=INT_MIN;
              int totalAdvance=0;
              if (sample->depth==DIV_SAMPLE_DEPTH_8BIT) {
                if (candMin>sample->data8[xCoarse]) candMin=sample->data8[xCoarse];
                if (candMax<sample->data8[xCoarse]) candMax=sample->data8[xCoarse];
              } else {
                if (candMin>sample->data16[xCoarse]) candMin=sample->data16[xCoarse];
                if (candMax<sample->data16[xCoarse]) candMax=sample->data16[xCoarse];
              }
              xFine+=xAdvanceFine;
              if (xFine>=16777216) {
                xFine-=16777216;
                totalAdvance++;
              }
              totalAdvance+=xAdvanceCoarse;
              if (xCoarse>=sample->samples) break;
              do {
                if (xCoarse>=sample->samples) break;
                if (sample->depth==DIV_SAMPLE_DEPTH_8BIT) {
                  if (candMin>sample->data8[xCoarse]) candMin=sample->data8[xCoarse];
                  if (candMax<sample->data8[xCoarse]) candMax=sample->data8[xCoarse];
                } else {
                  if (candMin>sample->data16[xCoarse]) candMin=sample->data16[xCoarse];
                  if (candMax<sample->data16[xCoarse]) candMax=sample->data16[xCoarse];
                }
                if (totalAdvance>0) xCoarse++;
              } while ((totalAdvance--)>0);
              if (sample->depth==DIV_SAMPLE_DEPTH_8BIT) {
                y1=(((unsigned char)candMin^0x80)*availY)>>8;
                y2=(((unsigned char)candMax^0x80)*availY)>>8;
              } else {
                y1=(((unsigned short)candMin^0x8000)*availY)>>16;
                y2=(((unsigned short)candMax^0x8000)*availY)>>16;
              }
              if (y1>y2) {
                y2^=y1;
                y1^=y2;
                y2^=y1;
              }
              if (y1<0) y1=0;
              if (y1>=availY) y1=availY-1;
              if (y2<0) y2=0;
              if (y2>=availY) y2=availY-1;

              const int s1=i+availX*(availY-y1-1);
              const int s2=i+availX*(availY-y2-1);

              for (int j=s2; j<=s1; j+=availX) {
                data[j]=lineColor;
              }
            }

            if ((pitch>>2)==sampleTexW) {
              memcpy(dataT,data,sampleTexW*sampleTexH*sizeof(unsigned int));
            } else {
              int srcY=0;
              int destY=0;
              for (int i=0; i<sampleTexH; i++) {
                memcpy(&dataT[destY],&data[srcY],sampleTexW*sizeof(unsigned int));
                srcY+=sampleTexW;
                destY+=pitch>>2;
              }
            }
            rend->unlockTexture(sampleTex);
            delete[] data;
          }
          updateSampleTex=false;
        }

        ImGui::PushStyleVar(ImGuiStyleVar_FramePadding,ImVec2(0,0));
        ImGui::ImageButton("SampleView",rend->getTextureID(sampleTex),avail,ImVec2(0,0),ImVec2(rend->getTextureU(sampleTex),rend->getTextureV(sampleTex)));
        ImGui::PopStyleVar();

        ImVec2 rectMin=ImGui::GetItemRectMin();
        ImVec2 rectMax=ImGui::GetItemRectMax();
        ImVec2 rectSize=ImGui::GetItemRectSize();

        unsigned char selectTarget=255;

        if (ImGui::IsItemHovered()) {
          int start=sampleSelStart;
          int end=sampleSelEnd;
          if (start>end) {
            start^=end;
            end^=start;
            start^=end;
          }
          ImVec2 p1=rectMin;
          p1.x+=(start-samplePos)/sampleZoom;

          ImVec2 p2=ImVec2(rectMin.x+(end-samplePos)/sampleZoom,rectMax.y);

          ImVec2 mousePos=ImGui::GetMousePos();
          if (p1.x>=rectMin.x && p1.x<=rectMax.x && fabs(mousePos.x-p1.x)<2.0*dpiScale) {
            ImGui::SetMouseCursor(ImGuiMouseCursor_ResizeEW);
            selectTarget=0;
          } else if (p2.x>=rectMin.x && p2.x<=rectMax.x && fabs(mousePos.x-p2.x)<2.0*dpiScale) {
            ImGui::SetMouseCursor(ImGuiMouseCursor_ResizeEW);
            selectTarget=1;
          }
        }

        if (ImGui::IsItemClicked()) {
          nextWindow=GUI_WINDOW_SAMPLE_EDIT;
          if (ImGui::IsMouseDoubleClicked(ImGuiMouseButton_Left)) {
            sampleDragActive=false;
            sampleSelStart=0;
            sampleSelEnd=sample->samples;
          } else {
            if (sample->samples>0) {
              sampleDragStart=rectMin;
              sampleDragAreaSize=rectSize;
              switch (sample->depth) {
                case DIV_SAMPLE_DEPTH_8BIT:
                  sampleDrag16=false;
                  sampleDragTarget=(void*)sample->data8;
                  break;
                case DIV_SAMPLE_DEPTH_16BIT:
                  sampleDrag16=true;
                  sampleDragTarget=(void*)sample->data16;
                  break;
                default:
                  sampleDrag16=true;
                  sampleDragTarget=NULL;
                  break;
              }
              sampleDragLen=sample->samples;
              sampleDragActive=true;
              if (!sampleDragMode) {
                switch (selectTarget) {
                  case 0:
                    sampleSelStart^=sampleSelEnd;
                    sampleSelEnd^=sampleSelStart;
                    sampleSelStart^=sampleSelEnd;
                    break;
                  case 1:
                    break;
                  default:
                    sampleSelStart=-1;
                    sampleSelEnd=-1;
                    break;
                }
              } else {
                sample->prepareUndo(true);
              }
              processDrags(ImGui::GetMousePos().x,ImGui::GetMousePos().y);
            }
          }
        }

        if (ImGui::IsItemActive()) {
          if (ImGui::GetMousePos().x>rectMax.x) {
            double delta=pow(MAX(1.0,(ImGui::GetMousePos().x-rectMax.x)*0.04),2.0);
            samplePos+=MAX(1.0,sampleZoom*delta);
            int bounds=((int)sample->samples-round(avail.x*sampleZoom));
            if (bounds<0) bounds=0;
            if (samplePos>bounds) samplePos=bounds;
            updateSampleTex=true;
            processDrags(ImGui::GetMousePos().x,ImGui::GetMousePos().y);
            WAKE_UP;
          }
          if (ImGui::GetMousePos().x<rectMin.x) {
            double delta=pow(MAX(1.0,(rectMin.x-ImGui::GetMousePos().x)*0.04),2.0);
            samplePos-=MAX(1.0,sampleZoom*delta);
            if (samplePos<0) samplePos=0;
            updateSampleTex=true;
            processDrags(ImGui::GetMousePos().x,ImGui::GetMousePos().y);
            WAKE_UP;
          }
        }

        if (!sampleDragMode && ImGui::IsItemClicked(ImGuiMouseButton_Right)) {
          ImGui::OpenPopup("SRightClick");
        }

        if (ImGui::BeginPopup("SRightClick",ImGuiWindowFlags_NoTitleBar|ImGuiWindowFlags_NoMove|ImGuiWindowFlags_AlwaysAutoResize)) {
          ImGui::BeginDisabled(sample->depth!=DIV_SAMPLE_DEPTH_8BIT && sample->depth!=DIV_SAMPLE_DEPTH_16BIT);
          if (ImGui::MenuItem(_("cut"),BIND_FOR(GUI_ACTION_SAMPLE_CUT))) {
            doAction(GUI_ACTION_SAMPLE_CUT);
          }
          ImGui::EndDisabled();
          if (ImGui::MenuItem(_("copy"),BIND_FOR(GUI_ACTION_SAMPLE_COPY))) {
            doAction(GUI_ACTION_SAMPLE_COPY);
          }
          ImGui::BeginDisabled(sample->depth!=DIV_SAMPLE_DEPTH_8BIT && sample->depth!=DIV_SAMPLE_DEPTH_16BIT);
          if (ImGui::MenuItem(_("paste"),BIND_FOR(GUI_ACTION_SAMPLE_PASTE))) {
            doAction(GUI_ACTION_SAMPLE_PASTE);
          }
          if (ImGui::MenuItem(_("paste (replace)"),BIND_FOR(GUI_ACTION_SAMPLE_PASTE_REPLACE))) {
            doAction(GUI_ACTION_SAMPLE_PASTE_REPLACE);
          }
          if (ImGui::MenuItem(_("paste (mix)"),BIND_FOR(GUI_ACTION_SAMPLE_PASTE_MIX))) {
            doAction(GUI_ACTION_SAMPLE_PASTE_MIX);
          }
          ImGui::EndDisabled();
          if (ImGui::MenuItem(_("select all"),BIND_FOR(GUI_ACTION_SAMPLE_SELECT_ALL))) {
            doAction(GUI_ACTION_SAMPLE_SELECT_ALL);
          }
          ImGui::Separator();
          if (ImGui::MenuItem(_("set loop to selection"),BIND_FOR(GUI_ACTION_SAMPLE_SET_LOOP))) {
            doAction(GUI_ACTION_SAMPLE_SET_LOOP);
          }
          if (ImGui::MenuItem(_("create wavetable from selection"),BIND_FOR(GUI_ACTION_SAMPLE_CREATE_WAVE))) {
            doAction(GUI_ACTION_SAMPLE_CREATE_WAVE);
          }
          ImGui::EndPopup();
        }

        String statusBar=sampleDragMode?_("Draw"):_("Select");
        String statusBar2="";
        String statusBar3=fmt::sprintf(_("%d samples, %d bytes"),sample->samples,sample->getCurBufLen());
        String statusBar4="";
        bool drawSelection=false;

        if (!sampleDragMode) {
          if (sampleSelStart>=0 && sampleSelEnd>=0) {
            int start=sampleSelStart;
            int end=sampleSelEnd;
            if (start>end) {
              start^=end;
              end^=start;
              start^=end;
            }
            if (start!=end) {
              statusBar4=fmt::sprintf(_("(%d samples)"),end-start);
            }
            drawSelection=true;
          }
        }

        if (ImGui::IsItemHovered()) {
          if (ctrlWheeling) {
            double zoomPercent=100.0/sampleZoom;
            if (wheelY>0) {
              for (int i=0; i<wheelY; i++) {
                double oldArea=round(rectSize.x*100.0/zoomPercent);
                zoomPercent+=zoomPercent/8.0;
                double increment=fabs(oldArea-(rectSize.x*100.0/zoomPercent))*((ImGui::GetMousePos().x-rectMin.x)/rectSize.x);
                samplePos+=increment;
              }
            } else {
              for (int i=0; i<-wheelY; i++) {
                double oldArea=round(rectSize.x*100.0/zoomPercent);
                zoomPercent-=zoomPercent/8.0;
                double increment=fabs(oldArea-(rectSize.x*100.0/zoomPercent))*((ImGui::GetMousePos().x-rectMin.x)/rectSize.x);
                samplePos-=increment;
                if (samplePos<0) samplePos=0;
              }
            }
            if (zoomPercent>10000.0) zoomPercent=10000.0;
            if (zoomPercent<0.01) zoomPercent=0.01;
            sampleZoom=100.0/zoomPercent;
            sampleZoomAuto=false;
            int bounds=((int)sample->samples-round(rectSize.x*sampleZoom));
            if (bounds<0) bounds=0;
            if (samplePos>bounds) samplePos=bounds;
            updateSampleTex=true;
            if (sampleZoom>minSampleZoom) {
              sampleZoomAuto=true;
            }
          } else {
            if (wheelY!=0) {
              if (!sampleZoomAuto) {
                double scrollAmount=MAX(fabs((double)wheelY*sampleZoom*60.0),1.0);
                if (wheelY>0) {
                  samplePos+=scrollAmount;
                } else {
                  samplePos-=scrollAmount;
                }
                if (samplePos<0) samplePos=0;
                int bounds=((int)sample->samples-round(rectSize.x*sampleZoom));
                if (bounds<0) bounds=0;
                if (samplePos>bounds) samplePos=bounds;
                updateSampleTex=true;
              }
            }
          }

          int posX=-1;
          int posY=0;
          ImVec2 pos=ImGui::GetMousePos();
          pos.x-=rectMin.x;
          pos.y-=rectMin.y;

          if (sampleZoom>0) {
            posX=samplePos+pos.x*sampleZoom;
            if (posX>(int)sample->samples) posX=-1;
          }
          switch (sample->depth) {
            case DIV_SAMPLE_DEPTH_8BIT:
              posY=(0.5-pos.y/rectSize.y)*255;
              break;
            case DIV_SAMPLE_DEPTH_4BIT:
              posY=(1-pos.y/rectSize.y)*15;
              break;
            default:
              posY=(0.5-pos.y/rectSize.y)*65535;
              break;
          }

          if (posX>=0) {
            statusBar2=fmt::sprintf("(%d, %d)",posX,posY);
          }
        }

        dl->PushClipRect(rectMin,rectMax);
        if (e->isPreviewingSample() && e->getSamplePreviewSample()==curSample) {
          if (!statusBar2.empty()) {
            statusBar2+=" | ";
          }
          statusBar2+=fmt::sprintf("%.2fHz",e->getSamplePreviewRate());

          int start=sampleSelStart;
          int end=sampleSelEnd;
          if (start>end) {
            start^=end;
            end^=start;
            start^=end;
          }
          ImVec2 p1=rectMin;
          p1.x+=(e->getSamplePreviewPos()-samplePos)/sampleZoom;     
          ImVec4 posColor=uiColors[GUI_COLOR_SAMPLE_NEEDLE];
          ImVec4 posTrail1=posColor;
          ImVec4 posTrail2=posColor;
          posTrail1.w*=0.5f;
          posTrail2.w=0.0f;
          float trailDistance=(e->getSamplePreviewRate()/100.0f)/sampleZoom;

          //if (p1.x<rectMin.x) p1.x=rectMin.x;
          //if (p1.x>rectMax.x) p1.x=rectMax.x;

          ImVec2 p2=p1;
          p2.y=rectMax.y;

          dl->AddRectFilledMultiColor(
            ImVec2(p1.x-trailDistance,p1.y),
            p2,
            ImGui::GetColorU32(posTrail2),
            ImGui::GetColorU32(posTrail1),
            ImGui::GetColorU32(posTrail1),
            ImGui::GetColorU32(posTrail2)
          );
          dl->AddLine(p1,p2,ImGui::GetColorU32(posColor));
        }

        if (e->isRunning()) {
          for (int i=0; i<e->getTotalChannelCount(); i++) {
            DivSamplePos chanPos=e->getSamplePos(i);
            if (chanPos.sample!=curSample) continue;

            int start=sampleSelStart;
            int end=sampleSelEnd;
            if (start>end) {
              start^=end;
              end^=start;
              start^=end;
            }
            ImVec2 p1=rectMin;
            p1.x+=(chanPos.pos-samplePos)/sampleZoom;     
            ImVec4 posColor=uiColors[GUI_COLOR_SAMPLE_NEEDLE_PLAYING];
            ImVec4 posTrail1=posColor;
            ImVec4 posTrail2=posColor;
            posTrail1.w*=0.5f;
            posTrail2.w=0.0f;
            float trailDistance=((float)chanPos.freq/100.0f)/sampleZoom;

            //if (p1.x<rectMin.x) p1.x=rectMin.x;
            //if (p1.x>rectMax.x) p1.x=rectMax.x;

            ImVec2 p2=p1;
            p2.y=rectMax.y;

            dl->AddRectFilledMultiColor(
              ImVec2(p1.x-trailDistance,p1.y),
              p2,
              ImGui::GetColorU32(posTrail2),
              ImGui::GetColorU32(posTrail1),
              ImGui::GetColorU32(posTrail1),
              ImGui::GetColorU32(posTrail2)
            );
            dl->AddLine(p1,p2,ImGui::GetColorU32(posColor));
          }
        }
        dl->PopClipRect();

        bool displayLoopHintsNES=false;
        bool displayLoopHintsSNES=false;
        bool displayLoopHintsNDSA=false;
        bool displayLoopHintsNDS8=false;
        bool displayLoopHintsAmiga=false;
        bool displayLoopHintsGBADMA=false;

        for (int i=0; i<e->song.systemLen; i++) {
          if (e->song.system[i]==DIV_SYSTEM_NES) {
            displayLoopHintsNES=true;
          }
          if (e->song.system[i]==DIV_SYSTEM_SNES) {
            displayLoopHintsSNES=true;
          }
          if (((e->song.system[i]==DIV_SYSTEM_NDS) && (sample->depth==DIV_SAMPLE_DEPTH_IMA_ADPCM))) {
            displayLoopHintsNDSA=true;
          }
          if (((e->song.system[i]==DIV_SYSTEM_NDS) && (sample->depth==DIV_SAMPLE_DEPTH_8BIT))) {
            displayLoopHintsNDS8=true;
          }
          if (e->song.system[i]==DIV_SYSTEM_AMIGA ||
            e->song.system[i]==DIV_SYSTEM_C219 ||
            ((e->song.system[i]==DIV_SYSTEM_YMZ280B) && (sample->depth==DIV_SAMPLE_DEPTH_YMZ_ADPCM)) ||
            ((e->song.system[i]==DIV_SYSTEM_NDS) && (sample->depth==DIV_SAMPLE_DEPTH_16BIT))) {
            displayLoopHintsAmiga=true;
          }
          if (e->song.system[i]==DIV_SYSTEM_GBA_DMA) {
            displayLoopHintsGBADMA=true;
          }
        }

        if (displayLoopStartHints) {
          if (displayLoopHintsNES) {
            if (sampleZoom<3.0) {
              for (int i=0; i<(int)(sampleZoom*avail.x); i++) {
                if (((i+samplePos)&511)==0) {
                  ImVec2 p1=ImVec2(rectMin.x+((float)i/sampleZoom),rectMin.y);
                  ImVec2 p2=p1;
                  p2.y=rectMax.y;

                  dl->AddLine(p1,p2,ImGui::GetColorU32(uiColors[GUI_COLOR_SAMPLE_LOOP_HINT]));
                }
              }
            }
          }
          if (displayLoopHintsSNES) {
            if (sampleZoom<0.75) {
              for (int i=0; i<(int)(sampleZoom*avail.x); i++) {
                if (((i+samplePos)&15)==0) {
                  ImVec2 p1=ImVec2(rectMin.x+((float)i/sampleZoom),rectMin.y);
                  ImVec2 p2=p1;
                  p2.y=rectMax.y;

                  dl->AddLine(p1,p2,ImGui::GetColorU32(uiColors[GUI_COLOR_SAMPLE_LOOP_HINT]));
                }
              }
            }
          }
          if (displayLoopHintsNDSA) {
            if (sampleZoom<0.5) {
              for (int i=0; i<(int)(sampleZoom*avail.x); i++) {
                if (((i+samplePos)&7)==0) {
                  ImVec2 p1=ImVec2(rectMin.x+((float)i/sampleZoom),rectMin.y);
                  ImVec2 p2=p1;
                  p2.y=rectMax.y;

                  dl->AddLine(p1,p2,ImGui::GetColorU32(uiColors[GUI_COLOR_SAMPLE_LOOP_HINT]));
                }
              }
            }
          }
          if (displayLoopHintsNDS8) {
            if (sampleZoom<0.375) {
              for (int i=0; i<(int)(sampleZoom*avail.x); i++) {
                if (((i+samplePos)&3)==0) {
                  ImVec2 p1=ImVec2(rectMin.x+((float)i/sampleZoom),rectMin.y);
                  ImVec2 p2=p1;
                  p2.y=rectMax.y;

                  dl->AddLine(p1,p2,ImGui::GetColorU32(uiColors[GUI_COLOR_SAMPLE_LOOP_HINT]));
                }
              }
            }
          }
          if (displayLoopHintsAmiga) {
            if (sampleZoom<0.25) {
              for (int i=0; i<(int)(sampleZoom*avail.x); i++) {
                if (((i+samplePos)&1)==0) {
                  ImVec2 p1=ImVec2(rectMin.x+((float)i/sampleZoom),rectMin.y);
                  ImVec2 p2=p1;
                  p2.y=rectMax.y;

                  dl->AddLine(p1,p2,ImGui::GetColorU32(uiColors[GUI_COLOR_SAMPLE_LOOP_HINT]));
                }
              }
            }
          }
          if (displayLoopHintsGBADMA) {
            if (sampleZoom<0.6) {
              for (int i=0; i<(int)(sampleZoom*avail.x); i++) {
                if (((i+samplePos)&3)==0) {
                  ImVec2 p1=ImVec2(rectMin.x+((float)i/sampleZoom),rectMin.y);
                  ImVec2 p2=p1;
                  p2.y=rectMax.y;

                  dl->AddLine(p1,p2,ImGui::GetColorU32(uiColors[GUI_COLOR_SAMPLE_LOOP_HINT]));
                }
              }
            }
          }
        }

        if (displayLoopEndHints) {
          if (displayLoopHintsNES) {
            if (sampleZoom<3.0) {
              for (int i=0; i<(int)(sampleZoom*avail.x); i++) {
                if (((i+samplePos-8)&128)==0) {
                  ImVec2 p1=ImVec2(rectMin.x+((float)i/sampleZoom),rectMin.y);
                  ImVec2 p2=p1;
                  p2.y=rectMax.y;

                  dl->AddLine(p1,p2,ImGui::GetColorU32(uiColors[GUI_COLOR_SAMPLE_LOOP_HINT]));
                }
              }
            }
          }
          if (displayLoopHintsSNES) {
            if (sampleZoom<0.75) {
              for (int i=0; i<(int)(sampleZoom*avail.x); i++) {
                if (((i+samplePos)&15)==0) {
                  ImVec2 p1=ImVec2(rectMin.x+((float)i/sampleZoom),rectMin.y);
                  ImVec2 p2=p1;
                  p2.y=rectMax.y;

                  dl->AddLine(p1,p2,ImGui::GetColorU32(uiColors[GUI_COLOR_SAMPLE_LOOP_HINT]));
                }
              }
            }
          }
          if (displayLoopHintsAmiga) {
            if (sampleZoom<0.25) {
              for (int i=0; i<(int)(sampleZoom*avail.x); i++) {
                if (((i+samplePos)&1)==0) {
                  ImVec2 p1=ImVec2(rectMin.x+((float)i/sampleZoom),rectMin.y);
                  ImVec2 p2=p1;
                  p2.y=rectMax.y;

                  dl->AddLine(p1,p2,ImGui::GetColorU32(uiColors[GUI_COLOR_SAMPLE_LOOP_HINT]));
                }
              }
            }
          }
          if (displayLoopHintsGBADMA) {
            if (sampleZoom<0.6) {
              for (int i=0; i<(int)(sampleZoom*avail.x); i++) {
                if (((i+samplePos-sample->loopStart)&15)==0) {
                  ImVec2 p1=ImVec2(rectMin.x+((float)i/sampleZoom),rectMin.y);
                  ImVec2 p2=p1;
                  p2.y=rectMax.y;

                  dl->AddLine(p1,p2,ImGui::GetColorU32(uiColors[GUI_COLOR_SAMPLE_LOOP_HINT]));
                }
              }
            }
          }
        }

        if (drawSelection) {
          int start=sampleSelStart;
          int end=sampleSelEnd;
          if (start>end) {
            start^=end;
            end^=start;
            start^=end;
          }
          ImVec2 p1=rectMin;
          p1.x+=(start-samplePos)/sampleZoom;

          ImVec2 p2=ImVec2(rectMin.x+(end-samplePos)/sampleZoom,rectMax.y);
          ImVec4 boundColor=uiColors[GUI_COLOR_SAMPLE_SEL_POINT];
          ImVec4 selColor=uiColors[GUI_COLOR_SAMPLE_SEL];

          if (p1.x<rectMin.x) p1.x=rectMin.x;
          if (p1.x>rectMax.x) p1.x=rectMax.x;

          if (p2.x<rectMin.x) p2.x=rectMin.x;
          if (p2.x>rectMax.x) p2.x=rectMax.x;

          dl->AddRectFilled(p1,p2,ImGui::GetColorU32(selColor));
          dl->AddLine(ImVec2(p1.x,p1.y),ImVec2(p1.x,p2.y),ImGui::GetColorU32(boundColor));
          if (start!=end) {
            dl->AddLine(ImVec2(p2.x,p1.y),ImVec2(p2.x,p2.y),ImGui::GetColorU32(boundColor));
          }
        }

        ImS64 scrollV=samplePos;
        ImS64 availV=round(rectSize.x*sampleZoom);
        ImS64 contentsV=MAX(sample->samples,MAX(availV,1));

        ImGuiID scrollbarID=ImGui::GetID("sampleScroll");
        ImGui::KeepAliveID(scrollbarID);
        if (ImGui::ScrollbarEx(ImRect(ImVec2(rectMin.x,rectMax.y),ImVec2(rectMax.x,rectMax.y+ImGui::GetStyle().ScrollbarSize)),scrollbarID,ImGuiAxis_X,&scrollV,availV,contentsV,0)) {
          if (!sampleZoomAuto && samplePos!=scrollV) {
            samplePos=scrollV;
            updateSampleTex=true;
          }
        }

        if (sample->depth!=DIV_SAMPLE_DEPTH_8BIT && sample->depth!=DIV_SAMPLE_DEPTH_16BIT && sampleDragMode) {
          statusBar=_("Non-8/16-bit samples cannot be edited without prior conversion.");
        }
        
        ImGui::SetCursorPosY(ImGui::GetCursorPosY()+ImGui::GetStyle().ScrollbarSize);
        ImGui::PushStyleVar(ImGuiStyleVar_CellPadding,ImVec2(0,0));
        if (ImGui::BeginTable("SEStatus",3,ImGuiTableFlags_BordersInnerV)) {
          ImGui::TableSetupColumn("c0",ImGuiTableColumnFlags_WidthStretch,0.7);
          ImGui::TableSetupColumn("c1",ImGuiTableColumnFlags_WidthStretch,0.3);
          ImGui::TableSetupColumn("c2",ImGuiTableColumnFlags_WidthFixed);

          ImGui::TableNextRow();
          ImGui::TableNextColumn();
          ImGui::AlignTextToFramePadding();
          ImGui::TextUnformatted(statusBar.c_str());
          if (!sampleDragMode) {
            ImGui::SameLine();
            ImGui::SetNextItemWidth(140.0f*dpiScale);
            if (ImGui::InputInt("##SESelStart",&sampleSelStart)) {
              if (sampleSelStart<0) sampleSelStart=0;
              if (sampleSelStart>(int)sample->samples) sampleSelStart=sample->samples;
              if (sampleSelEnd<sampleSelStart) sampleSelEnd=sampleSelStart;
            }
            ImGui::SameLine();
            ImGui::SetNextItemWidth(140.0f*dpiScale);
            if (ImGui::InputInt("##SESelEnd",&sampleSelEnd)) {
              if (sampleSelEnd<0) sampleSelEnd=0;
              if (sampleSelEnd>(int)sample->samples) sampleSelEnd=sample->samples;
              if (sampleSelEnd<sampleSelStart) sampleSelEnd=sampleSelStart;
            }
            if (!statusBar4.empty()) {
              ImGui::SameLine();
              ImGui::AlignTextToFramePadding();
              ImGui::TextUnformatted(statusBar4.c_str());
            }
          }

          ImGui::TableNextColumn();
          if (!warnRate.empty()) {
            ImGui::PushStyleColor(ImGuiCol_Text,uiColors[GUI_COLOR_WARNING]);
            ImGui::AlignTextToFramePadding();
            ImGui::TextUnformatted(statusBar2.c_str());
            ImGui::PopStyleColor();
            if (ImGui::IsItemHovered()) {
              ImGui::SetTooltip("%s",warnRate.c_str());
            }
          } else {
            ImGui::AlignTextToFramePadding();
            ImGui::TextUnformatted(statusBar2.c_str());
          }

          ImGui::TableNextColumn();
          if (!warnLength.empty()) {
            ImGui::PushStyleColor(ImGuiCol_Text,uiColors[GUI_COLOR_WARNING]);
            ImGui::AlignTextToFramePadding();
            ImGui::TextUnformatted(statusBar3.c_str());
            ImGui::PopStyleColor();
            if (ImGui::IsItemHovered()) {
              ImGui::SetTooltip("%s",warnLength.c_str());
            }
          } else {
            ImGui::AlignTextToFramePadding();
            ImGui::TextUnformatted(statusBar3.c_str());
          }

          ImGui::EndTable();
        }
        ImGui::PopStyleVar();
      }
    }
  }
  if (ImGui::IsWindowFocused(ImGuiFocusedFlags_ChildWindows)) curWindow=GUI_WINDOW_SAMPLE_EDIT;
  ImGui::End();
}

void FurnaceGUI::doUndoSample() {
  if (!sampleEditOpen) return;
  if (curSample<0 || curSample>=(int)e->song.sample.size()) return;
  DivSample* sample=e->song.sample[curSample];
  e->lockEngine([this,sample]() {
    if (sample->undo()==2) {
      e->renderSamples(curSample);
      updateSampleTex=true;
    }
  });
}

void FurnaceGUI::doRedoSample() {
  if (!sampleEditOpen) return;
  if (curSample<0 || curSample>=(int)e->song.sample.size()) return;
  DivSample* sample=e->song.sample[curSample];
  e->lockEngine([this,sample]() {
    if (sample->redo()==2) {
      e->renderSamples(curSample);
      updateSampleTex=true;
    }
  });
}<|MERGE_RESOLUTION|>--- conflicted
+++ resolved
@@ -380,14 +380,11 @@
             }
             if (dispatch!=NULL) {
               MAX_RATE("SegaPCM",dispatch->rate);
-<<<<<<< HEAD
-=======
             }
             break;
           case DIV_SYSTEM_K007232:
             if (sample->samples>131071) {
               SAMPLE_WARN(warnLength,_("K007232: maximum sample length is 131071"));
->>>>>>> 70d0be5b
             }
             break;
           case DIV_SYSTEM_K053260:
