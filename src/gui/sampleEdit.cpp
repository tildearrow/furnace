--- conflicted
+++ resolved
@@ -77,11 +77,7 @@
               if (sampleDepths[i]==NULL) continue;
               if (ImGui::Selectable(sampleDepths[i])) {
                 sample->prepareUndo(true);
-<<<<<<< HEAD
-                sample->depth=DivSampleDepth(i);
-=======
                 sample->depth=(DivSampleDepth)i;
->>>>>>> 78baff55
                 e->renderSamplesP();
                 updateSampleTex=true;
                 MARK_MODIFIED;
@@ -109,15 +105,6 @@
           }
 
           ImGui::TableNextColumn();
-<<<<<<< HEAD
-          ImGui::Text("Loop Mode");
-          ImGui::SameLine();
-          ImGui::SetNextItemWidth(ImGui::GetContentRegionAvail().x);
-          int mode=(int)sample->loopMode;
-          if (ImGui::Combo("##LoopMode",&mode,loopMode,DIV_SAMPLE_LOOPMODE_MAX,DIV_SAMPLE_LOOPMODE_MAX)) { MARK_MODIFIED
-            if (sample->loopStart<0 || sample->loopStart>=(int)sample->samples) {
-              sample->loopStart=0;
-=======
           bool doLoop=(sample->isLoopable());
           if (ImGui::Checkbox("Loop",&doLoop)) { MARK_MODIFIED
             if (doLoop) {
@@ -128,7 +115,6 @@
               sample->loop=false;
               sample->loopStart=-1;
               sample->loopEnd=sample->samples;
->>>>>>> 78baff55
             }
             if (sample->loopEnd>sample->samples) {
               sample->loopEnd=sample->samples;
@@ -141,17 +127,6 @@
           ImGui::Text("Length: %d",sample->samples);
           bool doLoop=(sample->loopMode!=DIV_SAMPLE_LOOPMODE_ONESHOT);
           if (doLoop) {
-<<<<<<< HEAD
-            ImGui::TableNextColumn();
-            ImGui::Text("Loop start");
-            ImGui::SameLine();
-            ImGui::SetNextItemWidth(ImGui::GetContentRegionAvail().x);
-            if (ImGui::InputInt("##LoopStart",&sample->loopStart,1,10)) { MARK_MODIFIED
-              if (sample->loopStart<0 || sample->loopStart>=(int)sample->samples) {
-                sample->loopStart=0;
-              }
-              if (sample->loopStart>=(int)sample->loopEnd) {
-=======
             ImGui::TableNextRow();
             ImGui::TableNextColumn();
             ImGui::Text("Loop Mode");
@@ -179,7 +154,6 @@
                 sample->loopStart=0;
               }
               if (sample->loopStart>sample->loopEnd) {
->>>>>>> 78baff55
                 sample->loopStart=sample->loopEnd;
               }
               updateSampleTex=true;
@@ -188,20 +162,6 @@
             ImGui::Text("Loop End");
             ImGui::SameLine();
             ImGui::SetNextItemWidth(ImGui::GetContentRegionAvail().x);
-<<<<<<< HEAD
-            int end=(int)sample->loopEnd;
-            if (ImGui::InputInt("##LoopEnd",&end,1,10)) { MARK_MODIFIED
-              if (end<0) {
-                end=0;
-              }
-              if (end<sample->loopStart) {
-                end=sample->loopStart;
-              }
-              if (end>(int)sample->samples) {
-                end=(int)sample->samples;
-              }
-              sample->loopEnd=end;
-=======
             if (ImGui::InputInt("##LoopEndPosition",&sample->loopEnd,1,10)) { MARK_MODIFIED
               if (sample->loopEnd<sample->loopStart) {
                 sample->loopEnd=sample->loopStart;
@@ -209,7 +169,6 @@
               if (sample->loopEnd>=(int)sample->samples) {
                 sample->loopEnd=sample->samples;
               }
->>>>>>> 78baff55
               updateSampleTex=true;
             }
           }
@@ -679,11 +638,7 @@
               if (sampleDepths[i]==NULL) continue;
               if (ImGui::Selectable(sampleDepths[i])) {
                 sample->prepareUndo(true);
-<<<<<<< HEAD
-                sample->depth=DivSampleDepth(i);
-=======
                 sample->depth=(DivSampleDepth)i;
->>>>>>> 78baff55
                 e->renderSamplesP();
                 updateSampleTex=true;
                 MARK_MODIFIED;
@@ -712,15 +667,6 @@
           }
 
           ImGui::TableNextColumn();
-<<<<<<< HEAD
-          ImGui::Text("Loop Mode");
-          ImGui::SameLine();
-          ImGui::SetNextItemWidth(ImGui::GetContentRegionAvail().x);
-          int mode=(int)sample->loopMode;
-          if (ImGui::Combo("##LoopMode",&mode,loopMode,DIV_SAMPLE_LOOPMODE_MAX,DIV_SAMPLE_LOOPMODE_MAX)) { MARK_MODIFIED
-            if (sample->loopStart<0 || sample->loopStart>=(int)sample->samples) {
-              sample->loopStart=0;
-=======
           bool doLoop=(sample->isLoopable());
           if (ImGui::Checkbox("Loop",&doLoop)) { MARK_MODIFIED
             if (doLoop) {
@@ -731,7 +677,6 @@
               sample->loop=false;
               sample->loopStart=-1;
               sample->loopEnd=sample->samples;
->>>>>>> 78baff55
             }
             if (sample->loopEnd>sample->samples) {
               sample->loopEnd=sample->samples;
@@ -746,17 +691,6 @@
           if (doLoop) {
             ImGui::TableNextRow();
             ImGui::TableNextColumn();
-<<<<<<< HEAD
-            ImGui::Text("Loop start");
-            ImGui::SameLine();
-            ImGui::SetNextItemWidth(ImGui::GetContentRegionAvail().x);
-            if (ImGui::InputInt("##LoopStart",&sample->loopStart,1,10)) { MARK_MODIFIED
-              if (sample->loopStart<0 || sample->loopStart>=(int)sample->samples) {
-                sample->loopStart=0;
-              }
-              if (sample->loopStart>=(int)sample->loopEnd) {
-                sample->loopStart=loopEnd;
-=======
             ImGui::Text("Loop Mode");
             ImGui::SameLine();
             ImGui::SetNextItemWidth(ImGui::GetContentRegionAvail().x);
@@ -784,7 +718,6 @@
               }
               if (sample->loopStart>sample->loopEnd) {
                 sample->loopStart=sample->loopEnd;
->>>>>>> 78baff55
               }
               updateSampleTex=true;
             }
@@ -792,20 +725,6 @@
             ImGui::Text("Loop End");
             ImGui::SameLine();
             ImGui::SetNextItemWidth(ImGui::GetContentRegionAvail().x);
-<<<<<<< HEAD
-            int end=(int)sample->loopEnd;
-            if (ImGui::InputInt("##LoopEnd",&end,1,10)) { MARK_MODIFIED
-              if (end<0) {
-                end=0;
-              }
-              if (end<sample->loopStart) {
-                end=sample->loopStart;
-              }
-              if (end>(int)(sample->samples)) {
-                end=sample->samples;
-              }
-              sample->loopEnd=end;
-=======
             if (ImGui::InputInt("##LoopEndPosition",&sample->loopEnd,1,10)) { MARK_MODIFIED
               if (sample->loopEnd<sample->loopStart) {
                 sample->loopEnd=sample->loopStart;
@@ -813,7 +732,6 @@
               if (sample->loopEnd>=(int)sample->samples) {
                 sample->loopEnd=sample->samples;
               }
->>>>>>> 78baff55
               updateSampleTex=true;
             }
           }
@@ -1329,11 +1247,7 @@
             for (int i=0; i<availY; i++) {
               for (int j=0; j<availX; j++) {
                 int scaledPos=samplePos+(j*sampleZoom);
-<<<<<<< HEAD
-                if (sample->isLoopable() && ((scaledPos>=sample->loopStart) && (scaledPos<(int)(sample->loopEnd)))) {
-=======
                 if (sample->isLoopable() && (scaledPos>=sample->loopStart && scaledPos<=sample->loopEnd)) {
->>>>>>> 78baff55
                   data[i*availX+j]=bgColorLoop;
                 } else {
                   data[i*availX+j]=bgColor;
