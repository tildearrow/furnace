--- conflicted
+++ resolved
@@ -40,16 +40,11 @@
 extern const char* noteNamesG[180];
 extern const char* pitchLabel[11];
 extern const char* insTypes[];
-<<<<<<< HEAD
-extern const char* sampleDepths[];
-extern const char* resampleStrats[];
-extern const char* loopMode[];
-=======
 extern const char* sampleLoopModes[];
 extern const char* sampleDepths[];
 extern const char* resampleStrats[];
 extern const char* chipCategoryNames[];
->>>>>>> 78baff55
+extern const char* loopMode[];
 extern const int availableSystems[];
 extern const int chipsFM[];
 extern const int chipsSquare[];
