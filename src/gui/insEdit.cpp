/**
 * Furnace Tracker - multi-system chiptune tracker
 * Copyright (C) 2021-2022 tildearrow and contributors
 *
 * This program is free software; you can redistribute it and/or modify
 * it under the terms of the GNU General Public License as published by
 * the Free Software Foundation; either version 2 of the License, or
 * (at your option) any later version.
 *
 * This program is distributed in the hope that it will be useful,
 * but WITHOUT ANY WARRANTY; without even the implied warranty of
 * MERCHANTABILITY or FITNESS FOR A PARTICULAR PURPOSE.  See the
 * GNU General Public License for more details.
 *
 * You should have received a copy of the GNU General Public License along
 * with this program; if not, write to the Free Software Foundation, Inc.,
 * 51 Franklin Street, Fifth Floor, Boston, MA 02110-1301 USA.
 */

#include "gui.h"
#include "imgui_internal.h"
#include "IconsFontAwesome4.h"
#include "misc/cpp/imgui_stdlib.h"
#include "guiConst.h"
#include "intConst.h"
#include <fmt/printf.h>
#include <imgui.h>
#include "plot_nolerp.h"

const unsigned char avRequest[15]={
  0xf0, 0x43, 0x20, 0x7e, 0x4c, 0x4d, 0x20, 0x20, 0x38, 0x39, 0x37, 0x36, 0x41, 0x45, 0xf7
};

const char* ssgEnvTypes[8]={
  "Down Down Down", "Down.", "Down Up Down Up", "Down UP", "Up Up Up", "Up.", "Up Down Up Down", "Up DOWN"
};

const char* fmParamNames[3][32]={
  {"Algorithm", "Feedback", "LFO > Freq", "LFO > Amp", "Attack", "Decay", "Decay 2", "Release", "Sustain", "Level", "EnvScale", "Multiplier", "Detune", "Detune 2", "SSG-EG", "AM", "AM Depth", "Vibrato Depth", "Sustained", "Sustained", "Level Scaling", "Sustain", "Vibrato", "Waveform", "Key Scale Rate", "OP2 Half Sine", "OP1 Half Sine", "EnvShift", "Reverb", "Fine", "LFO2 > Freq", "LFO2 > Amp"},
  {"ALG", "FB", "FMS/PMS", "AMS", "AR", "DR", "SR", "RR", "SL", "TL", "KS", "MULT", "DT", "DT2", "SSG-EG", "AM", "AMD", "FMD", "EGT", "EGT", "KSL", "SUS", "VIB", "WS", "KSR", "DC", "DM", "EGS", "REV", "Fine", "FMS/PMS2", "AMS2"},
  {"ALG", "FB", "FMS/PMS", "AMS", "AR", "DR", "D2R", "RR", "SL", "TL", "RS", "MULT", "DT", "DT2", "SSG-EG", "AM", "DAM", "DVB", "EGT", "EGS", "KSL", "SUS", "VIB", "WS", "KSR", "DC", "DM", "EGS", "REV", "Fine", "FMS/PMS2", "AMS2"}
};

const char* fmParamShortNames[3][32]={
  {"ALG", "FB", "FMS", "AMS", "A", "D", "D2", "R", "S", "TL", "RS", "ML", "DT", "DT2", "SSG", "AM", "DAM", "DVB", "SUS", "SUS", "KSL", "SUS", "VIB", "WS", "KSR", "DC", "DM", "EGS", "REV", "Fine", "FMS2", "AMS2"},
  {"ALG", "FB", "FMS", "AMS", "A", "D", "SR", "R", "S", "TL", "KS", "ML", "DT", "DT2", "SSG", "AM", "AMD", "FMD", "EGT", "EGT", "KSL", "SUS", "VIB", "WS", "KSR", "DC", "DM", "EGS", "REV", "Fine", "FMS2", "AMS2"},
  {"ALG", "FB", "FMS", "AMS", "A", "D", "D2", "R", "S", "TL", "RS", "ML", "DT", "DT2", "SSG", "AM", "DAM", "DVB", "EGT", "EGS", "KSL", "SUS", "VIB", "WS", "KSR", "DC", "DM", "EGS", "REV", "Fine", "FMS2", "AMS2"}
};

const char* opllInsNames[17]={
  "User",
  "Violin",
  "Guitar",
  "Piano",
  "Flute",
  "Clarinet",
  "Oboe",
  "Trumpet",
  "Organ",
  "Horn",
  "Synth",
  "Harpsichord",
  "Vibraphone",
  "Synth Bass",
  "Acoustic Bass",
  "Electric Guitar",
  "Drums"
};

const char* oplWaveforms[8]={
  "Sine", "Half Sine", "Absolute Sine", "Quarter Sine", "Squished Sine", "Squished AbsSine", "Square", "Derived Square"
};

const char* oplWaveformsStandard[8]={
  "Sine", "Half Sine", "Absolute Sine", "Pulse Sine", "Sine (Even Periods)", "AbsSine (Even Periods)", "Square", "Derived Square"
};

const char* opzWaveforms[8]={
  "Sine", "Triangle", "Cut Sine", "Cut Triangle", "Squished Sine", "Squished Triangle", "Squished AbsSine", "Squished AbsTriangle"
};

const bool opIsOutput[8][4]={
  {false,false,false,true},
  {false,false,false,true},
  {false,false,false,true},
  {false,false,false,true},
  {false,true,false,true},
  {false,true,true,true},
  {false,true,true,true},
  {true,true,true,true}
};

const bool opIsOutputOPL[4][4]={
  {false,false,false,true},
  {true,false,false,true},
  {false,true,false,true},
  {true,false,true,true}
};

enum FMParams {
  FM_ALG=0,
  FM_FB=1,
  FM_FMS=2,
  FM_AMS=3,
  FM_AR=4,
  FM_DR=5,
  FM_D2R=6,
  FM_RR=7,
  FM_SL=8,
  FM_TL=9,
  FM_RS=10,
  FM_MULT=11,
  FM_DT=12,
  FM_DT2=13,
  FM_SSG=14,
  FM_AM=15,
  FM_DAM=16,
  FM_DVB=17,
  FM_EGT=18,
  FM_EGS=19,
  FM_KSL=20,
  FM_SUS=21,
  FM_VIB=22,
  FM_WS=23,
  FM_KSR=24,
  FM_DC=25,
  FM_DM=26,
  FM_EGSHIFT=27,
  FM_REV=28,
  FM_FINE=29,
  FM_FMS2=30,
  FM_AMS2=31
};

#define FM_NAME(x) fmParamNames[settings.fmNames][x]
#define FM_SHORT_NAME(x) fmParamShortNames[settings.fmNames][x]

const char* fmOperatorBits[5]={
  "op1", "op2", "op3", "op4", NULL
};

const char* c64ShapeBits[5]={
  "triangle", "saw", "pulse", "noise", NULL
};

const char* ayShapeBits[4]={
  "tone", "noise", "envelope", NULL
};

const char* ayEnvBits[4]={
  "hold", "alternate", "direction", "enable"
};

const char* ssgEnvBits[5]={
  "0", "1", "2", "enabled", NULL
};

const char* saaEnvBits[9]={
  "mirror", "loop", "cut", "direction", "resolution", "fixed", "N/A","enabled", NULL
};

const char* filtModeBits[5]={
  "low", "band", "high", "ch3off", NULL
};

const char* c64SpecialBits[3]={
  "sync", "ring", NULL
};

const char* mikeyFeedbackBits[11] = {
  "0", "1", "2", "3", "4", "5", "7", "10", "11", "int", NULL
};

const char* x1_010EnvBits[8]={
  "enable", "oneshot", "split L/R", "HinvR", "VinvR", "HinvL", "VinvL", NULL
};

const char* n163UpdateBits[8]={
  "now", "every waveform changed", NULL
};

const char* es5506FilterModes[4]={
  "HP/K2, HP/K2", "HP/K2, LP/K1", "LP/K2, LP/K2", "LP/K2, LP/K1",
};

const char* suControlBits[5]={
  "ring mod", "low pass", "band pass", "high pass", NULL
};

const char* panBits[3]={
  "right", "left", NULL
};

const char* es5506EnvelopeModes[3]={
  "k1 slowdown", "k2 slowdown", NULL
};

const char* oneBit[2]={
  "on", NULL
};

const int orderedOps[4]={
  0, 2, 1, 3
};

const char* singleWSEffects[6]={
  "None",
  "Invert",
  "Add",
  "Subtract",
  "Average",
  "Phase",
};

const char* dualWSEffects[7]={
  "None (dual)",
  "Wipe",
  "Fade",
  "Wipe (ping-pong)",
  "Overlay",
  "Negative Overlay",
  "Phase (dual)",
};

const char* macroAbsoluteMode[3]={
  "Relative",
  "Absolute",
  NULL
};
const char* macroRelativeMode[3]={
  "Absolute",
  "Relative",
  NULL
};
const char* macroQSoundMode[3]={
  "Independent",
  "QSound",
  NULL
};

const char* macroDummyMode[1]={NULL};

const char* macroFilterMode[4]={
  "Relative",
  "Absolute",
  "Delta",
  NULL
};

String macroHoverNote(int id, float val) {
  if (val<-60 || val>=120) return "???";
  return fmt::sprintf("%d: %s",id,noteNames[(int)val+60]);
}

String macroHover(int id, float val) {
  return fmt::sprintf("%d: %d",id,val);
}

String macroHoverLoop(int id, float val) {
  if (val>1) return "Release";
  if (val>0) return "Loop";
  return "";
}

String macroHoverES5506FilterMode(int id, float val) {
  switch (((int)val)&3) {
    case 0:
      return "HP/K2, HP/K2";
    case 1:
      return "HP/K2, LP/K1";
    case 2:
      return "LP/K2, LP/K2";
    case 3:
      return "LP/K2, LP/K1";
    default:
      return "???";
  }
  return "???";
}

String macroLFOWaves(int id, float val) {
  switch (((int)val)&3) {
    case 0:
      return "Saw";
    case 1:
      return "Square";
    case 2:
      return "Sine";
    case 3:
      return "Random";
    default:
      return "???";
  }
  return "???";
}

void addAALine(ImDrawList* dl, const ImVec2& p1, const ImVec2& p2, const ImU32 color, float thickness=1.0f) {
  ImVec2 pt[2];
  pt[0]=p1;
  pt[1]=p2;
  dl->AddPolyline(pt,2,color,ImDrawFlags_None,thickness);
}

void FurnaceGUI::drawSSGEnv(unsigned char type, const ImVec2& size) {
  ImDrawList* dl=ImGui::GetWindowDrawList();
  ImGuiWindow* window=ImGui::GetCurrentWindow();

  ImVec2 minArea=window->DC.CursorPos;
  ImVec2 maxArea=ImVec2(
    minArea.x+size.x,
    minArea.y+size.y
  );
  ImRect rect=ImRect(minArea,maxArea);
  ImGuiStyle& style=ImGui::GetStyle();
  ImU32 color=ImGui::GetColorU32(uiColors[GUI_COLOR_FM_SSG]);
  ImGui::ItemSize(size,style.FramePadding.y);
  if (ImGui::ItemAdd(rect,ImGui::GetID("ssgEnvDisplay"))) {
    ImGui::RenderFrame(rect.Min,rect.Max,ImGui::GetColorU32(ImGuiCol_FrameBg),true,style.FrameRounding);
    switch (type) {
      case 0:
        for (int i=0; i<4; i++) {
          ImVec2 pos1=ImLerp(rect.Min,rect.Max,ImVec2((float)i/4.0f,0.2));
          ImVec2 pos2=ImLerp(rect.Min,rect.Max,ImVec2((float)(i+1)/4.0f,0.8));
          addAALine(dl,pos1,pos2,color);
          pos1.x=pos2.x;
          if (i<3) addAALine(dl,pos1,pos2,color);
        }
        break;
      case 1: {
        ImVec2 pos1=ImLerp(rect.Min,rect.Max,ImVec2(0.0,0.2));
        ImVec2 pos2=ImLerp(rect.Min,rect.Max,ImVec2(0.25,0.8));
        addAALine(dl,pos1,pos2,color);

        pos1=ImLerp(rect.Min,rect.Max,ImVec2(1.0,0.8));
        addAALine(dl,pos1,pos2,color);
        break;
      }
      case 2: {
        ImVec2 pos1=ImLerp(rect.Min,rect.Max,ImVec2(0.0,0.2));
        ImVec2 pos2=ImLerp(rect.Min,rect.Max,ImVec2(0.25,0.8));
        addAALine(dl,pos1,pos2,color);

        pos1=ImLerp(rect.Min,rect.Max,ImVec2(0.5,0.2));
        addAALine(dl,pos1,pos2,color);

        pos2=ImLerp(rect.Min,rect.Max,ImVec2(0.75,0.8));
        addAALine(dl,pos1,pos2,color);

        pos1=ImLerp(rect.Min,rect.Max,ImVec2(1.0,0.2));
        addAALine(dl,pos1,pos2,color);
        break;
      }
      case 3: {
        ImVec2 pos1=ImLerp(rect.Min,rect.Max,ImVec2(0.0,0.2));
        ImVec2 pos2=ImLerp(rect.Min,rect.Max,ImVec2(0.25,0.8));
        addAALine(dl,pos1,pos2,color);

        pos1.x=pos2.x;
        addAALine(dl,pos1,pos2,color);

        pos2=ImLerp(rect.Min,rect.Max,ImVec2(1.0,0.2));
        addAALine(dl,pos1,pos2,color);
        break;
      }
      case 4:
        for (int i=0; i<4; i++) {
          ImVec2 pos1=ImLerp(rect.Min,rect.Max,ImVec2((float)i/4.0f,0.8));
          ImVec2 pos2=ImLerp(rect.Min,rect.Max,ImVec2((float)(i+1)/4.0f,0.2));
          addAALine(dl,pos1,pos2,color);
          pos1.x=pos2.x;
          if (i<3) addAALine(dl,pos1,pos2,color);
        }
        break;
      case 5: {
        ImVec2 pos1=ImLerp(rect.Min,rect.Max,ImVec2(0.0,0.8));
        ImVec2 pos2=ImLerp(rect.Min,rect.Max,ImVec2(0.25,0.2));
        addAALine(dl,pos1,pos2,color);

        pos1=ImLerp(rect.Min,rect.Max,ImVec2(1.0,0.2));
        addAALine(dl,pos1,pos2,color);
        break;
      }
      case 6: {
        ImVec2 pos1=ImLerp(rect.Min,rect.Max,ImVec2(0.0,0.8));
        ImVec2 pos2=ImLerp(rect.Min,rect.Max,ImVec2(0.25,0.2));
        addAALine(dl,pos1,pos2,color);

        pos1=ImLerp(rect.Min,rect.Max,ImVec2(0.5,0.8));
        addAALine(dl,pos1,pos2,color);

        pos2=ImLerp(rect.Min,rect.Max,ImVec2(0.75,0.2));
        addAALine(dl,pos1,pos2,color);

        pos1=ImLerp(rect.Min,rect.Max,ImVec2(1.0,0.8));
        addAALine(dl,pos1,pos2,color);
        break;
      }
      case 7: {
        ImVec2 pos1=ImLerp(rect.Min,rect.Max,ImVec2(0.0,0.8));
        ImVec2 pos2=ImLerp(rect.Min,rect.Max,ImVec2(0.25,0.2));
        addAALine(dl,pos1,pos2,color);

        pos1.x=pos2.x;
        addAALine(dl,pos1,pos2,color);

        pos2=ImLerp(rect.Min,rect.Max,ImVec2(1.0,0.8));
        addAALine(dl,pos1,pos2,color);
        break;
      }
    }
  }
}

void FurnaceGUI::drawWaveform(unsigned char type, bool opz, const ImVec2& size) {
  ImDrawList* dl=ImGui::GetWindowDrawList();
  ImGuiWindow* window=ImGui::GetCurrentWindow();

  ImVec2 waveform[65];
  const size_t waveformLen=64;

  ImVec2 minArea=window->DC.CursorPos;
  ImVec2 maxArea=ImVec2(
    minArea.x+size.x,
    minArea.y+size.y
  );
  ImRect rect=ImRect(minArea,maxArea);
  ImGuiStyle& style=ImGui::GetStyle();
  ImU32 color=ImGui::GetColorU32(uiColors[GUI_COLOR_FM_WAVE]);
  ImGui::ItemSize(size,style.FramePadding.y);
  if (ImGui::ItemAdd(rect,ImGui::GetID("wsDisplay"))) {
    ImGui::RenderFrame(rect.Min,rect.Max,ImGui::GetColorU32(ImGuiCol_FrameBg),true,style.FrameRounding);
    if (opz) {
      switch (type) {
        case 0:
          for (size_t i=0; i<=waveformLen; i++) {
            float x=(float)i/(float)waveformLen;
            float y=sin(x*2.0*M_PI);
            waveform[i]=ImLerp(rect.Min,rect.Max,ImVec2(x,0.5-y*0.4));
          }
          break;
        case 1:
          for (size_t i=0; i<=waveformLen; i++) {
            float x=(float)i/(float)waveformLen;
            float y=pow(sin(x*2.0*M_PI),2.0);
            if (x>=0.5) y=-y;
            waveform[i]=ImLerp(rect.Min,rect.Max,ImVec2(x,0.5-y*0.4));
          }
          break;
        case 2:
          for (size_t i=0; i<=waveformLen; i++) {
            float x=(float)i/(float)waveformLen;
            float y=MAX(0.0,sin(x*2.0*M_PI));
            waveform[i]=ImLerp(rect.Min,rect.Max,ImVec2(x,0.5-y*0.4));
          }
          break;
        case 3:
          for (size_t i=0; i<=waveformLen; i++) {
            float x=(float)i/(float)waveformLen;
            float y=pow(MAX(0.0,sin(x*2.0*M_PI)),2.0);
            waveform[i]=ImLerp(rect.Min,rect.Max,ImVec2(x,0.5-y*0.4));
          }
          break;
        case 4:
          for (size_t i=0; i<=waveformLen; i++) {
            float x=(float)i/(float)waveformLen;
            float y=(x>=0.5)?0.0:sin(x*4.0*M_PI);
            waveform[i]=ImLerp(rect.Min,rect.Max,ImVec2(x,0.5-y*0.4));
          }
          break;
        case 5:
          for (size_t i=0; i<=waveformLen; i++) {
            float x=(float)i/(float)waveformLen;
            float y=(x>=0.5)?0.0:pow(sin(x*4.0*M_PI),2.0);
            if (x>=0.25) y=-y;
            waveform[i]=ImLerp(rect.Min,rect.Max,ImVec2(x,0.5-y*0.4));
          }
          break;
        case 6:
          for (size_t i=0; i<=waveformLen; i++) {
            float x=(float)i/(float)waveformLen;
            float y=(x>=0.5)?0.0:fabs(sin(x*4.0*M_PI));
            waveform[i]=ImLerp(rect.Min,rect.Max,ImVec2(x,0.5-y*0.4));
          }
          break;
        case 7:
          for (size_t i=0; i<=waveformLen; i++) {
            float x=(float)i/(float)waveformLen;
            float y=(x>=0.5)?0.0:pow(sin(x*4.0*M_PI),2.0);
            waveform[i]=ImLerp(rect.Min,rect.Max,ImVec2(x,0.5-y*0.4));
          }
          break;
      }
    } else {
      switch (type) {
        case 0:
          for (size_t i=0; i<=waveformLen; i++) {
            float x=(float)i/(float)waveformLen;
            float y=sin(x*2.0*M_PI);
            waveform[i]=ImLerp(rect.Min,rect.Max,ImVec2(x,0.5-y*0.4));
          }
          break;
        case 1:
          for (size_t i=0; i<=waveformLen; i++) {
            float x=(float)i/(float)waveformLen;
            float y=MAX(0.0,sin(x*2.0*M_PI));
            waveform[i]=ImLerp(rect.Min,rect.Max,ImVec2(x,0.5-y*0.4));
          }
          break;
        case 2:
          for (size_t i=0; i<=waveformLen; i++) {
            float x=(float)i/(float)waveformLen;
            float y=fabs(sin(x*2.0*M_PI));
            waveform[i]=ImLerp(rect.Min,rect.Max,ImVec2(x,0.5-y*0.4));
          }
          break;
        case 3:
          for (size_t i=0; i<=waveformLen; i++) {
            float x=(float)i/(float)waveformLen;
            float y=fabs((tan(x*2.0*M_PI)>=0.0)?sin(x*2.0*M_PI):0.0);
            waveform[i]=ImLerp(rect.Min,rect.Max,ImVec2(x,0.5-y*0.4));
          }
          break;
        case 4:
          for (size_t i=0; i<=waveformLen; i++) {
            float x=(float)i/(float)waveformLen;
            float y=(x>=0.5)?0.0:sin(x*4.0*M_PI);
            waveform[i]=ImLerp(rect.Min,rect.Max,ImVec2(x,0.5-y*0.4));
          }
          break;
        case 5:
          for (size_t i=0; i<=waveformLen; i++) {
            float x=(float)i/(float)waveformLen;
            float y=(x>=0.5)?0.0:fabs(sin(x*4.0*M_PI));
            waveform[i]=ImLerp(rect.Min,rect.Max,ImVec2(x,0.5-y*0.4));
          }
          break;
        case 6:
          for (size_t i=0; i<=waveformLen; i++) {
            float x=(float)i/(float)waveformLen;
            float y=(x>=0.5)?-1.0:1.0;
            waveform[i]=ImLerp(rect.Min,rect.Max,ImVec2(x,0.5-y*0.4));
          }
          break;
        case 7:
          for (size_t i=0; i<=waveformLen; i++) {
            float x=(float)i/(float)waveformLen;
            float y=pow(2.0*(x-0.5),3.0);
            waveform[i]=ImLerp(rect.Min,rect.Max,ImVec2(x,0.5-y*0.4));
          }
          break;
      }
    }
    dl->AddPolyline(waveform,waveformLen+1,color,ImDrawFlags_None,dpiScale);
  }
}

void FurnaceGUI::drawAlgorithm(unsigned char alg, FurnaceGUIFMAlgs algType, const ImVec2& size) {
  ImDrawList* dl=ImGui::GetWindowDrawList();
  ImGuiWindow* window=ImGui::GetCurrentWindow();

  ImVec2 minArea=window->DC.CursorPos;
  ImVec2 maxArea=ImVec2(
    minArea.x+size.x,
    minArea.y+size.y
  );
  ImRect rect=ImRect(minArea,maxArea);
  ImGuiStyle& style=ImGui::GetStyle();
  ImU32 colorM=ImGui::GetColorU32(uiColors[GUI_COLOR_FM_MOD]);
  ImU32 colorC=ImGui::GetColorU32(uiColors[GUI_COLOR_FM_CAR]);
  ImU32 colorL=ImGui::GetColorU32(uiColors[GUI_COLOR_FM_ALG_LINE]);
  ImGui::ItemSize(size,style.FramePadding.y);
  if (ImGui::ItemAdd(rect,ImGui::GetID("alg"))) {
    ImGui::RenderFrame(rect.Min,rect.Max,ImGui::GetColorU32(uiColors[GUI_COLOR_FM_ALG_BG]),true,style.FrameRounding);
    const float circleRadius=6.0f*dpiScale+1.0f;
    switch (algType) {
      case FM_ALGS_4OP:
        switch (alg) {
          case 0: { // 1 > 2 > 3 > 4
            ImVec2 pos1=ImLerp(rect.Min,rect.Max,ImVec2(0.2,0.5));
            ImVec2 pos2=ImLerp(rect.Min,rect.Max,ImVec2(0.4,0.5));
            ImVec2 pos3=ImLerp(rect.Min,rect.Max,ImVec2(0.6,0.5));
            ImVec2 pos4=ImLerp(rect.Min,rect.Max,ImVec2(0.8,0.5));
            dl->AddCircleFilled(pos1,4.0f*dpiScale+1.0f,colorM);
            dl->AddCircle(pos1,6.0f*dpiScale+1.0f,colorM);
            addAALine(dl,pos1,pos2,colorL);
            dl->AddCircleFilled(pos2,4.0f*dpiScale+1.0f,colorM);
            addAALine(dl,pos2,pos3,colorL);
            dl->AddCircleFilled(pos3,4.0f*dpiScale+1.0f,colorM);
            addAALine(dl,pos3,pos4,colorL);
            dl->AddCircleFilled(pos4,4.0f*dpiScale+1.0f,colorC);

            pos1.x-=ImGui::CalcTextSize("1").x*0.5;
            pos2.x-=ImGui::CalcTextSize("2").x*0.5;
            pos3.x-=ImGui::CalcTextSize("3").x*0.5;
            pos4.x-=ImGui::CalcTextSize("4").x*0.5;
            pos1.y-=ImGui::CalcTextSize("1").y+circleRadius;
            pos2.y-=ImGui::CalcTextSize("2").y+circleRadius;
            pos3.y-=ImGui::CalcTextSize("3").y+circleRadius;
            pos4.y-=ImGui::CalcTextSize("4").y+circleRadius;
            dl->AddText(pos1,colorM,"1");
            dl->AddText(pos2,colorM,"2");
            dl->AddText(pos3,colorM,"3");
            dl->AddText(pos4,colorC,"4");
            break;
          }
          case 1: { // (1+2) > 3 > 4
            ImVec2 pos1=ImLerp(rect.Min,rect.Max,ImVec2(0.25,0.3));
            ImVec2 pos2=ImLerp(rect.Min,rect.Max,ImVec2(0.25,0.7));
            ImVec2 pos3=ImLerp(rect.Min,rect.Max,ImVec2(0.5,0.5));
            ImVec2 pos4=ImLerp(rect.Min,rect.Max,ImVec2(0.75,0.5));
            dl->AddCircleFilled(pos1,4.0f*dpiScale+1.0f,colorM);
            dl->AddCircle(pos1,6.0f*dpiScale+1.0f,colorM);
            addAALine(dl,pos1,pos3,colorL);
            dl->AddCircleFilled(pos2,4.0f*dpiScale+1.0f,colorM);
            addAALine(dl,pos2,pos3,colorL);
            dl->AddCircleFilled(pos3,4.0f*dpiScale+1.0f,colorM);
            addAALine(dl,pos3,pos4,colorL);
            dl->AddCircleFilled(pos4,4.0f*dpiScale+1.0f,colorC);

            pos2.x-=ImGui::CalcTextSize("2").x+circleRadius+3.0*dpiScale;
            pos1.x=pos2.x;
            pos3.x-=ImGui::CalcTextSize("3").x*0.5;
            pos4.x-=ImGui::CalcTextSize("4").x*0.5;
            pos1.y-=ImGui::CalcTextSize("1").y*0.5;
            pos2.y-=ImGui::CalcTextSize("2").y*0.5;
            pos3.y-=ImGui::CalcTextSize("3").y+circleRadius;
            pos4.y-=ImGui::CalcTextSize("4").y+circleRadius;
            dl->AddText(pos1,colorM,"1");
            dl->AddText(pos2,colorM,"2");
            dl->AddText(pos3,colorM,"3");
            dl->AddText(pos4,colorC,"4");
            break;
          }
          case 2: { // 1+(2>3) > 4
            ImVec2 pos1=ImLerp(rect.Min,rect.Max,ImVec2(0.5,0.3));
            ImVec2 pos2=ImLerp(rect.Min,rect.Max,ImVec2(0.25,0.7));
            ImVec2 pos3=ImLerp(rect.Min,rect.Max,ImVec2(0.5,0.7));
            ImVec2 pos4=ImLerp(rect.Min,rect.Max,ImVec2(0.75,0.5));
            dl->AddCircleFilled(pos1,4.0f*dpiScale+1.0f,colorM);
            dl->AddCircle(pos1,6.0f*dpiScale+1.0f,colorM);
            addAALine(dl,pos1,pos4,colorL);
            dl->AddCircleFilled(pos2,4.0f*dpiScale+1.0f,colorM);
            addAALine(dl,pos2,pos3,colorL);
            dl->AddCircleFilled(pos3,4.0f*dpiScale+1.0f,colorM);
            addAALine(dl,pos3,pos4,colorL);
            dl->AddCircleFilled(pos4,4.0f*dpiScale+1.0f,colorC);

            pos1.x-=ImGui::CalcTextSize("2").x+circleRadius+3.0*dpiScale;
            pos2.x-=ImGui::CalcTextSize("2").x+circleRadius+3.0*dpiScale;
            pos3.x-=ImGui::CalcTextSize("3").x+circleRadius+3.0*dpiScale;
            pos4.x-=ImGui::CalcTextSize("4").x*0.5;
            pos1.y-=ImGui::CalcTextSize("1").y*0.5;
            pos2.y-=ImGui::CalcTextSize("2").y*0.5;
            pos3.y-=ImGui::CalcTextSize("3").y*0.5;
            pos4.y-=ImGui::CalcTextSize("4").y+circleRadius;
            dl->AddText(pos1,colorM,"1");
            dl->AddText(pos2,colorM,"2");
            dl->AddText(pos3,colorM,"3");
            dl->AddText(pos4,colorC,"4");
            break;
          }
          case 3: { // (1>2)+3 > 4
            ImVec2 pos1=ImLerp(rect.Min,rect.Max,ImVec2(0.25,0.3));
            ImVec2 pos2=ImLerp(rect.Min,rect.Max,ImVec2(0.5,0.3));
            ImVec2 pos3=ImLerp(rect.Min,rect.Max,ImVec2(0.5,0.7));
            ImVec2 pos4=ImLerp(rect.Min,rect.Max,ImVec2(0.75,0.5));
            dl->AddCircleFilled(pos1,4.0f*dpiScale+1.0f,colorM);
            dl->AddCircle(pos1,6.0f*dpiScale+1.0f,colorM);
            addAALine(dl,pos1,pos2,colorL);
            dl->AddCircleFilled(pos2,4.0f*dpiScale+1.0f,colorM);
            addAALine(dl,pos2,pos4,colorL);
            dl->AddCircleFilled(pos3,4.0f*dpiScale+1.0f,colorM);
            addAALine(dl,pos3,pos4,colorL);
            dl->AddCircleFilled(pos4,4.0f*dpiScale+1.0f,colorC);

            pos1.x-=ImGui::CalcTextSize("2").x+circleRadius+3.0*dpiScale;
            pos2.x-=ImGui::CalcTextSize("2").x+circleRadius+3.0*dpiScale;
            pos3.x-=ImGui::CalcTextSize("3").x+circleRadius+3.0*dpiScale;
            pos4.x-=ImGui::CalcTextSize("4").x*0.5;
            pos1.y-=ImGui::CalcTextSize("1").y*0.5;
            pos2.y-=ImGui::CalcTextSize("2").y*0.5;
            pos3.y-=ImGui::CalcTextSize("3").y*0.5;
            pos4.y-=ImGui::CalcTextSize("4").y+circleRadius;
            dl->AddText(pos1,colorM,"1");
            dl->AddText(pos2,colorM,"2");
            dl->AddText(pos3,colorM,"3");
            dl->AddText(pos4,colorC,"4");
            break;
          }
          case 4: { // (1>2) + (3>4)
            ImVec2 pos1=ImLerp(rect.Min,rect.Max,ImVec2(0.25,0.3));
            ImVec2 pos2=ImLerp(rect.Min,rect.Max,ImVec2(0.5,0.3));
            ImVec2 pos3=ImLerp(rect.Min,rect.Max,ImVec2(0.25,0.7));
            ImVec2 pos4=ImLerp(rect.Min,rect.Max,ImVec2(0.5,0.7));
            ImVec2 pos5=ImLerp(rect.Min,rect.Max,ImVec2(0.75,0.5));
            dl->AddCircleFilled(pos1,4.0f*dpiScale+1.0f,colorM);
            dl->AddCircle(pos1,6.0f*dpiScale+1.0f,colorM);
            addAALine(dl,pos1,pos2,colorL);
            dl->AddCircleFilled(pos2,4.0f*dpiScale+1.0f,colorC);
            dl->AddCircleFilled(pos3,4.0f*dpiScale+1.0f,colorM);
            addAALine(dl,pos3,pos4,colorL);
            dl->AddCircleFilled(pos4,4.0f*dpiScale+1.0f,colorC);
            addAALine(dl,pos2,pos5,colorL);
            addAALine(dl,pos4,pos5,colorL);

            pos1.x-=ImGui::CalcTextSize("2").x+circleRadius+3.0*dpiScale;
            pos2.x-=ImGui::CalcTextSize("2").x+circleRadius+3.0*dpiScale;
            pos3.x-=ImGui::CalcTextSize("3").x+circleRadius+3.0*dpiScale;
            pos4.x-=ImGui::CalcTextSize("4").x+circleRadius+3.0*dpiScale;
            pos1.y-=ImGui::CalcTextSize("1").y*0.5;
            pos2.y-=ImGui::CalcTextSize("2").y*0.5;
            pos3.y-=ImGui::CalcTextSize("3").y*0.5;
            pos4.y-=ImGui::CalcTextSize("4").y*0.5;
            dl->AddText(pos1,colorM,"1");
            dl->AddText(pos2,colorC,"2");
            dl->AddText(pos3,colorM,"3");
            dl->AddText(pos4,colorC,"4");
            break;
          }
          case 5: { // 1 > (2+3+4)
            ImVec2 pos1=ImLerp(rect.Min,rect.Max,ImVec2(0.25,0.5));
            ImVec2 pos2=ImLerp(rect.Min,rect.Max,ImVec2(0.5,0.25));
            ImVec2 pos3=ImLerp(rect.Min,rect.Max,ImVec2(0.5,0.5));
            ImVec2 pos4=ImLerp(rect.Min,rect.Max,ImVec2(0.5,0.75));
            ImVec2 pos5=ImLerp(rect.Min,rect.Max,ImVec2(0.75,0.5));
            dl->AddCircleFilled(pos1,4.0f*dpiScale+1.0f,colorM);
            dl->AddCircle(pos1,6.0f*dpiScale+1.0f,colorM);
            addAALine(dl,pos1,pos2,colorL);
            addAALine(dl,pos1,pos3,colorL);
            addAALine(dl,pos1,pos4,colorL);
            dl->AddCircleFilled(pos2,4.0f*dpiScale+1.0f,colorC);
            dl->AddCircleFilled(pos3,4.0f*dpiScale+1.0f,colorC);
            dl->AddCircleFilled(pos4,4.0f*dpiScale+1.0f,colorC);
            addAALine(dl,pos2,pos5,colorL);
            addAALine(dl,pos3,pos5,colorL);
            addAALine(dl,pos4,pos5,colorL);

            pos1.x-=ImGui::CalcTextSize("2").x+circleRadius+3.0*dpiScale;
            pos2.x-=ImGui::CalcTextSize("2").x+circleRadius+3.0*dpiScale;
            pos3.x-=ImGui::CalcTextSize("3").x+circleRadius+3.0*dpiScale;
            pos4.x-=ImGui::CalcTextSize("4").x+circleRadius+3.0*dpiScale;
            pos1.y-=ImGui::CalcTextSize("1").y*0.5;
            pos2.y-=ImGui::CalcTextSize("2").y*0.5;
            pos3.y-=ImGui::CalcTextSize("3").y*0.5;
            pos4.y-=ImGui::CalcTextSize("4").y*0.5;
            dl->AddText(pos1,colorM,"1");
            dl->AddText(pos2,colorC,"2");
            dl->AddText(pos3,colorC,"3");
            dl->AddText(pos4,colorC,"4");
            break;
          }
          case 6: { // (1>2) + 3 + 4
            ImVec2 pos1=ImLerp(rect.Min,rect.Max,ImVec2(0.25,0.25));
            ImVec2 pos2=ImLerp(rect.Min,rect.Max,ImVec2(0.5,0.25));
            ImVec2 pos3=ImLerp(rect.Min,rect.Max,ImVec2(0.5,0.5));
            ImVec2 pos4=ImLerp(rect.Min,rect.Max,ImVec2(0.5,0.75));
            ImVec2 pos5=ImLerp(rect.Min,rect.Max,ImVec2(0.75,0.5));
            dl->AddCircleFilled(pos1,4.0f*dpiScale+1.0f,colorM);
            dl->AddCircle(pos1,6.0f*dpiScale+1.0f,colorM);
            addAALine(dl,pos1,pos2,colorL);
            dl->AddCircleFilled(pos2,4.0f*dpiScale+1.0f,colorC);
            dl->AddCircleFilled(pos3,4.0f*dpiScale+1.0f,colorC);
            dl->AddCircleFilled(pos4,4.0f*dpiScale+1.0f,colorC);
            addAALine(dl,pos2,pos5,colorL);
            addAALine(dl,pos3,pos5,colorL);
            addAALine(dl,pos4,pos5,colorL);

            pos1.x-=ImGui::CalcTextSize("2").x+circleRadius+3.0*dpiScale;
            pos2.x-=ImGui::CalcTextSize("2").x+circleRadius+3.0*dpiScale;
            pos3.x-=ImGui::CalcTextSize("3").x+circleRadius+3.0*dpiScale;
            pos4.x-=ImGui::CalcTextSize("4").x+circleRadius+3.0*dpiScale;
            pos1.y-=ImGui::CalcTextSize("1").y*0.5;
            pos2.y-=ImGui::CalcTextSize("2").y*0.5;
            pos3.y-=ImGui::CalcTextSize("3").y*0.5;
            pos4.y-=ImGui::CalcTextSize("4").y*0.5;
            dl->AddText(pos1,colorM,"1");
            dl->AddText(pos2,colorC,"2");
            dl->AddText(pos3,colorC,"3");
            dl->AddText(pos4,colorC,"4");
            break;
          }
          case 7: { // 1 + 2 + 3 + 4
            ImVec2 pos1=ImLerp(rect.Min,rect.Max,ImVec2(0.25,0.2));
            ImVec2 pos2=ImLerp(rect.Min,rect.Max,ImVec2(0.35,0.4));
            ImVec2 pos3=ImLerp(rect.Min,rect.Max,ImVec2(0.45,0.6));
            ImVec2 pos4=ImLerp(rect.Min,rect.Max,ImVec2(0.55,0.8));
            ImVec2 pos5=ImLerp(rect.Min,rect.Max,ImVec2(0.75,0.5));
            dl->AddCircleFilled(pos1,4.0f*dpiScale+1.0f,colorC);
            dl->AddCircle(pos1,6.0f*dpiScale+1.0f,colorC);
            dl->AddCircleFilled(pos2,4.0f*dpiScale+1.0f,colorC);
            dl->AddCircleFilled(pos3,4.0f*dpiScale+1.0f,colorC);
            dl->AddCircleFilled(pos4,4.0f*dpiScale+1.0f,colorC);
            addAALine(dl,pos1,pos5,colorL);
            addAALine(dl,pos2,pos5,colorL);
            addAALine(dl,pos3,pos5,colorL);
            addAALine(dl,pos4,pos5,colorL);

            pos1.x-=ImGui::CalcTextSize("2").x+circleRadius+3.0*dpiScale;
            pos2.x-=ImGui::CalcTextSize("2").x+circleRadius+3.0*dpiScale;
            pos3.x-=ImGui::CalcTextSize("3").x+circleRadius+3.0*dpiScale;
            pos4.x-=ImGui::CalcTextSize("4").x+circleRadius+3.0*dpiScale;
            pos1.y-=ImGui::CalcTextSize("1").y*0.5;
            pos2.y-=ImGui::CalcTextSize("2").y*0.5;
            pos3.y-=ImGui::CalcTextSize("3").y*0.5;
            pos4.y-=ImGui::CalcTextSize("4").y*0.5;
            dl->AddText(pos1,colorC,"1");
            dl->AddText(pos2,colorC,"2");
            dl->AddText(pos3,colorC,"3");
            dl->AddText(pos4,colorC,"4");
            break;
          }
        }
        break;
      case FM_ALGS_2OP_OPL:
        switch (alg) {
          case 0: { // 1 > 2
            ImVec2 pos1=ImLerp(rect.Min,rect.Max,ImVec2(0.33,0.5));
            ImVec2 pos2=ImLerp(rect.Min,rect.Max,ImVec2(0.67,0.5));
            dl->AddCircleFilled(pos1,4.0f*dpiScale+1.0f,colorM);
            dl->AddCircle(pos1,6.0f*dpiScale+1.0f,colorM);
            addAALine(dl,pos1,pos2,colorL);
            dl->AddCircleFilled(pos2,4.0f*dpiScale+1.0f,colorC);

            pos1.x-=ImGui::CalcTextSize("2").x+circleRadius+3.0*dpiScale;
            pos2.x+=circleRadius+3.0*dpiScale;
            pos1.y-=ImGui::CalcTextSize("1").y*0.5;
            pos2.y-=ImGui::CalcTextSize("2").y*0.5;
            dl->AddText(pos1,colorM,"1");
            dl->AddText(pos2,colorC,"2");
            break;
          }
          case 1: { // 1 + 2
            ImVec2 pos1=ImLerp(rect.Min,rect.Max,ImVec2(0.33,0.5));
            ImVec2 pos2=ImLerp(rect.Min,rect.Max,ImVec2(0.67,0.5));
            dl->AddCircleFilled(pos1,4.0f*dpiScale+1.0f,colorC);
            dl->AddCircle(pos1,6.0f*dpiScale+1.0f,colorC);
            dl->AddCircleFilled(pos2,4.0f*dpiScale+1.0f,colorC);

            pos1.x-=ImGui::CalcTextSize("2").x+circleRadius+3.0*dpiScale;
            pos2.x+=circleRadius+3.0*dpiScale;
            pos1.y-=ImGui::CalcTextSize("1").y*0.5;
            pos2.y-=ImGui::CalcTextSize("2").y*0.5;
            dl->AddText(pos1,colorC,"1");
            dl->AddText(pos2,colorC,"2");
            break;
          }
        }
        break;
      case FM_ALGS_4OP_OPL:
        switch (alg) {
          case 0: { // 1 > 2 > 3 > 4
            ImVec2 pos1=ImLerp(rect.Min,rect.Max,ImVec2(0.2,0.5));
            ImVec2 pos2=ImLerp(rect.Min,rect.Max,ImVec2(0.4,0.5));
            ImVec2 pos3=ImLerp(rect.Min,rect.Max,ImVec2(0.6,0.5));
            ImVec2 pos4=ImLerp(rect.Min,rect.Max,ImVec2(0.8,0.5));
            dl->AddCircleFilled(pos1,4.0f*dpiScale+1.0f,colorM);
            dl->AddCircle(pos1,6.0f*dpiScale+1.0f,colorM);
            addAALine(dl,pos1,pos2,colorL);
            dl->AddCircleFilled(pos2,4.0f*dpiScale+1.0f,colorM);
            addAALine(dl,pos2,pos3,colorL);
            dl->AddCircleFilled(pos3,4.0f*dpiScale+1.0f,colorM);
            addAALine(dl,pos3,pos4,colorL);
            dl->AddCircleFilled(pos4,4.0f*dpiScale+1.0f,colorC);

            pos1.x-=ImGui::CalcTextSize("1").x*0.5;
            pos2.x-=ImGui::CalcTextSize("2").x*0.5;
            pos3.x-=ImGui::CalcTextSize("3").x*0.5;
            pos4.x-=ImGui::CalcTextSize("4").x*0.5;
            pos1.y-=ImGui::CalcTextSize("1").y+circleRadius;
            pos2.y-=ImGui::CalcTextSize("2").y+circleRadius;
            pos3.y-=ImGui::CalcTextSize("3").y+circleRadius;
            pos4.y-=ImGui::CalcTextSize("4").y+circleRadius;
            dl->AddText(pos1,colorM,"1");
            dl->AddText(pos2,colorM,"2");
            dl->AddText(pos3,colorM,"3");
            dl->AddText(pos4,colorC,"4");
            break;
          }
          case 1: { // 1 + (2 > 3 > 4)
            ImVec2 pos1=ImLerp(rect.Min,rect.Max,ImVec2(0.4,0.3));
            ImVec2 pos2=ImLerp(rect.Min,rect.Max,ImVec2(0.2,0.7));
            ImVec2 pos3=ImLerp(rect.Min,rect.Max,ImVec2(0.4,0.7));
            ImVec2 pos4=ImLerp(rect.Min,rect.Max,ImVec2(0.6,0.7));
            ImVec2 pos5=ImLerp(rect.Min,rect.Max,ImVec2(0.8,0.7));
            dl->AddCircleFilled(pos1,4.0f*dpiScale+1.0f,colorC);
            dl->AddCircle(pos1,6.0f*dpiScale+1.0f,colorC);
            addAALine(dl,pos1,pos5,colorL);
            dl->AddCircleFilled(pos2,4.0f*dpiScale+1.0f,colorM);
            addAALine(dl,pos2,pos3,colorL);
            dl->AddCircleFilled(pos3,4.0f*dpiScale+1.0f,colorM);
            addAALine(dl,pos3,pos4,colorL);
            dl->AddCircleFilled(pos4,4.0f*dpiScale+1.0f,colorC);

            addAALine(dl,pos4,pos5,colorL);

            pos1.x-=ImGui::CalcTextSize("2").x+circleRadius+3.0*dpiScale;
            pos2.x-=ImGui::CalcTextSize("2").x+circleRadius+3.0*dpiScale;
            pos3.x-=ImGui::CalcTextSize("3").x+circleRadius+3.0*dpiScale;
            pos4.x-=ImGui::CalcTextSize("4").x*0.5;
            pos1.y-=ImGui::CalcTextSize("1").y*0.5;
            pos2.y-=ImGui::CalcTextSize("2").y*0.5;
            pos3.y-=ImGui::CalcTextSize("3").y*0.5;
            pos4.y-=ImGui::CalcTextSize("4").y+circleRadius;
            dl->AddText(pos1,colorC,"1");
            dl->AddText(pos2,colorM,"2");
            dl->AddText(pos3,colorM,"3");
            dl->AddText(pos4,colorC,"4");
            break;
          }
          case 2: { // (1>2) + (3>4)
            ImVec2 pos1=ImLerp(rect.Min,rect.Max,ImVec2(0.25,0.3));
            ImVec2 pos2=ImLerp(rect.Min,rect.Max,ImVec2(0.5,0.3));
            ImVec2 pos3=ImLerp(rect.Min,rect.Max,ImVec2(0.25,0.7));
            ImVec2 pos4=ImLerp(rect.Min,rect.Max,ImVec2(0.5,0.7));
            ImVec2 pos5=ImLerp(rect.Min,rect.Max,ImVec2(0.75,0.5));
            dl->AddCircleFilled(pos1,4.0f*dpiScale+1.0f,colorM);
            dl->AddCircle(pos1,6.0f*dpiScale+1.0f,colorM);
            addAALine(dl,pos1,pos2,colorL);
            dl->AddCircleFilled(pos2,4.0f*dpiScale+1.0f,colorC);
            dl->AddCircleFilled(pos3,4.0f*dpiScale+1.0f,colorM);
            addAALine(dl,pos3,pos4,colorL);
            dl->AddCircleFilled(pos4,4.0f*dpiScale+1.0f,colorC);
            addAALine(dl,pos2,pos5,colorL);
            addAALine(dl,pos4,pos5,colorL);

            pos1.x-=ImGui::CalcTextSize("2").x+circleRadius+3.0*dpiScale;
            pos2.x-=ImGui::CalcTextSize("2").x+circleRadius+3.0*dpiScale;
            pos3.x-=ImGui::CalcTextSize("3").x+circleRadius+3.0*dpiScale;
            pos4.x-=ImGui::CalcTextSize("4").x+circleRadius+3.0*dpiScale;
            pos1.y-=ImGui::CalcTextSize("1").y*0.5;
            pos2.y-=ImGui::CalcTextSize("2").y*0.5;
            pos3.y-=ImGui::CalcTextSize("3").y*0.5;
            pos4.y-=ImGui::CalcTextSize("4").y*0.5;
            dl->AddText(pos1,colorM,"1");
            dl->AddText(pos2,colorC,"2");
            dl->AddText(pos3,colorM,"3");
            dl->AddText(pos4,colorC,"4");
            break;
          }
          case 3: { // 1 + (2 > 3) + 4
            ImVec2 pos1=ImLerp(rect.Min,rect.Max,ImVec2(0.5,0.25));
            ImVec2 pos2=ImLerp(rect.Min,rect.Max,ImVec2(0.25,0.5));
            ImVec2 pos3=ImLerp(rect.Min,rect.Max,ImVec2(0.5,0.5));
            ImVec2 pos4=ImLerp(rect.Min,rect.Max,ImVec2(0.5,0.75));
            ImVec2 pos5=ImLerp(rect.Min,rect.Max,ImVec2(0.75,0.5));
            dl->AddCircleFilled(pos1,4.0f*dpiScale+1.0f,colorC);
            dl->AddCircle(pos1,6.0f*dpiScale+1.0f,colorC);
            addAALine(dl,pos2,pos3,colorL);
            dl->AddCircleFilled(pos2,4.0f*dpiScale+1.0f,colorM);
            dl->AddCircleFilled(pos3,4.0f*dpiScale+1.0f,colorC);
            dl->AddCircleFilled(pos4,4.0f*dpiScale+1.0f,colorC);
            addAALine(dl,pos1,pos5,colorL);
            addAALine(dl,pos3,pos5,colorL);
            addAALine(dl,pos4,pos5,colorL);

            pos1.x-=ImGui::CalcTextSize("2").x+circleRadius+3.0*dpiScale;
            pos2.x-=ImGui::CalcTextSize("2").x+circleRadius+3.0*dpiScale;
            pos3.x-=ImGui::CalcTextSize("3").x+circleRadius+3.0*dpiScale;
            pos4.x-=ImGui::CalcTextSize("4").x+circleRadius+3.0*dpiScale;
            pos1.y-=ImGui::CalcTextSize("1").y*0.5;
            pos2.y-=ImGui::CalcTextSize("2").y*0.5;
            pos3.y-=ImGui::CalcTextSize("3").y*0.5;
            pos4.y-=ImGui::CalcTextSize("4").y*0.5;
            dl->AddText(pos1,colorC,"1");
            dl->AddText(pos2,colorM,"2");
            dl->AddText(pos3,colorC,"3");
            dl->AddText(pos4,colorC,"4");
            break;
          }
        }
        break;
      default:
        break;
    }
  }
}

void FurnaceGUI::drawFMEnv(unsigned char tl, unsigned char ar, unsigned char dr, unsigned char d2r, unsigned char rr, unsigned char sl, unsigned char sus, unsigned char egt, unsigned char algOrGlobalSus, float maxTl, float maxArDr, const ImVec2& size, unsigned short instType) {
  ImDrawList* dl=ImGui::GetWindowDrawList();
  ImGuiWindow* window=ImGui::GetCurrentWindow();

  ImVec2 minArea=window->DC.CursorPos;
  ImVec2 maxArea=ImVec2(
    minArea.x+size.x,
    minArea.y+size.y
  );
  ImRect rect=ImRect(minArea,maxArea);
  ImGuiStyle& style=ImGui::GetStyle();
  ImU32 color=ImGui::GetColorU32(uiColors[GUI_COLOR_FM_ENVELOPE]);
  ImU32 colorR=ImGui::GetColorU32(uiColors[GUI_COLOR_FM_ENVELOPE_RELEASE]); // Relsease triangle
  ImU32 colorS=ImGui::GetColorU32(uiColors[GUI_COLOR_FM_ENVELOPE_SUS_GUIDE]); // Sustain horiz/vert line color
  ImGui::ItemSize(size,style.FramePadding.y);
  if (ImGui::ItemAdd(rect,ImGui::GetID("fmEnv"))) {
    ImGui::RenderFrame(rect.Min,rect.Max,ImGui::GetColorU32(ImGuiCol_FrameBg),true,style.FrameRounding);

    //Adjust for OPLL global sustain setting
    if (instType==DIV_INS_OPLL && algOrGlobalSus==1.0){
      rr = 5.0;
    }
    //calculate x positions
    float arPos=float(maxArDr-ar)/maxArDr; //peak of AR, start of DR
    float drPos=arPos+((sl/15.0)*(float(maxArDr-dr)/maxArDr)); //end of DR, start of D2R
    float d2rPos=drPos+(((15.0-sl)/15.0)*(float(31.0-d2r)/31.0)); //End of D2R
    float rrPos=(float(15-rr)/15.0); //end of RR

    //shrink all the x positions horizontally
    arPos/=2.0;
    drPos/=2.0;
    d2rPos/=2.0;
    rrPos/=1.0;

    ImVec2 pos1=ImLerp(rect.Min,rect.Max,ImVec2(0.0,1.0)); //the bottom corner
    ImVec2 pos2=ImLerp(rect.Min,rect.Max,ImVec2(arPos,(tl/maxTl))); //peak of AR, start of DR
    ImVec2 pos3=ImLerp(rect.Min,rect.Max,ImVec2(drPos,(float)((tl/maxTl)+(sl/15.0)-((tl/maxTl)*(sl/15.0))))); //end of DR, start of D2R
    ImVec2 pos4=ImLerp(rect.Min,rect.Max,ImVec2(d2rPos,1.0)); //end of D2R
    ImVec2 posRStart=ImLerp(rect.Min,rect.Max,ImVec2(0.0,(tl/maxTl))); //release start
    ImVec2 posREnd=ImLerp(rect.Min,rect.Max,ImVec2(rrPos,1.0));//release end
    ImVec2 posSLineHEnd=ImLerp(rect.Min,rect.Max,ImVec2(1.0,(float)((tl/maxTl)+(sl/15.0)-((tl/maxTl)*(sl/15.0))))); //sustain horizontal line end
    ImVec2 posSLineVEnd=ImLerp(rect.Min,rect.Max,ImVec2(drPos,1.0)); //sustain vertical line end
    ImVec2 posDecayRate0Pt=ImLerp(rect.Min,rect.Max,ImVec2(1.0,(tl/maxTl))); //Height of the peak of AR, forever
    ImVec2 posDecay2Rate0Pt=ImLerp(rect.Min,rect.Max,ImVec2(1.0,(float)((tl/maxTl)+(sl/15.0)-((tl/maxTl)*(sl/15.0))))); //Height of the peak of SR, forever

    //dl->Flags=ImDrawListFlags_AntiAliasedLines|ImDrawListFlags_AntiAliasedLinesUseTex;
    if (ar==0.0) { //if AR = 0, the envelope never starts
      dl->AddTriangleFilled(posRStart,posREnd,pos1,colorS); //draw release as shaded triangle behind everything
      addAALine(dl,pos1,pos4,color); //draw line on ground
    } else if (dr==0.0 && sl!=0.0) { //if DR = 0 and SL is not 0, then the envelope stays at max volume forever
      dl->AddTriangleFilled(posRStart,posREnd,pos1,colorS); //draw release as shaded triangle behind everything
      //addAALine(dl,pos3,posSLineHEnd,colorS); //draw horiz line through sustain level
      //addAALine(dl,pos3,posSLineVEnd,colorS); //draw vert. line through sustain level
      addAALine(dl,pos1,pos2,color); //A
      addAALine(dl,pos2,posDecayRate0Pt,color); //Line from A to end of graph
    } else if (d2r==0.0 || (instType==DIV_INS_OPL && sus==1.0) || (instType==DIV_INS_OPLL && egt!=0.0)) { //envelope stays at the sustain level forever
      dl->AddTriangleFilled(posRStart,posREnd,pos1,colorS); //draw release as shaded triangle behind everything
      addAALine(dl,pos3,posSLineHEnd,colorR); //draw horiz line through sustain level
      addAALine(dl,pos3,posSLineVEnd,colorR); //draw vert. line through sustain level
      addAALine(dl,pos1,pos2,color); //A
      addAALine(dl,pos2,pos3,color); //D
      addAALine(dl,pos3,posDecay2Rate0Pt,color); //Line from D to end of graph
    } else { //draw graph normally
      dl->AddTriangleFilled(posRStart,posREnd,pos1,colorS); //draw release as shaded triangle behind everything
      addAALine(dl,pos3,posSLineHEnd,colorR); //draw horiz line through sustain level
      addAALine(dl,pos3,posSLineVEnd,colorR); //draw vert. line through sustain level
      addAALine(dl,pos1,pos2,color); //A
      addAALine(dl,pos2,pos3,color); //D
      addAALine(dl,pos3,pos4,color); //D2
    }
    //dl->Flags^=ImDrawListFlags_AntiAliasedLines|ImDrawListFlags_AntiAliasedLinesUseTex;
  }
}

void FurnaceGUI::drawGBEnv(unsigned char vol, unsigned char len, unsigned char sLen, bool dir, const ImVec2& size) {
  ImDrawList* dl=ImGui::GetWindowDrawList();
  ImGuiWindow* window=ImGui::GetCurrentWindow();

  ImVec2 minArea=window->DC.CursorPos;
  ImVec2 maxArea=ImVec2(
    minArea.x+size.x,
    minArea.y+size.y
  );
  ImRect rect=ImRect(minArea,maxArea);
  ImGuiStyle& style=ImGui::GetStyle();
  ImU32 color=ImGui::GetColorU32(uiColors[GUI_COLOR_FM_ENVELOPE]);
  //ImU32 colorS=ImGui::GetColorU32(uiColors[GUI_COLOR_FM_ENVELOPE_SUS_GUIDE]); // Sustain horiz/vert line color
  ImGui::ItemSize(size,style.FramePadding.y);
  if (ImGui::ItemAdd(rect,ImGui::GetID("gbEnv"))) {
    ImGui::RenderFrame(rect.Min,rect.Max,ImGui::GetColorU32(ImGuiCol_FrameBg),true,style.FrameRounding);
    
    float volY=1.0-((float)vol/15.0);
    float lenPos=(sLen>62)?1.0:((float)sLen/384.0);
    float envEndPoint=((float)len/7.0)*((float)(dir?(15-vol):vol)/15.0);

    ImVec2 pos1=ImLerp(rect.Min,rect.Max,ImVec2(0.0,volY));
    ImVec2 pos2;
    if (dir) {
      if (len>0) {
        if (lenPos<envEndPoint) {
          pos2=ImLerp(rect.Min,rect.Max,ImVec2(lenPos,volY*(1.0-(lenPos/envEndPoint))));
        } else {
          pos2=ImLerp(rect.Min,rect.Max,ImVec2(envEndPoint,0.0));
        }
      } else {
        pos2=ImLerp(rect.Min,rect.Max,ImVec2(lenPos,volY));
      }
    } else {
      if (len>0) {
        if (lenPos<envEndPoint) {
          pos2=ImLerp(rect.Min,rect.Max,ImVec2(lenPos,volY+(1.0-volY)*(lenPos/envEndPoint)));
        } else {
          pos2=ImLerp(rect.Min,rect.Max,ImVec2(envEndPoint,1.0));
        }
      } else {
        pos2=ImLerp(rect.Min,rect.Max,ImVec2(lenPos,volY));
      }
    }
    ImVec2 pos3=ImLerp(rect.Min,rect.Max,ImVec2(lenPos,(len>0 || sLen<63)?((dir && sLen>62)?0.0:1.0):volY));

    addAALine(dl,pos1,pos2,color);
    if (lenPos>=envEndPoint && sLen<63 && dir) {
      pos3=ImLerp(rect.Min,rect.Max,ImVec2(lenPos,0.0));
      addAALine(dl,pos2,pos3,color);
      ImVec2 pos4=ImLerp(rect.Min,rect.Max,ImVec2(lenPos,1.0));
      addAALine(dl,pos3,pos4,color);
    } else {
      addAALine(dl,pos2,pos3,color);
    }
  }
}

#define P(x) if (x) { \
  MARK_MODIFIED; \
  e->notifyInsChange(curIns); \
}

#define PARAMETER MARK_MODIFIED; e->notifyInsChange(curIns);

<<<<<<< HEAD
#define NORMAL_MACRO(macro,macroMin,macroHeight,macroName,displayName,displayHeight,displayLoop,bitfield,bfVal,drawSlider,sliderVal,sliderLow,sliderHigh,macroDispMin,bitOff,macroMode,displayModeName,macroColor,mmlStr,macroAMin,macroAMax,hoverFunc,blockMode) \
  ImGui::TableNextRow(); \
  ImGui::TableNextColumn(); \
  ImGui::Text("%s",displayName); \
  ImGui::SameLine(); \
  if (ImGui::SmallButton(displayLoop?(ICON_FA_CHEVRON_UP "##IMacroOpen_" macroName):(ICON_FA_CHEVRON_DOWN "##IMacroOpen_" macroName))) { \
    displayLoop=!displayLoop; \
  } \
  if (displayLoop) { \
    ImGui::SetNextItemWidth(lenAvail); \
    if (ImGui::InputScalar("##IMacroLen_" macroName,ImGuiDataType_U8,&macro.len,&_ONE,&_THREE)) { MARK_MODIFIED \
      if (macro.len>127) macro.len=127; \
    } \
    if (macroMode && displayModeName[0]!=NULL) { \
      for (unsigned int m=0; displayModeName[m]!=NULL; m++) { \
        if (ImGui::RadioButton(fmt::sprintf("%s##IMacroMode_%s",displayModeName[m],macro.name).c_str(),macro.mode==m)) { \
          macro.mode=m; \
        } \
      } \
    } \
  } \
  ImGui::TableNextColumn(); \
  for (int j=0; j<256; j++) { \
    if (j+macroDragScroll>=macro.len) { \
      asFloat[j]=0; \
      asInt[j]=0; \
    } else { \
      asFloat[j]=macro.val[j+macroDragScroll]+macroDispMin; \
      asInt[j]=macro.val[j+macroDragScroll]+macroDispMin+bitOff; \
    } \
    if (j+macroDragScroll>=macro.len || (j+macroDragScroll>macro.rel && macro.loop<macro.rel)) { \
      loopIndicator[j]=0; \
    } else { \
      loopIndicator[j]=((macro.loop!=-1 && (j+macroDragScroll)>=macro.loop))|((macro.rel!=-1 && (j+macroDragScroll)==macro.rel)<<1); \
    } \
  } \
  ImGui::PushStyleVar(ImGuiStyleVar_FramePadding,ImVec2(0.0f,0.0f)); \
  \
  if (bitfield) { \
    PlotBitfield("##IMacro_" macroName,asInt,totalFit,0,bfVal,macroHeight,ImVec2(availableWidth,(displayLoop)?(displayHeight*dpiScale):(32.0f*dpiScale))); \
  } else { \
    PlotCustom("##IMacro_" macroName,asFloat,totalFit,macroDragScroll,NULL,macroDispMin+macroMin,macroHeight+macroDispMin,ImVec2(availableWidth,(displayLoop)?(displayHeight*dpiScale):(32.0f*dpiScale)),sizeof(float),macroColor,macro.len-macroDragScroll,hoverFunc,blockMode); \
  } \
  if (displayLoop && (ImGui::IsItemClicked(ImGuiMouseButton_Left) || ImGui::IsItemClicked(ImGuiMouseButton_Right))) { \
    macroDragStart=ImGui::GetItemRectMin(); \
    macroDragAreaSize=ImVec2(availableWidth,displayHeight*dpiScale); \
    macroDragMin=macroMin; \
    macroDragMax=macroHeight; \
    macroDragBitOff=bitOff; \
    macroDragBitMode=bitfield; \
    macroDragInitialValueSet=false; \
    macroDragInitialValue=false; \
    macroDragLen=totalFit; \
    macroDragActive=true; \
    macroDragTarget=macro.val; \
    macroDragChar=false; \
    macroDragLineMode=(bitfield)?false:ImGui::IsItemClicked(ImGuiMouseButton_Right); \
    macroDragLineInitial=ImVec2(0,0); \
    processDrags(ImGui::GetMousePos().x,ImGui::GetMousePos().y); \
  } \
  if (displayLoop) { \
    if (ImGui::IsItemHovered() && ctrlWheeling) { \
      macroPointSize+=wheelY; \
      if (macroPointSize<1) macroPointSize=1; \
      if (macroPointSize>256) macroPointSize=256; \
    } \
    if (drawSlider) { \
      ImGui::SameLine(); \
      CWVSliderInt("##IMacroPos_" macroName,ImVec2(20.0f*dpiScale,displayHeight*dpiScale),sliderVal,sliderLow,sliderHigh); \
    } \
    PlotCustom("##IMacroLoop_" macroName,loopIndicator,totalFit,macroDragScroll,NULL,0,2,ImVec2(availableWidth,12.0f*dpiScale),sizeof(float),macroColor,macro.len-macroDragScroll,&macroHoverLoop); \
    if (ImGui::IsItemClicked(ImGuiMouseButton_Left)) { \
      macroLoopDragStart=ImGui::GetItemRectMin(); \
      macroLoopDragAreaSize=ImVec2(availableWidth,12.0f*dpiScale); \
      macroLoopDragLen=totalFit; \
      if (ImGui::IsKeyDown(ImGuiKey_LeftShift) || ImGui::IsKeyDown(ImGuiKey_RightShift)) { \
        macroLoopDragTarget=&macro.rel; \
      } else { \
        macroLoopDragTarget=&macro.loop; \
      } \
      macroLoopDragActive=true; \
      processDrags(ImGui::GetMousePos().x,ImGui::GetMousePos().y); \
    } \
    if (ImGui::IsItemClicked(ImGuiMouseButton_Right)) { \
      if (ImGui::IsKeyDown(ImGuiKey_LeftShift) || ImGui::IsKeyDown(ImGuiKey_RightShift)) { \
        macro.rel=-1; \
      } else { \
        macro.loop=-1; \
      } \
    } \
    ImGui::SetNextItemWidth(availableWidth); \
    if (ImGui::InputText("##IMacroMML_" macroName,&mmlStr)) { \
      decodeMMLStr(mmlStr,macro.val,macro.len,macro.loop,macroAMin,(bitfield)?((1<<(bitfield?macroAMax:0))-1):macroAMax,macro.rel); \
    } \
    if (!ImGui::IsItemActive()) { \
      encodeMMLStr(mmlStr,macro.val,macro.len,macro.loop,macro.rel); \
    } \
  } \
  ImGui::PopStyleVar();

#define OP_MACRO(macro,macroHeight,op,macroName,displayName,displayHeight,displayLoop,bitfield,bfVal,macroMode,displayModeName,mmlStr) \
  ImGui::TableNextRow(); \
  ImGui::TableNextColumn(); \
  ImGui::Text("%s",displayName); \
  ImGui::SameLine(); \
  if (ImGui::SmallButton(displayLoop?(ICON_FA_CHEVRON_UP "##IOPMacroOpen_" macroName):(ICON_FA_CHEVRON_DOWN "##IOPMacroOpen_" macroName))) { \
    displayLoop=!displayLoop; \
  } \
  if (displayLoop) { \
    ImGui::SetNextItemWidth(lenAvail); \
    if (ImGui::InputScalar("##IOPMacroLen_" #op macroName,ImGuiDataType_U8,&macro.len,&_ONE,&_THREE)) { MARK_MODIFIED \
      if (macro.len>127) macro.len=127; \
    } \
    if (macroMode && displayModeName[0]!=NULL) { \
      for (unsigned int m=0; displayModeName[m]!=NULL; m++) { \
        if (ImGui::RadioButton(fmt::sprintf("%s##IOPMacroMode_%d%s",displayModeName[m],op,macro.name).c_str(),macro.mode==m)) { \
          macro.mode=m; \
        } \
      } \
    } \
  } \
  ImGui::TableNextColumn(); \
  for (int j=0; j<256; j++) { \
    if (j+macroDragScroll>=macro.len) { \
      asFloat[j]=0; \
      asInt[j]=0; \
    } else { \
      asFloat[j]=macro.val[j+macroDragScroll]; \
      asInt[j]=macro.val[j+macroDragScroll]; \
    } \
    if (j+macroDragScroll>=macro.len || (j+macroDragScroll>macro.rel && macro.loop<macro.rel)) { \
      loopIndicator[j]=0; \
    } else { \
      loopIndicator[j]=((macro.loop!=-1 && (j+macroDragScroll)>=macro.loop))|((macro.rel!=-1 && (j+macroDragScroll)==macro.rel)<<1); \
    } \
  } \
  ImGui::PushStyleVar(ImGuiStyleVar_FramePadding,ImVec2(0.0f,0.0f)); \
  \
  if (bitfield) { \
    PlotBitfield("##IOPMacro_" #op macroName,asInt,totalFit,0,bfVal,macroHeight,ImVec2(availableWidth,displayLoop?(displayHeight*dpiScale):(24*dpiScale))); \
  } else { \
    PlotCustom("##IOPMacro_" #op macroName,asFloat,totalFit,macroDragScroll,NULL,0,macroHeight,ImVec2(availableWidth,displayLoop?(displayHeight*dpiScale):(24*dpiScale)),sizeof(float),uiColors[GUI_COLOR_MACRO_OTHER],macro.len-macroDragScroll); \
  } \
  if (displayLoop && (ImGui::IsItemClicked(ImGuiMouseButton_Left) || ImGui::IsItemClicked(ImGuiMouseButton_Right))) { \
    macroDragStart=ImGui::GetItemRectMin(); \
    macroDragAreaSize=ImVec2(availableWidth,displayHeight*dpiScale); \
    macroDragMin=0; \
    macroDragMax=macroHeight; \
    macroDragBitOff=0; \
    macroDragBitMode=bitfield; \
    macroDragInitialValueSet=false; \
    macroDragInitialValue=false; \
    macroDragLen=totalFit; \
    macroDragActive=true; \
    macroDragTarget=macro.val; \
    macroDragChar=false; \
    macroDragLineMode=(bitfield)?false:ImGui::IsItemClicked(ImGuiMouseButton_Right); \
    macroDragLineInitial=ImVec2(0,0); \
    processDrags(ImGui::GetMousePos().x,ImGui::GetMousePos().y); \
  } \
  if (displayLoop) { \
    PlotCustom("##IOPMacroLoop_" #op macroName,loopIndicator,totalFit,macroDragScroll,NULL,0,2,ImVec2(availableWidth,12.0f*dpiScale),sizeof(float),uiColors[GUI_COLOR_MACRO_OTHER],macro.len-macroDragScroll,&macroHoverLoop); \
    if (ImGui::IsItemClicked(ImGuiMouseButton_Left)) { \
      macroLoopDragStart=ImGui::GetItemRectMin(); \
      macroLoopDragAreaSize=ImVec2(availableWidth,8.0f*dpiScale); \
      macroLoopDragLen=totalFit; \
      if (ImGui::IsKeyDown(ImGuiKey_LeftShift) || ImGui::IsKeyDown(ImGuiKey_RightShift)) { \
        macroLoopDragTarget=&macro.rel; \
      } else { \
        macroLoopDragTarget=&macro.loop; \
      } \
      macroLoopDragActive=true; \
      processDrags(ImGui::GetMousePos().x,ImGui::GetMousePos().y); \
    } \
    if (ImGui::IsItemClicked(ImGuiMouseButton_Right)) { \
      if (ImGui::IsKeyDown(ImGuiKey_LeftShift) || ImGui::IsKeyDown(ImGuiKey_RightShift)) { \
        macro.rel=-1; \
      } else { \
        macro.loop=-1; \
      } \
    } \
    ImGui::SetNextItemWidth(availableWidth); \
    if (ImGui::InputText("##IOPMacroMML_" macroName,&mmlStr)) { \
      decodeMMLStr(mmlStr,macro.val,macro.len,macro.loop,0,bitfield?((1<<(bitfield?macroHeight:0))-1):(macroHeight),macro.rel); \
    } \
    if (!ImGui::IsItemActive()) { \
      encodeMMLStr(mmlStr,macro.val,macro.len,macro.loop,macro.rel); \
    } \
  } \
  ImGui::PopStyleVar();
=======
String genericGuide(float value) {
  return fmt::sprintf("%d",(int)value);
}

void FurnaceGUI::drawMacros(std::vector<FurnaceGUIMacroDesc>& macros) {
  float asFloat[256];
  int asInt[256];
  float loopIndicator[256];
  int index=0;

  float reservedSpace=ImGui::GetStyle().ScrollbarSize;

  if (ImGui::BeginTable("MacroSpace",2)) {
    ImGui::TableSetupColumn("c0",ImGuiTableColumnFlags_WidthFixed,0.0);
    ImGui::TableSetupColumn("c1",ImGuiTableColumnFlags_WidthStretch,0.0);
    ImGui::TableNextRow();
    ImGui::TableNextColumn();
    float lenAvail=ImGui::GetContentRegionAvail().x;
    //ImGui::Dummy(ImVec2(120.0f*dpiScale,dpiScale));
    ImGui::SetNextItemWidth(120.0f*dpiScale);
    if (ImGui::InputInt("##MacroPointSize",&macroPointSize,1,16)) {
      if (macroPointSize<1) macroPointSize=1;
      if (macroPointSize>256) macroPointSize=256;
    }
    ImGui::TableNextColumn();
    float availableWidth=ImGui::GetContentRegionAvail().x-reservedSpace;
    int totalFit=MIN(128,availableWidth/MAX(1,macroPointSize*dpiScale));
    if (macroDragScroll>128-totalFit) {
      macroDragScroll=128-totalFit;
    }
    ImGui::SetNextItemWidth(availableWidth);
    if (CWSliderInt("##MacroScroll",&macroDragScroll,0,128-totalFit,"")) {
      if (macroDragScroll<0) macroDragScroll=0;
      if (macroDragScroll>128-totalFit) macroDragScroll=128-totalFit;
    }
>>>>>>> 16eae18f

    // draw macros
    for (FurnaceGUIMacroDesc& i: macros) {
      ImGui::PushID(index);
      ImGui::TableNextRow();

      // description
      ImGui::TableNextColumn();
      ImGui::Text("%s",i.displayName);
      ImGui::SameLine();
      if (ImGui::SmallButton(i.macro->open?(ICON_FA_CHEVRON_UP "##IMacroOpen"):(ICON_FA_CHEVRON_DOWN "##IMacroOpen"))) {
        i.macro->open=!i.macro->open;
      }
      if (i.macro->open) {
        ImGui::SetNextItemWidth(lenAvail);
        if (ImGui::InputScalar("##IMacroLen",ImGuiDataType_U8,&i.macro->len,&_ONE,&_THREE)) { MARK_MODIFIED
          if (i.macro->len>128) i.macro->len=128;
        }
        if (i.modeName!=NULL) {
          bool modeVal=i.macro->mode;
          String modeName=fmt::sprintf("%s##IMacroMode",i.modeName);
          if (ImGui::Checkbox(modeName.c_str(),&modeVal)) {
            i.macro->mode=modeVal;
          }
        }
      }

      // macro area
      ImGui::TableNextColumn();
      for (int j=0; j<256; j++) {
        if (j+macroDragScroll>=i.macro->len) {
          asFloat[j]=0;
          asInt[j]=0;
        } else {
          asFloat[j]=i.macro->val[j+macroDragScroll];
          asInt[j]=i.macro->val[j+macroDragScroll]+i.bitOffset;
        }
        if (j+macroDragScroll>=i.macro->len || (j+macroDragScroll>i.macro->rel && i.macro->loop<i.macro->rel)) {
          loopIndicator[j]=0;
        } else {
          loopIndicator[j]=((i.macro->loop!=-1 && (j+macroDragScroll)>=i.macro->loop))|((i.macro->rel!=-1 && (j+macroDragScroll)==i.macro->rel)<<1);
        }
      }
      ImGui::PushStyleVar(ImGuiStyleVar_FramePadding,ImVec2(0.0f,0.0f));

      if (i.macro->vZoom<1) {
        if (i.macro->name=="arp") {
          i.macro->vZoom=24;
          i.macro->vScroll=120-12;
        } else {
          i.macro->vZoom=i.max-i.min;
          i.macro->vScroll=0;
        }
      }
      if (i.macro->vZoom>(i.max-i.min)) {
        i.macro->vZoom=i.max-i.min;
      }
           
      if (i.isBitfield) {
        PlotBitfield("##IMacro",asInt,totalFit,0,i.bitfieldBits,i.max,ImVec2(availableWidth,(i.macro->open)?(i.height*dpiScale):(32.0f*dpiScale)));
      } else {
        PlotCustom("##IMacro",asFloat,totalFit,macroDragScroll,NULL,i.min+i.macro->vScroll,i.min+i.macro->vScroll+i.macro->vZoom,ImVec2(availableWidth,(i.macro->open)?(i.height*dpiScale):(32.0f*dpiScale)),sizeof(float),i.color,i.macro->len-macroDragScroll,i.hoverFunc,i.blockMode,i.macro->open?genericGuide:NULL);
      }
      if (i.macro->open && (ImGui::IsItemClicked(ImGuiMouseButton_Left) || ImGui::IsItemClicked(ImGuiMouseButton_Right))) {
        macroDragStart=ImGui::GetItemRectMin();
        macroDragAreaSize=ImVec2(availableWidth,i.height*dpiScale);
        if (i.isBitfield) {
          macroDragMin=i.min;
          macroDragMax=i.max;
        } else {
          macroDragMin=i.min+i.macro->vScroll;
          macroDragMax=i.min+i.macro->vScroll+i.macro->vZoom;
        }
        macroDragBitOff=i.bitOffset;
        macroDragBitMode=i.isBitfield;
        macroDragInitialValueSet=false;
        macroDragInitialValue=false;
        macroDragLen=totalFit;
        macroDragActive=true;
        macroDragTarget=i.macro->val;
        macroDragChar=false;
        macroDragLineMode=(i.isBitfield)?false:ImGui::IsItemClicked(ImGuiMouseButton_Right);
        macroDragLineInitial=ImVec2(0,0);
        processDrags(ImGui::GetMousePos().x,ImGui::GetMousePos().y);
      }
      if (i.macro->open) {
        if (ImGui::IsItemHovered() && ctrlWheeling) {
          if (ImGui::IsKeyDown(ImGuiKey_LeftShift) || ImGui::IsKeyDown(ImGuiKey_RightShift)) {
            i.macro->vZoom+=wheelY;
            if (i.macro->vZoom<1) i.macro->vZoom=1;
            if (i.macro->vZoom>(i.max-i.min)) i.macro->vZoom=i.max-i.min;
            if ((i.macro->vScroll+i.macro->vZoom)>(i.max-i.min)) {
              i.macro->vScroll=(i.max-i.min)-i.macro->vZoom;
            }
          } else {
            macroPointSize+=wheelY;
            if (macroPointSize<1) macroPointSize=1;
            if (macroPointSize>256) macroPointSize=256;
          }
        }

        // slider
        if (!i.isBitfield) {
          ImS64 scrollV=(i.max-i.min-i.macro->vZoom)-i.macro->vScroll;
          ImS64 availV=i.macro->vZoom;
          ImS64 contentsV=(i.max-i.min);

          ImGui::SameLine(0.0f);
          ImRect scrollbarPos=ImRect(ImGui::GetCursorScreenPos(),ImGui::GetCursorScreenPos());
          scrollbarPos.Min.x-=ImGui::GetStyle().ItemSpacing.x;
          scrollbarPos.Max.x+=ImGui::GetStyle().ScrollbarSize;
          scrollbarPos.Max.x-=ImGui::GetStyle().ItemSpacing.x;
          scrollbarPos.Max.y+=i.height*dpiScale;
          ImGui::Dummy(ImVec2(ImGui::GetStyle().ScrollbarSize,i.height*dpiScale));

          if (ImGui::ScrollbarEx(scrollbarPos,ImGui::GetID("IMacroVScroll"),ImGuiAxis_Y,&scrollV,availV,contentsV,0)) {
            i.macro->vScroll=(i.max-i.min-i.macro->vZoom)-scrollV;
          }
        }

        // loop area
        PlotCustom("##IMacroLoop",loopIndicator,totalFit,macroDragScroll,NULL,0,2,ImVec2(availableWidth,12.0f*dpiScale),sizeof(float),i.color,i.macro->len-macroDragScroll,&macroHoverLoop);
        if (ImGui::IsItemClicked(ImGuiMouseButton_Left)) {
          macroLoopDragStart=ImGui::GetItemRectMin();
          macroLoopDragAreaSize=ImVec2(availableWidth,12.0f*dpiScale);
          macroLoopDragLen=totalFit;
          if (ImGui::IsKeyDown(ImGuiKey_LeftShift) || ImGui::IsKeyDown(ImGuiKey_RightShift)) {
            macroLoopDragTarget=&i.macro->rel;
          } else {
            macroLoopDragTarget=&i.macro->loop;
          }
          macroLoopDragActive=true;
          processDrags(ImGui::GetMousePos().x,ImGui::GetMousePos().y);
        }
        if (ImGui::IsItemClicked(ImGuiMouseButton_Right)) {
          if (ImGui::IsKeyDown(ImGuiKey_LeftShift) || ImGui::IsKeyDown(ImGuiKey_RightShift)) {
            i.macro->rel=-1;
          } else {
            i.macro->loop=-1;
          }
        }
        ImGui::SetNextItemWidth(availableWidth);
        String& mmlStr=mmlString[index];
        if (ImGui::InputText("##IMacroMML",&mmlStr)) {
          decodeMMLStr(mmlStr,i.macro->val,i.macro->len,i.macro->loop,i.min,(i.isBitfield)?((1<<(i.isBitfield?i.max:0))-1):i.max,i.macro->rel);
        }
        if (!ImGui::IsItemActive()) {
          encodeMMLStr(mmlStr,i.macro->val,i.macro->len,i.macro->loop,i.macro->rel);
        }
      }
      ImGui::PopStyleVar();
      ImGui::PopID();
      index++;
    }

    ImGui::TableNextRow();
    ImGui::TableNextColumn();
    ImGui::TableNextColumn();
    ImGui::SetNextItemWidth(availableWidth);
    if (CWSliderInt("##MacroScroll",&macroDragScroll,0,128-totalFit,"")) {
      if (macroDragScroll<0) macroDragScroll=0;
      if (macroDragScroll>128-totalFit) macroDragScroll=128-totalFit;
    }
    ImGui::EndTable();
  }
}

#define DRUM_FREQ(name,db,df,prop) \
  ImGui::TableNextRow(); \
  ImGui::TableNextColumn(); \
  if (ins->type==DIV_INS_OPLL) { \
    block=(prop>>9)&7; \
    fNum=prop&511; \
  } else { \
    block=(prop>>10)&7; \
    fNum=prop&1023; \
  } \
  ImGui::Text(name); \
  ImGui::TableNextColumn(); \
  if (ImGui::InputInt(db,&block,1,1)) { \
    if (block<0) block=0; \
    if (block>7) block=7; \
    if (ins->type==DIV_INS_OPLL) { \
      prop=(block<<9)|fNum; \
    } else { \
      prop=(block<<10)|fNum; \
    } \
  } \
  ImGui::TableNextColumn(); \
  if (ImGui::InputInt(df,&fNum,1,1)) { \
    if (fNum<0) fNum=0; \
    if (ins->type==DIV_INS_OPLL) { \
      if (fNum>511) fNum=511; \
      prop=(block<<9)|fNum; \
    } else { \
      if (fNum>1023) fNum=1023; \
      prop=(block<<10)|fNum; \
    } \
  }


#define CENTER_TEXT(text) \
  ImGui::SetCursorPosX(ImGui::GetCursorPosX()+0.5*(ImGui::GetContentRegionAvail().x-ImGui::CalcTextSize(text).x));

#define CENTER_VSLIDER \
  ImGui::SetCursorPosX(ImGui::GetCursorPosX()+0.5f*ImGui::GetContentRegionAvail().x-10.0f*dpiScale);

void FurnaceGUI::drawInsEdit() {
  if (nextWindow==GUI_WINDOW_INS_EDIT) {
    insEditOpen=true;
    ImGui::SetNextWindowFocus();
    nextWindow=GUI_WINDOW_NOTHING;
  }
  if (!insEditOpen) return;
  ImGui::SetNextWindowSizeConstraints(ImVec2(440.0f*dpiScale,400.0f*dpiScale),ImVec2(scrW*dpiScale,scrH*dpiScale));
  if (ImGui::Begin("Instrument Editor",&insEditOpen,settings.allowEditDocking?0:ImGuiWindowFlags_NoDocking)) {
    if (curIns<0 || curIns>=(int)e->song.ins.size()) {
      ImGui::Text("no instrument selected");
    } else {
      DivInstrument* ins=e->song.ins[curIns];
      if (settings.insEditColorize) {
        pushAccentColors(uiColors[GUI_COLOR_INSTR_STD+ins->type],uiColors[GUI_COLOR_INSTR_STD+ins->type],uiColors[GUI_COLOR_INSTR_STD+ins->type],ImVec4(0.0f,0.0f,0.0f,0.0f));
      }
      if (ImGui::BeginTable("InsProp",3)) {
        ImGui::TableSetupColumn("c0",ImGuiTableColumnFlags_WidthFixed);
        ImGui::TableSetupColumn("c1",ImGuiTableColumnFlags_WidthFixed);
        ImGui::TableSetupColumn("c2",ImGuiTableColumnFlags_WidthStretch);
        ImGui::TableNextRow();
        ImGui::TableNextColumn();
        String insIndex=fmt::sprintf("%.2X",curIns);
        ImGui::SetNextItemWidth(72.0f*dpiScale);
        if (ImGui::BeginCombo("##InsSelect",insIndex.c_str())) {
          String name;
          for (size_t i=0; i<e->song.ins.size(); i++) {
            name=fmt::sprintf("%.2X: %s##_INSS%d",i,e->song.ins[i]->name,i);
            if (ImGui::Selectable(name.c_str(),curIns==(int)i)) {
              curIns=i;
              ins=e->song.ins[curIns];
            }
          }
          ImGui::EndCombo();
        }

        ImGui::TableNextColumn();
        ImGui::Text("Name");

        ImGui::TableNextColumn();
        ImGui::SetNextItemWidth(ImGui::GetContentRegionAvail().x);
        if (ImGui::InputText("##Name",&ins->name)) {
          MARK_MODIFIED;
        }

        ImGui::TableNextRow();
        ImGui::TableNextColumn();
        // TODO: load replace
        if (ImGui::Button(ICON_FA_FOLDER_OPEN "##IELoad")) {
          doAction(GUI_ACTION_INS_LIST_OPEN_REPLACE);
        }
        ImGui::SameLine();
        if (ImGui::Button(ICON_FA_FLOPPY_O "##IESave")) {
          doAction(GUI_ACTION_INS_LIST_SAVE);
        }

        ImGui::TableNextColumn();
        ImGui::Text("Type");

        ImGui::TableNextColumn();
        if (ins->type>=DIV_INS_MAX) ins->type=DIV_INS_FM;
        int insType=ins->type;
        ImGui::SetNextItemWidth(ImGui::GetContentRegionAvail().x);
        /*
        if (ImGui::Combo("##Type",&insType,insTypes,DIV_INS_MAX,DIV_INS_MAX)) {
          ins->type=(DivInstrumentType)insType;
        }
        */
        if (ImGui::BeginCombo("##Type",insTypes[insType])) {
          for (DivInstrumentType i: e->getPossibleInsTypes()) {
            if (ImGui::Selectable(insTypes[i],insType==i)) {
              ins->type=i;
            }
          }
          ImGui::EndCombo();
        }

        ImGui::EndTable();
      }
      

      if (ImGui::BeginTabBar("insEditTab")) {
        std::vector<FurnaceGUIMacroDesc> macroList;
        if (ins->type==DIV_INS_FM || ins->type==DIV_INS_OPL || ins->type==DIV_INS_OPLL || ins->type==DIV_INS_OPZ) {
          char label[32];
          int opCount=4;
          if (ins->type==DIV_INS_OPLL) opCount=2;
          if (ins->type==DIV_INS_OPL) opCount=(ins->fm.ops==4)?4:2;

          if (ImGui::BeginTabItem("FM")) {
            if (ImGui::BeginTable("fmDetails",3,ImGuiTableFlags_SizingStretchSame)) {
              ImGui::TableSetupColumn("c0",ImGuiTableColumnFlags_WidthStretch,0.0);
              ImGui::TableSetupColumn("c1",ImGuiTableColumnFlags_WidthStretch,0.0);
              ImGui::TableSetupColumn("c2",ImGuiTableColumnFlags_WidthStretch,0.0);
              ImGui::TableNextRow();
              switch (ins->type) {
                case DIV_INS_FM:
                  ImGui::TableNextColumn();
                  P(CWSliderScalar(FM_NAME(FM_FB),ImGuiDataType_U8,&ins->fm.fb,&_ZERO,&_SEVEN)); rightClickable
                  P(CWSliderScalar(FM_NAME(FM_FMS),ImGuiDataType_U8,&ins->fm.fms,&_ZERO,&_SEVEN)); rightClickable
                  ImGui::TableNextColumn();
                  P(CWSliderScalar(FM_NAME(FM_ALG),ImGuiDataType_U8,&ins->fm.alg,&_ZERO,&_SEVEN)); rightClickable
                  P(CWSliderScalar(FM_NAME(FM_AMS),ImGuiDataType_U8,&ins->fm.ams,&_ZERO,&_THREE)); rightClickable
                  ImGui::TableNextColumn();
                  drawAlgorithm(ins->fm.alg,FM_ALGS_4OP,ImVec2(ImGui::GetContentRegionAvail().x,48.0*dpiScale));
                  break;
                case DIV_INS_OPZ:
                  ImGui::TableNextColumn();
                  P(CWSliderScalar(FM_NAME(FM_FB),ImGuiDataType_U8,&ins->fm.fb,&_ZERO,&_SEVEN)); rightClickable
                  P(CWSliderScalar(FM_NAME(FM_FMS),ImGuiDataType_U8,&ins->fm.fms,&_ZERO,&_SEVEN)); rightClickable
                  P(CWSliderScalar(FM_NAME(FM_FMS2),ImGuiDataType_U8,&ins->fm.fms2,&_ZERO,&_SEVEN)); rightClickable
                  ImGui::TableNextColumn();
                  P(CWSliderScalar(FM_NAME(FM_ALG),ImGuiDataType_U8,&ins->fm.alg,&_ZERO,&_SEVEN)); rightClickable
                  P(CWSliderScalar(FM_NAME(FM_AMS),ImGuiDataType_U8,&ins->fm.ams,&_ZERO,&_THREE)); rightClickable
                  P(CWSliderScalar(FM_NAME(FM_AMS2),ImGuiDataType_U8,&ins->fm.ams2,&_ZERO,&_THREE)); rightClickable
                  ImGui::TableNextColumn();
                  drawAlgorithm(ins->fm.alg,FM_ALGS_4OP,ImVec2(ImGui::GetContentRegionAvail().x,48.0*dpiScale));
                  if (ImGui::Button("Request from TX81Z")) {
                    TAMidiMessage msg;
                    msg.type=TA_MIDI_SYSEX;
                    msg.sysExData.reset(new unsigned char[15]);
                    msg.sysExLen=15;
                    memcpy(msg.sysExData.get(),avRequest,15);
                    if (!e->sendMidiMessage(msg)) {
                      showError("Error while sending request (MIDI output not configured?)");
                    }
                  }
                  ImGui::SameLine();
                  if (ImGui::Button("Send to TX81Z")) {
                    showError("Coming soon!");
                  }
                  break;
                case DIV_INS_OPL: {
                  bool fourOp=(ins->fm.ops==4);
                  bool drums=ins->fm.opllPreset==16;
                  int algMax=fourOp?3:1;
                  ImGui::TableNextColumn();
                  ins->fm.alg&=algMax;
                  P(CWSliderScalar(FM_NAME(FM_FB),ImGuiDataType_U8,&ins->fm.fb,&_ZERO,&_SEVEN)); rightClickable
                  ImGui::BeginDisabled(ins->fm.opllPreset==16);
                  if (ImGui::Checkbox("4-op",&fourOp)) { PARAMETER
                    ins->fm.ops=fourOp?4:2;
                  }
                  ImGui::EndDisabled();
                  ImGui::TableNextColumn();
                  P(CWSliderScalar(FM_NAME(FM_ALG),ImGuiDataType_U8,&ins->fm.alg,&_ZERO,&algMax)); rightClickable
                  if (ImGui::Checkbox("Drums",&drums)) { PARAMETER
                    ins->fm.opllPreset=drums?16:0;
                  }
                  ImGui::TableNextColumn();
                  drawAlgorithm(ins->fm.alg&algMax,fourOp?FM_ALGS_4OP_OPL:FM_ALGS_2OP_OPL,ImVec2(ImGui::GetContentRegionAvail().x,48.0*dpiScale));
                  break;
                }
                case DIV_INS_OPLL: {
                  bool dc=ins->fm.fms;
                  bool dm=ins->fm.ams;
                  bool sus=ins->fm.alg;
                  ImGui::TableNextColumn();
                  ImGui::BeginDisabled(ins->fm.opllPreset!=0);
                  P(CWSliderScalar(FM_NAME(FM_FB),ImGuiDataType_U8,&ins->fm.fb,&_ZERO,&_SEVEN)); rightClickable
                  if (ImGui::Checkbox(FM_NAME(FM_DC),&dc)) { PARAMETER
                    ins->fm.fms=dc;
                  }
                  ImGui::EndDisabled();
                  ImGui::TableNextColumn();
                  if (ImGui::Checkbox(FM_NAME(FM_SUS),&sus)) { PARAMETER
                    ins->fm.alg=sus;
                  }
                  ImGui::BeginDisabled(ins->fm.opllPreset!=0);
                  if (ImGui::Checkbox(FM_NAME(FM_DM),&dm)) { PARAMETER
                    ins->fm.ams=dm;
                  }
                  ImGui::EndDisabled();
                  ImGui::TableNextColumn();
                  drawAlgorithm(0,FM_ALGS_2OP_OPL,ImVec2(ImGui::GetContentRegionAvail().x,24.0*dpiScale));
                  ImGui::SetNextItemWidth(ImGui::GetContentRegionAvail().x);
                  if (ImGui::BeginCombo("##LLPreset",opllInsNames[ins->fm.opllPreset])) {
                    for (int i=0; i<17; i++) {
                      if (ImGui::Selectable(opllInsNames[i])) {
                        ins->fm.opllPreset=i;
                      }
                    }
                    ImGui::EndCombo();
                  }
                  break;
                }
                default:
                  break;
              }
              ImGui::EndTable();
            }

            if ((ins->type==DIV_INS_OPLL || ins->type==DIV_INS_OPL) && ins->fm.opllPreset==16) {
              ins->fm.ops=2;
              P(ImGui::Checkbox("Fixed frequency mode",&ins->fm.fixedDrums));
              if (ImGui::IsItemHovered()) {
                ImGui::SetTooltip("when enabled, drums will be set to the specified frequencies, ignoring the note.");
              }
              if (ins->fm.fixedDrums) {
                int block=0;
                int fNum=0;
                if (ImGui::BeginTable("fixedDrumSettings",3)) {
                  ImGui::TableNextRow(ImGuiTableRowFlags_Headers);
                  ImGui::TableNextColumn();
                  ImGui::Text("Drum");
                  ImGui::TableNextColumn();
                  ImGui::Text("Block");
                  ImGui::TableNextColumn();
                  ImGui::Text("FreqNum");

                  DRUM_FREQ("Kick","##DBlock0","##DFreq0",ins->fm.kickFreq);
                  DRUM_FREQ("Snare/Hi-hat","##DBlock1","##DFreq1",ins->fm.snareHatFreq);
                  DRUM_FREQ("Tom/Top","##DBlock2","##DFreq2",ins->fm.tomTopFreq);
                  ImGui::EndTable();
                }
              }
            }

            bool willDisplayOps=true;
            if (ins->type==DIV_INS_OPLL && ins->fm.opllPreset!=0) willDisplayOps=false;
            if (!willDisplayOps && ins->type==DIV_INS_OPLL) {
              ins->fm.op[1].tl&=15;
              P(CWSliderScalar("Volume##TL",ImGuiDataType_U8,&ins->fm.op[1].tl,&_FIFTEEN,&_ZERO)); rightClickable
            }
            if (willDisplayOps) {
              if (settings.fmLayout==0) {
                int numCols=16;
                if (ins->type==DIV_INS_OPL) numCols=13;
                if (ins->type==DIV_INS_OPLL) numCols=12;
                if (ins->type==DIV_INS_OPZ) numCols=19;
                if (ImGui::BeginTable("FMOperators",numCols,ImGuiTableFlags_SizingStretchProp|ImGuiTableFlags_BordersH|ImGuiTableFlags_BordersOuterV)) {
                  // configure columns
                  ImGui::TableSetupColumn("c0",ImGuiTableColumnFlags_WidthFixed); // op name
                  ImGui::TableSetupColumn("c1",ImGuiTableColumnFlags_WidthStretch,0.05f); // ar
                  ImGui::TableSetupColumn("c2",ImGuiTableColumnFlags_WidthStretch,0.05f); // dr
                  ImGui::TableSetupColumn("c3",ImGuiTableColumnFlags_WidthStretch,0.05f); // sl
                  if (ins->type==DIV_INS_FM || ins->type==DIV_INS_OPZ) {
                    ImGui::TableSetupColumn("c4",ImGuiTableColumnFlags_WidthStretch,0.05f); // d2r
                  }
                  ImGui::TableSetupColumn("c5",ImGuiTableColumnFlags_WidthStretch,0.05f); // rr
                  ImGui::TableSetupColumn("c6",ImGuiTableColumnFlags_WidthFixed); // -separator-
                  ImGui::TableSetupColumn("c7",ImGuiTableColumnFlags_WidthStretch,0.05f); // tl
                  ImGui::TableSetupColumn("c8",ImGuiTableColumnFlags_WidthStretch,0.05f); // rs/ksl
                  if (ins->type==DIV_INS_OPZ) {
                    ImGui::TableSetupColumn("c8z0",ImGuiTableColumnFlags_WidthStretch,0.05f); // egs
                    ImGui::TableSetupColumn("c8z1",ImGuiTableColumnFlags_WidthStretch,0.05f); // rev
                  }
                  ImGui::TableSetupColumn("c9",ImGuiTableColumnFlags_WidthStretch,0.05f); // mult

                  if (ins->type==DIV_INS_OPZ) {
                    ImGui::TableSetupColumn("c9z",ImGuiTableColumnFlags_WidthStretch,0.05f); // fine
                  }

                  if (ins->type==DIV_INS_FM || ins->type==DIV_INS_OPZ) {
                    ImGui::TableSetupColumn("c10",ImGuiTableColumnFlags_WidthStretch,0.05f); // dt
                    ImGui::TableSetupColumn("c11",ImGuiTableColumnFlags_WidthStretch,0.05f); // dt2
                  }
                  ImGui::TableSetupColumn("c15",ImGuiTableColumnFlags_WidthFixed); // am

                  ImGui::TableSetupColumn("c12",ImGuiTableColumnFlags_WidthFixed); // -separator-
                  if (ins->type!=DIV_INS_OPLL) {
                    ImGui::TableSetupColumn("c13",ImGuiTableColumnFlags_WidthStretch,0.2f); // ssg/waveform
                  }
                  ImGui::TableSetupColumn("c14",ImGuiTableColumnFlags_WidthStretch,0.3f); // env

                  // header
                  ImGui::TableNextRow(ImGuiTableRowFlags_Headers);
                  ImGui::TableNextColumn();

                  ImGui::TableNextColumn();
                  CENTER_TEXT(FM_SHORT_NAME(FM_AR));
                  ImGui::TextUnformatted(FM_SHORT_NAME(FM_AR));
                  ImGui::TableNextColumn();
                  CENTER_TEXT(FM_SHORT_NAME(FM_DR));
                  ImGui::TextUnformatted(FM_SHORT_NAME(FM_DR));
                  if (settings.susPosition==0) {
                    ImGui::TableNextColumn();
                    CENTER_TEXT(FM_SHORT_NAME(FM_SL));
                    ImGui::TextUnformatted(FM_SHORT_NAME(FM_SL));
                  }
                  if (ins->type==DIV_INS_FM || ins->type==DIV_INS_OPZ) {
                    ImGui::TableNextColumn();
                    CENTER_TEXT(FM_SHORT_NAME(FM_D2R));
                    ImGui::TextUnformatted(FM_SHORT_NAME(FM_D2R));
                  }
                  ImGui::TableNextColumn();
                  CENTER_TEXT(FM_SHORT_NAME(FM_RR));
                  ImGui::TextUnformatted(FM_SHORT_NAME(FM_RR));
                  if (settings.susPosition==1) {
                    ImGui::TableNextColumn();
                    CENTER_TEXT(FM_SHORT_NAME(FM_SL));
                    ImGui::TextUnformatted(FM_SHORT_NAME(FM_SL));
                  }
                  ImGui::TableNextColumn();
                  ImGui::TableNextColumn();
                  CENTER_TEXT(FM_SHORT_NAME(FM_TL));
                  ImGui::TextUnformatted(FM_SHORT_NAME(FM_TL));
                  ImGui::TableNextColumn();
                  if (ins->type==DIV_INS_FM || ins->type==DIV_INS_OPZ) {
                    CENTER_TEXT(FM_SHORT_NAME(FM_RS));
                    ImGui::TextUnformatted(FM_SHORT_NAME(FM_RS));
                  } else {
                    CENTER_TEXT(FM_SHORT_NAME(FM_KSL));
                    ImGui::TextUnformatted(FM_SHORT_NAME(FM_KSL));
                  }
                  if (ins->type==DIV_INS_OPZ) {
                    ImGui::TableNextColumn();
                    CENTER_TEXT(FM_SHORT_NAME(FM_EGSHIFT));
                    ImGui::TextUnformatted(FM_SHORT_NAME(FM_EGSHIFT));
                    ImGui::TableNextColumn();
                    CENTER_TEXT(FM_SHORT_NAME(FM_REV));
                    ImGui::TextUnformatted(FM_SHORT_NAME(FM_REV));
                  }
                  ImGui::TableNextColumn();
                  CENTER_TEXT(FM_SHORT_NAME(FM_MULT));
                  ImGui::TextUnformatted(FM_SHORT_NAME(FM_MULT));
                  if (ins->type==DIV_INS_OPZ) {
                    ImGui::TableNextColumn();
                    CENTER_TEXT(FM_SHORT_NAME(FM_FINE));
                    ImGui::TextUnformatted(FM_SHORT_NAME(FM_FINE));
                  }
                  ImGui::TableNextColumn();
                  if (ins->type==DIV_INS_FM || ins->type==DIV_INS_OPZ) {
                    CENTER_TEXT(FM_SHORT_NAME(FM_DT));
                    ImGui::TextUnformatted(FM_SHORT_NAME(FM_DT));
                    ImGui::TableNextColumn();
                    CENTER_TEXT(FM_SHORT_NAME(FM_DT2));
                    ImGui::TextUnformatted(FM_SHORT_NAME(FM_DT2));
                    ImGui::TableNextColumn();
                  }
                  if (ins->type==DIV_INS_FM) {
                    CENTER_TEXT(FM_SHORT_NAME(FM_AM));
                    ImGui::TextUnformatted(FM_SHORT_NAME(FM_AM));
                  } else {
                    CENTER_TEXT("Other");
                    ImGui::TextUnformatted("Other");
                  }
                  ImGui::TableNextColumn();
                  if (ins->type==DIV_INS_OPL || ins->type==DIV_INS_OPZ) {
                    ImGui::TableNextColumn();
                    CENTER_TEXT(FM_NAME(FM_WS));
                    ImGui::TextUnformatted(FM_NAME(FM_WS));
                  } else if (ins->type!=DIV_INS_OPLL) {
                    ImGui::TableNextColumn();
                    CENTER_TEXT(FM_NAME(FM_SSG));
                    ImGui::TextUnformatted(FM_NAME(FM_SSG));
                  }
                  ImGui::TableNextColumn();
                  CENTER_TEXT("Envelope");
                  ImGui::TextUnformatted("Envelope");

                  float sliderHeight=32.0f*dpiScale;

                  for (int i=0; i<opCount; i++) {
                    DivInstrumentFM::Operator& op=ins->fm.op[(opCount==4)?opOrder[i]:i];
                    ImGui::TableNextRow();
                    ImGui::TableNextColumn();

                    // push colors
                    if (settings.separateFMColors) {
                      bool mod=true;
                      if (opCount==4) {
                        if (ins->type==DIV_INS_OPL) {
                          if (opIsOutputOPL[ins->fm.alg&3][i]) mod=false;
                        } else {
                          if (opIsOutput[ins->fm.alg&7][i]) mod=false;
                        }
                      } else {
                        if (i==1 || (ins->type==DIV_INS_OPL && (ins->fm.alg&1))) mod=false;
                      }
                      if (mod) {
                        pushAccentColors(
                          uiColors[GUI_COLOR_FM_PRIMARY_MOD],
                          uiColors[GUI_COLOR_FM_SECONDARY_MOD],
                          uiColors[GUI_COLOR_FM_BORDER_MOD],
                          uiColors[GUI_COLOR_FM_BORDER_SHADOW_MOD]
                        );
                      } else {
                        pushAccentColors(
                          uiColors[GUI_COLOR_FM_PRIMARY_CAR],
                          uiColors[GUI_COLOR_FM_SECONDARY_CAR],
                          uiColors[GUI_COLOR_FM_BORDER_CAR],
                          uiColors[GUI_COLOR_FM_BORDER_SHADOW_CAR]
                        );
                      }
                    }

                    if (i==0) sliderHeight=(ImGui::GetContentRegionAvail().y/opCount)-ImGui::GetStyle().ItemSpacing.y;

                    ImGui::PushID(fmt::sprintf("op%d",i).c_str());
                    if (ins->type==DIV_INS_OPL && ins->fm.opllPreset==16) {
                      if (i==1) {
                        ImGui::Text("Kick");
                      } else {
                        ImGui::Text("Env");
                      }
                    } else {
                      ImGui::Text("OP%d",i+1);
                    }

                    int maxTl=127;
                    if (ins->type==DIV_INS_OPLL) {
                      if (i==1) {
                        maxTl=15;
                      } else {
                        maxTl=63;
                      }
                    }
                    if (ins->type==DIV_INS_OPL) {
                      maxTl=63;
                    }
                    int maxArDr=(ins->type==DIV_INS_FM || ins->type==DIV_INS_OPZ)?31:15;
                    bool ssgOn=op.ssgEnv&8;
                    bool ksrOn=op.ksr;
                    bool vibOn=op.vib;
                    bool susOn=op.sus;
                    unsigned char ssgEnv=op.ssgEnv&7;

                    ImGui::TableNextColumn();
                    op.ar&=maxArDr;
                    CENTER_VSLIDER;
                    P(CWVSliderScalar("##AR",ImVec2(20.0f*dpiScale,sliderHeight),ImGuiDataType_U8,&op.ar,&_ZERO,&maxArDr));

                    ImGui::TableNextColumn();
                    op.dr&=maxArDr;
                    CENTER_VSLIDER;
                    P(CWVSliderScalar("##DR",ImVec2(20.0f*dpiScale,sliderHeight),ImGuiDataType_U8,&op.dr,&_ZERO,&maxArDr));

                    if (settings.susPosition==0) {
                      ImGui::TableNextColumn();
                      op.sl&=15;
                      CENTER_VSLIDER;
                      P(CWVSliderScalar("##SL",ImVec2(20.0f*dpiScale,sliderHeight),ImGuiDataType_U8,&op.sl,&_FIFTEEN,&_ZERO));
                    }

                    if (ins->type==DIV_INS_FM || ins->type==DIV_INS_OPZ) {
                      ImGui::TableNextColumn();
                      op.d2r&=31;
                      CENTER_VSLIDER;
                      P(CWVSliderScalar("##D2R",ImVec2(20.0f*dpiScale,sliderHeight),ImGuiDataType_U8,&op.d2r,&_ZERO,&_THIRTY_ONE));
                    }

                    ImGui::TableNextColumn();
                    op.rr&=15;
                    CENTER_VSLIDER;
                    P(CWVSliderScalar("##RR",ImVec2(20.0f*dpiScale,sliderHeight),ImGuiDataType_U8,&op.rr,&_ZERO,&_FIFTEEN));

                    if (settings.susPosition==1) {
                      ImGui::TableNextColumn();
                      op.sl&=15;
                      CENTER_VSLIDER;
                      P(CWVSliderScalar("##SL",ImVec2(20.0f*dpiScale,sliderHeight),ImGuiDataType_U8,&op.sl,&_FIFTEEN,&_ZERO));
                    }

                    ImGui::TableNextColumn();
                    ImGui::Dummy(ImVec2(4.0f*dpiScale,2.0f*dpiScale));

                    ImGui::TableNextColumn();
                    op.tl&=maxTl;
                    CENTER_VSLIDER;
                    P(CWVSliderScalar("##TL",ImVec2(20.0f*dpiScale,sliderHeight),ImGuiDataType_U8,&op.tl,&maxTl,&_ZERO));

                    ImGui::TableNextColumn();
                    CENTER_VSLIDER;
                    if (ins->type==DIV_INS_FM || ins->type==DIV_INS_OPZ) {
                      P(CWVSliderScalar("##RS",ImVec2(20.0f*dpiScale,sliderHeight),ImGuiDataType_U8,&op.rs,&_ZERO,&_THREE));
                    } else {
                      P(CWVSliderScalar("##KSL",ImVec2(20.0f*dpiScale,sliderHeight),ImGuiDataType_U8,&op.ksl,&_ZERO,&_THREE));
                    }

                    if (ins->type==DIV_INS_OPZ) {
                      ImGui::TableNextColumn();
                      CENTER_VSLIDER;
                      P(CWVSliderScalar("##EGS",ImVec2(20.0f*dpiScale,sliderHeight),ImGuiDataType_U8,&op.ksl,&_ZERO,&_THREE));

                      ImGui::TableNextColumn();
                      CENTER_VSLIDER;
                      P(CWVSliderScalar("##REV",ImVec2(20.0f*dpiScale,sliderHeight),ImGuiDataType_U8,&op.dam,&_ZERO,&_SEVEN));
                    }

                    ImGui::TableNextColumn();
                    CENTER_VSLIDER;
                    P(CWVSliderScalar("##MULT",ImVec2(20.0f*dpiScale,sliderHeight),ImGuiDataType_U8,&op.mult,&_ZERO,&_FIFTEEN));

                    if (ins->type==DIV_INS_OPZ) {
                      ImGui::TableNextColumn();
                      CENTER_VSLIDER;
                      P(CWVSliderScalar("##FINE",ImVec2(20.0f*dpiScale,sliderHeight),ImGuiDataType_U8,&op.dvb,&_ZERO,&_FIFTEEN));
                    }

                    if (ins->type==DIV_INS_FM || ins->type==DIV_INS_OPZ) {
                      int detune=(op.dt&7)-3;
                      ImGui::TableNextColumn();
                      CENTER_VSLIDER;
                      if (CWVSliderInt("##DT",ImVec2(20.0f*dpiScale,sliderHeight),&detune,-3,4)) { PARAMETER
                        op.dt=detune+3;
                      }

                      ImGui::TableNextColumn();
                      CENTER_VSLIDER;
                      P(CWVSliderScalar("##DT2",ImVec2(20.0f*dpiScale,sliderHeight),ImGuiDataType_U8,&op.dt2,&_ZERO,&_THREE)); rightClickable
                      if (ImGui::IsItemHovered() && ins->type==DIV_INS_FM) {
                        ImGui::SetTooltip("Only on YM2151 (OPM)");
                      }

                      ImGui::TableNextColumn();
                      bool amOn=op.am;
                      if (ins->type==DIV_INS_OPZ) {
                        bool egtOn=op.egt;
                        if (egtOn) {
                          ImGui::SetCursorPosY(ImGui::GetCursorPosY()+0.5*(sliderHeight-ImGui::GetFrameHeight()*4.0-ImGui::GetStyle().ItemSpacing.y*3.0));
                        } else {
                          ImGui::SetCursorPosY(ImGui::GetCursorPosY()+0.5*(sliderHeight-ImGui::GetFrameHeight()*2.0-ImGui::GetStyle().ItemSpacing.y*1.0));
                        }
                        if (ImGui::Checkbox("AM",&amOn)) { PARAMETER
                          op.am=amOn;
                        }
                        if (ImGui::Checkbox("Fixed",&egtOn)) { PARAMETER
                          op.egt=egtOn;
                        }
                        if (egtOn) {
                          int block=op.dt;
                          int freqNum=(op.mult<<4)|(op.dvb&15);
                          if (ImGui::InputInt("Block",&block,1,1)) {
                            if (block<0) block=0;
                            if (block>7) block=7;
                            op.dt=block;
                          }
                          if (ImGui::InputInt("FreqNum",&freqNum,1,16)) {
                            if (freqNum<0) freqNum=0;
                            if (freqNum>255) freqNum=255;
                            op.mult=freqNum>>4;
                            op.dvb=freqNum&15;
                          }
                        }
                      } else {
                        ImGui::SetCursorPosY(ImGui::GetCursorPosY()+0.5*(sliderHeight-ImGui::GetFrameHeight()));
                        if (ImGui::Checkbox("##AM",&amOn)) { PARAMETER
                          op.am=amOn;
                        }
                      }

                      if (ins->type!=DIV_INS_OPL && ins->type!=DIV_INS_OPZ) {
                        ImGui::TableNextColumn();
                        ImGui::Dummy(ImVec2(4.0f*dpiScale,2.0f*dpiScale));
                        ImGui::TableNextColumn();
                        ImGui::BeginDisabled(!ssgOn);
                        drawSSGEnv(op.ssgEnv&7,ImVec2(ImGui::GetContentRegionAvail().x,sliderHeight-ImGui::GetFrameHeightWithSpacing()));
                        ImGui::EndDisabled();
                        if (ImGui::Checkbox("##SSGOn",&ssgOn)) { PARAMETER
                          op.ssgEnv=(op.ssgEnv&7)|(ssgOn<<3);
                        }
                        if (ins->type==DIV_INS_FM) {
                          if (ImGui::IsItemHovered()) {
                            ImGui::SetTooltip("Only for OPN family chips");
                          }
                        }

                        ImGui::SameLine();
                        ImGui::SetNextItemWidth(ImGui::GetContentRegionAvail().x);
                        if (CWSliderScalar("##SSG",ImGuiDataType_U8,&ssgEnv,&_ZERO,&_SEVEN,ssgEnvTypes[ssgEnv])) { PARAMETER
                          op.ssgEnv=(op.ssgEnv&8)|(ssgEnv&7);
                        }
                      }
                    } else {
                      ImGui::TableNextColumn();
                      bool amOn=op.am;
                      ImGui::SetCursorPosY(ImGui::GetCursorPosY()+0.5*(sliderHeight-ImGui::GetFrameHeight()*4.0-ImGui::GetStyle().ItemSpacing.y*3.0));
                      if (ImGui::Checkbox(FM_NAME(FM_AM),&amOn)) { PARAMETER
                        op.am=amOn;
                      }
                      if (ImGui::Checkbox(FM_NAME(FM_VIB),&vibOn)) { PARAMETER
                        op.vib=vibOn;
                      }
                      if (ImGui::Checkbox(FM_NAME(FM_KSR),&ksrOn)) { PARAMETER
                        op.ksr=ksrOn;
                      }
                      if (ins->type==DIV_INS_OPL) {
                        if (ImGui::Checkbox(FM_NAME(FM_SUS),&susOn)) { PARAMETER
                          op.sus=susOn;
                        }
                      } else if (ins->type==DIV_INS_OPLL) {
                        if (ImGui::Checkbox(FM_NAME(FM_EGS),&ssgOn)) { PARAMETER
                          op.ssgEnv=(op.ssgEnv&7)|(ssgOn<<3);
                        }
                      }
                    }

                    if (ins->type==DIV_INS_OPL || ins->type==DIV_INS_OPZ) {
                      ImGui::TableNextColumn();
                      ImGui::Dummy(ImVec2(4.0f*dpiScale,2.0f*dpiScale));
                      ImGui::TableNextColumn();

                      drawWaveform(op.ws&7,ins->type==DIV_INS_OPZ,ImVec2(ImGui::GetContentRegionAvail().x,sliderHeight-ImGui::GetFrameHeightWithSpacing()));
                      ImGui::SetNextItemWidth(ImGui::GetContentRegionAvail().x);
                      P(CWSliderScalar("##WS",ImGuiDataType_U8,&op.ws,&_ZERO,&_SEVEN,(ins->type==DIV_INS_OPZ)?opzWaveforms[op.ws&7]:(settings.oplStandardWaveNames?oplWaveformsStandard[op.ws&7]:oplWaveforms[op.ws&7]))); rightClickable
                      if (ins->type==DIV_INS_OPL && ImGui::IsItemHovered()) {
                        ImGui::SetTooltip("OPL2/3 only (last 4 waveforms are OPL3 only)");
                      }
                    } else if (ins->type==DIV_INS_OPLL) {
                      ImGui::TableNextColumn();
                      ImGui::Dummy(ImVec2(4.0f*dpiScale,2.0f*dpiScale));
                    }

                    ImGui::TableNextColumn();
                    drawFMEnv(op.tl&maxTl,op.ar&maxArDr,op.dr&maxArDr,(ins->type==DIV_INS_OPL || ins->type==DIV_INS_OPLL)?((op.rr&15)*2):op.d2r&31,op.rr&15,op.sl&15,op.sus,op.ssgEnv&8,ins->fm.alg,maxTl,maxArDr,ImVec2(ImGui::GetContentRegionAvail().x,sliderHeight),ins->type);

                    if (settings.separateFMColors) {
                      popAccentColors();
                    }

                    ImGui::PopID();
                  }

                  ImGui::EndTable();
                }
              } else {
                int columns=2;
                switch (settings.fmLayout) {
                  case 1: // 2x2
                    columns=2;
                    break;
                  case 2: // 1x4
                    columns=1;
                    break;
                  case 3: // 4x1
                    columns=opCount;
                    break;
                }
                if (ImGui::BeginTable("FMOperators",columns,ImGuiTableFlags_SizingStretchSame)) {
                  for (int i=0; i<opCount; i++) {
                    DivInstrumentFM::Operator& op=ins->fm.op[(opCount==4)?opOrder[i]:i];
                    if ((settings.fmLayout!=3 && ((i+1)&1)) || i==0 || settings.fmLayout==2) ImGui::TableNextRow();
                    ImGui::TableNextColumn();
                    ImGui::Separator();
                    ImGui::PushID(fmt::sprintf("op%d",i).c_str());

                    // push colors
                    if (settings.separateFMColors) {
                      bool mod=true;
                      if (opCount==4) {
                        if (ins->type==DIV_INS_OPL) {
                          if (opIsOutputOPL[ins->fm.alg&3][i]) mod=false;
                        } else {
                          if (opIsOutput[ins->fm.alg&7][i]) mod=false;
                        }
                      } else {
                        if (i==1 || (ins->type==DIV_INS_OPL && (ins->fm.alg&1))) mod=false;
                      }
                      if (mod) {
                        pushAccentColors(
                          uiColors[GUI_COLOR_FM_PRIMARY_MOD],
                          uiColors[GUI_COLOR_FM_SECONDARY_MOD],
                          uiColors[GUI_COLOR_FM_BORDER_MOD],
                          uiColors[GUI_COLOR_FM_BORDER_SHADOW_MOD]
                        );
                      } else {
                        pushAccentColors(
                          uiColors[GUI_COLOR_FM_PRIMARY_CAR],
                          uiColors[GUI_COLOR_FM_SECONDARY_CAR],
                          uiColors[GUI_COLOR_FM_BORDER_CAR],
                          uiColors[GUI_COLOR_FM_BORDER_SHADOW_CAR]
                        );
                      }
                    }

                    ImGui::Dummy(ImVec2(dpiScale,dpiScale));
                    if (ins->type==DIV_INS_OPL && ins->fm.opllPreset==16) {
                      if (i==1) {
                        ImGui::Text("Envelope 2 (kick only)");
                      } else {
                        ImGui::Text("Envelope");
                      }
                    } else {
                      ImGui::Text("OP%d",i+1);
                    }

                    ImGui::SameLine();

                    bool amOn=op.am;
                    if (ImGui::Checkbox(FM_NAME(FM_AM),&amOn)) { PARAMETER
                      op.am=amOn;
                    }

                    int maxTl=127;
                    if (ins->type==DIV_INS_OPLL) {
                      if (i==1) {
                        maxTl=15;
                      } else {
                        maxTl=63;
                      }
                    }
                    if (ins->type==DIV_INS_OPL) {
                      maxTl=63;
                    }
                    int maxArDr=(ins->type==DIV_INS_FM || ins->type==DIV_INS_OPZ)?31:15;

                    bool ssgOn=op.ssgEnv&8;
                    bool ksrOn=op.ksr;
                    bool vibOn=op.vib;
                    bool susOn=op.sus; // don't you make fun of this one
                    unsigned char ssgEnv=op.ssgEnv&7;
                    if (ins->type!=DIV_INS_OPL && ins->type!=DIV_INS_OPZ) {
                      ImGui::SameLine();
                      if (ImGui::Checkbox((ins->type==DIV_INS_OPLL)?FM_NAME(FM_EGS):"SSG On",&ssgOn)) { PARAMETER
                        op.ssgEnv=(op.ssgEnv&7)|(ssgOn<<3);
                      }
                      if (ins->type==DIV_INS_FM) {
                        if (ImGui::IsItemHovered()) {
                          ImGui::SetTooltip("Only for OPN family chips");
                        }
                      }
                    }

                    if (ins->type==DIV_INS_OPL) {
                      ImGui::SameLine();
                      if (ImGui::Checkbox(FM_NAME(FM_SUS),&susOn)) { PARAMETER
                        op.sus=susOn;
                      }
                    }

                    //52.0 controls vert scaling; default 96
                    drawFMEnv(op.tl&maxTl,op.ar&maxArDr,op.dr&maxArDr,(ins->type==DIV_INS_OPL || ins->type==DIV_INS_OPLL)?((op.rr&15)*2):op.d2r&31,op.rr&15,op.sl&15,op.sus,op.ssgEnv&8,ins->fm.alg,maxTl,maxArDr,ImVec2(ImGui::GetContentRegionAvail().x,52.0*dpiScale),ins->type);
                    //P(CWSliderScalar(FM_NAME(FM_AR),ImGuiDataType_U8,&op.ar,&_ZERO,&_THIRTY_ONE)); rightClickable
                    if (ImGui::BeginTable("opParams",2,ImGuiTableFlags_SizingStretchProp)) {
                      ImGui::TableSetupColumn("c0",ImGuiTableColumnFlags_WidthStretch,0.0); \
                      ImGui::TableSetupColumn("c1",ImGuiTableColumnFlags_WidthFixed,0.0); \

                      ImGui::TableNextRow();
                      ImGui::TableNextColumn();
                      ImGui::SetNextItemWidth(ImGui::GetContentRegionAvail().x);
                      op.ar&=maxArDr;
                      P(CWSliderScalar("##AR",ImGuiDataType_U8,&op.ar,&maxArDr,&_ZERO)); rightClickable
                      ImGui::TableNextColumn();
                      ImGui::Text("%s",FM_NAME(FM_AR));

                      ImGui::TableNextRow();
                      ImGui::TableNextColumn();
                      ImGui::SetNextItemWidth(ImGui::GetContentRegionAvail().x);
                      op.dr&=maxArDr;
                      P(CWSliderScalar("##DR",ImGuiDataType_U8,&op.dr,&maxArDr,&_ZERO)); rightClickable
                      ImGui::TableNextColumn();
                      ImGui::Text("%s",FM_NAME(FM_DR));

                      if (settings.susPosition==0) {
                        ImGui::TableNextRow();
                        ImGui::TableNextColumn();
                        ImGui::SetNextItemWidth(ImGui::GetContentRegionAvail().x);
                        P(CWSliderScalar("##SL",ImGuiDataType_U8,&op.sl,&_FIFTEEN,&_ZERO)); rightClickable
                        ImGui::TableNextColumn();
                        ImGui::Text("%s",FM_NAME(FM_SL));
                      }

                      if (ins->type==DIV_INS_FM || ins->type==DIV_INS_OPZ) {
                        ImGui::TableNextRow();
                        ImGui::TableNextColumn();
                        ImGui::SetNextItemWidth(ImGui::GetContentRegionAvail().x);
                        P(CWSliderScalar("##D2R",ImGuiDataType_U8,&op.d2r,&_THIRTY_ONE,&_ZERO)); rightClickable
                        ImGui::TableNextColumn();
                        ImGui::Text("%s",FM_NAME(FM_D2R));
                      }

                      ImGui::TableNextRow();
                      ImGui::TableNextColumn();
                      ImGui::SetNextItemWidth(ImGui::GetContentRegionAvail().x);
                      P(CWSliderScalar("##RR",ImGuiDataType_U8,&op.rr,&_FIFTEEN,&_ZERO)); rightClickable
                      ImGui::TableNextColumn();
                      ImGui::Text("%s",FM_NAME(FM_RR));

                      if (settings.susPosition==1) {
                        ImGui::TableNextRow();
                        ImGui::TableNextColumn();
                        ImGui::SetNextItemWidth(ImGui::GetContentRegionAvail().x);
                        P(CWSliderScalar("##SL",ImGuiDataType_U8,&op.sl,&_FIFTEEN,&_ZERO)); rightClickable
                        ImGui::TableNextColumn();
                        ImGui::Text("%s",FM_NAME(FM_SL));
                      }

                      ImGui::TableNextRow();
                      ImGui::TableNextColumn();
                      ImGui::SetNextItemWidth(ImGui::GetContentRegionAvail().x);
                      op.tl&=maxTl;
                      P(CWSliderScalar("##TL",ImGuiDataType_U8,&op.tl,&maxTl,&_ZERO)); rightClickable
                      ImGui::TableNextColumn();
                      ImGui::Text("%s",FM_NAME(FM_TL));

                      ImGui::TableNextRow();
                      ImGui::TableNextColumn();
                      ImGui::Separator();
                      ImGui::TableNextColumn();
                      ImGui::Separator();
                      
                      ImGui::TableNextRow();
                      ImGui::TableNextColumn();
                      ImGui::SetNextItemWidth(ImGui::GetContentRegionAvail().x);
                      if (ins->type==DIV_INS_FM || ins->type==DIV_INS_OPZ) {
                        P(CWSliderScalar("##RS",ImGuiDataType_U8,&op.rs,&_ZERO,&_THREE)); rightClickable
                        ImGui::TableNextColumn();
                        ImGui::Text("%s",FM_NAME(FM_RS));
                      } else {
                        P(CWSliderScalar("##KSL",ImGuiDataType_U8,&op.ksl,&_ZERO,&_THREE)); rightClickable
                        ImGui::TableNextColumn();
                        ImGui::Text("%s",FM_NAME(FM_KSL));
                      }

                      ImGui::TableNextRow();
                      ImGui::TableNextColumn();
                      ImGui::SetNextItemWidth(ImGui::GetContentRegionAvail().x);
                      P(CWSliderScalar(FM_NAME(FM_MULT),ImGuiDataType_U8,&op.mult,&_ZERO,&_FIFTEEN)); rightClickable
                      ImGui::TableNextColumn();
                      ImGui::Text("%s",FM_NAME(FM_MULT));
                      
                      if (ins->type==DIV_INS_FM || ins->type==DIV_INS_OPZ) {
                        int detune=(op.dt&7)-3;
                        ImGui::TableNextRow();
                        ImGui::TableNextColumn();
                        ImGui::SetNextItemWidth(ImGui::GetContentRegionAvail().x);
                        if (CWSliderInt("##DT",&detune,-3,4)) { PARAMETER
                          op.dt=detune+3;
                        } rightClickable
                        ImGui::TableNextColumn();
                        ImGui::Text("%s",FM_NAME(FM_DT));

                        ImGui::TableNextRow();
                        ImGui::TableNextColumn();
                        ImGui::SetNextItemWidth(ImGui::GetContentRegionAvail().x);
                        P(CWSliderScalar("##DT2",ImGuiDataType_U8,&op.dt2,&_ZERO,&_THREE)); rightClickable
                        if (ImGui::IsItemHovered() && ins->type==DIV_INS_FM) {
                          ImGui::SetTooltip("Only on YM2151 (OPM)");
                        }
                        ImGui::TableNextColumn();
                        ImGui::Text("%s",FM_NAME(FM_DT2));

                        if (ins->type==DIV_INS_FM) { // OPN only
                          ImGui::TableNextRow();
                          ImGui::TableNextColumn();
                          ImGui::SetNextItemWidth(ImGui::GetContentRegionAvail().x);
                          if (CWSliderScalar("##SSG",ImGuiDataType_U8,&ssgEnv,&_ZERO,&_SEVEN,ssgEnvTypes[ssgEnv])) { PARAMETER
                            op.ssgEnv=(op.ssgEnv&8)|(ssgEnv&7);
                          } rightClickable
                          ImGui::TableNextColumn();
                          ImGui::Text("%s",FM_NAME(FM_SSG));
                        }
                      }

                      if (ins->type==DIV_INS_OPL || ins->type==DIV_INS_OPZ) {
                        ImGui::TableNextRow();
                        ImGui::TableNextColumn();
                        ImGui::SetNextItemWidth(ImGui::GetContentRegionAvail().x);
                        P(CWSliderScalar("##WS",ImGuiDataType_U8,&op.ws,&_ZERO,&_SEVEN,(ins->type==DIV_INS_OPZ)?opzWaveforms[op.ws&7]:(settings.oplStandardWaveNames?oplWaveformsStandard[op.ws&7]:oplWaveforms[op.ws&7]))); rightClickable
                        if (ins->type==DIV_INS_OPL && ImGui::IsItemHovered()) {
                          ImGui::SetTooltip("OPL2/3 only (last 4 waveforms are OPL3 only)");
                        }
                        ImGui::TableNextColumn();
                        ImGui::Text("%s",FM_NAME(FM_WS));
                      }
                      
                      ImGui::EndTable();
                    }

                    if (ins->type==DIV_INS_OPLL || ins->type==DIV_INS_OPL) {
                      if (ImGui::Checkbox(FM_NAME(FM_VIB),&vibOn)) { PARAMETER
                        op.vib=vibOn;
                      }
                      ImGui::SameLine();
                      if (ImGui::Checkbox(FM_NAME(FM_KSR),&ksrOn)) { PARAMETER
                        op.ksr=ksrOn;
                      }
                    }

                    if (settings.separateFMColors) {
                      popAccentColors();
                    }

                    ImGui::PopID();
                  }
                  ImGui::EndTable();
                }
              }
            }
            ImGui::EndTabItem();
          }
          if (ImGui::BeginTabItem("FM Macros")) {
            if (ins->type==DIV_INS_OPLL) {
<<<<<<< HEAD
              NORMAL_MACRO(ins->std.algMacro,0,1,"alg",FM_NAME(FM_SUS),32,ins->std.algMacro.open,true,NULL,false,NULL,0,0,0,0,false,macroDummyMode,uiColors[GUI_COLOR_MACRO_OTHER],mmlString[0],0,1,NULL,false);
              NORMAL_MACRO(ins->std.fbMacro,0,7,"fb",FM_NAME(FM_FB),96,ins->std.fbMacro.open,false,NULL,false,NULL,0,0,0,0,false,macroDummyMode,uiColors[GUI_COLOR_MACRO_OTHER],mmlString[1],0,7,NULL,false);
              NORMAL_MACRO(ins->std.fmsMacro,0,1,"fms",FM_NAME(FM_DC),32,ins->std.fmsMacro.open,true,NULL,false,NULL,0,0,0,0,false,macroDummyMode,uiColors[GUI_COLOR_MACRO_OTHER],mmlString[2],0,1,NULL,false);
              NORMAL_MACRO(ins->std.amsMacro,0,1,"ams",FM_NAME(FM_DM),32,ins->std.amsMacro.open,true,NULL,false,NULL,0,0,0,0,false,macroDummyMode,uiColors[GUI_COLOR_MACRO_OTHER],mmlString[3],0,1,NULL,false);
            } else {
              NORMAL_MACRO(ins->std.algMacro,0,7,"alg",FM_NAME(FM_ALG),96,ins->std.algMacro.open,false,NULL,false,NULL,0,0,0,0,false,macroDummyMode,uiColors[GUI_COLOR_MACRO_OTHER],mmlString[0],0,7,NULL,false);
              NORMAL_MACRO(ins->std.fbMacro,0,7,"fb",FM_NAME(FM_FB),96,ins->std.fbMacro.open,false,NULL,false,NULL,0,0,0,0,false,macroDummyMode,uiColors[GUI_COLOR_MACRO_OTHER],mmlString[1],0,7,NULL,false);
              if (ins->type!=DIV_INS_OPL) {
                if (ins->type==DIV_INS_OPZ) {
                  // TODO: FMS2/AMS2 macros
                  NORMAL_MACRO(ins->std.fmsMacro,0,7,"fms",FM_NAME(FM_FMS),96,ins->std.fmsMacro.open,false,NULL,false,NULL,0,0,0,0,false,macroDummyMode,uiColors[GUI_COLOR_MACRO_OTHER],mmlString[2],0,7,NULL,false);
                  NORMAL_MACRO(ins->std.amsMacro,0,3,"ams",FM_NAME(FM_AMS),48,ins->std.amsMacro.open,false,NULL,false,NULL,0,0,0,0,false,macroDummyMode,uiColors[GUI_COLOR_MACRO_OTHER],mmlString[4],0,3,NULL,false);
                } else {
                  NORMAL_MACRO(ins->std.fmsMacro,0,7,"fms",FM_NAME(FM_FMS),96,ins->std.fmsMacro.open,false,NULL,false,NULL,0,0,0,0,false,macroDummyMode,uiColors[GUI_COLOR_MACRO_OTHER],mmlString[2],0,7,NULL,false);
                  NORMAL_MACRO(ins->std.amsMacro,0,3,"ams",FM_NAME(FM_AMS),48,ins->std.amsMacro.open,false,NULL,false,NULL,0,0,0,0,false,macroDummyMode,uiColors[GUI_COLOR_MACRO_OTHER],mmlString[3],0,3,NULL,false);
=======
              macroList.push_back(FurnaceGUIMacroDesc(FM_NAME(FM_SUS),&ins->std.algMacro,0,1,32,uiColors[GUI_COLOR_MACRO_OTHER],false,NULL,NULL,true));
              macroList.push_back(FurnaceGUIMacroDesc(FM_NAME(FM_FB),&ins->std.fbMacro,0,7,96,uiColors[GUI_COLOR_MACRO_OTHER]));
              macroList.push_back(FurnaceGUIMacroDesc(FM_NAME(FM_DC),&ins->std.fmsMacro,0,1,32,uiColors[GUI_COLOR_MACRO_OTHER],false,NULL,NULL,true));
              macroList.push_back(FurnaceGUIMacroDesc(FM_NAME(FM_DM),&ins->std.amsMacro,0,1,32,uiColors[GUI_COLOR_MACRO_OTHER],false,NULL,NULL,true));
            } else {
              macroList.push_back(FurnaceGUIMacroDesc(FM_NAME(FM_ALG),&ins->std.algMacro,0,7,96,uiColors[GUI_COLOR_MACRO_OTHER]));
              macroList.push_back(FurnaceGUIMacroDesc(FM_NAME(FM_FB),&ins->std.fbMacro,0,7,96,uiColors[GUI_COLOR_MACRO_OTHER]));
              if (ins->type!=DIV_INS_OPL) {
                if (ins->type==DIV_INS_OPZ) {
                  // TODO: FMS2/AMS2 macros
                  macroList.push_back(FurnaceGUIMacroDesc(FM_NAME(FM_FMS),&ins->std.fmsMacro,0,7,96,uiColors[GUI_COLOR_MACRO_OTHER]));
                  macroList.push_back(FurnaceGUIMacroDesc(FM_NAME(FM_AMS),&ins->std.amsMacro,0,3,48,uiColors[GUI_COLOR_MACRO_OTHER]));
                } else {
                  macroList.push_back(FurnaceGUIMacroDesc(FM_NAME(FM_FMS),&ins->std.fmsMacro,0,7,96,uiColors[GUI_COLOR_MACRO_OTHER]));
                  macroList.push_back(FurnaceGUIMacroDesc(FM_NAME(FM_AMS),&ins->std.amsMacro,0,3,48,uiColors[GUI_COLOR_MACRO_OTHER]));
>>>>>>> 16eae18f
                }
              }
            }
            
            if (ins->type==DIV_INS_FM || ins->type==DIV_INS_OPZ) {
<<<<<<< HEAD
              NORMAL_MACRO(ins->std.ex1Macro,0,127,"ex1","AM Depth",128,ins->std.ex1Macro.open,false,NULL,false,NULL,0,0,0,0,false,macroDummyMode,uiColors[GUI_COLOR_MACRO_OTHER],mmlString[6],0,127,NULL,false);
              NORMAL_MACRO(ins->std.ex2Macro,0,127,"ex2","PM Depth",128,ins->std.ex2Macro.open,false,NULL,false,NULL,0,0,0,0,false,macroDummyMode,uiColors[GUI_COLOR_MACRO_OTHER],mmlString[7],0,127,NULL,false);
              NORMAL_MACRO(ins->std.ex3Macro,0,255,"ex3","LFO Speed",128,ins->std.ex3Macro.open,false,NULL,false,NULL,0,0,0,0,false,macroDummyMode,uiColors[GUI_COLOR_MACRO_OTHER],mmlString[8],0,255,NULL,false);
              NORMAL_MACRO(ins->std.waveMacro,0,3,"wave","LFO Shape",48,ins->std.waveMacro.open,false,NULL,false,NULL,0,0,0,0,false,macroDummyMode,uiColors[GUI_COLOR_MACRO_WAVE],mmlString[9],0,3,&macroLFOWaves,false);
              NORMAL_MACRO(ins->std.ex4Macro,0,4,"ex4","OpMask",128,ins->std.ex4Macro.open,true,fmOperatorBits,false,NULL,0,0,0,0,false,macroDummyMode,uiColors[GUI_COLOR_MACRO_OTHER],mmlString[10],0,4,NULL,false);
=======
              macroList.push_back(FurnaceGUIMacroDesc("AM Depth",&ins->std.ex1Macro,0,127,128,uiColors[GUI_COLOR_MACRO_OTHER]));
              macroList.push_back(FurnaceGUIMacroDesc("PM Depth",&ins->std.ex2Macro,0,127,128,uiColors[GUI_COLOR_MACRO_OTHER]));
              macroList.push_back(FurnaceGUIMacroDesc("LFO Speed",&ins->std.ex3Macro,0,255,128,uiColors[GUI_COLOR_MACRO_OTHER]));
              macroList.push_back(FurnaceGUIMacroDesc("LFO Shape",&ins->std.waveMacro,0,3,48,uiColors[GUI_COLOR_MACRO_OTHER],false,NULL,macroLFOWaves));
              macroList.push_back(FurnaceGUIMacroDesc("OpMask",&ins->std.ex4Macro,0,4,128,uiColors[GUI_COLOR_MACRO_OTHER],false,NULL,NULL,true,fmOperatorBits));
>>>>>>> 16eae18f
            }
            drawMacros(macroList);
            ImGui::EndTabItem();
          }
          for (int i=0; i<opCount; i++) {
            snprintf(label,31,"OP%d Macros",i+1);
            if (ImGui::BeginTabItem(label)) {
              ImGui::PushID(i);
              int ordi=(opCount==4)?orderedOps[i]:i;
              int maxTl=127;
              if (ins->type==DIV_INS_OPLL) {
                if (i==1) {
                  maxTl=15;
                } else {
                  maxTl=63;
                }
              }
              if (ins->type==DIV_INS_OPL) {
                maxTl=63;
              }
              int maxArDr=(ins->type==DIV_INS_FM || ins->type==DIV_INS_OPZ)?31:15;

              if (ins->type==DIV_INS_OPL) {
<<<<<<< HEAD
                OP_MACRO(ins->std.opMacros[ordi].tlMacro,maxTl,ordi,"tl",FM_NAME(FM_TL),128,ins->std.opMacros[ordi].tlMacro.open,false,NULL,false,macroDummyMode,mmlString[0]);
                OP_MACRO(ins->std.opMacros[ordi].arMacro,maxArDr,ordi,"ar",FM_NAME(FM_AR),64,ins->std.opMacros[ordi].arMacro.open,false,NULL,false,macroDummyMode,mmlString[1]);
                OP_MACRO(ins->std.opMacros[ordi].drMacro,maxArDr,ordi,"dr",FM_NAME(FM_DR),64,ins->std.opMacros[ordi].drMacro.open,false,NULL,false,macroDummyMode,mmlString[2]);
                OP_MACRO(ins->std.opMacros[ordi].slMacro,15,ordi,"sl",FM_NAME(FM_SL),64,ins->std.opMacros[ordi].slMacro.open,false,NULL,false,macroDummyMode,mmlString[5]);
                OP_MACRO(ins->std.opMacros[ordi].rrMacro,15,ordi,"rr",FM_NAME(FM_RR),64,ins->std.opMacros[ordi].rrMacro.open,false,NULL,false,macroDummyMode,mmlString[4]);
                OP_MACRO(ins->std.opMacros[ordi].kslMacro,3,ordi,"ksl",FM_NAME(FM_KSL),32,ins->std.opMacros[ordi].kslMacro.open,false,NULL,false,macroDummyMode,mmlString[6]);
                OP_MACRO(ins->std.opMacros[ordi].multMacro,15,ordi,"mult",FM_NAME(FM_MULT),64,ins->std.opMacros[ordi].multMacro.open,false,NULL,false,macroDummyMode,mmlString[7]);
                OP_MACRO(ins->std.opMacros[ordi].wsMacro,7,ordi,"ws",FM_NAME(FM_WS),64,ins->std.opMacros[ordi].wsMacro.open,false,NULL,false,macroDummyMode,mmlString[8]);

                OP_MACRO(ins->std.opMacros[ordi].amMacro,1,ordi,"am",FM_NAME(FM_AM),32,ins->std.opMacros[ordi].amMacro.open,true,NULL,false,macroDummyMode,mmlString[9]);
                OP_MACRO(ins->std.opMacros[ordi].vibMacro,1,ordi,"vib",FM_NAME(FM_VIB),32,ins->std.opMacros[ordi].vibMacro.open,true,NULL,false,macroDummyMode,mmlString[10]);
                OP_MACRO(ins->std.opMacros[ordi].ksrMacro,1,ordi,"ksr",FM_NAME(FM_KSR),32,ins->std.opMacros[ordi].ksrMacro.open,true,NULL,false,macroDummyMode,mmlString[11]);
                OP_MACRO(ins->std.opMacros[ordi].susMacro,1,ordi,"sus",FM_NAME(FM_SUS),32,ins->std.opMacros[ordi].susMacro.open,true,NULL,false,macroDummyMode,mmlString[12]);
              } else if (ins->type==DIV_INS_OPLL) {
                OP_MACRO(ins->std.opMacros[ordi].tlMacro,maxTl,ordi,"tl",FM_NAME(FM_TL),128,ins->std.opMacros[ordi].tlMacro.open,false,NULL,false,macroDummyMode,mmlString[0]);
                OP_MACRO(ins->std.opMacros[ordi].arMacro,maxArDr,ordi,"ar",FM_NAME(FM_AR),64,ins->std.opMacros[ordi].arMacro.open,false,NULL,false,macroDummyMode,mmlString[1]);
                OP_MACRO(ins->std.opMacros[ordi].drMacro,maxArDr,ordi,"dr",FM_NAME(FM_DR),64,ins->std.opMacros[ordi].drMacro.open,false,NULL,false,macroDummyMode,mmlString[2]);
                OP_MACRO(ins->std.opMacros[ordi].slMacro,15,ordi,"sl",FM_NAME(FM_SL),64,ins->std.opMacros[ordi].slMacro.open,false,NULL,false,macroDummyMode,mmlString[5]);
                OP_MACRO(ins->std.opMacros[ordi].rrMacro,15,ordi,"rr",FM_NAME(FM_RR),64,ins->std.opMacros[ordi].rrMacro.open,false,NULL,false,macroDummyMode,mmlString[4]);
                OP_MACRO(ins->std.opMacros[ordi].kslMacro,3,ordi,"ksl",FM_NAME(FM_KSL),32,ins->std.opMacros[ordi].kslMacro.open,false,NULL,false,macroDummyMode,mmlString[6]);
                OP_MACRO(ins->std.opMacros[ordi].multMacro,15,ordi,"mult",FM_NAME(FM_MULT),64,ins->std.opMacros[ordi].multMacro.open,false,NULL,false,macroDummyMode,mmlString[7]);
                
                OP_MACRO(ins->std.opMacros[ordi].amMacro,1,ordi,"am",FM_NAME(FM_AM),32,ins->std.opMacros[ordi].amMacro.open,true,NULL,false,macroDummyMode,mmlString[8]);
                OP_MACRO(ins->std.opMacros[ordi].vibMacro,1,ordi,"vib",FM_NAME(FM_VIB),32,ins->std.opMacros[ordi].vibMacro.open,true,NULL,false,macroDummyMode,mmlString[9]);
                OP_MACRO(ins->std.opMacros[ordi].ksrMacro,1,ordi,"ksr",FM_NAME(FM_KSR),32,ins->std.opMacros[ordi].ksrMacro.open,true,NULL,false,macroDummyMode,mmlString[10]);
                OP_MACRO(ins->std.opMacros[ordi].egtMacro,1,ordi,"egt",FM_NAME(FM_EGS),32,ins->std.opMacros[ordi].egtMacro.open,true,NULL,false,macroDummyMode,mmlString[11]);
              } else {
                OP_MACRO(ins->std.opMacros[ordi].tlMacro,maxTl,ordi,"tl",FM_NAME(FM_TL),128,ins->std.opMacros[ordi].tlMacro.open,false,NULL,false,macroDummyMode,mmlString[0]);
                OP_MACRO(ins->std.opMacros[ordi].arMacro,maxArDr,ordi,"ar",FM_NAME(FM_AR),64,ins->std.opMacros[ordi].arMacro.open,false,NULL,false,macroDummyMode,mmlString[1]);
                OP_MACRO(ins->std.opMacros[ordi].drMacro,maxArDr,ordi,"dr",FM_NAME(FM_DR),64,ins->std.opMacros[ordi].drMacro.open,false,NULL,false,macroDummyMode,mmlString[2]);
                OP_MACRO(ins->std.opMacros[ordi].d2rMacro,31,ordi,"d2r",FM_NAME(FM_D2R),64,ins->std.opMacros[ordi].d2rMacro.open,false,NULL,false,macroDummyMode,mmlString[3]);
                OP_MACRO(ins->std.opMacros[ordi].rrMacro,15,ordi,"rr",FM_NAME(FM_RR),64,ins->std.opMacros[ordi].rrMacro.open,false,NULL,false,macroDummyMode,mmlString[4]);
                OP_MACRO(ins->std.opMacros[ordi].slMacro,15,ordi,"sl",FM_NAME(FM_SL),64,ins->std.opMacros[ordi].slMacro.open,false,NULL,false,macroDummyMode,mmlString[5]);
                OP_MACRO(ins->std.opMacros[ordi].rsMacro,3,ordi,"rs",FM_NAME(FM_RS),32,ins->std.opMacros[ordi].rsMacro.open,false,NULL,false,macroDummyMode,mmlString[6]);
                OP_MACRO(ins->std.opMacros[ordi].multMacro,15,ordi,"mult",FM_NAME(FM_MULT),64,ins->std.opMacros[ordi].multMacro.open,false,NULL,false,macroDummyMode,mmlString[7]);
                OP_MACRO(ins->std.opMacros[ordi].dtMacro,7,ordi,"dt",FM_NAME(FM_DT),64,ins->std.opMacros[ordi].dtMacro.open,false,NULL,false,macroDummyMode,mmlString[8]);
                OP_MACRO(ins->std.opMacros[ordi].dt2Macro,3,ordi,"dt2",FM_NAME(FM_DT2),32,ins->std.opMacros[ordi].dt2Macro.open,false,NULL,false,macroDummyMode,mmlString[9]);
                OP_MACRO(ins->std.opMacros[ordi].amMacro,1,ordi,"am",FM_NAME(FM_AM),32,ins->std.opMacros[ordi].amMacro.open,true,NULL,false,macroDummyMode,mmlString[10]);
                OP_MACRO(ins->std.opMacros[ordi].ssgMacro,4,ordi,"ssg",FM_NAME(FM_SSG),64,ins->std.opMacros[ordi].ssgMacro.open,true,ssgEnvBits,false,macroDummyMode,mmlString[11]);
=======
                macroList.push_back(FurnaceGUIMacroDesc(FM_NAME(FM_TL),&ins->std.opMacros[ordi].tlMacro,0,maxTl,128,uiColors[GUI_COLOR_MACRO_OTHER]));
                macroList.push_back(FurnaceGUIMacroDesc(FM_NAME(FM_AR),&ins->std.opMacros[ordi].arMacro,0,maxArDr,64,uiColors[GUI_COLOR_MACRO_OTHER]));
                macroList.push_back(FurnaceGUIMacroDesc(FM_NAME(FM_DR),&ins->std.opMacros[ordi].drMacro,0,maxArDr,64,uiColors[GUI_COLOR_MACRO_OTHER]));
                macroList.push_back(FurnaceGUIMacroDesc(FM_NAME(FM_SL),&ins->std.opMacros[ordi].slMacro,0,15,64,uiColors[GUI_COLOR_MACRO_OTHER]));
                macroList.push_back(FurnaceGUIMacroDesc(FM_NAME(FM_RR),&ins->std.opMacros[ordi].rrMacro,0,15,64,uiColors[GUI_COLOR_MACRO_OTHER]));
                macroList.push_back(FurnaceGUIMacroDesc(FM_NAME(FM_KSL),&ins->std.opMacros[ordi].kslMacro,0,3,32,uiColors[GUI_COLOR_MACRO_OTHER]));
                macroList.push_back(FurnaceGUIMacroDesc(FM_NAME(FM_MULT),&ins->std.opMacros[ordi].multMacro,0,15,64,uiColors[GUI_COLOR_MACRO_OTHER]));
                macroList.push_back(FurnaceGUIMacroDesc(FM_NAME(FM_WS),&ins->std.opMacros[ordi].wsMacro,0,7,64,uiColors[GUI_COLOR_MACRO_OTHER]));

                macroList.push_back(FurnaceGUIMacroDesc(FM_NAME(FM_AM),&ins->std.opMacros[ordi].amMacro,0,1,32,uiColors[GUI_COLOR_MACRO_OTHER],false,NULL,NULL,true));
                macroList.push_back(FurnaceGUIMacroDesc(FM_NAME(FM_VIB),&ins->std.opMacros[ordi].vibMacro,0,1,32,uiColors[GUI_COLOR_MACRO_OTHER],false,NULL,NULL,true));
                macroList.push_back(FurnaceGUIMacroDesc(FM_NAME(FM_KSR),&ins->std.opMacros[ordi].ksrMacro,0,1,32,uiColors[GUI_COLOR_MACRO_OTHER],false,NULL,NULL,true));
                macroList.push_back(FurnaceGUIMacroDesc(FM_NAME(FM_SUS),&ins->std.opMacros[ordi].susMacro,0,1,32,uiColors[GUI_COLOR_MACRO_OTHER],false,NULL,NULL,true));
              } else if (ins->type==DIV_INS_OPLL) {
                macroList.push_back(FurnaceGUIMacroDesc(FM_NAME(FM_TL),&ins->std.opMacros[ordi].tlMacro,0,maxTl,128,uiColors[GUI_COLOR_MACRO_OTHER]));
                macroList.push_back(FurnaceGUIMacroDesc(FM_NAME(FM_AR),&ins->std.opMacros[ordi].arMacro,0,maxArDr,64,uiColors[GUI_COLOR_MACRO_OTHER]));
                macroList.push_back(FurnaceGUIMacroDesc(FM_NAME(FM_DR),&ins->std.opMacros[ordi].drMacro,0,maxArDr,64,uiColors[GUI_COLOR_MACRO_OTHER]));
                macroList.push_back(FurnaceGUIMacroDesc(FM_NAME(FM_SL),&ins->std.opMacros[ordi].slMacro,0,15,64,uiColors[GUI_COLOR_MACRO_OTHER]));
                macroList.push_back(FurnaceGUIMacroDesc(FM_NAME(FM_RR),&ins->std.opMacros[ordi].rrMacro,0,15,64,uiColors[GUI_COLOR_MACRO_OTHER]));
                macroList.push_back(FurnaceGUIMacroDesc(FM_NAME(FM_KSL),&ins->std.opMacros[ordi].kslMacro,0,3,32,uiColors[GUI_COLOR_MACRO_OTHER]));
                macroList.push_back(FurnaceGUIMacroDesc(FM_NAME(FM_MULT),&ins->std.opMacros[ordi].multMacro,0,15,64,uiColors[GUI_COLOR_MACRO_OTHER]));

                macroList.push_back(FurnaceGUIMacroDesc(FM_NAME(FM_AM),&ins->std.opMacros[ordi].amMacro,0,1,32,uiColors[GUI_COLOR_MACRO_OTHER],false,NULL,NULL,true));
                macroList.push_back(FurnaceGUIMacroDesc(FM_NAME(FM_VIB),&ins->std.opMacros[ordi].vibMacro,0,1,32,uiColors[GUI_COLOR_MACRO_OTHER],false,NULL,NULL,true));
                macroList.push_back(FurnaceGUIMacroDesc(FM_NAME(FM_KSR),&ins->std.opMacros[ordi].ksrMacro,0,1,32,uiColors[GUI_COLOR_MACRO_OTHER],false,NULL,NULL,true));
                macroList.push_back(FurnaceGUIMacroDesc(FM_NAME(FM_EGS),&ins->std.opMacros[ordi].egtMacro,0,1,32,uiColors[GUI_COLOR_MACRO_OTHER],false,NULL,NULL,true));
              } else {
                macroList.push_back(FurnaceGUIMacroDesc(FM_NAME(FM_TL),&ins->std.opMacros[ordi].tlMacro,0,maxTl,128,uiColors[GUI_COLOR_MACRO_OTHER]));
                macroList.push_back(FurnaceGUIMacroDesc(FM_NAME(FM_AR),&ins->std.opMacros[ordi].arMacro,0,maxArDr,64,uiColors[GUI_COLOR_MACRO_OTHER]));
                macroList.push_back(FurnaceGUIMacroDesc(FM_NAME(FM_DR),&ins->std.opMacros[ordi].drMacro,0,maxArDr,64,uiColors[GUI_COLOR_MACRO_OTHER]));
                macroList.push_back(FurnaceGUIMacroDesc(FM_NAME(FM_D2R),&ins->std.opMacros[ordi].d2rMacro,0,31,64,uiColors[GUI_COLOR_MACRO_OTHER]));
                macroList.push_back(FurnaceGUIMacroDesc(FM_NAME(FM_RR),&ins->std.opMacros[ordi].rrMacro,0,15,64,uiColors[GUI_COLOR_MACRO_OTHER]));
                macroList.push_back(FurnaceGUIMacroDesc(FM_NAME(FM_SL),&ins->std.opMacros[ordi].slMacro,0,15,64,uiColors[GUI_COLOR_MACRO_OTHER]));
                macroList.push_back(FurnaceGUIMacroDesc(FM_NAME(FM_RS),&ins->std.opMacros[ordi].rsMacro,0,3,32,uiColors[GUI_COLOR_MACRO_OTHER]));
                macroList.push_back(FurnaceGUIMacroDesc(FM_NAME(FM_MULT),&ins->std.opMacros[ordi].multMacro,0,15,64,uiColors[GUI_COLOR_MACRO_OTHER]));
                macroList.push_back(FurnaceGUIMacroDesc(FM_NAME(FM_DT),&ins->std.opMacros[ordi].dtMacro,0,7,64,uiColors[GUI_COLOR_MACRO_OTHER]));
                macroList.push_back(FurnaceGUIMacroDesc(FM_NAME(FM_DT2),&ins->std.opMacros[ordi].dt2Macro,0,3,32,uiColors[GUI_COLOR_MACRO_OTHER]));
                macroList.push_back(FurnaceGUIMacroDesc(FM_NAME(FM_AM),&ins->std.opMacros[ordi].amMacro,0,1,32,uiColors[GUI_COLOR_MACRO_OTHER],false,NULL,NULL,true));

                if (ins->type==DIV_INS_FM) {
                  macroList.push_back(FurnaceGUIMacroDesc(FM_NAME(FM_SSG),&ins->std.opMacros[ordi].ssgMacro,0,4,64,uiColors[GUI_COLOR_MACRO_OTHER],false,NULL,NULL,true,ssgEnvBits));
                }
>>>>>>> 16eae18f
              }
              drawMacros(macroList);
              ImGui::PopID();
              ImGui::EndTabItem();
            }
          }
        }
        if (ins->type==DIV_INS_GB) if (ImGui::BeginTabItem("Game Boy")) {
          P(CWSliderScalar("Volume",ImGuiDataType_U8,&ins->gb.envVol,&_ZERO,&_FIFTEEN)); rightClickable
          P(CWSliderScalar("Envelope Length",ImGuiDataType_U8,&ins->gb.envLen,&_ZERO,&_SEVEN)); rightClickable
          P(CWSliderScalar("Sound Length",ImGuiDataType_U8,&ins->gb.soundLen,&_ZERO,&_SIXTY_FOUR,ins->gb.soundLen>63?"Infinity":"%d")); rightClickable
          ImGui::Text("Envelope Direction:");

          bool goesUp=ins->gb.envDir;
          ImGui::SameLine();
          if (ImGui::RadioButton("Up",goesUp)) { PARAMETER
            goesUp=true;
            ins->gb.envDir=goesUp;
          }
          ImGui::SameLine();
          if (ImGui::RadioButton("Down",!goesUp)) { PARAMETER
            goesUp=false;
            ins->gb.envDir=goesUp;
          }

          drawGBEnv(ins->gb.envVol,ins->gb.envLen,ins->gb.soundLen,ins->gb.envDir,ImVec2(ImGui::GetContentRegionAvail().x,100.0f*dpiScale));
          ImGui::EndTabItem();
        }
        if (ins->type==DIV_INS_C64) if (ImGui::BeginTabItem("C64")) {
          ImGui::Text("Waveform");
          ImGui::SameLine();
          ImGui::PushStyleColor(ImGuiCol_Button,TOGGLE_COLOR(ins->c64.triOn));
          if (ImGui::Button("tri")) { PARAMETER
            ins->c64.triOn=!ins->c64.triOn;
          }
          ImGui::PopStyleColor();
          ImGui::SameLine();
          ImGui::PushStyleColor(ImGuiCol_Button,TOGGLE_COLOR(ins->c64.sawOn));
          if (ImGui::Button("saw")) { PARAMETER
            ins->c64.sawOn=!ins->c64.sawOn;
          }
          ImGui::PopStyleColor();
          ImGui::SameLine();
          ImGui::PushStyleColor(ImGuiCol_Button,TOGGLE_COLOR(ins->c64.pulseOn));
          if (ImGui::Button("pulse")) { PARAMETER
            ins->c64.pulseOn=!ins->c64.pulseOn;
          }
          ImGui::PopStyleColor();
          ImGui::SameLine();
          ImGui::PushStyleColor(ImGuiCol_Button,TOGGLE_COLOR(ins->c64.noiseOn));
          if (ImGui::Button("noise")) { PARAMETER
            ins->c64.noiseOn=!ins->c64.noiseOn;
          }
          ImGui::PopStyleColor();

          ImVec2 sliderSize=ImVec2(20.0f*dpiScale,128.0*dpiScale);

          if (ImGui::BeginTable("C64EnvParams",5,ImGuiTableFlags_NoHostExtendX)) {
            ImGui::TableSetupColumn("c0",ImGuiTableColumnFlags_WidthFixed,sliderSize.x);
            ImGui::TableSetupColumn("c1",ImGuiTableColumnFlags_WidthFixed,sliderSize.x);
            ImGui::TableSetupColumn("c2",ImGuiTableColumnFlags_WidthFixed,sliderSize.x);
            ImGui::TableSetupColumn("c3",ImGuiTableColumnFlags_WidthFixed,sliderSize.x);
            ImGui::TableSetupColumn("c4",ImGuiTableColumnFlags_WidthStretch);

            ImGui::TableNextRow();
            ImGui::TableNextColumn();
            CENTER_TEXT("A");
            ImGui::TextUnformatted("A");
            ImGui::TableNextColumn();
            CENTER_TEXT("D");
            ImGui::TextUnformatted("D");
            ImGui::TableNextColumn();
            CENTER_TEXT("S");
            ImGui::TextUnformatted("S");
            ImGui::TableNextColumn();
            CENTER_TEXT("R");
            ImGui::TextUnformatted("R");
            ImGui::TableNextColumn();
            CENTER_TEXT("Envelope");
            ImGui::TextUnformatted("Envelope");

            ImGui::TableNextRow();
            ImGui::TableNextColumn();
            P(CWVSliderScalar("##Attack",sliderSize,ImGuiDataType_U8,&ins->c64.a,&_ZERO,&_FIFTEEN));
            ImGui::TableNextColumn();
            P(CWVSliderScalar("##Decay",sliderSize,ImGuiDataType_U8,&ins->c64.d,&_ZERO,&_FIFTEEN));
            ImGui::TableNextColumn();
            P(CWVSliderScalar("##Sustain",sliderSize,ImGuiDataType_U8,&ins->c64.s,&_ZERO,&_FIFTEEN));
            ImGui::TableNextColumn();
            P(CWVSliderScalar("##Release",sliderSize,ImGuiDataType_U8,&ins->c64.r,&_ZERO,&_FIFTEEN));
            ImGui::TableNextColumn();
            drawFMEnv(0,16-ins->c64.a,16-ins->c64.d,15-ins->c64.r,15-ins->c64.r,15-ins->c64.s,0,0,0,15,16,ImVec2(ImGui::GetContentRegionAvail().x,sliderSize.y),ins->type);

            ImGui::EndTable();
          }

          P(CWSliderScalar("Duty",ImGuiDataType_U16,&ins->c64.duty,&_ZERO,&_FOUR_THOUSAND_NINETY_FIVE)); rightClickable

          bool ringMod=ins->c64.ringMod;
          if (ImGui::Checkbox("Ring Modulation",&ringMod)) { PARAMETER
            ins->c64.ringMod=ringMod;
          }
          bool oscSync=ins->c64.oscSync;
          if (ImGui::Checkbox("Oscillator Sync",&oscSync)) { PARAMETER
            ins->c64.oscSync=oscSync;
          }

          P(ImGui::Checkbox("Enable filter",&ins->c64.toFilter));
          P(ImGui::Checkbox("Initialize filter",&ins->c64.initFilter));
          
          P(CWSliderScalar("Cutoff",ImGuiDataType_U16,&ins->c64.cut,&_ZERO,&_TWO_THOUSAND_FORTY_SEVEN)); rightClickable
          P(CWSliderScalar("Resonance",ImGuiDataType_U8,&ins->c64.res,&_ZERO,&_FIFTEEN)); rightClickable

          ImGui::Text("Filter Mode");
          ImGui::SameLine();
          ImGui::PushStyleColor(ImGuiCol_Button,TOGGLE_COLOR(ins->c64.lp));
          if (ImGui::Button("low")) { PARAMETER
            ins->c64.lp=!ins->c64.lp;
          }
          ImGui::PopStyleColor();
          ImGui::SameLine();
          ImGui::PushStyleColor(ImGuiCol_Button,TOGGLE_COLOR(ins->c64.bp));
          if (ImGui::Button("band")) { PARAMETER
            ins->c64.bp=!ins->c64.bp;
          }
          ImGui::PopStyleColor();
          ImGui::SameLine();
          ImGui::PushStyleColor(ImGuiCol_Button,TOGGLE_COLOR(ins->c64.hp));
          if (ImGui::Button("high")) { PARAMETER
            ins->c64.hp=!ins->c64.hp;
          }
          ImGui::PopStyleColor();
          ImGui::SameLine();
          ImGui::PushStyleColor(ImGuiCol_Button,TOGGLE_COLOR(ins->c64.ch3off));
          if (ImGui::Button("ch3off")) { PARAMETER
            ins->c64.ch3off=!ins->c64.ch3off;
          }
          ImGui::PopStyleColor();

          P(ImGui::Checkbox("Volume Macro is Cutoff Macro",&ins->c64.volIsCutoff));
          P(ImGui::Checkbox("Absolute Cutoff Macro",&ins->c64.filterIsAbs));
          P(ImGui::Checkbox("Absolute Duty Macro",&ins->c64.dutyIsAbs));
          P(ImGui::Checkbox("Don't test/gate before new note",&ins->c64.noTest));
          ImGui::EndTabItem();
        }
        if (ins->type==DIV_INS_AMIGA || ins->type==DIV_INS_ES5506) if (ImGui::BeginTabItem("Sample")) {
          String sName;
          if (ins->amiga.initSample<0 || ins->amiga.initSample>=e->song.sampleLen) {
            sName="none selected";
          } else {
            sName=e->song.sample[ins->amiga.initSample]->name;
          }
          if (ImGui::BeginCombo("Initial Sample",sName.c_str())) {
            String id;
            for (int i=0; i<e->song.sampleLen; i++) {
              id=fmt::sprintf("%d: %s",i,e->song.sample[i]->name);
              if (ImGui::Selectable(id.c_str(),ins->amiga.initSample==i)) { PARAMETER
                ins->amiga.initSample=i;
              }
            }
            ImGui::EndCombo();
          }
          ImGui::BeginDisabled(ins->amiga.useWave);
          P(ImGui::Checkbox("Reversed playback",&ins->amiga.reversed));
          ImGui::EndDisabled();
          // Wavetable
          ImGui::BeginDisabled(ins->amiga.useNoteMap||ins->amiga.transWave.enable);
          P(ImGui::Checkbox("Use wavetable (Amiga only)",&ins->amiga.useWave));
          if (ins->amiga.useWave) {
            int len=ins->amiga.waveLen+1;
            if (ImGui::InputInt("Width",&len,2,16)) {
              if (len<2) len=2;
              if (len>256) len=256;
              ins->amiga.waveLen=(len&(~1))-1;
              PARAMETER
            }
          }
          ImGui::EndDisabled();
          // Note map
          ImGui::BeginDisabled(ins->amiga.useWave||ins->amiga.transWave.enable);
          P(ImGui::Checkbox("Use sample map (does not work yet!)",&ins->amiga.useNoteMap));
          if (ins->amiga.useNoteMap) {
            if (ImGui::BeginTable("NoteMap",4,ImGuiTableFlags_ScrollY|ImGuiTableFlags_Borders|ImGuiTableFlags_SizingStretchSame)) {
              ImGui::TableSetupColumn("c0",ImGuiTableColumnFlags_WidthFixed);
              ImGui::TableSetupColumn("c1",ImGuiTableColumnFlags_WidthStretch);
              ImGui::TableSetupColumn("c2",ImGuiTableColumnFlags_WidthStretch);
              ImGui::TableSetupColumn("c3",ImGuiTableColumnFlags_WidthStretch);

              ImGui::TableSetupScrollFreeze(0,1);

              ImGui::TableNextRow(ImGuiTableRowFlags_Headers);
              ImGui::TableNextColumn();
              ImGui::TableNextColumn();
              ImGui::Text("Sample");
              ImGui::TableNextColumn();
              ImGui::Text("Frequency");
              ImGui::TableNextColumn();
              ImGui::Text("Reversed");
              for (int i=0; i<120; i++) {
                ImGui::TableNextRow();
                ImGui::PushID(fmt::sprintf("NM_%d",i).c_str());
                ImGui::TableNextColumn();
                ImGui::Text("%s",noteNames[60+i]);
                ImGui::TableNextColumn();
                if (ins->amiga.noteMap[i].ind<0 || ins->amiga.noteMap[i].ind>=e->song.sampleLen) {
                  sName="-- empty --";
                  ins->amiga.noteMap[i].ind=-1;
                } else {
                  sName=e->song.sample[ins->amiga.noteMap[i].ind]->name;
                }
                ImGui::SetNextItemWidth(ImGui::GetContentRegionAvail().x);
                if (ImGui::BeginCombo(fmt::sprintf("##SampleMap_Index_%d",i).c_str(),sName.c_str())) {
                  String id;
                  if (ImGui::Selectable("-- empty --",ins->amiga.noteMap[i].ind==-1)) { PARAMETER
                    ins->amiga.noteMap[i].ind=-1;
                  }
                  for (int j=0; j<e->song.sampleLen; j++) {
                    id=fmt::sprintf("%d: %s",j,e->song.sample[j]->name);
                    if (ImGui::Selectable(id.c_str(),ins->amiga.noteMap[i].ind==j)) { PARAMETER
                      ins->amiga.noteMap[i].ind=j;
                      if (ins->amiga.noteMap[i].freq<=0) ins->amiga.noteMap[i].freq=(int)((double)e->song.sample[j]->centerRate*pow(2.0,((double)i-48.0)/12.0));
                    }
                  }
                  ImGui::EndCombo();
                }
                ImGui::TableNextColumn();
                ImGui::SetNextItemWidth(ImGui::GetContentRegionAvail().x);
                if (ImGui::InputInt(fmt::sprintf("##SampleMap_Freq_%d",i).c_str(),&ins->amiga.noteMap[i].freq,50,500)) { PARAMETER
                  if (ins->amiga.noteMap[i].freq<0) ins->amiga.noteMap[i].freq=0;
                  if (ins->amiga.noteMap[i].freq>262144) ins->amiga.noteMap[i].freq=262144;
                }
                ImGui::TableNextColumn();
                P(ImGui::Checkbox(fmt::sprintf("##SampleMap_Reversed_%d",i).c_str(),&ins->amiga.noteMap[i].reversed));
                ImGui::PopID();
              }
              ImGui::EndTable();
            }
          }
          ImGui::EndDisabled();
          // Transwave
          ImGui::BeginDisabled(ins->amiga.useNoteMap||ins->amiga.useWave||ins->amiga.useNoteMap);
          P(ImGui::Checkbox("Use Transwave##UseTransWave",&ins->amiga.transWave.enable));
          if (ins->amiga.transWave.enable) {
            int size=ins->amiga.transWaveMap.size();
            if (ImGui::InputInt("Transwave Map Size##TransWaveSize",&size,1,16)) { PARAMETER
              if (size<=ins->amiga.transWave.ind) size=ins->amiga.transWave.ind+1;
              if (size<1) size=1;
              if (size>256) size=256;
              if (ins->amiga.transWaveMap.size()!=(size_t)(size)) {
                ins->amiga.transWaveMap.resize(size,DivInstrumentAmiga::TransWaveMap());
                if (ins->amiga.transWaveMap.capacity()>(size_t)(size)) {
                  ins->amiga.transWaveMap.shrink_to_fit();
                }
              }
            }
            if (ImGui::InputInt("Initial Transwave Index##TransWaveInit",&ins->amiga.transWave.ind,1,16)) { PARAMETER
              if (ins->amiga.transWave.ind<1) ins->amiga.transWave.ind=0;
              if (ins->amiga.transWave.ind>=(int)(ins->amiga.transWaveMap.size())) ins->amiga.transWave.ind=ins->amiga.transWaveMap.size()-1;
            }
            P(ImGui::Checkbox("Use Transwave Slice##UseTransWaveSlice",&ins->amiga.transWave.sliceEnable));
            DivInstrumentAmiga::TransWaveMap ind=ins->amiga.transWaveMap[ins->amiga.transWave.ind];
            if (ins->amiga.transWave.sliceEnable && (ind.ind>=0 && ind.ind<e->song.sampleLen)) {
              DivSample* s=e->song.sample[ind.ind];
              double sliceInit=(double)(ins->amiga.transWave.slice)/4095.0;
              double slicePos=ins->amiga.transWave.slicePos(sliceInit);
              double sliceStart=ins->amiga.transWave.sliceStart;
              double sliceEnd=ins->amiga.transWave.sliceEnd;
              P(CWSliderScalar("Initial Transwave Slice##TransWaveSliceInit",ImGuiDataType_U16,&ins->amiga.transWave.slice,&_ZERO,&_FOUR_THOUSAND_NINETY_FIVE,fmt::sprintf("%d: %.6f - %.6f",ins->amiga.transWave.slice,sliceStart,sliceEnd).c_str())); rightClickable
            }
            if (ImGui::BeginTable("TransWaveMap",6,ImGuiTableFlags_ScrollY|ImGuiTableFlags_Borders|ImGuiTableFlags_SizingStretchSame)) {
              ImGui::TableSetupColumn("c0",ImGuiTableColumnFlags_WidthFixed); // Number
              ImGui::TableSetupColumn("c1",ImGuiTableColumnFlags_WidthStretch); // Sample index
              ImGui::TableSetupColumn("c2",ImGuiTableColumnFlags_WidthStretch); // Loop start
              ImGui::TableSetupColumn("c3",ImGuiTableColumnFlags_WidthStretch); // Loop end
              ImGui::TableSetupColumn("c4",ImGuiTableColumnFlags_WidthStretch); // Loop mode
              ImGui::TableSetupColumn("c5",ImGuiTableColumnFlags_WidthStretch); // Reversed

              ImGui::TableSetupScrollFreeze(0,1);

              ImGui::TableNextRow(ImGuiTableRowFlags_Headers);
              ImGui::TableNextColumn();
              ImGui::TableNextColumn();
              ImGui::Text("Sample");
              ImGui::TableNextColumn();
              ImGui::Text("Loop Start");
              ImGui::TableNextColumn();
              ImGui::Text("Loop End");
              ImGui::TableNextColumn();
              ImGui::Text("Loop Mode");
              ImGui::TableNextColumn();
              ImGui::Text("Reversed");
              for (size_t i=0; i<ins->amiga.transWaveMap.size(); i++) {
                DivInstrumentAmiga::TransWaveMap& transWaveMap=ins->amiga.transWaveMap[i];
                ImGui::TableNextRow();
                ImGui::PushID(fmt::sprintf("TransWaveMap_%d",i).c_str());
                ImGui::TableNextColumn();
                ImGui::Text("%d",i);
                ImGui::TableNextColumn();
                if (transWaveMap.ind<0 || transWaveMap.ind>=e->song.sampleLen) {
                  sName="-- empty --";
                  transWaveMap.ind=-1;
                } else {
                  sName=e->song.sample[transWaveMap.ind]->name;
                }
                ImGui::SetNextItemWidth(ImGui::GetContentRegionAvail().x);
                if (ImGui::BeginCombo(fmt::sprintf("##TransWaveMap_Index_%d",i).c_str(),sName.c_str())) {
                  String id;
                  if (ImGui::Selectable("-- empty --",transWaveMap.ind==-1)) { PARAMETER
                    transWaveMap.ind=-1;
                  }
                  for (int j=0; j<e->song.sampleLen; j++) {
                    DivSample* s=e->song.sample[j];
                    id=fmt::sprintf("%d: %s",j,s->name);
                    if (ImGui::Selectable(id.c_str(),transWaveMap.ind==j)) { PARAMETER
                      transWaveMap.ind=j;
                      if (transWaveMap.loopStart<0 || transWaveMap.loopStart>(int)(s->samples)) {
                        transWaveMap.loopStart=s->loopStart;
                      }
                      if (transWaveMap.loopEnd<0 || transWaveMap.loopEnd>(int)(s->samples)) {
                        transWaveMap.loopEnd=s->loopEnd;
                      }
                      transWaveMap.sliceSize=(double)(transWaveMap.loopEnd)-(double)(transWaveMap.loopStart);
                      transWaveMap.sliceBound=((double)(s->samples)-transWaveMap.sliceSize);
                    }
                  }
                  ImGui::EndCombo();
                }
                ImGui::BeginDisabled(transWaveMap.ind<0 || transWaveMap.ind>=e->song.sampleLen);
                ImGui::TableNextColumn();
                ImGui::SetNextItemWidth(ImGui::GetContentRegionAvail().x);
                if (ImGui::InputInt(fmt::sprintf("##TransWaveMap_LoopStart_%d",i).c_str(),&transWaveMap.loopStart,256,4096)) { PARAMETER
                  if (transWaveMap.ind>=0 && transWaveMap.ind<e->song.sampleLen) {
                    DivSample* s=e->song.sample[transWaveMap.ind];
                    if (transWaveMap.loopStart<0) transWaveMap.loopStart=0;
                    if (transWaveMap.loopStart>transWaveMap.loopEnd) transWaveMap.loopStart=transWaveMap.loopEnd;
                    transWaveMap.sliceSize=(double)(transWaveMap.loopEnd)-(double)(transWaveMap.loopStart);
                    transWaveMap.sliceBound=((double)(s->samples)-transWaveMap.sliceSize);
                  }
                }
                ImGui::TableNextColumn();
                ImGui::SetNextItemWidth(ImGui::GetContentRegionAvail().x);
                if (ImGui::InputInt(fmt::sprintf("##TransWaveMap_LoopEnd_%d",i).c_str(),&transWaveMap.loopEnd,256,4096)) { PARAMETER
                  if (transWaveMap.ind>=0 && transWaveMap.ind<e->song.sampleLen) {
                    DivSample* s=e->song.sample[transWaveMap.ind];
                    if (transWaveMap.loopEnd<transWaveMap.loopStart) transWaveMap.loopEnd=transWaveMap.loopStart;
                    if (transWaveMap.loopEnd>(int)(s->samples)) transWaveMap.loopEnd=s->samples;
                    transWaveMap.sliceSize=(double)(transWaveMap.loopEnd)-(double)(transWaveMap.loopStart);
                    transWaveMap.sliceBound=((double)(s->samples)-transWaveMap.sliceSize);
                  }
                }
                ImGui::TableNextColumn();
                if (ImGui::RadioButton(fmt::sprintf("Forward##TransWaveMap_LoopMode_Forward_%d",i).c_str(),transWaveMap.loopMode==DIV_SAMPLE_LOOPMODE_FORWARD)) { MARK_MODIFIED
                  transWaveMap.loopMode=DIV_SAMPLE_LOOPMODE_FORWARD;
                }
                if (ImGui::RadioButton(fmt::sprintf("Backward##TransWaveMap_LoopMode_Backward_%d",i).c_str(),transWaveMap.loopMode==DIV_SAMPLE_LOOPMODE_BACKWARD)) { MARK_MODIFIED
                  transWaveMap.loopMode=DIV_SAMPLE_LOOPMODE_BACKWARD;
                }
                if (ImGui::RadioButton(fmt::sprintf("Pingpong##TransWaveMap_LoopMode_Pingpong_%d",i).c_str(),transWaveMap.loopMode==DIV_SAMPLE_LOOPMODE_PINGPONG)) { MARK_MODIFIED
                  transWaveMap.loopMode=DIV_SAMPLE_LOOPMODE_PINGPONG;
                }
                if (ImGui::RadioButton(fmt::sprintf("Use sample setting##TransWaveMap_LoopMode_Default_%d",i).c_str(),transWaveMap.loopMode==DIV_SAMPLE_LOOPMODE_ONESHOT)) { MARK_MODIFIED
                  transWaveMap.loopMode=DIV_SAMPLE_LOOPMODE_ONESHOT;
                }
                ImGui::TableNextColumn();
                if (ImGui::RadioButton(fmt::sprintf("Disable##TransWaveMap_Reversed_Disable_%d",i).c_str(),transWaveMap.reversed==0)) { MARK_MODIFIED
                  transWaveMap.reversed=0;
                }
                if (ImGui::RadioButton(fmt::sprintf("Enable##TransWaveMap_Reversed_Enable_%d",i).c_str(),transWaveMap.reversed==1)) { MARK_MODIFIED
                  transWaveMap.reversed=1;
                }
                if (ImGui::RadioButton(fmt::sprintf("Use instrument setting##TransWaveMap_Reversed_Default_%d",i).c_str(),transWaveMap.reversed==2)) { MARK_MODIFIED
                  transWaveMap.reversed=2;
                }
                ImGui::EndDisabled();
                ImGui::PopID();
              }
              ImGui::EndTable();
            }
          }
          ImGui::EndDisabled();
          ImGui::EndTabItem();
        }
        if (ins->type==DIV_INS_N163) if (ImGui::BeginTabItem("Namco 163")) {
          if (ImGui::InputInt("Waveform##WAVE",&ins->n163.wave,1,10)) { PARAMETER
            if (ins->n163.wave<0) ins->n163.wave=0;
            if (ins->n163.wave>=e->song.waveLen) ins->n163.wave=e->song.waveLen-1;
          }
          if (ImGui::InputInt("Offset##WAVEPOS",&ins->n163.wavePos,1,16)) { PARAMETER
            if (ins->n163.wavePos<0) ins->n163.wavePos=0;
            if (ins->n163.wavePos>255) ins->n163.wavePos=255;
          }
          if (ImGui::InputInt("Length##WAVELEN",&ins->n163.waveLen,4,16)) { PARAMETER
            if (ins->n163.waveLen<0) ins->n163.waveLen=0;
            if (ins->n163.waveLen>252) ins->n163.waveLen=252;
            ins->n163.waveLen&=0xfc;
          }

          bool preLoad=ins->n163.waveMode&0x1;
          if (ImGui::Checkbox("Load waveform before playback",&preLoad)) { PARAMETER
            ins->n163.waveMode=(ins->n163.waveMode&~0x1)|(preLoad?0x1:0);
          }
          bool waveMode=ins->n163.waveMode&0x2;
          if (ImGui::Checkbox("Update waveforms into RAM when every waveform changes",&waveMode)) { PARAMETER
            ins->n163.waveMode=(ins->n163.waveMode&~0x2)|(waveMode?0x2:0);
          }

          ImGui::EndTabItem();
        }
        if (ins->type==DIV_INS_FDS) if (ImGui::BeginTabItem("FDS")) {
          float modTable[32];
          ImGui::Checkbox("Compatibility mode",&ins->fds.initModTableWithFirstWave);
          if (ImGui::IsItemHovered()) {
            ImGui::SetTooltip("only use for compatibility with .dmf modules!\n- initializes modulation table with first wavetable\n- does not alter modulation parameters on instrument change");
          }
          if (ImGui::InputInt("Modulation depth",&ins->fds.modDepth,1,32)) {
            if (ins->fds.modDepth<0) ins->fds.modDepth=0;
            if (ins->fds.modDepth>63) ins->fds.modDepth=63;
          }
          if (ImGui::InputInt("Modulation speed",&ins->fds.modSpeed,1,4)) {
            if (ins->fds.modSpeed<0) ins->fds.modSpeed=0;
            if (ins->fds.modSpeed>4095) ins->fds.modSpeed=4095;
          }
          ImGui::Text("Modulation table");
          for (int i=0; i<32; i++) {
            modTable[i]=ins->fds.modTable[i];
          }
          ImVec2 modTableSize=ImVec2(ImGui::GetContentRegionAvail().x,96.0f*dpiScale);
          PlotCustom("ModTable",modTable,32,0,NULL,-4,3,modTableSize,sizeof(float),ImVec4(1.0f,1.0f,1.0f,1.0f),0,NULL,true);
          if (ImGui::IsItemClicked(ImGuiMouseButton_Left)) {
            macroDragStart=ImGui::GetItemRectMin();
            macroDragAreaSize=modTableSize;
            macroDragMin=-4;
            macroDragMax=3;
            macroDragBitOff=0;
            macroDragBitMode=false;
            macroDragInitialValueSet=false;
            macroDragInitialValue=false;
            macroDragLen=32;
            macroDragActive=true;
            macroDragCTarget=(unsigned char*)ins->fds.modTable;
            macroDragChar=true;
            macroDragLineMode=false;
            macroDragLineInitial=ImVec2(0,0);
            processDrags(ImGui::GetMousePos().x,ImGui::GetMousePos().y);
          }
          ImGui::EndTabItem();
        }
<<<<<<< HEAD
        if (ins->type==DIV_INS_ES5506) if (ImGui::BeginTabItem("ES5506")) {
          if (ImGui::BeginTable("ESParams",2,ImGuiTableFlags_SizingStretchSame)) {
            ImGui::TableSetupColumn("c0",ImGuiTableColumnFlags_WidthStretch,0.0);
            ImGui::TableSetupColumn("c1",ImGuiTableColumnFlags_WidthStretch,0.0);
            // volume
            ImGui::TableNextRow();
            ImGui::TableNextColumn();
            P(CWSliderScalar("Left volume",ImGuiDataType_S32,&ins->es5506.lVol,&_ZERO,&_SIXTY_FIVE_THOUSAND_FIVE_HUNDRED_THIRTY_FIVE)); rightClickable
            ImGui::TableNextColumn();
            P(CWSliderScalar("Right volume",ImGuiDataType_S32,&ins->es5506.rVol,&_ZERO,&_SIXTY_FIVE_THOUSAND_FIVE_HUNDRED_THIRTY_FIVE)); rightClickable
            // filter
            ImGui::TableNextRow();
            ImGui::TableNextColumn();
            P(CWSliderScalar("Filter 4,3 Mode",ImGuiDataType_U8,&ins->es5506.filter.mode,&_ZERO,&_THREE,es5506FilterModes[ins->es5506.filter.mode&3])); rightClickable
            ImGui::TableNextRow();
            ImGui::TableNextColumn();
            P(CWSliderScalar("Filter K1",ImGuiDataType_U16,&ins->es5506.filter.k1,&_ZERO,&_SIXTY_FIVE_THOUSAND_FIVE_HUNDRED_THIRTY_FIVE)); rightClickable
            ImGui::TableNextColumn();
            P(CWSliderScalar("Filter K2",ImGuiDataType_U16,&ins->es5506.filter.k2,&_ZERO,&_SIXTY_FIVE_THOUSAND_FIVE_HUNDRED_THIRTY_FIVE)); rightClickable
            // envelope
            ImGui::TableNextRow();
            ImGui::TableNextColumn();
            P(CWSliderScalar("Envelope count",ImGuiDataType_U16,&ins->es5506.envelope.ecount,&_ZERO,&_FIVE_HUNDRED_ELEVEN)); rightClickable
            ImGui::TableNextRow();
            ImGui::TableNextColumn();
            P(CWSliderScalar("Left Volume Ramp",ImGuiDataType_S8,&ins->es5506.envelope.lVRamp,&_MINUS_ONE_HUNDRED_TWENTY_EIGHT,&_ONE_HUNDRED_TWENTY_SEVEN)); rightClickable
            ImGui::TableNextColumn();
            P(CWSliderScalar("Right Volume Ramp",ImGuiDataType_S8,&ins->es5506.envelope.rVRamp,&_MINUS_ONE_HUNDRED_TWENTY_EIGHT,&_ONE_HUNDRED_TWENTY_SEVEN)); rightClickable
            ImGui::TableNextRow();
            ImGui::TableNextColumn();
            P(CWSliderScalar("Filter K1 Ramp",ImGuiDataType_S8,&ins->es5506.envelope.k1Ramp,&_MINUS_ONE_HUNDRED_TWENTY_EIGHT,&_ONE_HUNDRED_TWENTY_SEVEN)); rightClickable
            ImGui::TableNextColumn();
            P(CWSliderScalar("Filter K2 Ramp",ImGuiDataType_S8,&ins->es5506.envelope.k2Ramp,&_MINUS_ONE_HUNDRED_TWENTY_EIGHT,&_ONE_HUNDRED_TWENTY_SEVEN)); rightClickable
            ImGui::TableNextRow();
            ImGui::TableNextColumn();
            ImGui::Checkbox("K1 Ramp Slowdown",&ins->es5506.envelope.k1Slow);
            ImGui::TableNextColumn();
            ImGui::Checkbox("K2 Ramp Slowdown",&ins->es5506.envelope.k2Slow);
            ImGui::EndTable();
          }
          ImGui::EndTabItem();
=======
        if (ins->type==DIV_INS_MULTIPCM) {
          if (ImGui::BeginTabItem("MultiPCM")) {
            String sName;
            if (ins->amiga.initSample<0 || ins->amiga.initSample>=e->song.sampleLen) {
              sName="none selected";
            } else {
              sName=e->song.sample[ins->amiga.initSample]->name;
            }
            if (ImGui::BeginCombo("Initial Sample",sName.c_str())) {
              String id;
              for (int i=0; i<e->song.sampleLen; i++) {
                id=fmt::sprintf("%d: %s",i,e->song.sample[i]->name);
                if (ImGui::Selectable(id.c_str(),ins->amiga.initSample==i)) {
                  ins->amiga.initSample=i;
                  PARAMETER
                }
              }
              ImGui::EndCombo();
            }
            ImVec2 sliderSize=ImVec2(20.0f*dpiScale,128.0*dpiScale);
            if (ImGui::BeginTable("MultiPCMADSRParams",7,ImGuiTableFlags_NoHostExtendX)) {
              ImGui::TableSetupColumn("c0",ImGuiTableColumnFlags_WidthFixed,sliderSize.x);
              ImGui::TableSetupColumn("c1",ImGuiTableColumnFlags_WidthFixed,sliderSize.x);
              ImGui::TableSetupColumn("c2",ImGuiTableColumnFlags_WidthFixed,sliderSize.x);
              ImGui::TableSetupColumn("c3",ImGuiTableColumnFlags_WidthFixed,sliderSize.x);
              ImGui::TableSetupColumn("c4",ImGuiTableColumnFlags_WidthFixed,sliderSize.x);
              ImGui::TableSetupColumn("c5",ImGuiTableColumnFlags_WidthFixed,sliderSize.x);
              ImGui::TableSetupColumn("c6",ImGuiTableColumnFlags_WidthStretch);

              ImGui::TableNextRow();
              ImGui::TableNextColumn();
              CENTER_TEXT("AR");
              ImGui::TextUnformatted("AR");
              if (ImGui::IsItemHovered()) {
                  ImGui::SetTooltip("Attack Rate");
              }
              ImGui::TableNextColumn();
              CENTER_TEXT("D1R");
              ImGui::TextUnformatted("D1R");
              if (ImGui::IsItemHovered()) {
                  ImGui::SetTooltip("Decay 1 Rate");
              }
              ImGui::TableNextColumn();
              CENTER_TEXT("DL");
              ImGui::TextUnformatted("DL");
              if (ImGui::IsItemHovered()) {
                  ImGui::SetTooltip("Decay Level");
              }
              ImGui::TableNextColumn();
              CENTER_TEXT("D2R");
              ImGui::TextUnformatted("D2R");
              if (ImGui::IsItemHovered()) {
                  ImGui::SetTooltip("Decay 2 Rate");
              }
              ImGui::TableNextColumn();
              CENTER_TEXT("RR");
              ImGui::TextUnformatted("RR");
              if (ImGui::IsItemHovered()) {
                  ImGui::SetTooltip("Release Rate");
              }
              ImGui::TableNextColumn();
              CENTER_TEXT("RC");
              ImGui::TextUnformatted("RC");
              if (ImGui::IsItemHovered()) {
                  ImGui::SetTooltip("Rate Correction");
              }
              ImGui::TableNextColumn();
              CENTER_TEXT("Envelope");
              ImGui::TextUnformatted("Envelope");

              ImGui::TableNextRow();
              ImGui::TableNextColumn();
              P(CWVSliderScalar("##Attack Rate",sliderSize,ImGuiDataType_U8,&ins->multipcm.ar,&_ZERO,&_FIFTEEN));
              ImGui::TableNextColumn();
              P(CWVSliderScalar("##Decay 1 Rate",sliderSize,ImGuiDataType_U8,&ins->multipcm.d1r,&_ZERO,&_FIFTEEN));
              ImGui::TableNextColumn();
              P(CWVSliderScalar("##Decay Level",sliderSize,ImGuiDataType_U8,&ins->multipcm.dl,&_ZERO,&_FIFTEEN));
              ImGui::TableNextColumn();
              P(CWVSliderScalar("##Decay 2 Rate",sliderSize,ImGuiDataType_U8,&ins->multipcm.d2r,&_ZERO,&_FIFTEEN));
              ImGui::TableNextColumn();
              P(CWVSliderScalar("##Release Rate",sliderSize,ImGuiDataType_U8,&ins->multipcm.rr,&_ZERO,&_FIFTEEN));
              ImGui::TableNextColumn();
              P(CWVSliderScalar("##Rate Correction",sliderSize,ImGuiDataType_U8,&ins->multipcm.rc,&_ZERO,&_FIFTEEN));
              ImGui::TableNextColumn();
              drawFMEnv(0,ins->multipcm.ar,ins->multipcm.d1r,ins->multipcm.d2r,ins->multipcm.rr,ins->multipcm.dl,0,0,0,127,15,ImVec2(ImGui::GetContentRegionAvail().x,sliderSize.y),ins->type);
              ImGui::EndTable();
            }
            if (ImGui::BeginTable("MultiPCMLFOParams",3,ImGuiTableFlags_SizingStretchSame)) {
              ImGui::TableSetupColumn("c0",ImGuiTableColumnFlags_WidthStretch,0.0);
              ImGui::TableSetupColumn("c1",ImGuiTableColumnFlags_WidthStretch,0.0);
              ImGui::TableSetupColumn("c2",ImGuiTableColumnFlags_WidthStretch,0.0);
              ImGui::TableNextColumn();
              P(CWSliderScalar("LFO Rate",ImGuiDataType_U8,&ins->multipcm.lfo,&_ZERO,&_SEVEN)); rightClickable
              ImGui::TableNextColumn();
              P(CWSliderScalar("PM Depth",ImGuiDataType_U8,&ins->multipcm.vib,&_ZERO,&_SEVEN)); rightClickable
              ImGui::TableNextColumn();
              P(CWSliderScalar("AM Depth",ImGuiDataType_U8,&ins->multipcm.am,&_ZERO,&_SEVEN)); rightClickable
              ImGui::EndTable();
            }
            ImGui::EndTabItem();
          }
>>>>>>> 16eae18f
        }
        if (ins->type==DIV_INS_GB ||
            (ins->type==DIV_INS_AMIGA && ins->amiga.useWave) ||
            ins->type==DIV_INS_X1_010 ||
            ins->type==DIV_INS_N163 ||
            ins->type==DIV_INS_FDS ||
            ins->type==DIV_INS_SWAN ||
            ins->type==DIV_INS_PCE ||
            ins->type==DIV_INS_SCC) {
          if (ImGui::BeginTabItem("Wavetable")) {
            ImGui::Checkbox("Enable synthesizer",&ins->ws.enabled);
            ImGui::SameLine();
            ImGui::SetNextItemWidth(ImGui::GetContentRegionAvail().x);
            if (ins->ws.effect&0x80) {
              if ((ins->ws.effect&0x7f)>=DIV_WS_DUAL_MAX) {
                ins->ws.effect=0;
              }
            } else {
              if ((ins->ws.effect&0x7f)>=DIV_WS_SINGLE_MAX) {
                ins->ws.effect=0;
              }
            }
            if (ImGui::BeginCombo("##WSEffect",(ins->ws.effect&0x80)?dualWSEffects[ins->ws.effect&0x7f]:singleWSEffects[ins->ws.effect&0x7f])) {
              ImGui::Text("Single-waveform");
              ImGui::Indent();
              for (int i=0; i<DIV_WS_SINGLE_MAX; i++) {
                if (ImGui::Selectable(singleWSEffects[i])) {
                  ins->ws.effect=i;
                }
              }
              ImGui::Unindent();
              ImGui::Text("Dual-waveform");
              ImGui::Indent();
              for (int i=129; i<DIV_WS_DUAL_MAX; i++) {
                if (ImGui::Selectable(dualWSEffects[i-128])) {
                  ins->ws.effect=i;
                }
              }
              ImGui::Unindent();
              ImGui::EndCombo();
            }
            if (ImGui::BeginTable("WSPreview",2)) {
              DivWavetable* wave1=e->getWave(ins->ws.wave1);
              DivWavetable* wave2=e->getWave(ins->ws.wave2);
              float wavePreview1[256];
              float wavePreview2[256];
              for (int i=0; i<wave1->len; i++) {
                if (wave1->data[i]>wave1->max) {
                  wavePreview1[i]=wave1->max;
                } else {
                  wavePreview1[i]=wave1->data[i];
                }
              }
              for (int i=0; i<wave2->len; i++) {
                if (wave2->data[i]>wave2->max) {
                  wavePreview2[i]=wave2->max;
                } else {
                  wavePreview2[i]=wave2->data[i];
                }
              }

              ImGui::TableNextRow();
              ImGui::TableNextColumn();
              ImVec2 size1=ImVec2(ImGui::GetContentRegionAvail().x,64.0f*dpiScale);
              PlotNoLerp("##WaveformP1",wavePreview1,wave1->len+1,0,NULL,0,wave1->max,size1);
              ImGui::TableNextColumn();
              ImVec2 size2=ImVec2(ImGui::GetContentRegionAvail().x,64.0f*dpiScale);
              PlotNoLerp("##WaveformP2",wavePreview2,wave2->len+1,0,NULL,0,wave2->max,size2);

              ImGui::TableNextRow();
              ImGui::TableNextColumn();
              ImGui::Text("Wave 1");
              ImGui::SameLine();
              ImGui::SetNextItemWidth(ImGui::GetContentRegionAvail().x);
              if (ImGui::InputInt("##SelWave1",&ins->ws.wave1,1,4)) {
                if (ins->ws.wave1<0) ins->ws.wave1=0;
                if (ins->ws.wave1>=(int)e->song.wave.size()) ins->ws.wave1=e->song.wave.size()-1;
              }
              ImGui::TableNextColumn();
              ImGui::Text("Wave 2");
              ImGui::SameLine();
              ImGui::SetNextItemWidth(ImGui::GetContentRegionAvail().x);
              if (ImGui::InputInt("##SelWave2",&ins->ws.wave2,1,4)) {
                if (ins->ws.wave2<0) ins->ws.wave2=0;
                if (ins->ws.wave2>=(int)e->song.wave.size()) ins->ws.wave2=e->song.wave.size()-1;
              }
              ImGui::EndTable();
            }

            ImGui::InputScalar("Update Rate",ImGuiDataType_U8,&ins->ws.rateDivider,&_ONE,&_SEVEN);
            int speed=ins->ws.speed+1;
            if (ImGui::InputInt("Speed",&speed,1,16)) {
              if (speed<1) speed=1;
              if (speed>256) speed=256;
              ins->ws.speed=speed-1;
            }

            ImGui::InputScalar("Amount",ImGuiDataType_U8,&ins->ws.param1,&_ONE,&_SEVEN);

            ImGui::Checkbox("Global",&ins->ws.global);

            ImGui::EndTabItem();
          }
        }
        if (ImGui::BeginTabItem("Macros")) {
          const char* volumeLabel="Volume";

          int volMax=15;
          int volMin=0;
          if (ins->type==DIV_INS_C64) {
            if (ins->c64.volIsCutoff) {
              volumeLabel="Cutoff";
              if (ins->c64.filterIsAbs) {
                volMax=2047;
              } else {
                volMin=-64;
                volMax=64;
              }
            }
          }
          if ((ins->type==DIV_INS_PCE || ins->type==DIV_INS_AY8930)) {
            volMax=31;
          }
          if (ins->type==DIV_INS_OPL || ins->type==DIV_INS_VERA || ins->type==DIV_INS_VRC6_SAW) {
            volMax=63;
          }
          if (ins->type==DIV_INS_AMIGA) {
            volMax=64;
          }
          if (ins->type==DIV_INS_FM || ins->type==DIV_INS_MIKEY || ins->type==DIV_INS_MULTIPCM || ins->type==DIV_INS_SU) {
            volMax=127;
          }
          if (ins->type==DIV_INS_GB) {
            volMax=0;
          }
          if (ins->type==DIV_INS_PET) {
            volMax=1;
          }
          if (ins->type==DIV_INS_FDS) {
            volMax=32;
          }
          if (ins->type==DIV_INS_ES5506) {
            volMax=65535;
          }

          const char* dutyLabel="Duty/Noise";
          int dutyMin=0;
          int dutyMax=3;
          if (ins->type==DIV_INS_C64) {
            dutyLabel="Duty";
            if (ins->c64.dutyIsAbs) {
              dutyMax=4095;
            } else {
              dutyMin=-96;
              dutyMax=96;
            }
          }
          if (ins->type==DIV_INS_FM) {
            dutyMax=32;
          }
          if ((ins->type==DIV_INS_AY || ins->type==DIV_INS_AY8930)) {
            dutyMax=31;
          }
          if (ins->type==DIV_INS_AY || ins->type==DIV_INS_AY8930 || ins->type==DIV_INS_FM) {
            dutyLabel="Noise Freq";
          }
          if (ins->type==DIV_INS_MIKEY) {
            dutyLabel="Duty/Int";
            dutyMax=10;
          }
          if (ins->type==DIV_INS_AY8930) {
            dutyMax=255;
          }
          if (ins->type==DIV_INS_TIA || ins->type==DIV_INS_AMIGA || ins->type==DIV_INS_SCC || ins->type==DIV_INS_PET || ins->type==DIV_INS_VIC) {
            dutyMax=0;
          }
          if (ins->type==DIV_INS_PCE) {
            dutyMax=1;
          }
          if (ins->type==DIV_INS_SWAN) {
            dutyLabel="Noise";
            dutyMax=8;
          }
          if (ins->type==DIV_INS_OPLL || ins->type==DIV_INS_OPL || ins->type==DIV_INS_VRC6_SAW || ins->type==DIV_INS_FDS || ins->type==DIV_INS_MULTIPCM) {
            dutyMax=0;
          }
          if (ins->type==DIV_INS_VERA) {
            dutyLabel="Duty";
            dutyMax=63;
          }
          if (ins->type==DIV_INS_N163) {
            dutyLabel="Waveform pos.";
            dutyMax=255;
          }
          if (ins->type==DIV_INS_VRC6) {
            dutyLabel="Duty";
            dutyMax=7;
          }
          if (ins->type==DIV_INS_ES5506) {
            dutyLabel="Filter Mode";
            dutyMax=3;
          }
          if (ins->type==DIV_INS_SU) {
            dutyMax=127;
          }

          const char* waveLabel="Waveform";
          int waveMax=(ins->type==DIV_INS_AY || ins->type==DIV_INS_AY8930 || ins->type==DIV_INS_VERA)?3:63;
          bool bitMode=false;
          if (ins->type==DIV_INS_C64 || ins->type==DIV_INS_AY || ins->type==DIV_INS_AY8930 || ins->type==DIV_INS_SAA1099) {
            bitMode=true;
          }
          if (ins->type==DIV_INS_STD || ins->type==DIV_INS_VRC6 || ins->type==DIV_INS_VRC6_SAW) waveMax=0;
          if (ins->type==DIV_INS_TIA || ins->type==DIV_INS_VIC || ins->type==DIV_INS_OPLL) waveMax=15;
          if (ins->type==DIV_INS_C64) waveMax=4;
          if (ins->type==DIV_INS_SAA1099) waveMax=2;
          if (ins->type==DIV_INS_FM || ins->type==DIV_INS_OPL || ins->type==DIV_INS_OPZ) waveMax=0;
          if (ins->type==DIV_INS_MIKEY) waveMax=0;
<<<<<<< HEAD
          if (ins->type==DIV_INS_ES5506) waveMax=255;
=======
          if (ins->type==DIV_INS_MULTIPCM) waveMax=0;
>>>>>>> 16eae18f
          if (ins->type==DIV_INS_SU) waveMax=7;
          if (ins->type==DIV_INS_PET) {
            waveMax=8;
            bitMode=true;
          }

          if (ins->type==DIV_INS_OPLL) {
            waveLabel="Patch";
          }

          const char** waveNames=NULL;
          if (ins->type==DIV_INS_AY || ins->type==DIV_INS_AY8930 || ins->type==DIV_INS_SAA1099) waveNames=ayShapeBits;
          if (ins->type==DIV_INS_C64) waveNames=c64ShapeBits;

          int ex1Max=(ins->type==DIV_INS_AY8930)?8:0;
          int ex2Max=(ins->type==DIV_INS_AY || ins->type==DIV_INS_AY8930)?4:0;
          bool ex2Bit=true;

          if (ins->type==DIV_INS_C64) {
            ex1Max=4;
            ex2Max=15;
          }
          if (ins->type==DIV_INS_X1_010) {
            dutyMax=0;
            ex1Max=7;
            ex2Max=63;
            ex2Bit=false;
          }
          if (ins->type==DIV_INS_N163) {
            ex1Max=252;
            ex2Max=2;
          }
          if (ins->type==DIV_INS_FDS) {
            ex1Max=63;
            ex2Max=4095;
          }
          if (ins->type==DIV_INS_SU) {
            ex1Max=16383;
            ex2Max=255;
          }
          if (ins->type==DIV_INS_SAA1099) ex1Max=8;
          if (ins->type==DIV_INS_ES5506) {
            ex1Max=65535;
            ex2Max=65535;
          }

          int panMin=0;
          int panMax=0;
          bool panSingle=false;
          bool panSingleNoBit=false;
          if (ins->type==DIV_INS_FM || ins->type==DIV_INS_OPL || ins->type==DIV_INS_GB || ins->type==DIV_INS_OPZ || ins->type==DIV_INS_VERA) {
            panMax=1;
            panSingle=true;
          }
          if (ins->type==DIV_INS_AMIGA) {
            panMax=127;
          }
          if (ins->type==DIV_INS_X1_010 || ins->type==DIV_INS_PCE || ins->type==DIV_INS_MIKEY || ins->type==DIV_INS_SAA1099) {
            panMax=15;
          }
          if (ins->type==DIV_INS_ES5506) {
            panMax=65535;
          }
          if (ins->type==DIV_INS_AMIGA && ins->std.panLMacro.mode) {
            panMin=-16;
            panMax=16;
          }
          if (ins->type==DIV_INS_MULTIPCM) {
            panMin=-7;
            panMax=7;
            panSingleNoBit=true;
          }
          if (ins->type==DIV_INS_SU) {
            panMin=-127;
            panMax=127;
            panSingleNoBit=true;
          }

<<<<<<< HEAD
          if (settings.macroView==0) { // modern view
            MACRO_BEGIN(28*dpiScale);
            if (volMax>0) {
              NORMAL_MACRO(ins->std.volMacro,volMin,volMax,"vol",volumeLabel,160,ins->std.volMacro.open,false,NULL,false,NULL,0,0,0,0,false,macroDummyMode,uiColors[GUI_COLOR_MACRO_VOLUME],mmlString[0],volMin,volMax,NULL,false);
            }
            NORMAL_MACRO(ins->std.arpMacro,arpMacroScroll,arpMacroScroll+24,"arp","Arpeggio",160,ins->std.arpMacro.open,false,NULL,true,&arpMacroScroll,(arpMode?-60:-120),120,0,0,true,macroAbsoluteMode,uiColors[GUI_COLOR_MACRO_PITCH],mmlString[1],-120,120,(ins->std.arpMacro.mode?(&macroHoverNote):NULL),true);
            if (dutyMax>0) {
              if (ins->type==DIV_INS_MIKEY) {
                NORMAL_MACRO(ins->std.dutyMacro,0,dutyMax,"duty",dutyLabel,160,ins->std.dutyMacro.open,true,mikeyFeedbackBits,false,NULL,0,0,0,0,false,macroDummyMode,uiColors[GUI_COLOR_MACRO_OTHER],mmlString[2],0,dutyMax,NULL,false);
              } else if (ins->type==DIV_INS_C64) {
                NORMAL_MACRO(ins->std.dutyMacro,dutyMin,dutyMax,"duty",dutyLabel,160,ins->std.dutyMacro.open,false,NULL,false,NULL,0,0,0,0,false,macroDummyMode,uiColors[GUI_COLOR_MACRO_OTHER],mmlString[2],dutyMin,dutyMax,NULL,false);
              } else if (ins->type==DIV_INS_ES5506) {
                NORMAL_MACRO(ins->std.dutyMacro,0,dutyMax,"duty",dutyLabel,160,ins->std.dutyMacro.open,false,NULL,false,NULL,0,0,0,0,false,macroDummyMode,uiColors[GUI_COLOR_MACRO_OTHER],mmlString[2],0,dutyMax,&macroHoverES5506FilterMode,false);
              } else {
                NORMAL_MACRO(ins->std.dutyMacro,dutyMin,dutyMax,"duty",dutyLabel,160,ins->std.dutyMacro.open,false,NULL,false,NULL,0,0,0,0,false,macroDummyMode,uiColors[GUI_COLOR_MACRO_OTHER],mmlString[2],dutyMin,dutyMax,NULL,false);
              }
            }
            if (waveMax>0) {
              NORMAL_MACRO(ins->std.waveMacro,0,waveMax,"wave",waveLabel,(bitMode && ins->type!=DIV_INS_PET)?64:160,ins->std.waveMacro.open,bitMode,waveNames,false,NULL,0,0,0,((ins->type==DIV_INS_AY || ins->type==DIV_INS_AY8930)?1:0),false,macroDummyMode,uiColors[GUI_COLOR_MACRO_WAVE],mmlString[3],0,waveMax,NULL,false);
            }
            if (panMax>0) {
              if (panSingle) {
                NORMAL_MACRO(ins->std.panLMacro,0,2,"panL","Panning",32,ins->std.panLMacro.open,true,panBits,false,NULL,0,0,0,0,false,macroDummyMode,uiColors[GUI_COLOR_MACRO_OTHER],mmlString[13],0,panMax,NULL,false);
              } else {
                if (panSingleNoBit || (ins->type==DIV_INS_AMIGA && ins->std.panLMacro.mode)) {
                  NORMAL_MACRO(ins->std.panLMacro,panMin,panMax,"panL","Panning",MIN(160,(31+panMax-panMin)),ins->std.panLMacro.open,false,NULL,false,NULL,0,0,0,0,(ins->type==DIV_INS_AMIGA),macroQSoundMode,uiColors[GUI_COLOR_MACRO_OTHER],mmlString[13],panMin,panMax,NULL,false);
                } else {
                  NORMAL_MACRO(ins->std.panLMacro,panMin,panMax,"panL","Panning (left)",MIN(160,(31+panMax-panMin)),ins->std.panLMacro.open,false,NULL,false,NULL,0,0,0,0,(ins->type==DIV_INS_AMIGA),macroQSoundMode,uiColors[GUI_COLOR_MACRO_OTHER],mmlString[13],panMin,panMax,NULL,false);
                }
                if (!panSingleNoBit) {
                  if (ins->type==DIV_INS_AMIGA && ins->std.panLMacro.mode) {
                    NORMAL_MACRO(ins->std.panRMacro,0,1,"panR","Surround",32,ins->std.panRMacro.open,true,NULL,false,NULL,0,0,0,0,false,macroDummyMode,uiColors[GUI_COLOR_MACRO_OTHER],mmlString[14],0,1,NULL,false);
                  } else {
                    NORMAL_MACRO(ins->std.panRMacro,panMin,panMax,"panR","Panning (right)",MIN(160,(31+panMax-panMin)),ins->std.panRMacro.open,false,NULL,false,NULL,0,0,0,0,false,macroDummyMode,uiColors[GUI_COLOR_MACRO_OTHER],mmlString[14],panMin,panMax,NULL,false);
                  }
                }
              }
            }
            NORMAL_MACRO(ins->std.pitchMacro,pitchMacroScroll,pitchMacroScroll+160,"pitch","Pitch",160,ins->std.pitchMacro.open,false,NULL,true,&pitchMacroScroll,-2048,2047,0,0,true,macroRelativeMode,uiColors[GUI_COLOR_MACRO_PITCH],mmlString[15],-2048,2047,NULL,!ins->std.pitchMacro.mode);
            if (ins->type==DIV_INS_FM ||
                ins->type==DIV_INS_STD ||
                ins->type==DIV_INS_OPL ||
                ins->type==DIV_INS_OPZ ||
                ins->type==DIV_INS_PCE ||
                ins->type==DIV_INS_GB ||
                ins->type==DIV_INS_AMIGA ||
                ins->type==DIV_INS_OPLL ||
                ins->type==DIV_INS_AY ||
                ins->type==DIV_INS_AY8930 ||
                ins->type==DIV_INS_SWAN ||
                ins->type==DIV_INS_ES5506 ||
                ins->type==DIV_INS_SU) {
              NORMAL_MACRO(ins->std.phaseResetMacro,0,1,"phaseReset","Phase Reset",32,ins->std.phaseResetMacro.open,true,NULL,false,NULL,0,0,0,0,false,macroDummyMode,uiColors[GUI_COLOR_MACRO_OTHER],mmlString[16],0,1,NULL,false);
            }
            if (ex1Max>0) {
              if (ins->type==DIV_INS_C64) {
                NORMAL_MACRO(ins->std.ex1Macro,0,ex1Max,"ex1","Filter Mode",64,ins->std.ex1Macro.open,true,filtModeBits,false,NULL,0,0,0,0,false,macroDummyMode,uiColors[GUI_COLOR_MACRO_OTHER],mmlString[4],0,ex1Max,NULL,false);
              } else if (ins->type==DIV_INS_SAA1099) {
                NORMAL_MACRO(ins->std.ex1Macro,0,ex1Max,"ex1","Envelope",160,ins->std.ex1Macro.open,true,saaEnvBits,false,NULL,0,0,0,0,false,macroDummyMode,uiColors[GUI_COLOR_MACRO_OTHER],mmlString[4],0,ex1Max,NULL,false);
              } else if (ins->type==DIV_INS_X1_010) {
                NORMAL_MACRO(ins->std.ex1Macro,0,ex1Max,"ex1","Envelope Mode",160,ins->std.ex1Macro.open,true,x1_010EnvBits,false,NULL,0,0,0,0,false,macroDummyMode,uiColors[GUI_COLOR_MACRO_OTHER],mmlString[4],0,ex1Max,NULL,false);
              } else if (ins->type==DIV_INS_N163) {
                NORMAL_MACRO(ins->std.ex1Macro,0,ex1Max,"ex1","Waveform len.",160,ins->std.ex1Macro.open,false,NULL,false,NULL,0,0,0,0,false,macroDummyMode,uiColors[GUI_COLOR_MACRO_OTHER],mmlString[4],0,ex1Max,NULL,false);
              } else if (ins->type==DIV_INS_FDS) {
                NORMAL_MACRO(ins->std.ex1Macro,0,ex1Max,"ex1","Mod Depth",160,ins->std.ex1Macro.open,false,NULL,false,NULL,0,0,0,0,false,macroDummyMode,uiColors[GUI_COLOR_MACRO_OTHER],mmlString[4],0,ex1Max,NULL,false);
              } else if (ins->type==DIV_INS_ES5506) {
                NORMAL_MACRO(ins->std.ex1Macro,((ins->std.ex1Macro.mode!=1)?(-ex1Max):0),ex1Max,"ex1","Filter K1",160,ins->std.ex1Macro.open,false,NULL,false,NULL,0,0,0,0,true,macroFilterMode,uiColors[GUI_COLOR_MACRO_OTHER],mmlString[4],((ins->std.ex1Macro.mode!=1)?(-ex1Max):0),ex1Max,NULL,false);
              } else if (ins->type==DIV_INS_SU) {
                NORMAL_MACRO(ins->std.ex1Macro,0,ex1Max,"ex1","Cutoff",160,ins->std.ex1Macro.open,false,NULL,false,NULL,0,0,0,0,false,macroDummyMode,uiColors[GUI_COLOR_MACRO_OTHER],mmlString[4],0,ex1Max,NULL,false);
              } else {
                NORMAL_MACRO(ins->std.ex1Macro,0,ex1Max,"ex1","Duty",160,ins->std.ex1Macro.open,false,NULL,false,NULL,0,0,0,0,false,macroDummyMode,uiColors[GUI_COLOR_MACRO_OTHER],mmlString[4],0,ex1Max,NULL,false);
              }
            }
            if (ex2Max>0) {
              if (ins->type==DIV_INS_C64) {
                NORMAL_MACRO(ins->std.ex2Macro,0,ex2Max,"ex2","Resonance",64,ins->std.ex2Macro.open,false,NULL,false,NULL,0,0,0,0,false,macroDummyMode,uiColors[GUI_COLOR_MACRO_OTHER],mmlString[5],0,ex2Max,NULL,false);
              } else if (ins->type==DIV_INS_N163) {
                NORMAL_MACRO(ins->std.ex2Macro,0,ex2Max,"ex2","Waveform update",64,ins->std.ex2Macro.open,true,n163UpdateBits,false,NULL,0,0,0,0,false,macroDummyMode,uiColors[GUI_COLOR_MACRO_OTHER],mmlString[5],0,ex2Max,NULL,false);
              } else if (ins->type==DIV_INS_FDS) {
                NORMAL_MACRO(ins->std.ex2Macro,0,ex2Max,"ex2","Mod Speed",160,ins->std.ex2Macro.open,false,NULL,false,NULL,0,0,0,0,false,macroDummyMode,uiColors[GUI_COLOR_MACRO_OTHER],mmlString[5],0,ex2Max,NULL,false);
              } else if (ins->type==DIV_INS_ES5506) {
                NORMAL_MACRO(ins->std.ex2Macro,((ins->std.ex2Macro.mode!=1)?(-ex2Max):0),ex2Max,"ex2","Filter K2",160,ins->std.ex2Macro.open,false,NULL,false,NULL,0,0,0,0,true,macroFilterMode,uiColors[GUI_COLOR_MACRO_OTHER],mmlString[5],((ins->std.ex2Macro.mode!=1)?(-ex2Max):0),ex2Max,NULL,false);
              } else if (ins->type==DIV_INS_SU) {
                NORMAL_MACRO(ins->std.ex2Macro,0,ex2Max,"ex2","Resonance",160,ins->std.ex2Macro.open,false,NULL,false,NULL,0,0,0,0,false,macroDummyMode,uiColors[GUI_COLOR_MACRO_OTHER],mmlString[5],0,ex2Max,NULL,false);
              } else {
                NORMAL_MACRO(ins->std.ex2Macro,0,ex2Max,"ex2","Envelope",ex2Bit?64:160,ins->std.ex2Macro.open,ex2Bit,ayEnvBits,false,NULL,0,0,0,0,false,macroDummyMode,uiColors[GUI_COLOR_MACRO_OTHER],mmlString[5],0,ex2Max,NULL,false);
=======
          if (volMax>0) {
            macroList.push_back(FurnaceGUIMacroDesc(volumeLabel,&ins->std.volMacro,volMin,volMax,160,uiColors[GUI_COLOR_MACRO_VOLUME]));
          }
          macroList.push_back(FurnaceGUIMacroDesc("Arpeggio",&ins->std.arpMacro,-120,120,160,uiColors[GUI_COLOR_MACRO_PITCH],true,macroAbsoluteMode,ins->std.arpMacro.mode?(&macroHoverNote):NULL));
          if (dutyMax>0) {
            if (ins->type==DIV_INS_MIKEY) {
              macroList.push_back(FurnaceGUIMacroDesc(dutyLabel,&ins->std.dutyMacro,0,dutyMax,160,uiColors[GUI_COLOR_MACRO_OTHER],false,NULL,NULL,true,mikeyFeedbackBits));
            } else {
              macroList.push_back(FurnaceGUIMacroDesc(dutyLabel,&ins->std.dutyMacro,dutyMin,dutyMax,160,uiColors[GUI_COLOR_MACRO_OTHER]));
            }
          }
          if (waveMax>0) {
            macroList.push_back(FurnaceGUIMacroDesc(waveLabel,&ins->std.waveMacro,0,waveMax,(bitMode && ins->type!=DIV_INS_PET)?64:160,uiColors[GUI_COLOR_MACRO_WAVE],false,NULL,NULL,bitMode,waveNames,((ins->type==DIV_INS_AY || ins->type==DIV_INS_AY8930)?1:0)));
          }
          if (panMax>0) {
            if (panSingle) {
              macroList.push_back(FurnaceGUIMacroDesc("Panning",&ins->std.panLMacro,0,2,32,uiColors[GUI_COLOR_MACRO_OTHER],false,NULL,NULL,true,panBits));
            } else {
              if (panSingleNoBit || (ins->type==DIV_INS_AMIGA && ins->std.panLMacro.mode)) {
                macroList.push_back(FurnaceGUIMacroDesc("Panning",&ins->std.panLMacro,panMin,panMax,(31+panMax-panMin),uiColors[GUI_COLOR_MACRO_OTHER],false,(ins->type==DIV_INS_AMIGA)?macroQSoundMode:NULL));
              } else {
                macroList.push_back(FurnaceGUIMacroDesc("Panning (left)",&ins->std.panLMacro,panMin,panMax,(31+panMax-panMin),uiColors[GUI_COLOR_MACRO_OTHER],false,(ins->type==DIV_INS_AMIGA)?macroQSoundMode:NULL));
              }
              if (!panSingleNoBit) {
                if (ins->type==DIV_INS_AMIGA && ins->std.panLMacro.mode) {
                  macroList.push_back(FurnaceGUIMacroDesc("Surround",&ins->std.panRMacro,0,1,32,uiColors[GUI_COLOR_MACRO_OTHER],false,NULL,NULL,true));
                } else {
                  macroList.push_back(FurnaceGUIMacroDesc("Panning (right)",&ins->std.panRMacro,panMin,panMax,(31+panMax-panMin),uiColors[GUI_COLOR_MACRO_OTHER]));
                }
>>>>>>> 16eae18f
              }
            }
          }
          macroList.push_back(FurnaceGUIMacroDesc("Pitch",&ins->std.pitchMacro,-2048,2047,160,uiColors[GUI_COLOR_MACRO_PITCH],true,macroRelativeMode));
          if (ins->type==DIV_INS_FM ||
              ins->type==DIV_INS_STD ||
              ins->type==DIV_INS_OPL ||
              ins->type==DIV_INS_OPZ ||
              ins->type==DIV_INS_PCE ||
              ins->type==DIV_INS_GB ||
              ins->type==DIV_INS_AMIGA ||
              ins->type==DIV_INS_OPLL ||
              ins->type==DIV_INS_AY ||
              ins->type==DIV_INS_AY8930 ||
              ins->type==DIV_INS_SWAN ||
              ins->type==DIV_INS_MULTIPCM ||
              ins->type==DIV_INS_SU) {
            macroList.push_back(FurnaceGUIMacroDesc("Phase Reset",&ins->std.phaseResetMacro,0,1,32,uiColors[GUI_COLOR_MACRO_OTHER],false,NULL,NULL,true));
          }
          if (ex1Max>0) {
            if (ins->type==DIV_INS_C64) {
<<<<<<< HEAD
              NORMAL_MACRO(ins->std.ex3Macro,0,2,"ex3","Special",32,ins->std.ex3Macro.open,true,c64SpecialBits,false,NULL,0,0,0,0,false,macroDummyMode,uiColors[GUI_COLOR_MACRO_OTHER],mmlString[6],0,2,NULL,false);
              NORMAL_MACRO(ins->std.ex4Macro,0,1,"ex4","Test/Gate",32,ins->std.ex4Macro.open,true,NULL,false,NULL,0,0,0,0,false,macroDummyMode,uiColors[GUI_COLOR_MACRO_OTHER],mmlString[7],0,1,NULL,false);
            }
            if (ins->type==DIV_INS_AY || ins->type==DIV_INS_AY8930 || ins->type==DIV_INS_X1_010) {
              NORMAL_MACRO(ins->std.ex3Macro,0,15,"ex3","AutoEnv Num",96,ins->std.ex3Macro.open,false,NULL,false,NULL,0,0,0,0,false,macroDummyMode,uiColors[GUI_COLOR_MACRO_OTHER],mmlString[6],0,15,NULL,false);
              NORMAL_MACRO(ins->std.algMacro,0,15,"alg","AutoEnv Den",96,ins->std.algMacro.open,false,NULL,false,NULL,0,0,0,0,false,macroDummyMode,uiColors[GUI_COLOR_MACRO_OTHER],mmlString[7],0,15,NULL,false);
            }
            if (ins->type==DIV_INS_AY8930) {
              // oh my i am running out of macros
              NORMAL_MACRO(ins->std.fbMacro,0,8,"fb","Noise AND Mask",96,ins->std.fbMacro.open,true,NULL,false,NULL,0,0,0,0,false,macroDummyMode,uiColors[GUI_COLOR_MACRO_OTHER],mmlString[8],0,8,NULL,false);
              NORMAL_MACRO(ins->std.fmsMacro,0,8,"fms","Noise OR Mask",96,ins->std.fmsMacro.open,true,NULL,false,NULL,0,0,0,0,false,macroDummyMode,uiColors[GUI_COLOR_MACRO_OTHER],mmlString[9],0,8,NULL,false);
            }
            if (ins->type==DIV_INS_N163) {
              NORMAL_MACRO(ins->std.ex3Macro,0,255,"ex3","Waveform to Load",160,ins->std.ex3Macro.open,false,NULL,false,NULL,0,0,0,0,false,macroDummyMode,uiColors[GUI_COLOR_MACRO_OTHER],mmlString[6],0,255,NULL,false);
              NORMAL_MACRO(ins->std.algMacro,0,255,"alg","Wave pos. to Load",160,ins->std.algMacro.open,false,NULL,false,NULL,0,0,0,0,false,macroDummyMode,uiColors[GUI_COLOR_MACRO_OTHER],mmlString[7],0,255,NULL,false);
              NORMAL_MACRO(ins->std.fbMacro,0,252,"fb","Wave len. to Load",160,ins->std.fbMacro.open,false,NULL,false,NULL,0,0,0,0,false,macroDummyMode,uiColors[GUI_COLOR_MACRO_OTHER],mmlString[8],0,252,NULL,false);
              NORMAL_MACRO(ins->std.fmsMacro,0,2,"fms","Waveform load",64,ins->std.fmsMacro.open,true,n163UpdateBits,false,NULL,0,0,0,0,false,macroDummyMode,uiColors[GUI_COLOR_MACRO_OTHER],mmlString[9],0,2,NULL,false);
            }
            if (ins->type==DIV_INS_FDS) {
              NORMAL_MACRO(ins->std.ex3Macro,0,127,"ex3","Mod Position",160,ins->std.ex3Macro.open,false,NULL,false,NULL,0,0,0,0,false,macroDummyMode,uiColors[GUI_COLOR_MACRO_OTHER],mmlString[6],0,127,NULL,false);
            }
            if (ins->type==DIV_INS_ES5506) {
              NORMAL_MACRO(ins->std.ex3Macro,0,511,"ex3","Envelope counter",160,ins->std.ex3Macro.open,false,NULL,false,NULL,0,0,0,0,false,macroDummyMode,uiColors[GUI_COLOR_MACRO_OTHER],mmlString[6],0,511,NULL,false);
              NORMAL_MACRO(ins->std.ex4Macro,-128,127,"ex4","Envelope left volume ramp",160,ins->std.ex4Macro.open,false,NULL,false,NULL,0,0,0,0,false,macroDummyMode,uiColors[GUI_COLOR_MACRO_OTHER],mmlString[7],-128,127,NULL,false);
              NORMAL_MACRO(ins->std.ex5Macro,-128,127,"ex5","Envelope right volume ramp",160,ins->std.ex5Macro.open,false,NULL,false,NULL,0,0,0,0,false,macroDummyMode,uiColors[GUI_COLOR_MACRO_OTHER],mmlString[8],-128,127,NULL,false);
              NORMAL_MACRO(ins->std.ex6Macro,-128,127,"ex6","Envelope K1 ramp",160,ins->std.ex6Macro.open,false,NULL,false,NULL,0,0,0,0,false,macroDummyMode,uiColors[GUI_COLOR_MACRO_OTHER],mmlString[9],-128,127,NULL,false);
              NORMAL_MACRO(ins->std.ex7Macro,-128,127,"ex7","Envelope K2 ramp",160,ins->std.ex7Macro.open,false,NULL,false,NULL,0,0,0,0,false,macroDummyMode,uiColors[GUI_COLOR_MACRO_OTHER],mmlString[10],-128,127,NULL,false);
              NORMAL_MACRO(ins->std.ex8Macro,0,2,"ex8","Envelope mode",64,ins->std.ex8Macro.open,true,es5506EnvelopeModes,false,NULL,0,0,0,0,false,macroDummyMode,uiColors[GUI_COLOR_MACRO_OTHER],mmlString[11],0,2,NULL,false);
            }
            if (ins->type==DIV_INS_SU) {
              NORMAL_MACRO(ins->std.ex3Macro,0,4,"ex3","Control",64,ins->std.ex3Macro.open,true,suControlBits,false,NULL,0,0,0,0,false,macroDummyMode,uiColors[GUI_COLOR_MACRO_OTHER],mmlString[6],0,4,NULL,false);
            }

            MACRO_END;
          } else { // classic view (TODO: possibly remove)
            // volume macro
            ImGui::Separator();
            if (ins->type==DIV_INS_C64 && ins->c64.volIsCutoff) {
              if (ins->c64.filterIsAbs) {
                ImGui::Text("Cutoff Macro");
              } else {
                ImGui::Text("Relative Cutoff Macro");
              }
=======
              macroList.push_back(FurnaceGUIMacroDesc("Filter Mode",&ins->std.ex1Macro,0,ex1Max,64,uiColors[GUI_COLOR_MACRO_OTHER],false,NULL,NULL,true,filtModeBits));
            } else if (ins->type==DIV_INS_SAA1099) {
              macroList.push_back(FurnaceGUIMacroDesc("Envelope",&ins->std.ex1Macro,0,ex1Max,160,uiColors[GUI_COLOR_MACRO_OTHER],false,NULL,NULL,true,saaEnvBits));
            } else if (ins->type==DIV_INS_X1_010) {
              macroList.push_back(FurnaceGUIMacroDesc("Envelope Mode",&ins->std.ex1Macro,0,ex1Max,160,uiColors[GUI_COLOR_MACRO_OTHER],false,NULL,NULL,true,x1_010EnvBits));
            } else if (ins->type==DIV_INS_N163) {
              macroList.push_back(FurnaceGUIMacroDesc("Wave Length",&ins->std.ex1Macro,0,ex1Max,160,uiColors[GUI_COLOR_MACRO_OTHER]));
            } else if (ins->type==DIV_INS_FDS) {
              macroList.push_back(FurnaceGUIMacroDesc("Mod Depth",&ins->std.ex1Macro,0,ex1Max,160,uiColors[GUI_COLOR_MACRO_OTHER]));
            } else if (ins->type==DIV_INS_SU) {
              macroList.push_back(FurnaceGUIMacroDesc("Cutoff",&ins->std.ex1Macro,0,ex1Max,160,uiColors[GUI_COLOR_MACRO_OTHER]));
>>>>>>> 16eae18f
            } else {
              macroList.push_back(FurnaceGUIMacroDesc("Duty",&ins->std.ex1Macro,0,ex1Max,160,uiColors[GUI_COLOR_MACRO_OTHER]));
            }
          }
          if (ex2Max>0) {
            if (ins->type==DIV_INS_C64) {
              macroList.push_back(FurnaceGUIMacroDesc("Resonance",&ins->std.ex2Macro,0,ex2Max,64,uiColors[GUI_COLOR_MACRO_OTHER]));
            } else if (ins->type==DIV_INS_N163) {
              macroList.push_back(FurnaceGUIMacroDesc("Wave Update",&ins->std.ex2Macro,0,ex2Max,64,uiColors[GUI_COLOR_MACRO_OTHER],false,NULL,NULL,true,n163UpdateBits));
            } else if (ins->type==DIV_INS_FDS) {
              macroList.push_back(FurnaceGUIMacroDesc("Mod Speed",&ins->std.ex2Macro,0,ex2Max,160,uiColors[GUI_COLOR_MACRO_OTHER]));
            } else if (ins->type==DIV_INS_SU) {
              macroList.push_back(FurnaceGUIMacroDesc("Resonance",&ins->std.ex2Macro,0,ex2Max,160,uiColors[GUI_COLOR_MACRO_OTHER]));
            } else {
              macroList.push_back(FurnaceGUIMacroDesc("Envelope",&ins->std.ex2Macro,0,ex2Max,ex2Bit?64:160,uiColors[GUI_COLOR_MACRO_OTHER],false,NULL,NULL,ex2Bit,ayEnvBits));
            }
          }
          if (ins->type==DIV_INS_C64) {
            macroList.push_back(FurnaceGUIMacroDesc("Special",&ins->std.ex3Macro,0,2,32,uiColors[GUI_COLOR_MACRO_OTHER],false,NULL,NULL,true,c64SpecialBits));
            macroList.push_back(FurnaceGUIMacroDesc("Test/Gate",&ins->std.ex4Macro,0,1,32,uiColors[GUI_COLOR_MACRO_OTHER],false,NULL,NULL,true));
          }
          if (ins->type==DIV_INS_AY || ins->type==DIV_INS_AY8930 || ins->type==DIV_INS_X1_010) {
            macroList.push_back(FurnaceGUIMacroDesc("AutoEnv Num",&ins->std.ex3Macro,0,15,160,uiColors[GUI_COLOR_MACRO_OTHER]));
            macroList.push_back(FurnaceGUIMacroDesc("AutoEnv Den",&ins->std.algMacro,0,15,160,uiColors[GUI_COLOR_MACRO_OTHER]));
          }
          if (ins->type==DIV_INS_AY8930) {
            // oh my i am running out of macros
            macroList.push_back(FurnaceGUIMacroDesc("Noise AND Mask",&ins->std.fbMacro,0,8,96,uiColors[GUI_COLOR_MACRO_OTHER],false,NULL,NULL,true));
            macroList.push_back(FurnaceGUIMacroDesc("Noise OR Mask",&ins->std.fmsMacro,0,8,96,uiColors[GUI_COLOR_MACRO_OTHER],false,NULL,NULL,true));
          }
          if (ins->type==DIV_INS_N163) {
            macroList.push_back(FurnaceGUIMacroDesc("WaveLoad Wave",&ins->std.ex3Macro,0,255,160,uiColors[GUI_COLOR_MACRO_OTHER]));
            macroList.push_back(FurnaceGUIMacroDesc("WaveLoad Pos",&ins->std.algMacro,0,255,160,uiColors[GUI_COLOR_MACRO_OTHER]));
            macroList.push_back(FurnaceGUIMacroDesc("WaveLoad Len",&ins->std.fbMacro,0,252,160,uiColors[GUI_COLOR_MACRO_OTHER]));
            macroList.push_back(FurnaceGUIMacroDesc("WaveLoad Trigger",&ins->std.fmsMacro,0,2,160,uiColors[GUI_COLOR_MACRO_OTHER],false,NULL,NULL,true,n163UpdateBits));
          }
          if (ins->type==DIV_INS_FDS) {
            macroList.push_back(FurnaceGUIMacroDesc("Mod Position",&ins->std.ex3Macro,0,127,160,uiColors[GUI_COLOR_MACRO_OTHER]));
          }
          if (ins->type==DIV_INS_SU) {
            macroList.push_back(FurnaceGUIMacroDesc("Control",&ins->std.ex3Macro,0,4,64,uiColors[GUI_COLOR_MACRO_OTHER],false,NULL,NULL,true,suControlBits));
          }

          drawMacros(macroList);
          ImGui::EndTabItem();
        }
        ImGui::EndTabBar();
      }
      if (settings.insEditColorize) {
        popAccentColors();
      }
    }
  }
  if (ImGui::IsWindowFocused(ImGuiFocusedFlags_ChildWindows)) curWindow=GUI_WINDOW_INS_EDIT;
  ImGui::End();
}<|MERGE_RESOLUTION|>--- conflicted
+++ resolved
@@ -195,6 +195,10 @@
   "k1 slowdown", "k2 slowdown", NULL
 };
 
+const char* es5506ControlModes[3]={
+  "pause", "transwave slice", NULL
+};
+
 const char* oneBit[2]={
   "on", NULL
 };
@@ -227,18 +231,18 @@
   "Absolute",
   NULL
 };
+
 const char* macroRelativeMode[3]={
   "Absolute",
   "Relative",
   NULL
 };
+
 const char* macroQSoundMode[3]={
   "Independent",
   "QSound",
   NULL
 };
-
-const char* macroDummyMode[1]={NULL};
 
 const char* macroFilterMode[4]={
   "Relative",
@@ -257,41 +261,52 @@
 }
 
 String macroHoverLoop(int id, float val) {
-  if (val>1) return "Release";
-  if (val>0) return "Loop";
-  return "";
+  String mode="";
+  if (val>1) return mode=": Release";
+  if (val>0) return mode=": Loop";
+  return fmt::sprintf("%d%s",id,mode);
 }
 
 String macroHoverES5506FilterMode(int id, float val) {
+  String mode="???";
   switch (((int)val)&3) {
     case 0:
-      return "HP/K2, HP/K2";
+      mode="HP/K2, HP/K2";
+      break;
     case 1:
-      return "HP/K2, LP/K1";
+      mode="HP/K2, LP/K1";
+      break;
     case 2:
-      return "LP/K2, LP/K2";
+      mode="LP/K2, LP/K2";
+      break;
     case 3:
-      return "LP/K2, LP/K1";
+      mode="LP/K2, LP/K1";
+      break;
     default:
-      return "???";
+      break;
   }
-  return "???";
+  return fmt::sprintf("%d: %s",id,mode);
 }
 
 String macroLFOWaves(int id, float val) {
+  String mode="???";
   switch (((int)val)&3) {
     case 0:
-      return "Saw";
+      mode="Saw";
+      break;
     case 1:
-      return "Square";
+      mode="Square";
+      break;
     case 2:
-      return "Sine";
+      mode="Sine";
+      break;
     case 3:
-      return "Random";
+      mode="Random";
+      break;
     default:
-      return "???";
+      break;
   }
-  return "???";
+  return fmt::sprintf("%d: %s",id,mode);
 }
 
 void addAALine(ImDrawList* dl, const ImVec2& p1, const ImVec2& p2, const ImU32 color, float thickness=1.0f) {
@@ -1114,198 +1129,6 @@
 
 #define PARAMETER MARK_MODIFIED; e->notifyInsChange(curIns);
 
-<<<<<<< HEAD
-#define NORMAL_MACRO(macro,macroMin,macroHeight,macroName,displayName,displayHeight,displayLoop,bitfield,bfVal,drawSlider,sliderVal,sliderLow,sliderHigh,macroDispMin,bitOff,macroMode,displayModeName,macroColor,mmlStr,macroAMin,macroAMax,hoverFunc,blockMode) \
-  ImGui::TableNextRow(); \
-  ImGui::TableNextColumn(); \
-  ImGui::Text("%s",displayName); \
-  ImGui::SameLine(); \
-  if (ImGui::SmallButton(displayLoop?(ICON_FA_CHEVRON_UP "##IMacroOpen_" macroName):(ICON_FA_CHEVRON_DOWN "##IMacroOpen_" macroName))) { \
-    displayLoop=!displayLoop; \
-  } \
-  if (displayLoop) { \
-    ImGui::SetNextItemWidth(lenAvail); \
-    if (ImGui::InputScalar("##IMacroLen_" macroName,ImGuiDataType_U8,&macro.len,&_ONE,&_THREE)) { MARK_MODIFIED \
-      if (macro.len>127) macro.len=127; \
-    } \
-    if (macroMode && displayModeName[0]!=NULL) { \
-      for (unsigned int m=0; displayModeName[m]!=NULL; m++) { \
-        if (ImGui::RadioButton(fmt::sprintf("%s##IMacroMode_%s",displayModeName[m],macro.name).c_str(),macro.mode==m)) { \
-          macro.mode=m; \
-        } \
-      } \
-    } \
-  } \
-  ImGui::TableNextColumn(); \
-  for (int j=0; j<256; j++) { \
-    if (j+macroDragScroll>=macro.len) { \
-      asFloat[j]=0; \
-      asInt[j]=0; \
-    } else { \
-      asFloat[j]=macro.val[j+macroDragScroll]+macroDispMin; \
-      asInt[j]=macro.val[j+macroDragScroll]+macroDispMin+bitOff; \
-    } \
-    if (j+macroDragScroll>=macro.len || (j+macroDragScroll>macro.rel && macro.loop<macro.rel)) { \
-      loopIndicator[j]=0; \
-    } else { \
-      loopIndicator[j]=((macro.loop!=-1 && (j+macroDragScroll)>=macro.loop))|((macro.rel!=-1 && (j+macroDragScroll)==macro.rel)<<1); \
-    } \
-  } \
-  ImGui::PushStyleVar(ImGuiStyleVar_FramePadding,ImVec2(0.0f,0.0f)); \
-  \
-  if (bitfield) { \
-    PlotBitfield("##IMacro_" macroName,asInt,totalFit,0,bfVal,macroHeight,ImVec2(availableWidth,(displayLoop)?(displayHeight*dpiScale):(32.0f*dpiScale))); \
-  } else { \
-    PlotCustom("##IMacro_" macroName,asFloat,totalFit,macroDragScroll,NULL,macroDispMin+macroMin,macroHeight+macroDispMin,ImVec2(availableWidth,(displayLoop)?(displayHeight*dpiScale):(32.0f*dpiScale)),sizeof(float),macroColor,macro.len-macroDragScroll,hoverFunc,blockMode); \
-  } \
-  if (displayLoop && (ImGui::IsItemClicked(ImGuiMouseButton_Left) || ImGui::IsItemClicked(ImGuiMouseButton_Right))) { \
-    macroDragStart=ImGui::GetItemRectMin(); \
-    macroDragAreaSize=ImVec2(availableWidth,displayHeight*dpiScale); \
-    macroDragMin=macroMin; \
-    macroDragMax=macroHeight; \
-    macroDragBitOff=bitOff; \
-    macroDragBitMode=bitfield; \
-    macroDragInitialValueSet=false; \
-    macroDragInitialValue=false; \
-    macroDragLen=totalFit; \
-    macroDragActive=true; \
-    macroDragTarget=macro.val; \
-    macroDragChar=false; \
-    macroDragLineMode=(bitfield)?false:ImGui::IsItemClicked(ImGuiMouseButton_Right); \
-    macroDragLineInitial=ImVec2(0,0); \
-    processDrags(ImGui::GetMousePos().x,ImGui::GetMousePos().y); \
-  } \
-  if (displayLoop) { \
-    if (ImGui::IsItemHovered() && ctrlWheeling) { \
-      macroPointSize+=wheelY; \
-      if (macroPointSize<1) macroPointSize=1; \
-      if (macroPointSize>256) macroPointSize=256; \
-    } \
-    if (drawSlider) { \
-      ImGui::SameLine(); \
-      CWVSliderInt("##IMacroPos_" macroName,ImVec2(20.0f*dpiScale,displayHeight*dpiScale),sliderVal,sliderLow,sliderHigh); \
-    } \
-    PlotCustom("##IMacroLoop_" macroName,loopIndicator,totalFit,macroDragScroll,NULL,0,2,ImVec2(availableWidth,12.0f*dpiScale),sizeof(float),macroColor,macro.len-macroDragScroll,&macroHoverLoop); \
-    if (ImGui::IsItemClicked(ImGuiMouseButton_Left)) { \
-      macroLoopDragStart=ImGui::GetItemRectMin(); \
-      macroLoopDragAreaSize=ImVec2(availableWidth,12.0f*dpiScale); \
-      macroLoopDragLen=totalFit; \
-      if (ImGui::IsKeyDown(ImGuiKey_LeftShift) || ImGui::IsKeyDown(ImGuiKey_RightShift)) { \
-        macroLoopDragTarget=&macro.rel; \
-      } else { \
-        macroLoopDragTarget=&macro.loop; \
-      } \
-      macroLoopDragActive=true; \
-      processDrags(ImGui::GetMousePos().x,ImGui::GetMousePos().y); \
-    } \
-    if (ImGui::IsItemClicked(ImGuiMouseButton_Right)) { \
-      if (ImGui::IsKeyDown(ImGuiKey_LeftShift) || ImGui::IsKeyDown(ImGuiKey_RightShift)) { \
-        macro.rel=-1; \
-      } else { \
-        macro.loop=-1; \
-      } \
-    } \
-    ImGui::SetNextItemWidth(availableWidth); \
-    if (ImGui::InputText("##IMacroMML_" macroName,&mmlStr)) { \
-      decodeMMLStr(mmlStr,macro.val,macro.len,macro.loop,macroAMin,(bitfield)?((1<<(bitfield?macroAMax:0))-1):macroAMax,macro.rel); \
-    } \
-    if (!ImGui::IsItemActive()) { \
-      encodeMMLStr(mmlStr,macro.val,macro.len,macro.loop,macro.rel); \
-    } \
-  } \
-  ImGui::PopStyleVar();
-
-#define OP_MACRO(macro,macroHeight,op,macroName,displayName,displayHeight,displayLoop,bitfield,bfVal,macroMode,displayModeName,mmlStr) \
-  ImGui::TableNextRow(); \
-  ImGui::TableNextColumn(); \
-  ImGui::Text("%s",displayName); \
-  ImGui::SameLine(); \
-  if (ImGui::SmallButton(displayLoop?(ICON_FA_CHEVRON_UP "##IOPMacroOpen_" macroName):(ICON_FA_CHEVRON_DOWN "##IOPMacroOpen_" macroName))) { \
-    displayLoop=!displayLoop; \
-  } \
-  if (displayLoop) { \
-    ImGui::SetNextItemWidth(lenAvail); \
-    if (ImGui::InputScalar("##IOPMacroLen_" #op macroName,ImGuiDataType_U8,&macro.len,&_ONE,&_THREE)) { MARK_MODIFIED \
-      if (macro.len>127) macro.len=127; \
-    } \
-    if (macroMode && displayModeName[0]!=NULL) { \
-      for (unsigned int m=0; displayModeName[m]!=NULL; m++) { \
-        if (ImGui::RadioButton(fmt::sprintf("%s##IOPMacroMode_%d%s",displayModeName[m],op,macro.name).c_str(),macro.mode==m)) { \
-          macro.mode=m; \
-        } \
-      } \
-    } \
-  } \
-  ImGui::TableNextColumn(); \
-  for (int j=0; j<256; j++) { \
-    if (j+macroDragScroll>=macro.len) { \
-      asFloat[j]=0; \
-      asInt[j]=0; \
-    } else { \
-      asFloat[j]=macro.val[j+macroDragScroll]; \
-      asInt[j]=macro.val[j+macroDragScroll]; \
-    } \
-    if (j+macroDragScroll>=macro.len || (j+macroDragScroll>macro.rel && macro.loop<macro.rel)) { \
-      loopIndicator[j]=0; \
-    } else { \
-      loopIndicator[j]=((macro.loop!=-1 && (j+macroDragScroll)>=macro.loop))|((macro.rel!=-1 && (j+macroDragScroll)==macro.rel)<<1); \
-    } \
-  } \
-  ImGui::PushStyleVar(ImGuiStyleVar_FramePadding,ImVec2(0.0f,0.0f)); \
-  \
-  if (bitfield) { \
-    PlotBitfield("##IOPMacro_" #op macroName,asInt,totalFit,0,bfVal,macroHeight,ImVec2(availableWidth,displayLoop?(displayHeight*dpiScale):(24*dpiScale))); \
-  } else { \
-    PlotCustom("##IOPMacro_" #op macroName,asFloat,totalFit,macroDragScroll,NULL,0,macroHeight,ImVec2(availableWidth,displayLoop?(displayHeight*dpiScale):(24*dpiScale)),sizeof(float),uiColors[GUI_COLOR_MACRO_OTHER],macro.len-macroDragScroll); \
-  } \
-  if (displayLoop && (ImGui::IsItemClicked(ImGuiMouseButton_Left) || ImGui::IsItemClicked(ImGuiMouseButton_Right))) { \
-    macroDragStart=ImGui::GetItemRectMin(); \
-    macroDragAreaSize=ImVec2(availableWidth,displayHeight*dpiScale); \
-    macroDragMin=0; \
-    macroDragMax=macroHeight; \
-    macroDragBitOff=0; \
-    macroDragBitMode=bitfield; \
-    macroDragInitialValueSet=false; \
-    macroDragInitialValue=false; \
-    macroDragLen=totalFit; \
-    macroDragActive=true; \
-    macroDragTarget=macro.val; \
-    macroDragChar=false; \
-    macroDragLineMode=(bitfield)?false:ImGui::IsItemClicked(ImGuiMouseButton_Right); \
-    macroDragLineInitial=ImVec2(0,0); \
-    processDrags(ImGui::GetMousePos().x,ImGui::GetMousePos().y); \
-  } \
-  if (displayLoop) { \
-    PlotCustom("##IOPMacroLoop_" #op macroName,loopIndicator,totalFit,macroDragScroll,NULL,0,2,ImVec2(availableWidth,12.0f*dpiScale),sizeof(float),uiColors[GUI_COLOR_MACRO_OTHER],macro.len-macroDragScroll,&macroHoverLoop); \
-    if (ImGui::IsItemClicked(ImGuiMouseButton_Left)) { \
-      macroLoopDragStart=ImGui::GetItemRectMin(); \
-      macroLoopDragAreaSize=ImVec2(availableWidth,8.0f*dpiScale); \
-      macroLoopDragLen=totalFit; \
-      if (ImGui::IsKeyDown(ImGuiKey_LeftShift) || ImGui::IsKeyDown(ImGuiKey_RightShift)) { \
-        macroLoopDragTarget=&macro.rel; \
-      } else { \
-        macroLoopDragTarget=&macro.loop; \
-      } \
-      macroLoopDragActive=true; \
-      processDrags(ImGui::GetMousePos().x,ImGui::GetMousePos().y); \
-    } \
-    if (ImGui::IsItemClicked(ImGuiMouseButton_Right)) { \
-      if (ImGui::IsKeyDown(ImGuiKey_LeftShift) || ImGui::IsKeyDown(ImGuiKey_RightShift)) { \
-        macro.rel=-1; \
-      } else { \
-        macro.loop=-1; \
-      } \
-    } \
-    ImGui::SetNextItemWidth(availableWidth); \
-    if (ImGui::InputText("##IOPMacroMML_" macroName,&mmlStr)) { \
-      decodeMMLStr(mmlStr,macro.val,macro.len,macro.loop,0,bitfield?((1<<(bitfield?macroHeight:0))-1):(macroHeight),macro.rel); \
-    } \
-    if (!ImGui::IsItemActive()) { \
-      encodeMMLStr(mmlStr,macro.val,macro.len,macro.loop,macro.rel); \
-    } \
-  } \
-  ImGui::PopStyleVar();
-=======
 String genericGuide(float value) {
   return fmt::sprintf("%d",(int)value);
 }
@@ -1341,7 +1164,6 @@
       if (macroDragScroll<0) macroDragScroll=0;
       if (macroDragScroll>128-totalFit) macroDragScroll=128-totalFit;
     }
->>>>>>> 16eae18f
 
     // draw macros
     for (FurnaceGUIMacroDesc& i: macros) {
@@ -1360,11 +1182,12 @@
         if (ImGui::InputScalar("##IMacroLen",ImGuiDataType_U8,&i.macro->len,&_ONE,&_THREE)) { MARK_MODIFIED
           if (i.macro->len>128) i.macro->len=128;
         }
-        if (i.modeName!=NULL) {
-          bool modeVal=i.macro->mode;
-          String modeName=fmt::sprintf("%s##IMacroMode",i.modeName);
-          if (ImGui::Checkbox(modeName.c_str(),&modeVal)) {
-            i.macro->mode=modeVal;
+        if (i.macroMode && i.modeName[0]!=NULL) {
+          for (int m=0; i.modeName[m]!=NULL; m++) {
+            String modeName=fmt::sprintf("%s##IMacroMode%d",i.modeName[m],m);
+            if (ImGui::RadioButton(modeName.c_str(),i.macro->mode==m)) {
+              i.macro->mode=m;
+            }
           }
         }
       }
@@ -2433,27 +2256,10 @@
           }
           if (ImGui::BeginTabItem("FM Macros")) {
             if (ins->type==DIV_INS_OPLL) {
-<<<<<<< HEAD
-              NORMAL_MACRO(ins->std.algMacro,0,1,"alg",FM_NAME(FM_SUS),32,ins->std.algMacro.open,true,NULL,false,NULL,0,0,0,0,false,macroDummyMode,uiColors[GUI_COLOR_MACRO_OTHER],mmlString[0],0,1,NULL,false);
-              NORMAL_MACRO(ins->std.fbMacro,0,7,"fb",FM_NAME(FM_FB),96,ins->std.fbMacro.open,false,NULL,false,NULL,0,0,0,0,false,macroDummyMode,uiColors[GUI_COLOR_MACRO_OTHER],mmlString[1],0,7,NULL,false);
-              NORMAL_MACRO(ins->std.fmsMacro,0,1,"fms",FM_NAME(FM_DC),32,ins->std.fmsMacro.open,true,NULL,false,NULL,0,0,0,0,false,macroDummyMode,uiColors[GUI_COLOR_MACRO_OTHER],mmlString[2],0,1,NULL,false);
-              NORMAL_MACRO(ins->std.amsMacro,0,1,"ams",FM_NAME(FM_DM),32,ins->std.amsMacro.open,true,NULL,false,NULL,0,0,0,0,false,macroDummyMode,uiColors[GUI_COLOR_MACRO_OTHER],mmlString[3],0,1,NULL,false);
-            } else {
-              NORMAL_MACRO(ins->std.algMacro,0,7,"alg",FM_NAME(FM_ALG),96,ins->std.algMacro.open,false,NULL,false,NULL,0,0,0,0,false,macroDummyMode,uiColors[GUI_COLOR_MACRO_OTHER],mmlString[0],0,7,NULL,false);
-              NORMAL_MACRO(ins->std.fbMacro,0,7,"fb",FM_NAME(FM_FB),96,ins->std.fbMacro.open,false,NULL,false,NULL,0,0,0,0,false,macroDummyMode,uiColors[GUI_COLOR_MACRO_OTHER],mmlString[1],0,7,NULL,false);
-              if (ins->type!=DIV_INS_OPL) {
-                if (ins->type==DIV_INS_OPZ) {
-                  // TODO: FMS2/AMS2 macros
-                  NORMAL_MACRO(ins->std.fmsMacro,0,7,"fms",FM_NAME(FM_FMS),96,ins->std.fmsMacro.open,false,NULL,false,NULL,0,0,0,0,false,macroDummyMode,uiColors[GUI_COLOR_MACRO_OTHER],mmlString[2],0,7,NULL,false);
-                  NORMAL_MACRO(ins->std.amsMacro,0,3,"ams",FM_NAME(FM_AMS),48,ins->std.amsMacro.open,false,NULL,false,NULL,0,0,0,0,false,macroDummyMode,uiColors[GUI_COLOR_MACRO_OTHER],mmlString[4],0,3,NULL,false);
-                } else {
-                  NORMAL_MACRO(ins->std.fmsMacro,0,7,"fms",FM_NAME(FM_FMS),96,ins->std.fmsMacro.open,false,NULL,false,NULL,0,0,0,0,false,macroDummyMode,uiColors[GUI_COLOR_MACRO_OTHER],mmlString[2],0,7,NULL,false);
-                  NORMAL_MACRO(ins->std.amsMacro,0,3,"ams",FM_NAME(FM_AMS),48,ins->std.amsMacro.open,false,NULL,false,NULL,0,0,0,0,false,macroDummyMode,uiColors[GUI_COLOR_MACRO_OTHER],mmlString[3],0,3,NULL,false);
-=======
-              macroList.push_back(FurnaceGUIMacroDesc(FM_NAME(FM_SUS),&ins->std.algMacro,0,1,32,uiColors[GUI_COLOR_MACRO_OTHER],false,NULL,NULL,true));
+              macroList.push_back(FurnaceGUIMacroDesc(FM_NAME(FM_SUS),&ins->std.algMacro,0,1,32,uiColors[GUI_COLOR_MACRO_OTHER],false,false,NULL,NULL,true));
               macroList.push_back(FurnaceGUIMacroDesc(FM_NAME(FM_FB),&ins->std.fbMacro,0,7,96,uiColors[GUI_COLOR_MACRO_OTHER]));
-              macroList.push_back(FurnaceGUIMacroDesc(FM_NAME(FM_DC),&ins->std.fmsMacro,0,1,32,uiColors[GUI_COLOR_MACRO_OTHER],false,NULL,NULL,true));
-              macroList.push_back(FurnaceGUIMacroDesc(FM_NAME(FM_DM),&ins->std.amsMacro,0,1,32,uiColors[GUI_COLOR_MACRO_OTHER],false,NULL,NULL,true));
+              macroList.push_back(FurnaceGUIMacroDesc(FM_NAME(FM_DC),&ins->std.fmsMacro,0,1,32,uiColors[GUI_COLOR_MACRO_OTHER],false,false,NULL,NULL,true));
+              macroList.push_back(FurnaceGUIMacroDesc(FM_NAME(FM_DM),&ins->std.amsMacro,0,1,32,uiColors[GUI_COLOR_MACRO_OTHER],false,false,NULL,NULL,true));
             } else {
               macroList.push_back(FurnaceGUIMacroDesc(FM_NAME(FM_ALG),&ins->std.algMacro,0,7,96,uiColors[GUI_COLOR_MACRO_OTHER]));
               macroList.push_back(FurnaceGUIMacroDesc(FM_NAME(FM_FB),&ins->std.fbMacro,0,7,96,uiColors[GUI_COLOR_MACRO_OTHER]));
@@ -2465,25 +2271,16 @@
                 } else {
                   macroList.push_back(FurnaceGUIMacroDesc(FM_NAME(FM_FMS),&ins->std.fmsMacro,0,7,96,uiColors[GUI_COLOR_MACRO_OTHER]));
                   macroList.push_back(FurnaceGUIMacroDesc(FM_NAME(FM_AMS),&ins->std.amsMacro,0,3,48,uiColors[GUI_COLOR_MACRO_OTHER]));
->>>>>>> 16eae18f
                 }
               }
             }
             
             if (ins->type==DIV_INS_FM || ins->type==DIV_INS_OPZ) {
-<<<<<<< HEAD
-              NORMAL_MACRO(ins->std.ex1Macro,0,127,"ex1","AM Depth",128,ins->std.ex1Macro.open,false,NULL,false,NULL,0,0,0,0,false,macroDummyMode,uiColors[GUI_COLOR_MACRO_OTHER],mmlString[6],0,127,NULL,false);
-              NORMAL_MACRO(ins->std.ex2Macro,0,127,"ex2","PM Depth",128,ins->std.ex2Macro.open,false,NULL,false,NULL,0,0,0,0,false,macroDummyMode,uiColors[GUI_COLOR_MACRO_OTHER],mmlString[7],0,127,NULL,false);
-              NORMAL_MACRO(ins->std.ex3Macro,0,255,"ex3","LFO Speed",128,ins->std.ex3Macro.open,false,NULL,false,NULL,0,0,0,0,false,macroDummyMode,uiColors[GUI_COLOR_MACRO_OTHER],mmlString[8],0,255,NULL,false);
-              NORMAL_MACRO(ins->std.waveMacro,0,3,"wave","LFO Shape",48,ins->std.waveMacro.open,false,NULL,false,NULL,0,0,0,0,false,macroDummyMode,uiColors[GUI_COLOR_MACRO_WAVE],mmlString[9],0,3,&macroLFOWaves,false);
-              NORMAL_MACRO(ins->std.ex4Macro,0,4,"ex4","OpMask",128,ins->std.ex4Macro.open,true,fmOperatorBits,false,NULL,0,0,0,0,false,macroDummyMode,uiColors[GUI_COLOR_MACRO_OTHER],mmlString[10],0,4,NULL,false);
-=======
               macroList.push_back(FurnaceGUIMacroDesc("AM Depth",&ins->std.ex1Macro,0,127,128,uiColors[GUI_COLOR_MACRO_OTHER]));
               macroList.push_back(FurnaceGUIMacroDesc("PM Depth",&ins->std.ex2Macro,0,127,128,uiColors[GUI_COLOR_MACRO_OTHER]));
               macroList.push_back(FurnaceGUIMacroDesc("LFO Speed",&ins->std.ex3Macro,0,255,128,uiColors[GUI_COLOR_MACRO_OTHER]));
-              macroList.push_back(FurnaceGUIMacroDesc("LFO Shape",&ins->std.waveMacro,0,3,48,uiColors[GUI_COLOR_MACRO_OTHER],false,NULL,macroLFOWaves));
-              macroList.push_back(FurnaceGUIMacroDesc("OpMask",&ins->std.ex4Macro,0,4,128,uiColors[GUI_COLOR_MACRO_OTHER],false,NULL,NULL,true,fmOperatorBits));
->>>>>>> 16eae18f
+              macroList.push_back(FurnaceGUIMacroDesc("LFO Shape",&ins->std.waveMacro,0,3,48,uiColors[GUI_COLOR_MACRO_OTHER],false,false,NULL,macroLFOWaves));
+              macroList.push_back(FurnaceGUIMacroDesc("OpMask",&ins->std.ex4Macro,0,4,128,uiColors[GUI_COLOR_MACRO_OTHER],false,false,NULL,NULL,true,fmOperatorBits));
             }
             drawMacros(macroList);
             ImGui::EndTabItem();
@@ -2507,47 +2304,6 @@
               int maxArDr=(ins->type==DIV_INS_FM || ins->type==DIV_INS_OPZ)?31:15;
 
               if (ins->type==DIV_INS_OPL) {
-<<<<<<< HEAD
-                OP_MACRO(ins->std.opMacros[ordi].tlMacro,maxTl,ordi,"tl",FM_NAME(FM_TL),128,ins->std.opMacros[ordi].tlMacro.open,false,NULL,false,macroDummyMode,mmlString[0]);
-                OP_MACRO(ins->std.opMacros[ordi].arMacro,maxArDr,ordi,"ar",FM_NAME(FM_AR),64,ins->std.opMacros[ordi].arMacro.open,false,NULL,false,macroDummyMode,mmlString[1]);
-                OP_MACRO(ins->std.opMacros[ordi].drMacro,maxArDr,ordi,"dr",FM_NAME(FM_DR),64,ins->std.opMacros[ordi].drMacro.open,false,NULL,false,macroDummyMode,mmlString[2]);
-                OP_MACRO(ins->std.opMacros[ordi].slMacro,15,ordi,"sl",FM_NAME(FM_SL),64,ins->std.opMacros[ordi].slMacro.open,false,NULL,false,macroDummyMode,mmlString[5]);
-                OP_MACRO(ins->std.opMacros[ordi].rrMacro,15,ordi,"rr",FM_NAME(FM_RR),64,ins->std.opMacros[ordi].rrMacro.open,false,NULL,false,macroDummyMode,mmlString[4]);
-                OP_MACRO(ins->std.opMacros[ordi].kslMacro,3,ordi,"ksl",FM_NAME(FM_KSL),32,ins->std.opMacros[ordi].kslMacro.open,false,NULL,false,macroDummyMode,mmlString[6]);
-                OP_MACRO(ins->std.opMacros[ordi].multMacro,15,ordi,"mult",FM_NAME(FM_MULT),64,ins->std.opMacros[ordi].multMacro.open,false,NULL,false,macroDummyMode,mmlString[7]);
-                OP_MACRO(ins->std.opMacros[ordi].wsMacro,7,ordi,"ws",FM_NAME(FM_WS),64,ins->std.opMacros[ordi].wsMacro.open,false,NULL,false,macroDummyMode,mmlString[8]);
-
-                OP_MACRO(ins->std.opMacros[ordi].amMacro,1,ordi,"am",FM_NAME(FM_AM),32,ins->std.opMacros[ordi].amMacro.open,true,NULL,false,macroDummyMode,mmlString[9]);
-                OP_MACRO(ins->std.opMacros[ordi].vibMacro,1,ordi,"vib",FM_NAME(FM_VIB),32,ins->std.opMacros[ordi].vibMacro.open,true,NULL,false,macroDummyMode,mmlString[10]);
-                OP_MACRO(ins->std.opMacros[ordi].ksrMacro,1,ordi,"ksr",FM_NAME(FM_KSR),32,ins->std.opMacros[ordi].ksrMacro.open,true,NULL,false,macroDummyMode,mmlString[11]);
-                OP_MACRO(ins->std.opMacros[ordi].susMacro,1,ordi,"sus",FM_NAME(FM_SUS),32,ins->std.opMacros[ordi].susMacro.open,true,NULL,false,macroDummyMode,mmlString[12]);
-              } else if (ins->type==DIV_INS_OPLL) {
-                OP_MACRO(ins->std.opMacros[ordi].tlMacro,maxTl,ordi,"tl",FM_NAME(FM_TL),128,ins->std.opMacros[ordi].tlMacro.open,false,NULL,false,macroDummyMode,mmlString[0]);
-                OP_MACRO(ins->std.opMacros[ordi].arMacro,maxArDr,ordi,"ar",FM_NAME(FM_AR),64,ins->std.opMacros[ordi].arMacro.open,false,NULL,false,macroDummyMode,mmlString[1]);
-                OP_MACRO(ins->std.opMacros[ordi].drMacro,maxArDr,ordi,"dr",FM_NAME(FM_DR),64,ins->std.opMacros[ordi].drMacro.open,false,NULL,false,macroDummyMode,mmlString[2]);
-                OP_MACRO(ins->std.opMacros[ordi].slMacro,15,ordi,"sl",FM_NAME(FM_SL),64,ins->std.opMacros[ordi].slMacro.open,false,NULL,false,macroDummyMode,mmlString[5]);
-                OP_MACRO(ins->std.opMacros[ordi].rrMacro,15,ordi,"rr",FM_NAME(FM_RR),64,ins->std.opMacros[ordi].rrMacro.open,false,NULL,false,macroDummyMode,mmlString[4]);
-                OP_MACRO(ins->std.opMacros[ordi].kslMacro,3,ordi,"ksl",FM_NAME(FM_KSL),32,ins->std.opMacros[ordi].kslMacro.open,false,NULL,false,macroDummyMode,mmlString[6]);
-                OP_MACRO(ins->std.opMacros[ordi].multMacro,15,ordi,"mult",FM_NAME(FM_MULT),64,ins->std.opMacros[ordi].multMacro.open,false,NULL,false,macroDummyMode,mmlString[7]);
-                
-                OP_MACRO(ins->std.opMacros[ordi].amMacro,1,ordi,"am",FM_NAME(FM_AM),32,ins->std.opMacros[ordi].amMacro.open,true,NULL,false,macroDummyMode,mmlString[8]);
-                OP_MACRO(ins->std.opMacros[ordi].vibMacro,1,ordi,"vib",FM_NAME(FM_VIB),32,ins->std.opMacros[ordi].vibMacro.open,true,NULL,false,macroDummyMode,mmlString[9]);
-                OP_MACRO(ins->std.opMacros[ordi].ksrMacro,1,ordi,"ksr",FM_NAME(FM_KSR),32,ins->std.opMacros[ordi].ksrMacro.open,true,NULL,false,macroDummyMode,mmlString[10]);
-                OP_MACRO(ins->std.opMacros[ordi].egtMacro,1,ordi,"egt",FM_NAME(FM_EGS),32,ins->std.opMacros[ordi].egtMacro.open,true,NULL,false,macroDummyMode,mmlString[11]);
-              } else {
-                OP_MACRO(ins->std.opMacros[ordi].tlMacro,maxTl,ordi,"tl",FM_NAME(FM_TL),128,ins->std.opMacros[ordi].tlMacro.open,false,NULL,false,macroDummyMode,mmlString[0]);
-                OP_MACRO(ins->std.opMacros[ordi].arMacro,maxArDr,ordi,"ar",FM_NAME(FM_AR),64,ins->std.opMacros[ordi].arMacro.open,false,NULL,false,macroDummyMode,mmlString[1]);
-                OP_MACRO(ins->std.opMacros[ordi].drMacro,maxArDr,ordi,"dr",FM_NAME(FM_DR),64,ins->std.opMacros[ordi].drMacro.open,false,NULL,false,macroDummyMode,mmlString[2]);
-                OP_MACRO(ins->std.opMacros[ordi].d2rMacro,31,ordi,"d2r",FM_NAME(FM_D2R),64,ins->std.opMacros[ordi].d2rMacro.open,false,NULL,false,macroDummyMode,mmlString[3]);
-                OP_MACRO(ins->std.opMacros[ordi].rrMacro,15,ordi,"rr",FM_NAME(FM_RR),64,ins->std.opMacros[ordi].rrMacro.open,false,NULL,false,macroDummyMode,mmlString[4]);
-                OP_MACRO(ins->std.opMacros[ordi].slMacro,15,ordi,"sl",FM_NAME(FM_SL),64,ins->std.opMacros[ordi].slMacro.open,false,NULL,false,macroDummyMode,mmlString[5]);
-                OP_MACRO(ins->std.opMacros[ordi].rsMacro,3,ordi,"rs",FM_NAME(FM_RS),32,ins->std.opMacros[ordi].rsMacro.open,false,NULL,false,macroDummyMode,mmlString[6]);
-                OP_MACRO(ins->std.opMacros[ordi].multMacro,15,ordi,"mult",FM_NAME(FM_MULT),64,ins->std.opMacros[ordi].multMacro.open,false,NULL,false,macroDummyMode,mmlString[7]);
-                OP_MACRO(ins->std.opMacros[ordi].dtMacro,7,ordi,"dt",FM_NAME(FM_DT),64,ins->std.opMacros[ordi].dtMacro.open,false,NULL,false,macroDummyMode,mmlString[8]);
-                OP_MACRO(ins->std.opMacros[ordi].dt2Macro,3,ordi,"dt2",FM_NAME(FM_DT2),32,ins->std.opMacros[ordi].dt2Macro.open,false,NULL,false,macroDummyMode,mmlString[9]);
-                OP_MACRO(ins->std.opMacros[ordi].amMacro,1,ordi,"am",FM_NAME(FM_AM),32,ins->std.opMacros[ordi].amMacro.open,true,NULL,false,macroDummyMode,mmlString[10]);
-                OP_MACRO(ins->std.opMacros[ordi].ssgMacro,4,ordi,"ssg",FM_NAME(FM_SSG),64,ins->std.opMacros[ordi].ssgMacro.open,true,ssgEnvBits,false,macroDummyMode,mmlString[11]);
-=======
                 macroList.push_back(FurnaceGUIMacroDesc(FM_NAME(FM_TL),&ins->std.opMacros[ordi].tlMacro,0,maxTl,128,uiColors[GUI_COLOR_MACRO_OTHER]));
                 macroList.push_back(FurnaceGUIMacroDesc(FM_NAME(FM_AR),&ins->std.opMacros[ordi].arMacro,0,maxArDr,64,uiColors[GUI_COLOR_MACRO_OTHER]));
                 macroList.push_back(FurnaceGUIMacroDesc(FM_NAME(FM_DR),&ins->std.opMacros[ordi].drMacro,0,maxArDr,64,uiColors[GUI_COLOR_MACRO_OTHER]));
@@ -2557,10 +2313,10 @@
                 macroList.push_back(FurnaceGUIMacroDesc(FM_NAME(FM_MULT),&ins->std.opMacros[ordi].multMacro,0,15,64,uiColors[GUI_COLOR_MACRO_OTHER]));
                 macroList.push_back(FurnaceGUIMacroDesc(FM_NAME(FM_WS),&ins->std.opMacros[ordi].wsMacro,0,7,64,uiColors[GUI_COLOR_MACRO_OTHER]));
 
-                macroList.push_back(FurnaceGUIMacroDesc(FM_NAME(FM_AM),&ins->std.opMacros[ordi].amMacro,0,1,32,uiColors[GUI_COLOR_MACRO_OTHER],false,NULL,NULL,true));
-                macroList.push_back(FurnaceGUIMacroDesc(FM_NAME(FM_VIB),&ins->std.opMacros[ordi].vibMacro,0,1,32,uiColors[GUI_COLOR_MACRO_OTHER],false,NULL,NULL,true));
-                macroList.push_back(FurnaceGUIMacroDesc(FM_NAME(FM_KSR),&ins->std.opMacros[ordi].ksrMacro,0,1,32,uiColors[GUI_COLOR_MACRO_OTHER],false,NULL,NULL,true));
-                macroList.push_back(FurnaceGUIMacroDesc(FM_NAME(FM_SUS),&ins->std.opMacros[ordi].susMacro,0,1,32,uiColors[GUI_COLOR_MACRO_OTHER],false,NULL,NULL,true));
+                macroList.push_back(FurnaceGUIMacroDesc(FM_NAME(FM_AM),&ins->std.opMacros[ordi].amMacro,0,1,32,uiColors[GUI_COLOR_MACRO_OTHER],false,false,NULL,NULL,true));
+                macroList.push_back(FurnaceGUIMacroDesc(FM_NAME(FM_VIB),&ins->std.opMacros[ordi].vibMacro,0,1,32,uiColors[GUI_COLOR_MACRO_OTHER],false,false,NULL,NULL,true));
+                macroList.push_back(FurnaceGUIMacroDesc(FM_NAME(FM_KSR),&ins->std.opMacros[ordi].ksrMacro,0,1,32,uiColors[GUI_COLOR_MACRO_OTHER],false,false,NULL,NULL,true));
+                macroList.push_back(FurnaceGUIMacroDesc(FM_NAME(FM_SUS),&ins->std.opMacros[ordi].susMacro,0,1,32,uiColors[GUI_COLOR_MACRO_OTHER],false,false,NULL,NULL,true));
               } else if (ins->type==DIV_INS_OPLL) {
                 macroList.push_back(FurnaceGUIMacroDesc(FM_NAME(FM_TL),&ins->std.opMacros[ordi].tlMacro,0,maxTl,128,uiColors[GUI_COLOR_MACRO_OTHER]));
                 macroList.push_back(FurnaceGUIMacroDesc(FM_NAME(FM_AR),&ins->std.opMacros[ordi].arMacro,0,maxArDr,64,uiColors[GUI_COLOR_MACRO_OTHER]));
@@ -2570,10 +2326,10 @@
                 macroList.push_back(FurnaceGUIMacroDesc(FM_NAME(FM_KSL),&ins->std.opMacros[ordi].kslMacro,0,3,32,uiColors[GUI_COLOR_MACRO_OTHER]));
                 macroList.push_back(FurnaceGUIMacroDesc(FM_NAME(FM_MULT),&ins->std.opMacros[ordi].multMacro,0,15,64,uiColors[GUI_COLOR_MACRO_OTHER]));
 
-                macroList.push_back(FurnaceGUIMacroDesc(FM_NAME(FM_AM),&ins->std.opMacros[ordi].amMacro,0,1,32,uiColors[GUI_COLOR_MACRO_OTHER],false,NULL,NULL,true));
-                macroList.push_back(FurnaceGUIMacroDesc(FM_NAME(FM_VIB),&ins->std.opMacros[ordi].vibMacro,0,1,32,uiColors[GUI_COLOR_MACRO_OTHER],false,NULL,NULL,true));
-                macroList.push_back(FurnaceGUIMacroDesc(FM_NAME(FM_KSR),&ins->std.opMacros[ordi].ksrMacro,0,1,32,uiColors[GUI_COLOR_MACRO_OTHER],false,NULL,NULL,true));
-                macroList.push_back(FurnaceGUIMacroDesc(FM_NAME(FM_EGS),&ins->std.opMacros[ordi].egtMacro,0,1,32,uiColors[GUI_COLOR_MACRO_OTHER],false,NULL,NULL,true));
+                macroList.push_back(FurnaceGUIMacroDesc(FM_NAME(FM_AM),&ins->std.opMacros[ordi].amMacro,0,1,32,uiColors[GUI_COLOR_MACRO_OTHER],false,false,NULL,NULL,true));
+                macroList.push_back(FurnaceGUIMacroDesc(FM_NAME(FM_VIB),&ins->std.opMacros[ordi].vibMacro,0,1,32,uiColors[GUI_COLOR_MACRO_OTHER],false,false,NULL,NULL,true));
+                macroList.push_back(FurnaceGUIMacroDesc(FM_NAME(FM_KSR),&ins->std.opMacros[ordi].ksrMacro,0,1,32,uiColors[GUI_COLOR_MACRO_OTHER],false,false,NULL,NULL,true));
+                macroList.push_back(FurnaceGUIMacroDesc(FM_NAME(FM_EGS),&ins->std.opMacros[ordi].egtMacro,0,1,32,uiColors[GUI_COLOR_MACRO_OTHER],false,false,NULL,NULL,true));
               } else {
                 macroList.push_back(FurnaceGUIMacroDesc(FM_NAME(FM_TL),&ins->std.opMacros[ordi].tlMacro,0,maxTl,128,uiColors[GUI_COLOR_MACRO_OTHER]));
                 macroList.push_back(FurnaceGUIMacroDesc(FM_NAME(FM_AR),&ins->std.opMacros[ordi].arMacro,0,maxArDr,64,uiColors[GUI_COLOR_MACRO_OTHER]));
@@ -2585,12 +2341,11 @@
                 macroList.push_back(FurnaceGUIMacroDesc(FM_NAME(FM_MULT),&ins->std.opMacros[ordi].multMacro,0,15,64,uiColors[GUI_COLOR_MACRO_OTHER]));
                 macroList.push_back(FurnaceGUIMacroDesc(FM_NAME(FM_DT),&ins->std.opMacros[ordi].dtMacro,0,7,64,uiColors[GUI_COLOR_MACRO_OTHER]));
                 macroList.push_back(FurnaceGUIMacroDesc(FM_NAME(FM_DT2),&ins->std.opMacros[ordi].dt2Macro,0,3,32,uiColors[GUI_COLOR_MACRO_OTHER]));
-                macroList.push_back(FurnaceGUIMacroDesc(FM_NAME(FM_AM),&ins->std.opMacros[ordi].amMacro,0,1,32,uiColors[GUI_COLOR_MACRO_OTHER],false,NULL,NULL,true));
+                macroList.push_back(FurnaceGUIMacroDesc(FM_NAME(FM_AM),&ins->std.opMacros[ordi].amMacro,0,1,32,uiColors[GUI_COLOR_MACRO_OTHER],false,false,NULL,NULL,true));
 
                 if (ins->type==DIV_INS_FM) {
-                  macroList.push_back(FurnaceGUIMacroDesc(FM_NAME(FM_SSG),&ins->std.opMacros[ordi].ssgMacro,0,4,64,uiColors[GUI_COLOR_MACRO_OTHER],false,NULL,NULL,true,ssgEnvBits));
+                  macroList.push_back(FurnaceGUIMacroDesc(FM_NAME(FM_SSG),&ins->std.opMacros[ordi].ssgMacro,0,4,64,uiColors[GUI_COLOR_MACRO_OTHER],false,false,NULL,NULL,true,ssgEnvBits));
                 }
->>>>>>> 16eae18f
               }
               drawMacros(macroList);
               ImGui::PopID();
@@ -2823,7 +2578,15 @@
                   if (ins->amiga.noteMap[i].freq>262144) ins->amiga.noteMap[i].freq=262144;
                 }
                 ImGui::TableNextColumn();
-                P(ImGui::Checkbox(fmt::sprintf("##SampleMap_Reversed_%d",i).c_str(),&ins->amiga.noteMap[i].reversed));
+                if (ImGui::RadioButton(fmt::sprintf("Disable##SampleMap_Reversed_Disable_%d",i).c_str(),ins->amiga.noteMap[i].reversed==0)) { MARK_MODIFIED
+                  ins->amiga.noteMap[i].reversed=0;
+                }
+                if (ImGui::RadioButton(fmt::sprintf("Enable##SampleMap_Reversed_Enable_%d",i).c_str(),ins->amiga.noteMap[i].reversed==1)) { MARK_MODIFIED
+                  ins->amiga.noteMap[i].reversed=1;
+                }
+                if (ImGui::RadioButton(fmt::sprintf("Use instrument setting##SampleMap_Reversed_Default_%d",i).c_str(),ins->amiga.noteMap[i].reversed==2)) { MARK_MODIFIED
+                  ins->amiga.noteMap[i].reversed=2;
+                }
                 ImGui::PopID();
               }
               ImGui::EndTable();
@@ -2912,8 +2675,7 @@
                       if (transWaveMap.loopEnd<0 || transWaveMap.loopEnd>(int)(s->samples)) {
                         transWaveMap.loopEnd=s->loopEnd;
                       }
-                      transWaveMap.sliceSize=(double)(transWaveMap.loopEnd)-(double)(transWaveMap.loopStart);
-                      transWaveMap.sliceBound=((double)(s->samples)-transWaveMap.sliceSize);
+                      transWaveMap.updateSize(s->samples,transWaveMap.loopStart,transWaveMap.loopEnd);
                     }
                   }
                   ImGui::EndCombo();
@@ -2926,8 +2688,7 @@
                     DivSample* s=e->song.sample[transWaveMap.ind];
                     if (transWaveMap.loopStart<0) transWaveMap.loopStart=0;
                     if (transWaveMap.loopStart>transWaveMap.loopEnd) transWaveMap.loopStart=transWaveMap.loopEnd;
-                    transWaveMap.sliceSize=(double)(transWaveMap.loopEnd)-(double)(transWaveMap.loopStart);
-                    transWaveMap.sliceBound=((double)(s->samples)-transWaveMap.sliceSize);
+                    transWaveMap.updateSize(s->samples,transWaveMap.loopStart,transWaveMap.loopEnd);
                   }
                 }
                 ImGui::TableNextColumn();
@@ -2937,8 +2698,7 @@
                     DivSample* s=e->song.sample[transWaveMap.ind];
                     if (transWaveMap.loopEnd<transWaveMap.loopStart) transWaveMap.loopEnd=transWaveMap.loopStart;
                     if (transWaveMap.loopEnd>(int)(s->samples)) transWaveMap.loopEnd=s->samples;
-                    transWaveMap.sliceSize=(double)(transWaveMap.loopEnd)-(double)(transWaveMap.loopStart);
-                    transWaveMap.sliceBound=((double)(s->samples)-transWaveMap.sliceSize);
+                    transWaveMap.updateSize(s->samples,transWaveMap.loopStart,transWaveMap.loopEnd);
                   }
                 }
                 ImGui::TableNextColumn();
@@ -3038,7 +2798,6 @@
           }
           ImGui::EndTabItem();
         }
-<<<<<<< HEAD
         if (ins->type==DIV_INS_ES5506) if (ImGui::BeginTabItem("ES5506")) {
           if (ImGui::BeginTable("ESParams",2,ImGuiTableFlags_SizingStretchSame)) {
             ImGui::TableSetupColumn("c0",ImGuiTableColumnFlags_WidthStretch,0.0);
@@ -3080,7 +2839,7 @@
             ImGui::EndTable();
           }
           ImGui::EndTabItem();
-=======
+        }
         if (ins->type==DIV_INS_MULTIPCM) {
           if (ImGui::BeginTabItem("MultiPCM")) {
             String sName;
@@ -3182,7 +2941,6 @@
             }
             ImGui::EndTabItem();
           }
->>>>>>> 16eae18f
         }
         if (ins->type==DIV_INS_GB ||
             (ins->type==DIV_INS_AMIGA && ins->amiga.useWave) ||
@@ -3401,11 +3159,27 @@
           if (ins->type==DIV_INS_SAA1099) waveMax=2;
           if (ins->type==DIV_INS_FM || ins->type==DIV_INS_OPL || ins->type==DIV_INS_OPZ) waveMax=0;
           if (ins->type==DIV_INS_MIKEY) waveMax=0;
-<<<<<<< HEAD
-          if (ins->type==DIV_INS_ES5506) waveMax=255;
-=======
+          if ((ins->type==DIV_INS_AMIGA && !ins->amiga.useWave) || ins->type==DIV_INS_ES5506) {
+            if (ins->amiga.transWave.enable) {
+              waveLabel="Transwave index";
+              waveMax=MAX(0,(int)(ins->amiga.transWaveMap.size())-1);
+            } else if (!ins->amiga.useWave) {
+              waveLabel="Sample index";
+              waveMax=ins->amiga.useNoteMap?120:MAX(0,(int)(e->song.sampleLen)-1);
+            } else {
+              waveMax=MAX(0,(int)(e->song.waveLen)-1);
+            }
+          } else if (ins->type==DIV_INS_GB ||
+            (ins->type==DIV_INS_AMIGA && ins->amiga.useWave) ||
+            ins->type==DIV_INS_X1_010 ||
+            ins->type==DIV_INS_N163 ||
+            ins->type==DIV_INS_FDS ||
+            ins->type==DIV_INS_SWAN ||
+            ins->type==DIV_INS_PCE ||
+            ins->type==DIV_INS_SCC) {
+            waveMax=MAX(0,(int)(e->song.waveLen)-1);
+          }
           if (ins->type==DIV_INS_MULTIPCM) waveMax=0;
->>>>>>> 16eae18f
           if (ins->type==DIV_INS_SU) waveMax=7;
           if (ins->type==DIV_INS_PET) {
             waveMax=8;
@@ -3484,128 +3258,41 @@
             panSingleNoBit=true;
           }
 
-<<<<<<< HEAD
-          if (settings.macroView==0) { // modern view
-            MACRO_BEGIN(28*dpiScale);
-            if (volMax>0) {
-              NORMAL_MACRO(ins->std.volMacro,volMin,volMax,"vol",volumeLabel,160,ins->std.volMacro.open,false,NULL,false,NULL,0,0,0,0,false,macroDummyMode,uiColors[GUI_COLOR_MACRO_VOLUME],mmlString[0],volMin,volMax,NULL,false);
+          if (volMax>0) {
+            macroList.push_back(FurnaceGUIMacroDesc(volumeLabel,&ins->std.volMacro,volMin,volMax,160,uiColors[GUI_COLOR_MACRO_VOLUME]));
+          }
+          macroList.push_back(FurnaceGUIMacroDesc("Arpeggio",&ins->std.arpMacro,-120,120,160,uiColors[GUI_COLOR_MACRO_PITCH],true,true,macroAbsoluteMode,ins->std.arpMacro.mode?(&macroHoverNote):NULL));
+          if (dutyMax>0) {
+            if (ins->type==DIV_INS_MIKEY) {
+              macroList.push_back(FurnaceGUIMacroDesc(dutyLabel,&ins->std.dutyMacro,0,dutyMax,160,uiColors[GUI_COLOR_MACRO_OTHER],false,false,NULL,NULL,true,mikeyFeedbackBits));
+            } else if (ins->type==DIV_INS_ES5506) {
+              macroList.push_back(FurnaceGUIMacroDesc(dutyLabel,&ins->std.dutyMacro,dutyMin,dutyMax,160,uiColors[GUI_COLOR_MACRO_OTHER],false,false,NULL,&macroHoverES5506FilterMode));
+            } else {
+              macroList.push_back(FurnaceGUIMacroDesc(dutyLabel,&ins->std.dutyMacro,dutyMin,dutyMax,160,uiColors[GUI_COLOR_MACRO_OTHER]));
             }
-            NORMAL_MACRO(ins->std.arpMacro,arpMacroScroll,arpMacroScroll+24,"arp","Arpeggio",160,ins->std.arpMacro.open,false,NULL,true,&arpMacroScroll,(arpMode?-60:-120),120,0,0,true,macroAbsoluteMode,uiColors[GUI_COLOR_MACRO_PITCH],mmlString[1],-120,120,(ins->std.arpMacro.mode?(&macroHoverNote):NULL),true);
-            if (dutyMax>0) {
-              if (ins->type==DIV_INS_MIKEY) {
-                NORMAL_MACRO(ins->std.dutyMacro,0,dutyMax,"duty",dutyLabel,160,ins->std.dutyMacro.open,true,mikeyFeedbackBits,false,NULL,0,0,0,0,false,macroDummyMode,uiColors[GUI_COLOR_MACRO_OTHER],mmlString[2],0,dutyMax,NULL,false);
-              } else if (ins->type==DIV_INS_C64) {
-                NORMAL_MACRO(ins->std.dutyMacro,dutyMin,dutyMax,"duty",dutyLabel,160,ins->std.dutyMacro.open,false,NULL,false,NULL,0,0,0,0,false,macroDummyMode,uiColors[GUI_COLOR_MACRO_OTHER],mmlString[2],dutyMin,dutyMax,NULL,false);
-              } else if (ins->type==DIV_INS_ES5506) {
-                NORMAL_MACRO(ins->std.dutyMacro,0,dutyMax,"duty",dutyLabel,160,ins->std.dutyMacro.open,false,NULL,false,NULL,0,0,0,0,false,macroDummyMode,uiColors[GUI_COLOR_MACRO_OTHER],mmlString[2],0,dutyMax,&macroHoverES5506FilterMode,false);
+          }
+          if (waveMax>0) {
+            macroList.push_back(FurnaceGUIMacroDesc(waveLabel,&ins->std.waveMacro,0,waveMax,(bitMode && ins->type!=DIV_INS_PET)?64:160,uiColors[GUI_COLOR_MACRO_WAVE],false,false,NULL,NULL,bitMode,waveNames,((ins->type==DIV_INS_AY || ins->type==DIV_INS_AY8930)?1:0)));
+          }
+          if (panMax>0) {
+            if (panSingle) {
+              macroList.push_back(FurnaceGUIMacroDesc("Panning",&ins->std.panLMacro,0,2,32,uiColors[GUI_COLOR_MACRO_OTHER],false,false,NULL,NULL,true,panBits));
+            } else {
+              if (panSingleNoBit || (ins->type==DIV_INS_AMIGA && ins->std.panLMacro.mode)) {
+                macroList.push_back(FurnaceGUIMacroDesc("Panning",&ins->std.panLMacro,panMin,panMax,CLAMP_VAL(31+panMax-panMin,32,160),uiColors[GUI_COLOR_MACRO_OTHER],false,(ins->type==DIV_INS_AMIGA)?macroQSoundMode:NULL));
               } else {
-                NORMAL_MACRO(ins->std.dutyMacro,dutyMin,dutyMax,"duty",dutyLabel,160,ins->std.dutyMacro.open,false,NULL,false,NULL,0,0,0,0,false,macroDummyMode,uiColors[GUI_COLOR_MACRO_OTHER],mmlString[2],dutyMin,dutyMax,NULL,false);
+                macroList.push_back(FurnaceGUIMacroDesc("Panning (left)",&ins->std.panLMacro,panMin,panMax,CLAMP_VAL(31+panMax-panMin,32,160),uiColors[GUI_COLOR_MACRO_OTHER],false,(ins->type==DIV_INS_AMIGA)?macroQSoundMode:NULL));
               }
-            }
-            if (waveMax>0) {
-              NORMAL_MACRO(ins->std.waveMacro,0,waveMax,"wave",waveLabel,(bitMode && ins->type!=DIV_INS_PET)?64:160,ins->std.waveMacro.open,bitMode,waveNames,false,NULL,0,0,0,((ins->type==DIV_INS_AY || ins->type==DIV_INS_AY8930)?1:0),false,macroDummyMode,uiColors[GUI_COLOR_MACRO_WAVE],mmlString[3],0,waveMax,NULL,false);
-            }
-            if (panMax>0) {
-              if (panSingle) {
-                NORMAL_MACRO(ins->std.panLMacro,0,2,"panL","Panning",32,ins->std.panLMacro.open,true,panBits,false,NULL,0,0,0,0,false,macroDummyMode,uiColors[GUI_COLOR_MACRO_OTHER],mmlString[13],0,panMax,NULL,false);
-              } else {
-                if (panSingleNoBit || (ins->type==DIV_INS_AMIGA && ins->std.panLMacro.mode)) {
-                  NORMAL_MACRO(ins->std.panLMacro,panMin,panMax,"panL","Panning",MIN(160,(31+panMax-panMin)),ins->std.panLMacro.open,false,NULL,false,NULL,0,0,0,0,(ins->type==DIV_INS_AMIGA),macroQSoundMode,uiColors[GUI_COLOR_MACRO_OTHER],mmlString[13],panMin,panMax,NULL,false);
+              if (!panSingleNoBit) {
+                if (ins->type==DIV_INS_AMIGA && ins->std.panLMacro.mode) {
+                  macroList.push_back(FurnaceGUIMacroDesc("Surround",&ins->std.panRMacro,0,1,32,uiColors[GUI_COLOR_MACRO_OTHER],false,false,NULL,NULL,true));
                 } else {
-                  NORMAL_MACRO(ins->std.panLMacro,panMin,panMax,"panL","Panning (left)",MIN(160,(31+panMax-panMin)),ins->std.panLMacro.open,false,NULL,false,NULL,0,0,0,0,(ins->type==DIV_INS_AMIGA),macroQSoundMode,uiColors[GUI_COLOR_MACRO_OTHER],mmlString[13],panMin,panMax,NULL,false);
-                }
-                if (!panSingleNoBit) {
-                  if (ins->type==DIV_INS_AMIGA && ins->std.panLMacro.mode) {
-                    NORMAL_MACRO(ins->std.panRMacro,0,1,"panR","Surround",32,ins->std.panRMacro.open,true,NULL,false,NULL,0,0,0,0,false,macroDummyMode,uiColors[GUI_COLOR_MACRO_OTHER],mmlString[14],0,1,NULL,false);
-                  } else {
-                    NORMAL_MACRO(ins->std.panRMacro,panMin,panMax,"panR","Panning (right)",MIN(160,(31+panMax-panMin)),ins->std.panRMacro.open,false,NULL,false,NULL,0,0,0,0,false,macroDummyMode,uiColors[GUI_COLOR_MACRO_OTHER],mmlString[14],panMin,panMax,NULL,false);
-                  }
+                  macroList.push_back(FurnaceGUIMacroDesc("Panning (right)",&ins->std.panRMacro,panMin,panMax,CLAMP_VAL(31+panMax-panMin,32,160),uiColors[GUI_COLOR_MACRO_OTHER]));
                 }
               }
             }
-            NORMAL_MACRO(ins->std.pitchMacro,pitchMacroScroll,pitchMacroScroll+160,"pitch","Pitch",160,ins->std.pitchMacro.open,false,NULL,true,&pitchMacroScroll,-2048,2047,0,0,true,macroRelativeMode,uiColors[GUI_COLOR_MACRO_PITCH],mmlString[15],-2048,2047,NULL,!ins->std.pitchMacro.mode);
-            if (ins->type==DIV_INS_FM ||
-                ins->type==DIV_INS_STD ||
-                ins->type==DIV_INS_OPL ||
-                ins->type==DIV_INS_OPZ ||
-                ins->type==DIV_INS_PCE ||
-                ins->type==DIV_INS_GB ||
-                ins->type==DIV_INS_AMIGA ||
-                ins->type==DIV_INS_OPLL ||
-                ins->type==DIV_INS_AY ||
-                ins->type==DIV_INS_AY8930 ||
-                ins->type==DIV_INS_SWAN ||
-                ins->type==DIV_INS_ES5506 ||
-                ins->type==DIV_INS_SU) {
-              NORMAL_MACRO(ins->std.phaseResetMacro,0,1,"phaseReset","Phase Reset",32,ins->std.phaseResetMacro.open,true,NULL,false,NULL,0,0,0,0,false,macroDummyMode,uiColors[GUI_COLOR_MACRO_OTHER],mmlString[16],0,1,NULL,false);
-            }
-            if (ex1Max>0) {
-              if (ins->type==DIV_INS_C64) {
-                NORMAL_MACRO(ins->std.ex1Macro,0,ex1Max,"ex1","Filter Mode",64,ins->std.ex1Macro.open,true,filtModeBits,false,NULL,0,0,0,0,false,macroDummyMode,uiColors[GUI_COLOR_MACRO_OTHER],mmlString[4],0,ex1Max,NULL,false);
-              } else if (ins->type==DIV_INS_SAA1099) {
-                NORMAL_MACRO(ins->std.ex1Macro,0,ex1Max,"ex1","Envelope",160,ins->std.ex1Macro.open,true,saaEnvBits,false,NULL,0,0,0,0,false,macroDummyMode,uiColors[GUI_COLOR_MACRO_OTHER],mmlString[4],0,ex1Max,NULL,false);
-              } else if (ins->type==DIV_INS_X1_010) {
-                NORMAL_MACRO(ins->std.ex1Macro,0,ex1Max,"ex1","Envelope Mode",160,ins->std.ex1Macro.open,true,x1_010EnvBits,false,NULL,0,0,0,0,false,macroDummyMode,uiColors[GUI_COLOR_MACRO_OTHER],mmlString[4],0,ex1Max,NULL,false);
-              } else if (ins->type==DIV_INS_N163) {
-                NORMAL_MACRO(ins->std.ex1Macro,0,ex1Max,"ex1","Waveform len.",160,ins->std.ex1Macro.open,false,NULL,false,NULL,0,0,0,0,false,macroDummyMode,uiColors[GUI_COLOR_MACRO_OTHER],mmlString[4],0,ex1Max,NULL,false);
-              } else if (ins->type==DIV_INS_FDS) {
-                NORMAL_MACRO(ins->std.ex1Macro,0,ex1Max,"ex1","Mod Depth",160,ins->std.ex1Macro.open,false,NULL,false,NULL,0,0,0,0,false,macroDummyMode,uiColors[GUI_COLOR_MACRO_OTHER],mmlString[4],0,ex1Max,NULL,false);
-              } else if (ins->type==DIV_INS_ES5506) {
-                NORMAL_MACRO(ins->std.ex1Macro,((ins->std.ex1Macro.mode!=1)?(-ex1Max):0),ex1Max,"ex1","Filter K1",160,ins->std.ex1Macro.open,false,NULL,false,NULL,0,0,0,0,true,macroFilterMode,uiColors[GUI_COLOR_MACRO_OTHER],mmlString[4],((ins->std.ex1Macro.mode!=1)?(-ex1Max):0),ex1Max,NULL,false);
-              } else if (ins->type==DIV_INS_SU) {
-                NORMAL_MACRO(ins->std.ex1Macro,0,ex1Max,"ex1","Cutoff",160,ins->std.ex1Macro.open,false,NULL,false,NULL,0,0,0,0,false,macroDummyMode,uiColors[GUI_COLOR_MACRO_OTHER],mmlString[4],0,ex1Max,NULL,false);
-              } else {
-                NORMAL_MACRO(ins->std.ex1Macro,0,ex1Max,"ex1","Duty",160,ins->std.ex1Macro.open,false,NULL,false,NULL,0,0,0,0,false,macroDummyMode,uiColors[GUI_COLOR_MACRO_OTHER],mmlString[4],0,ex1Max,NULL,false);
-              }
-            }
-            if (ex2Max>0) {
-              if (ins->type==DIV_INS_C64) {
-                NORMAL_MACRO(ins->std.ex2Macro,0,ex2Max,"ex2","Resonance",64,ins->std.ex2Macro.open,false,NULL,false,NULL,0,0,0,0,false,macroDummyMode,uiColors[GUI_COLOR_MACRO_OTHER],mmlString[5],0,ex2Max,NULL,false);
-              } else if (ins->type==DIV_INS_N163) {
-                NORMAL_MACRO(ins->std.ex2Macro,0,ex2Max,"ex2","Waveform update",64,ins->std.ex2Macro.open,true,n163UpdateBits,false,NULL,0,0,0,0,false,macroDummyMode,uiColors[GUI_COLOR_MACRO_OTHER],mmlString[5],0,ex2Max,NULL,false);
-              } else if (ins->type==DIV_INS_FDS) {
-                NORMAL_MACRO(ins->std.ex2Macro,0,ex2Max,"ex2","Mod Speed",160,ins->std.ex2Macro.open,false,NULL,false,NULL,0,0,0,0,false,macroDummyMode,uiColors[GUI_COLOR_MACRO_OTHER],mmlString[5],0,ex2Max,NULL,false);
-              } else if (ins->type==DIV_INS_ES5506) {
-                NORMAL_MACRO(ins->std.ex2Macro,((ins->std.ex2Macro.mode!=1)?(-ex2Max):0),ex2Max,"ex2","Filter K2",160,ins->std.ex2Macro.open,false,NULL,false,NULL,0,0,0,0,true,macroFilterMode,uiColors[GUI_COLOR_MACRO_OTHER],mmlString[5],((ins->std.ex2Macro.mode!=1)?(-ex2Max):0),ex2Max,NULL,false);
-              } else if (ins->type==DIV_INS_SU) {
-                NORMAL_MACRO(ins->std.ex2Macro,0,ex2Max,"ex2","Resonance",160,ins->std.ex2Macro.open,false,NULL,false,NULL,0,0,0,0,false,macroDummyMode,uiColors[GUI_COLOR_MACRO_OTHER],mmlString[5],0,ex2Max,NULL,false);
-              } else {
-                NORMAL_MACRO(ins->std.ex2Macro,0,ex2Max,"ex2","Envelope",ex2Bit?64:160,ins->std.ex2Macro.open,ex2Bit,ayEnvBits,false,NULL,0,0,0,0,false,macroDummyMode,uiColors[GUI_COLOR_MACRO_OTHER],mmlString[5],0,ex2Max,NULL,false);
-=======
-          if (volMax>0) {
-            macroList.push_back(FurnaceGUIMacroDesc(volumeLabel,&ins->std.volMacro,volMin,volMax,160,uiColors[GUI_COLOR_MACRO_VOLUME]));
-          }
-          macroList.push_back(FurnaceGUIMacroDesc("Arpeggio",&ins->std.arpMacro,-120,120,160,uiColors[GUI_COLOR_MACRO_PITCH],true,macroAbsoluteMode,ins->std.arpMacro.mode?(&macroHoverNote):NULL));
-          if (dutyMax>0) {
-            if (ins->type==DIV_INS_MIKEY) {
-              macroList.push_back(FurnaceGUIMacroDesc(dutyLabel,&ins->std.dutyMacro,0,dutyMax,160,uiColors[GUI_COLOR_MACRO_OTHER],false,NULL,NULL,true,mikeyFeedbackBits));
-            } else {
-              macroList.push_back(FurnaceGUIMacroDesc(dutyLabel,&ins->std.dutyMacro,dutyMin,dutyMax,160,uiColors[GUI_COLOR_MACRO_OTHER]));
-            }
-          }
-          if (waveMax>0) {
-            macroList.push_back(FurnaceGUIMacroDesc(waveLabel,&ins->std.waveMacro,0,waveMax,(bitMode && ins->type!=DIV_INS_PET)?64:160,uiColors[GUI_COLOR_MACRO_WAVE],false,NULL,NULL,bitMode,waveNames,((ins->type==DIV_INS_AY || ins->type==DIV_INS_AY8930)?1:0)));
-          }
-          if (panMax>0) {
-            if (panSingle) {
-              macroList.push_back(FurnaceGUIMacroDesc("Panning",&ins->std.panLMacro,0,2,32,uiColors[GUI_COLOR_MACRO_OTHER],false,NULL,NULL,true,panBits));
-            } else {
-              if (panSingleNoBit || (ins->type==DIV_INS_AMIGA && ins->std.panLMacro.mode)) {
-                macroList.push_back(FurnaceGUIMacroDesc("Panning",&ins->std.panLMacro,panMin,panMax,(31+panMax-panMin),uiColors[GUI_COLOR_MACRO_OTHER],false,(ins->type==DIV_INS_AMIGA)?macroQSoundMode:NULL));
-              } else {
-                macroList.push_back(FurnaceGUIMacroDesc("Panning (left)",&ins->std.panLMacro,panMin,panMax,(31+panMax-panMin),uiColors[GUI_COLOR_MACRO_OTHER],false,(ins->type==DIV_INS_AMIGA)?macroQSoundMode:NULL));
-              }
-              if (!panSingleNoBit) {
-                if (ins->type==DIV_INS_AMIGA && ins->std.panLMacro.mode) {
-                  macroList.push_back(FurnaceGUIMacroDesc("Surround",&ins->std.panRMacro,0,1,32,uiColors[GUI_COLOR_MACRO_OTHER],false,NULL,NULL,true));
-                } else {
-                  macroList.push_back(FurnaceGUIMacroDesc("Panning (right)",&ins->std.panRMacro,panMin,panMax,(31+panMax-panMin),uiColors[GUI_COLOR_MACRO_OTHER]));
-                }
->>>>>>> 16eae18f
-              }
-            }
-          }
-          macroList.push_back(FurnaceGUIMacroDesc("Pitch",&ins->std.pitchMacro,-2048,2047,160,uiColors[GUI_COLOR_MACRO_PITCH],true,macroRelativeMode));
+          }
+          macroList.push_back(FurnaceGUIMacroDesc("Pitch",&ins->std.pitchMacro,-2048,2047,160,uiColors[GUI_COLOR_MACRO_PITCH],true,true,macroRelativeMode));
           if (ins->type==DIV_INS_FM ||
               ins->type==DIV_INS_STD ||
               ins->type==DIV_INS_OPL ||
@@ -3617,69 +3304,26 @@
               ins->type==DIV_INS_AY ||
               ins->type==DIV_INS_AY8930 ||
               ins->type==DIV_INS_SWAN ||
+              ins->type==DIV_INS_ES5506 ||
               ins->type==DIV_INS_MULTIPCM ||
               ins->type==DIV_INS_SU) {
-            macroList.push_back(FurnaceGUIMacroDesc("Phase Reset",&ins->std.phaseResetMacro,0,1,32,uiColors[GUI_COLOR_MACRO_OTHER],false,NULL,NULL,true));
+            macroList.push_back(FurnaceGUIMacroDesc("Phase Reset",&ins->std.phaseResetMacro,0,1,32,uiColors[GUI_COLOR_MACRO_OTHER],false,false,NULL,NULL,true));
           }
           if (ex1Max>0) {
             if (ins->type==DIV_INS_C64) {
-<<<<<<< HEAD
-              NORMAL_MACRO(ins->std.ex3Macro,0,2,"ex3","Special",32,ins->std.ex3Macro.open,true,c64SpecialBits,false,NULL,0,0,0,0,false,macroDummyMode,uiColors[GUI_COLOR_MACRO_OTHER],mmlString[6],0,2,NULL,false);
-              NORMAL_MACRO(ins->std.ex4Macro,0,1,"ex4","Test/Gate",32,ins->std.ex4Macro.open,true,NULL,false,NULL,0,0,0,0,false,macroDummyMode,uiColors[GUI_COLOR_MACRO_OTHER],mmlString[7],0,1,NULL,false);
-            }
-            if (ins->type==DIV_INS_AY || ins->type==DIV_INS_AY8930 || ins->type==DIV_INS_X1_010) {
-              NORMAL_MACRO(ins->std.ex3Macro,0,15,"ex3","AutoEnv Num",96,ins->std.ex3Macro.open,false,NULL,false,NULL,0,0,0,0,false,macroDummyMode,uiColors[GUI_COLOR_MACRO_OTHER],mmlString[6],0,15,NULL,false);
-              NORMAL_MACRO(ins->std.algMacro,0,15,"alg","AutoEnv Den",96,ins->std.algMacro.open,false,NULL,false,NULL,0,0,0,0,false,macroDummyMode,uiColors[GUI_COLOR_MACRO_OTHER],mmlString[7],0,15,NULL,false);
-            }
-            if (ins->type==DIV_INS_AY8930) {
-              // oh my i am running out of macros
-              NORMAL_MACRO(ins->std.fbMacro,0,8,"fb","Noise AND Mask",96,ins->std.fbMacro.open,true,NULL,false,NULL,0,0,0,0,false,macroDummyMode,uiColors[GUI_COLOR_MACRO_OTHER],mmlString[8],0,8,NULL,false);
-              NORMAL_MACRO(ins->std.fmsMacro,0,8,"fms","Noise OR Mask",96,ins->std.fmsMacro.open,true,NULL,false,NULL,0,0,0,0,false,macroDummyMode,uiColors[GUI_COLOR_MACRO_OTHER],mmlString[9],0,8,NULL,false);
-            }
-            if (ins->type==DIV_INS_N163) {
-              NORMAL_MACRO(ins->std.ex3Macro,0,255,"ex3","Waveform to Load",160,ins->std.ex3Macro.open,false,NULL,false,NULL,0,0,0,0,false,macroDummyMode,uiColors[GUI_COLOR_MACRO_OTHER],mmlString[6],0,255,NULL,false);
-              NORMAL_MACRO(ins->std.algMacro,0,255,"alg","Wave pos. to Load",160,ins->std.algMacro.open,false,NULL,false,NULL,0,0,0,0,false,macroDummyMode,uiColors[GUI_COLOR_MACRO_OTHER],mmlString[7],0,255,NULL,false);
-              NORMAL_MACRO(ins->std.fbMacro,0,252,"fb","Wave len. to Load",160,ins->std.fbMacro.open,false,NULL,false,NULL,0,0,0,0,false,macroDummyMode,uiColors[GUI_COLOR_MACRO_OTHER],mmlString[8],0,252,NULL,false);
-              NORMAL_MACRO(ins->std.fmsMacro,0,2,"fms","Waveform load",64,ins->std.fmsMacro.open,true,n163UpdateBits,false,NULL,0,0,0,0,false,macroDummyMode,uiColors[GUI_COLOR_MACRO_OTHER],mmlString[9],0,2,NULL,false);
-            }
-            if (ins->type==DIV_INS_FDS) {
-              NORMAL_MACRO(ins->std.ex3Macro,0,127,"ex3","Mod Position",160,ins->std.ex3Macro.open,false,NULL,false,NULL,0,0,0,0,false,macroDummyMode,uiColors[GUI_COLOR_MACRO_OTHER],mmlString[6],0,127,NULL,false);
-            }
-            if (ins->type==DIV_INS_ES5506) {
-              NORMAL_MACRO(ins->std.ex3Macro,0,511,"ex3","Envelope counter",160,ins->std.ex3Macro.open,false,NULL,false,NULL,0,0,0,0,false,macroDummyMode,uiColors[GUI_COLOR_MACRO_OTHER],mmlString[6],0,511,NULL,false);
-              NORMAL_MACRO(ins->std.ex4Macro,-128,127,"ex4","Envelope left volume ramp",160,ins->std.ex4Macro.open,false,NULL,false,NULL,0,0,0,0,false,macroDummyMode,uiColors[GUI_COLOR_MACRO_OTHER],mmlString[7],-128,127,NULL,false);
-              NORMAL_MACRO(ins->std.ex5Macro,-128,127,"ex5","Envelope right volume ramp",160,ins->std.ex5Macro.open,false,NULL,false,NULL,0,0,0,0,false,macroDummyMode,uiColors[GUI_COLOR_MACRO_OTHER],mmlString[8],-128,127,NULL,false);
-              NORMAL_MACRO(ins->std.ex6Macro,-128,127,"ex6","Envelope K1 ramp",160,ins->std.ex6Macro.open,false,NULL,false,NULL,0,0,0,0,false,macroDummyMode,uiColors[GUI_COLOR_MACRO_OTHER],mmlString[9],-128,127,NULL,false);
-              NORMAL_MACRO(ins->std.ex7Macro,-128,127,"ex7","Envelope K2 ramp",160,ins->std.ex7Macro.open,false,NULL,false,NULL,0,0,0,0,false,macroDummyMode,uiColors[GUI_COLOR_MACRO_OTHER],mmlString[10],-128,127,NULL,false);
-              NORMAL_MACRO(ins->std.ex8Macro,0,2,"ex8","Envelope mode",64,ins->std.ex8Macro.open,true,es5506EnvelopeModes,false,NULL,0,0,0,0,false,macroDummyMode,uiColors[GUI_COLOR_MACRO_OTHER],mmlString[11],0,2,NULL,false);
-            }
-            if (ins->type==DIV_INS_SU) {
-              NORMAL_MACRO(ins->std.ex3Macro,0,4,"ex3","Control",64,ins->std.ex3Macro.open,true,suControlBits,false,NULL,0,0,0,0,false,macroDummyMode,uiColors[GUI_COLOR_MACRO_OTHER],mmlString[6],0,4,NULL,false);
-            }
-
-            MACRO_END;
-          } else { // classic view (TODO: possibly remove)
-            // volume macro
-            ImGui::Separator();
-            if (ins->type==DIV_INS_C64 && ins->c64.volIsCutoff) {
-              if (ins->c64.filterIsAbs) {
-                ImGui::Text("Cutoff Macro");
-              } else {
-                ImGui::Text("Relative Cutoff Macro");
-              }
-=======
-              macroList.push_back(FurnaceGUIMacroDesc("Filter Mode",&ins->std.ex1Macro,0,ex1Max,64,uiColors[GUI_COLOR_MACRO_OTHER],false,NULL,NULL,true,filtModeBits));
+              macroList.push_back(FurnaceGUIMacroDesc("Filter Mode",&ins->std.ex1Macro,0,ex1Max,64,uiColors[GUI_COLOR_MACRO_OTHER],false,false,NULL,NULL,true,filtModeBits));
             } else if (ins->type==DIV_INS_SAA1099) {
-              macroList.push_back(FurnaceGUIMacroDesc("Envelope",&ins->std.ex1Macro,0,ex1Max,160,uiColors[GUI_COLOR_MACRO_OTHER],false,NULL,NULL,true,saaEnvBits));
+              macroList.push_back(FurnaceGUIMacroDesc("Envelope",&ins->std.ex1Macro,0,ex1Max,160,uiColors[GUI_COLOR_MACRO_OTHER],false,false,NULL,NULL,true,saaEnvBits));
             } else if (ins->type==DIV_INS_X1_010) {
-              macroList.push_back(FurnaceGUIMacroDesc("Envelope Mode",&ins->std.ex1Macro,0,ex1Max,160,uiColors[GUI_COLOR_MACRO_OTHER],false,NULL,NULL,true,x1_010EnvBits));
+              macroList.push_back(FurnaceGUIMacroDesc("Envelope Mode",&ins->std.ex1Macro,0,ex1Max,160,uiColors[GUI_COLOR_MACRO_OTHER],false,false,NULL,NULL,true,x1_010EnvBits));
             } else if (ins->type==DIV_INS_N163) {
               macroList.push_back(FurnaceGUIMacroDesc("Wave Length",&ins->std.ex1Macro,0,ex1Max,160,uiColors[GUI_COLOR_MACRO_OTHER]));
             } else if (ins->type==DIV_INS_FDS) {
               macroList.push_back(FurnaceGUIMacroDesc("Mod Depth",&ins->std.ex1Macro,0,ex1Max,160,uiColors[GUI_COLOR_MACRO_OTHER]));
+            } else if (ins->type==DIV_INS_ES5506) {
+              macroList.push_back(FurnaceGUIMacroDesc("Filter K1",&ins->std.ex1Macro,((ins->std.ex1Macro.mode!=1)?(-ex1Max):0),ex1Max,160,uiColors[GUI_COLOR_MACRO_OTHER],false,true,macroFilterMode));
             } else if (ins->type==DIV_INS_SU) {
               macroList.push_back(FurnaceGUIMacroDesc("Cutoff",&ins->std.ex1Macro,0,ex1Max,160,uiColors[GUI_COLOR_MACRO_OTHER]));
->>>>>>> 16eae18f
             } else {
               macroList.push_back(FurnaceGUIMacroDesc("Duty",&ins->std.ex1Macro,0,ex1Max,160,uiColors[GUI_COLOR_MACRO_OTHER]));
             }
@@ -3688,18 +3332,20 @@
             if (ins->type==DIV_INS_C64) {
               macroList.push_back(FurnaceGUIMacroDesc("Resonance",&ins->std.ex2Macro,0,ex2Max,64,uiColors[GUI_COLOR_MACRO_OTHER]));
             } else if (ins->type==DIV_INS_N163) {
-              macroList.push_back(FurnaceGUIMacroDesc("Wave Update",&ins->std.ex2Macro,0,ex2Max,64,uiColors[GUI_COLOR_MACRO_OTHER],false,NULL,NULL,true,n163UpdateBits));
+              macroList.push_back(FurnaceGUIMacroDesc("Wave Update",&ins->std.ex2Macro,0,ex2Max,64,uiColors[GUI_COLOR_MACRO_OTHER],false,false,NULL,NULL,true,n163UpdateBits));
             } else if (ins->type==DIV_INS_FDS) {
               macroList.push_back(FurnaceGUIMacroDesc("Mod Speed",&ins->std.ex2Macro,0,ex2Max,160,uiColors[GUI_COLOR_MACRO_OTHER]));
+            } else if (ins->type==DIV_INS_ES5506) {
+              macroList.push_back(FurnaceGUIMacroDesc("Filter K2",&ins->std.ex2Macro,((ins->std.ex2Macro.mode!=1)?(-ex2Max):0),ex2Max,160,uiColors[GUI_COLOR_MACRO_OTHER],false,true,macroFilterMode));
             } else if (ins->type==DIV_INS_SU) {
               macroList.push_back(FurnaceGUIMacroDesc("Resonance",&ins->std.ex2Macro,0,ex2Max,160,uiColors[GUI_COLOR_MACRO_OTHER]));
             } else {
-              macroList.push_back(FurnaceGUIMacroDesc("Envelope",&ins->std.ex2Macro,0,ex2Max,ex2Bit?64:160,uiColors[GUI_COLOR_MACRO_OTHER],false,NULL,NULL,ex2Bit,ayEnvBits));
+              macroList.push_back(FurnaceGUIMacroDesc("Envelope",&ins->std.ex2Macro,0,ex2Max,ex2Bit?64:160,uiColors[GUI_COLOR_MACRO_OTHER],false,false,NULL,NULL,ex2Bit,ayEnvBits));
             }
           }
           if (ins->type==DIV_INS_C64) {
-            macroList.push_back(FurnaceGUIMacroDesc("Special",&ins->std.ex3Macro,0,2,32,uiColors[GUI_COLOR_MACRO_OTHER],false,NULL,NULL,true,c64SpecialBits));
-            macroList.push_back(FurnaceGUIMacroDesc("Test/Gate",&ins->std.ex4Macro,0,1,32,uiColors[GUI_COLOR_MACRO_OTHER],false,NULL,NULL,true));
+            macroList.push_back(FurnaceGUIMacroDesc("Special",&ins->std.ex3Macro,0,2,32,uiColors[GUI_COLOR_MACRO_OTHER],false,false,NULL,NULL,true,c64SpecialBits));
+            macroList.push_back(FurnaceGUIMacroDesc("Test/Gate",&ins->std.ex4Macro,0,1,32,uiColors[GUI_COLOR_MACRO_OTHER],false,false,NULL,NULL,true));
           }
           if (ins->type==DIV_INS_AY || ins->type==DIV_INS_AY8930 || ins->type==DIV_INS_X1_010) {
             macroList.push_back(FurnaceGUIMacroDesc("AutoEnv Num",&ins->std.ex3Macro,0,15,160,uiColors[GUI_COLOR_MACRO_OTHER]));
@@ -3707,20 +3353,29 @@
           }
           if (ins->type==DIV_INS_AY8930) {
             // oh my i am running out of macros
-            macroList.push_back(FurnaceGUIMacroDesc("Noise AND Mask",&ins->std.fbMacro,0,8,96,uiColors[GUI_COLOR_MACRO_OTHER],false,NULL,NULL,true));
-            macroList.push_back(FurnaceGUIMacroDesc("Noise OR Mask",&ins->std.fmsMacro,0,8,96,uiColors[GUI_COLOR_MACRO_OTHER],false,NULL,NULL,true));
+            macroList.push_back(FurnaceGUIMacroDesc("Noise AND Mask",&ins->std.fbMacro,0,8,96,uiColors[GUI_COLOR_MACRO_OTHER],false,false,NULL,NULL,true));
+            macroList.push_back(FurnaceGUIMacroDesc("Noise OR Mask",&ins->std.fmsMacro,0,8,96,uiColors[GUI_COLOR_MACRO_OTHER],false,false,NULL,NULL,true));
           }
           if (ins->type==DIV_INS_N163) {
             macroList.push_back(FurnaceGUIMacroDesc("WaveLoad Wave",&ins->std.ex3Macro,0,255,160,uiColors[GUI_COLOR_MACRO_OTHER]));
             macroList.push_back(FurnaceGUIMacroDesc("WaveLoad Pos",&ins->std.algMacro,0,255,160,uiColors[GUI_COLOR_MACRO_OTHER]));
             macroList.push_back(FurnaceGUIMacroDesc("WaveLoad Len",&ins->std.fbMacro,0,252,160,uiColors[GUI_COLOR_MACRO_OTHER]));
-            macroList.push_back(FurnaceGUIMacroDesc("WaveLoad Trigger",&ins->std.fmsMacro,0,2,160,uiColors[GUI_COLOR_MACRO_OTHER],false,NULL,NULL,true,n163UpdateBits));
+            macroList.push_back(FurnaceGUIMacroDesc("WaveLoad Trigger",&ins->std.fmsMacro,0,2,160,uiColors[GUI_COLOR_MACRO_OTHER],false,false,NULL,NULL,true,n163UpdateBits));
           }
           if (ins->type==DIV_INS_FDS) {
             macroList.push_back(FurnaceGUIMacroDesc("Mod Position",&ins->std.ex3Macro,0,127,160,uiColors[GUI_COLOR_MACRO_OTHER]));
           }
+          if (ins->type==DIV_INS_ES5506) {
+            macroList.push_back(FurnaceGUIMacroDesc("Envelope counter",&ins->std.ex3Macro,0,511,160,uiColors[GUI_COLOR_MACRO_OTHER]));
+            macroList.push_back(FurnaceGUIMacroDesc("Envelope left volume ramp",&ins->std.ex4Macro,-128,127,160,uiColors[GUI_COLOR_MACRO_OTHER]));
+            macroList.push_back(FurnaceGUIMacroDesc("Envelope right volume ramp",&ins->std.ex5Macro,-128,127,160,uiColors[GUI_COLOR_MACRO_OTHER]));
+            macroList.push_back(FurnaceGUIMacroDesc("Envelope K1 ramp",&ins->std.ex6Macro,-128,127,160,uiColors[GUI_COLOR_MACRO_OTHER]));
+            macroList.push_back(FurnaceGUIMacroDesc("Envelope K2 ramp",&ins->std.ex7Macro,-128,127,160,uiColors[GUI_COLOR_MACRO_OTHER]));
+            macroList.push_back(FurnaceGUIMacroDesc("Envelope mode",&ins->std.ex8Macro,0,2,64,uiColors[GUI_COLOR_MACRO_OTHER],false,false,NULL,NULL,true,es5506EnvelopeModes));
+            macroList.push_back(FurnaceGUIMacroDesc("Control",&ins->std.algMacro,0,2,64,uiColors[GUI_COLOR_MACRO_OTHER],false,false,NULL,NULL,true,es5506ControlModes));
+          }
           if (ins->type==DIV_INS_SU) {
-            macroList.push_back(FurnaceGUIMacroDesc("Control",&ins->std.ex3Macro,0,4,64,uiColors[GUI_COLOR_MACRO_OTHER],false,NULL,NULL,true,suControlBits));
+            macroList.push_back(FurnaceGUIMacroDesc("Control",&ins->std.ex3Macro,0,4,64,uiColors[GUI_COLOR_MACRO_OTHER],false,false,NULL,NULL,true,suControlBits));
           }
 
           drawMacros(macroList);
