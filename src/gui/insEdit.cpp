--- conflicted
+++ resolved
@@ -7154,14 +7154,10 @@
           if (ins->type==DIV_INS_POWERNOISE_SLOPE) {
             dutyMax=0;
           }
-<<<<<<< HEAD
-          
-=======
           if (ins->type==DIV_INS_DAVE) {
             dutyLabel="Noise Freq";
             dutyMax=3;
           }
->>>>>>> 2c32ee47
 
           const char* waveLabel="Waveform";
           int waveMax=(ins->type==DIV_INS_VERA)?3:(MAX(1,e->song.waveLen-1));
@@ -7266,13 +7262,8 @@
             ex1Max=5;
             ex2Max=11;
           }
-<<<<<<< HEAD
-          if (ins->type==DIV_INS_CPT100) {
-            ex1Max=255;
-=======
           if (ins->type==DIV_INS_DAVE) {
             ex1Max=4;
->>>>>>> 2c32ee47
           }
 
           int panMin=0;
@@ -7478,13 +7469,8 @@
               macroList.push_back(FurnaceGUIMacroDesc("Special",&ins->std.ex1Macro,0,ex1Max,96,uiColors[GUI_COLOR_MACRO_OTHER],false,NULL,NULL,true,snesModeBits));
             } else if (ins->type==DIV_INS_MSM5232) {
               macroList.push_back(FurnaceGUIMacroDesc("Group Attack",&ins->std.ex1Macro,0,ex1Max,96,uiColors[GUI_COLOR_MACRO_OTHER]));
-<<<<<<< HEAD
-            } else if (ins->type==DIV_INS_CPT100) {
-              macroList.push_back(FurnaceGUIMacroDesc("Cutoff",&ins->std.ex1Macro,0,ex1Max,160,uiColors[GUI_COLOR_MACRO_OTHER]));
-=======
             } else if (ins->type==DIV_INS_DAVE) {
               macroList.push_back(FurnaceGUIMacroDesc("Control",&ins->std.ex1Macro,0,ex1Max,64,uiColors[GUI_COLOR_MACRO_OTHER],false,NULL,NULL,true,daveControlBits));
->>>>>>> 2c32ee47
             } else {
               macroList.push_back(FurnaceGUIMacroDesc("Duty",&ins->std.ex1Macro,0,ex1Max,160,uiColors[GUI_COLOR_MACRO_OTHER]));
             }
