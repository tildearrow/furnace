/**
 * Furnace Tracker - multi-system chiptune tracker
 * Copyright (C) 2021-2023 tildearrow and contributors
 *
 * This program is free software; you can redistribute it and/or modify
 * it under the terms of the GNU General Public License as published by
 * the Free Software Foundation; either version 2 of the License, or
 * (at your option) any later version.
 *
 * This program is distributed in the hope that it will be useful,
 * but WITHOUT ANY WARRANTY; without even the implied warranty of
 * MERCHANTABILITY or FITNESS FOR A PARTICULAR PURPOSE.  See the
 * GNU General Public License for more details.
 *
 * You should have received a copy of the GNU General Public License along
 * with this program; if not, write to the Free Software Foundation, Inc.,
 * 51 Franklin Street, Fifth Floor, Boston, MA 02110-1301 USA.
 */

#define _USE_MATH_DEFINES
#include "gui.h"
#include "../ta-log.h"
#include "imgui_internal.h"
#include "../engine/macroInt.h"
#include "IconsFontAwesome4.h"
#include "furIcons.h"
#include "misc/cpp/imgui_stdlib.h"
#include "guiConst.h"
#include "intConst.h"
#include <fmt/printf.h>
#include <imgui.h>
#include "plot_nolerp.h"

#include "inst/macroDraw.h"
#include "inst/stringsUtil.h"
#include "inst/sampleDraw.h"
#include "inst/fmEnvUtil.h"

#include "inst/publicVars.h"
#include "inst/fmPublicVars.h"

extern "C" {
#include "../../extern/Nuked-OPLL/opll.h"
}

void FurnaceGUI::drawInsFM(DivInstrument* ins)
{
  opCount=4;
  if (ins->type==DIV_INS_OPLL) opCount=2;
  if (ins->type==DIV_INS_OPL) opCount=(ins->fm.ops==4)?4:2;
  opsAreMutable=(ins->type==DIV_INS_FM || ins->type==DIV_INS_OPM);

  if (ImGui::BeginTabItem("FM")) {
    DivInstrumentFM& fmOrigin=(ins->type==DIV_INS_OPLL && ins->fm.opllPreset>0 && ins->fm.opllPreset<16)?opllPreview:ins->fm;

    isPresentCount=0;
    memset(isPresent,0,4*sizeof(bool));
    for (int i=0; i<e->song.systemLen; i++) {
      if (e->song.system[i]==DIV_SYSTEM_VRC7) {
        isPresent[3]=true;
      } else if (e->song.system[i]==DIV_SYSTEM_OPLL || e->song.system[i]==DIV_SYSTEM_OPLL_DRUMS) {
        isPresent[(e->song.systemFlags[i].getInt("patchSet",0))&3]=true;
      }
    }
    if (!isPresent[0] && !isPresent[1] && !isPresent[2] && !isPresent[3]) {
      isPresent[0]=true;
    }
    for (int i=0; i<4; i++) {
      if (isPresent[i]) isPresentCount++;
    }
    presentWhich=0;
    for (int i=0; i<4; i++) {
      if (isPresent[i]) {
        presentWhich=i;
        break;
      }
    }

    if (ImGui::BeginTable("fmDetails",3,(ins->type==DIV_INS_ESFM)?ImGuiTableFlags_SizingStretchProp:ImGuiTableFlags_SizingStretchSame)) {
      ImGui::TableSetupColumn("c0",ImGuiTableColumnFlags_WidthStretch,((ins->type==DIV_INS_ESFM)?0.50f:0.0f));
      ImGui::TableSetupColumn("c1",ImGuiTableColumnFlags_WidthStretch,((ins->type==DIV_INS_ESFM)?0.15f:0.0f));
      ImGui::TableSetupColumn("c2",ImGuiTableColumnFlags_WidthStretch,((ins->type==DIV_INS_ESFM)?0.35f:0.0f));

      ImGui::TableNextRow();
      switch (ins->type) {
        case DIV_INS_FM:
        case DIV_INS_OPM:
          ImGui::TableNextColumn();
          P(CWSliderScalar(FM_NAME(FM_FB),ImGuiDataType_U8,&ins->fm.fb,&_ZERO,&_SEVEN)); rightClickable
          P(CWSliderScalar(FM_NAME(FM_FMS),ImGuiDataType_U8,&ins->fm.fms,&_ZERO,&_SEVEN)); rightClickable
          ImGui::TableNextColumn();
          P(CWSliderScalar(FM_NAME(FM_ALG),ImGuiDataType_U8,&ins->fm.alg,&_ZERO,&_SEVEN)); rightClickable
          P(CWSliderScalar(FM_NAME(FM_AMS),ImGuiDataType_U8,&ins->fm.ams,&_ZERO,&_THREE)); rightClickable
          ImGui::TableNextColumn();
          if (fmPreviewOn) {
            drawFMPreview(ImVec2(ImGui::GetContentRegionAvail().x,48.0*dpiScale));
            if (!fmPreviewPaused) {
              renderFMPreview(ins,1);
              WAKE_UP;
            }
          } else {
            drawAlgorithm(ins->fm.alg,FM_ALGS_4OP,ImVec2(ImGui::GetContentRegionAvail().x,48.0*dpiScale));
          }
          kvsConfig(ins);
          break;
        case DIV_INS_OPZ:
          ImGui::TableNextColumn();
          P(CWSliderScalar(FM_NAME(FM_FB),ImGuiDataType_U8,&ins->fm.fb,&_ZERO,&_SEVEN)); rightClickable
          P(CWSliderScalar(FM_NAME(FM_FMS),ImGuiDataType_U8,&ins->fm.fms,&_ZERO,&_SEVEN)); rightClickable
          P(CWSliderScalar(FM_NAME(FM_FMS2),ImGuiDataType_U8,&ins->fm.fms2,&_ZERO,&_SEVEN)); rightClickable
          ImGui::TableNextColumn();
          P(CWSliderScalar(FM_NAME(FM_ALG),ImGuiDataType_U8,&ins->fm.alg,&_ZERO,&_SEVEN)); rightClickable
          P(CWSliderScalar(FM_NAME(FM_AMS),ImGuiDataType_U8,&ins->fm.ams,&_ZERO,&_THREE)); rightClickable
          P(CWSliderScalar(FM_NAME(FM_AMS2),ImGuiDataType_U8,&ins->fm.ams2,&_ZERO,&_THREE)); rightClickable
          ImGui::TableNextColumn();
          if (fmPreviewOn) {
            drawFMPreview(ImVec2(ImGui::GetContentRegionAvail().x,48.0*dpiScale));
            if (!fmPreviewPaused) {
              renderFMPreview(ins,1);
              WAKE_UP;
            }
          } else {
            drawAlgorithm(ins->fm.alg,FM_ALGS_4OP,ImVec2(ImGui::GetContentRegionAvail().x,48.0*dpiScale));
          }
          kvsConfig(ins);

          if (ImGui::Button("Request from TX81Z")) {
            doAction(GUI_ACTION_TX81Z_REQUEST);
          }
          /* 
          ImGui::SameLine();
          if (ImGui::Button("Send to TX81Z")) {
            showError("Coming soon!");
          }
          */
          break;
        case DIV_INS_OPL:
        case DIV_INS_OPL_DRUMS: {
          bool fourOp=(ins->fm.ops==4 || ins->type==DIV_INS_OPL_DRUMS);
          bool drums=ins->fm.opllPreset==16;
          int algMax=fourOp?3:1;
          ImGui::TableNextColumn();
          ins->fm.alg&=algMax;
          P(CWSliderScalar(FM_NAME(FM_FB),ImGuiDataType_U8,&ins->fm.fb,&_ZERO,&_SEVEN)); rightClickable
          if (ins->type==DIV_INS_OPL) {
            ImGui::BeginDisabled(ins->fm.opllPreset==16);
            if (ImGui::Checkbox("4-op",&fourOp)) { PARAMETER
              ins->fm.ops=fourOp?4:2;
            }
            ImGui::EndDisabled();
          }
          ImGui::TableNextColumn();
          P(CWSliderScalar(FM_NAME(FM_ALG),ImGuiDataType_U8,&ins->fm.alg,&_ZERO,&algMax)); rightClickable
          if (ins->type==DIV_INS_OPL) {
            if (ImGui::Checkbox("Drums",&drums)) { PARAMETER
              ins->fm.opllPreset=drums?16:0;
            }
          }
          ImGui::TableNextColumn();
          if (fmPreviewOn) {
            drawFMPreview(ImVec2(ImGui::GetContentRegionAvail().x,48.0*dpiScale));
            if (!fmPreviewPaused) {
              renderFMPreview(ins,1);
              WAKE_UP;
            }
          } else {
            drawAlgorithm(ins->fm.alg&algMax,fourOp?FM_ALGS_4OP_OPL:FM_ALGS_2OP_OPL,ImVec2(ImGui::GetContentRegionAvail().x,48.0*dpiScale));
          }
          kvsConfig(ins);
          break;
        }
        case DIV_INS_OPLL: {
          bool dc=fmOrigin.fms;
          bool dm=fmOrigin.ams;
          bool sus=ins->fm.alg;
          ImGui::TableNextColumn();
          ImGui::BeginDisabled(ins->fm.opllPreset!=0);
          P(CWSliderScalar(FM_NAME(FM_FB),ImGuiDataType_U8,&fmOrigin.fb,&_ZERO,&_SEVEN)); rightClickable
          if (ImGui::Checkbox(FM_NAME(FM_DC),&dc)) { PARAMETER
            fmOrigin.fms=dc;
          }
          ImGui::EndDisabled();
          ImGui::TableNextColumn();
          if (ImGui::Checkbox(FM_NAME(FM_SUS),&sus)) { PARAMETER
            ins->fm.alg=sus;
          }
          ImGui::BeginDisabled(ins->fm.opllPreset!=0);
          if (ImGui::Checkbox(FM_NAME(FM_DM),&dm)) { PARAMETER
            fmOrigin.ams=dm;
          }
          ImGui::EndDisabled();
          ImGui::TableNextColumn();
          if (fmPreviewOn) {
            drawFMPreview(ImVec2(ImGui::GetContentRegionAvail().x,24.0*dpiScale));
            if (!fmPreviewPaused) {
              renderFMPreview(ins,1);
              WAKE_UP;
            }
          } else {
            drawAlgorithm(0,FM_ALGS_2OP_OPL,ImVec2(ImGui::GetContentRegionAvail().x,24.0*dpiScale));
          }
          kvsConfig(ins,false);

          ImGui::SetNextItemWidth(ImGui::GetContentRegionAvail().x);

          if (ImGui::BeginCombo("##LLPreset",opllInsNames[presentWhich][ins->fm.opllPreset])) {
            if (isPresentCount>1) {
              if (ImGui::BeginTable("LLPresetList",isPresentCount)) {
                ImGui::TableNextRow(ImGuiTableRowFlags_Headers);
                for (int i=0; i<4; i++) {
                  if (!isPresent[i]) continue;
                  ImGui::TableNextColumn();
                  ImGui::Text("%s name",opllVariants[i]);
                }
                for (int i=0; i<17; i++) {
                  ImGui::TableNextRow();
                  for (int j=0; j<4; j++) {
                    if (!isPresent[j]) continue;
                    ImGui::TableNextColumn();
                    ImGui::PushID(j*17+i);
                    if (ImGui::Selectable(opllInsNames[j][i])) {
                      ins->fm.opllPreset=i;
                    }
                    ImGui::PopID();
                  }
                }
                ImGui::EndTable();
              }
            } else {
              for (int i=0; i<17; i++) {
                if (ImGui::Selectable(opllInsNames[presentWhich][i])) {
                  ins->fm.opllPreset=i;
                }
              }
            }
            ImGui::EndCombo();
          }
          break;
        }
        case DIV_INS_ESFM: {
          ImGui::TableNextColumn();
          P(CWSliderScalar(ESFM_LONG_NAME(ESFM_NOISE),ImGuiDataType_U8,&ins->esfm.noise,&_ZERO,&_THREE,esfmNoiseModeNames[ins->esfm.noise&3])); rightClickable
          ImGui::TextUnformatted(esfmNoiseModeDescriptions[ins->esfm.noise&3]);
          ImGui::TableNextColumn();
          ImGui::TableNextColumn();
          if (fmPreviewOn) {
            drawFMPreview(ImVec2(ImGui::GetContentRegionAvail().x,48.0*dpiScale));
            if (!fmPreviewPaused) {
              renderFMPreview(ins,1);
              WAKE_UP;
            }
          } else {
            drawESFMAlgorithm(ins->esfm, ImVec2(ImGui::GetContentRegionAvail().x,48.0*dpiScale));
          }
          kvsConfig(ins);
        }
        default:
          break;
      }
      ImGui::EndTable();
    }

    if (((ins->type==DIV_INS_OPLL || ins->type==DIV_INS_OPL) && ins->fm.opllPreset==16) || ins->type==DIV_INS_OPL_DRUMS) {
      ins->fm.ops=2;
      P(ImGui::Checkbox("Fixed frequency mode",&ins->fm.fixedDrums));
      if (ImGui::IsItemHovered()) {
        ImGui::SetTooltip("when enabled, drums will be set to the specified frequencies, ignoring the note.");
      }
      if (ins->fm.fixedDrums) {
        int block=0;
        int fNum=0;
        if (ImGui::BeginTable("fixedDrumSettings",3)) {
          ImGui::TableNextRow(ImGuiTableRowFlags_Headers);
          ImGui::TableNextColumn();
          ImGui::Text("Drum");
          ImGui::TableNextColumn();
          ImGui::Text("Block");
          ImGui::TableNextColumn();
          ImGui::Text("FreqNum");

          DRUM_FREQ("Kick","##DBlock0","##DFreq0",ins->fm.kickFreq);
          DRUM_FREQ("Snare/Hi-hat","##DBlock1","##DFreq1",ins->fm.snareHatFreq);
          DRUM_FREQ("Tom/Top","##DBlock2","##DFreq2",ins->fm.tomTopFreq);
          ImGui::EndTable();
        }
      }
    }

    bool willDisplayOps=true;
    if (ins->type==DIV_INS_OPLL && ins->fm.opllPreset!=0) willDisplayOps=false;
    if (!willDisplayOps && ins->type==DIV_INS_OPLL) {
      ins->fm.op[1].tl&=15;
      P(CWSliderScalar("Volume##TL",ImGuiDataType_U8,&ins->fm.op[1].tl,&_FIFTEEN,&_ZERO)); rightClickable
      if (ins->fm.opllPreset==16) {
        ImGui::Text("this volume slider only works in compatibility (non-drums) system.");
      }

      // update OPLL preset preview
      if (ins->fm.opllPreset>0 && ins->fm.opllPreset<16) {
        const opll_patch_t* patchROM=NULL;

        switch (presentWhich) {
          case 1:
            patchROM=OPLL_GetPatchROM(opll_type_ymf281);
            break;
          case 2:
            patchROM=OPLL_GetPatchROM(opll_type_ym2423);
            break;
          case 3:
            patchROM=OPLL_GetPatchROM(opll_type_ds1001);
            break;
          default:
            patchROM=OPLL_GetPatchROM(opll_type_ym2413);
            break;
        }

        const opll_patch_t* patch=&patchROM[ins->fm.opllPreset-1];

        opllPreview.alg=ins->fm.alg;
        opllPreview.fb=patch->fb;
        opllPreview.fms=patch->dm;
        opllPreview.ams=patch->dc;

        opllPreview.op[0].tl=patch->tl;
        opllPreview.op[1].tl=ins->fm.op[1].tl;

        for (int i=0; i<2; i++) {
          opllPreview.op[i].am=patch->am[i];
          opllPreview.op[i].vib=patch->vib[i];
          opllPreview.op[i].ssgEnv=patch->et[i]?8:0;
          opllPreview.op[i].ksr=patch->ksr[i];
          opllPreview.op[i].mult=patch->multi[i];
          opllPreview.op[i].ar=patch->ar[i];
          opllPreview.op[i].dr=patch->dr[i];
          opllPreview.op[i].sl=patch->sl[i];
          opllPreview.op[i].rr=patch->rr[i];
        }
      }
    }

    ImGui::BeginDisabled(!willDisplayOps);
    if (settings.fmLayout==0) {
      int numCols=15;
      if (ins->type==DIV_INS_OPL ||ins->type==DIV_INS_OPL_DRUMS) numCols=13;
      if (ins->type==DIV_INS_OPLL) numCols=12;
      if (ins->type==DIV_INS_OPZ) numCols=19;
      if (ins->type==DIV_INS_ESFM) numCols=19;
      if (ImGui::BeginTable("FMOperators",numCols,ImGuiTableFlags_SizingStretchProp|ImGuiTableFlags_BordersH|ImGuiTableFlags_BordersOuterV)) {
        // configure columns
        ImGui::TableSetupColumn("c0",ImGuiTableColumnFlags_WidthFixed); // op name
        if (ins->type==DIV_INS_ESFM) {
          ImGui::TableSetupColumn("c0e0",ImGuiTableColumnFlags_WidthStretch,0.05f); // outLvl
          ImGui::TableSetupColumn("c0e1",ImGuiTableColumnFlags_WidthFixed); // -separator-
          ImGui::TableSetupColumn("c0e2",ImGuiTableColumnFlags_WidthStretch,0.05f); // delay
        }
        ImGui::TableSetupColumn("c1",ImGuiTableColumnFlags_WidthStretch,0.05f); // ar
        ImGui::TableSetupColumn("c2",ImGuiTableColumnFlags_WidthStretch,0.05f); // dr
        ImGui::TableSetupColumn("c3",ImGuiTableColumnFlags_WidthStretch,0.05f); // sl
        if (ins->type==DIV_INS_FM || ins->type==DIV_INS_OPZ || ins->type==DIV_INS_OPM) {
          ImGui::TableSetupColumn("c4",ImGuiTableColumnFlags_WidthStretch,0.05f); // d2r
        }
        ImGui::TableSetupColumn("c5",ImGuiTableColumnFlags_WidthStretch,0.05f); // rr
        ImGui::TableSetupColumn("c6",ImGuiTableColumnFlags_WidthFixed); // -separator-
        ImGui::TableSetupColumn("c7",ImGuiTableColumnFlags_WidthStretch,0.05f); // tl
        ImGui::TableSetupColumn("c8",ImGuiTableColumnFlags_WidthStretch,0.05f); // rs/ksl
        if (ins->type==DIV_INS_OPZ) {
          ImGui::TableSetupColumn("c8z0",ImGuiTableColumnFlags_WidthStretch,0.05f); // egs
          ImGui::TableSetupColumn("c8z1",ImGuiTableColumnFlags_WidthStretch,0.05f); // rev
        }
        if (ins->type==DIV_INS_ESFM) {
          ImGui::TableSetupColumn("c8e0",ImGuiTableColumnFlags_WidthStretch,0.05f); // outLvl
        }
        ImGui::TableSetupColumn("c9",ImGuiTableColumnFlags_WidthStretch,0.05f); // mult

        if (ins->type==DIV_INS_OPZ) {
          ImGui::TableSetupColumn("c9z",ImGuiTableColumnFlags_WidthStretch,0.05f); // fine
        }

        if (ins->type==DIV_INS_ESFM) {
          ImGui::TableSetupColumn("c9e",ImGuiTableColumnFlags_WidthStretch,0.05f); // ct
        }

        if (ins->type==DIV_INS_FM || ins->type==DIV_INS_OPZ || ins->type==DIV_INS_OPM || ins->type==DIV_INS_ESFM) {
          ImGui::TableSetupColumn("c10",ImGuiTableColumnFlags_WidthStretch,0.05f); // dt
        }
        if (ins->type==DIV_INS_OPZ || ins->type==DIV_INS_OPM) {
          ImGui::TableSetupColumn("c11",ImGuiTableColumnFlags_WidthStretch,0.05f); // dt2
        }
        ImGui::TableSetupColumn("c15",ImGuiTableColumnFlags_WidthFixed); // am

        ImGui::TableSetupColumn("c12",ImGuiTableColumnFlags_WidthFixed); // -separator-
        if (ins->type!=DIV_INS_OPLL && ins->type!=DIV_INS_OPM) {
          ImGui::TableSetupColumn("c13",ImGuiTableColumnFlags_WidthStretch,0.2f); // ssg/waveform
        }
        ImGui::TableSetupColumn("c14",ImGuiTableColumnFlags_WidthStretch,0.3f); // env

        // header
        ImGui::TableNextRow(ImGuiTableRowFlags_Headers);
        ImGui::TableNextColumn();
        if (ins->type==DIV_INS_ESFM) {
          ImGui::TableNextColumn();
          CENTER_TEXT(ESFM_SHORT_NAME(ESFM_MODIN));
          ImGui::TextUnformatted(ESFM_SHORT_NAME(ESFM_MODIN));
          TOOLTIP_TEXT(ESFM_LONG_NAME(ESFM_MODIN));
          ImGui::TableNextColumn();
          ImGui::TableNextColumn();
          CENTER_TEXT(ESFM_SHORT_NAME(ESFM_DELAY));
          ImGui::TextUnformatted(ESFM_SHORT_NAME(ESFM_DELAY));
          TOOLTIP_TEXT(ESFM_LONG_NAME(ESFM_DELAY));
        }
        ImGui::TableNextColumn();
        CENTER_TEXT(FM_SHORT_NAME(FM_AR));
        ImGui::TextUnformatted(FM_SHORT_NAME(FM_AR));
        TOOLTIP_TEXT(FM_NAME(FM_AR));
        ImGui::TableNextColumn();
        CENTER_TEXT(FM_SHORT_NAME(FM_DR));
        ImGui::TextUnformatted(FM_SHORT_NAME(FM_DR));
        TOOLTIP_TEXT(FM_NAME(FM_DR));
        if (settings.susPosition==0) {
          ImGui::TableNextColumn();
          CENTER_TEXT(FM_SHORT_NAME(FM_SL));
          ImGui::TextUnformatted(FM_SHORT_NAME(FM_SL));
          TOOLTIP_TEXT(FM_NAME(FM_SL));
        }
        if (ins->type==DIV_INS_FM || ins->type==DIV_INS_OPZ || ins->type==DIV_INS_OPM) {
          ImGui::TableNextColumn();
          CENTER_TEXT(FM_SHORT_NAME(FM_D2R));
          ImGui::TextUnformatted(FM_SHORT_NAME(FM_D2R));
          TOOLTIP_TEXT(FM_NAME(FM_D2R));
        }
        ImGui::TableNextColumn();
        CENTER_TEXT(FM_SHORT_NAME(FM_RR));
        ImGui::TextUnformatted(FM_SHORT_NAME(FM_RR));
        TOOLTIP_TEXT(FM_NAME(FM_RR));
        if (settings.susPosition==1) {
          ImGui::TableNextColumn();
          CENTER_TEXT(FM_SHORT_NAME(FM_SL));
          ImGui::TextUnformatted(FM_SHORT_NAME(FM_SL));
          TOOLTIP_TEXT(FM_NAME(FM_SL));
        }
        ImGui::TableNextColumn();
        ImGui::TableNextColumn();
        CENTER_TEXT(FM_SHORT_NAME(FM_TL));
        ImGui::TextUnformatted(FM_SHORT_NAME(FM_TL));
        TOOLTIP_TEXT(FM_NAME(FM_TL));
        ImGui::TableNextColumn();
        if (ins->type==DIV_INS_FM || ins->type==DIV_INS_OPZ || ins->type==DIV_INS_OPM) {
          CENTER_TEXT(FM_SHORT_NAME(FM_RS));
          ImGui::TextUnformatted(FM_SHORT_NAME(FM_RS));
          TOOLTIP_TEXT(FM_NAME(FM_RS));
        } else {
          CENTER_TEXT(FM_SHORT_NAME(FM_KSL));
          ImGui::TextUnformatted(FM_SHORT_NAME(FM_KSL));
          TOOLTIP_TEXT(FM_NAME(FM_KSL));
        }
        if (ins->type==DIV_INS_OPZ) {
          ImGui::TableNextColumn();
          CENTER_TEXT(FM_SHORT_NAME(FM_EGSHIFT));
          ImGui::TextUnformatted(FM_SHORT_NAME(FM_EGSHIFT));
          TOOLTIP_TEXT(FM_NAME(FM_EGSHIFT));
          ImGui::TableNextColumn();
          CENTER_TEXT(FM_SHORT_NAME(FM_REV));
          ImGui::TextUnformatted(FM_SHORT_NAME(FM_REV));
          TOOLTIP_TEXT(FM_NAME(FM_REV));
        }
        if (ins->type==DIV_INS_ESFM) {
          ImGui::TableNextColumn();
          CENTER_TEXT(ESFM_SHORT_NAME(ESFM_OUTLVL));
          ImGui::TextUnformatted(ESFM_SHORT_NAME(ESFM_OUTLVL));
          TOOLTIP_TEXT(ESFM_LONG_NAME(ESFM_OUTLVL));
        }
        ImGui::TableNextColumn();
        CENTER_TEXT(FM_SHORT_NAME(FM_MULT));
        ImGui::TextUnformatted(FM_SHORT_NAME(FM_MULT));
        TOOLTIP_TEXT(FM_NAME(FM_MULT));
        if (ins->type==DIV_INS_OPZ) {
          ImGui::TableNextColumn();
          CENTER_TEXT(FM_SHORT_NAME(FM_FINE));
          ImGui::TextUnformatted(FM_SHORT_NAME(FM_FINE));
          TOOLTIP_TEXT(FM_NAME(FM_FINE));
        }
        if (ins->type==DIV_INS_ESFM) {
          ImGui::TableNextColumn();
          CENTER_TEXT(ESFM_SHORT_NAME(ESFM_CT));
          ImGui::TextUnformatted(ESFM_SHORT_NAME(ESFM_CT));
          TOOLTIP_TEXT(ESFM_LONG_NAME(ESFM_CT));
        }
        ImGui::TableNextColumn();
        if (ins->type==DIV_INS_FM || ins->type==DIV_INS_OPZ || ins->type==DIV_INS_OPM) {
          CENTER_TEXT(FM_SHORT_NAME(FM_DT));
          ImGui::TextUnformatted(FM_SHORT_NAME(FM_DT));
          TOOLTIP_TEXT(FM_NAME(FM_DT));
          ImGui::TableNextColumn();
        }
        if (ins->type==DIV_INS_ESFM) {
          CENTER_TEXT(ESFM_SHORT_NAME(ESFM_DT));
          ImGui::TextUnformatted(ESFM_SHORT_NAME(ESFM_DT));
          TOOLTIP_TEXT(ESFM_LONG_NAME(ESFM_DT));
          ImGui::TableNextColumn();
        }
        if (ins->type==DIV_INS_OPZ || ins->type==DIV_INS_OPM) {
          CENTER_TEXT(FM_SHORT_NAME(FM_DT2));
          ImGui::TextUnformatted(FM_SHORT_NAME(FM_DT2));
          TOOLTIP_TEXT(FM_NAME(FM_DT2));
          ImGui::TableNextColumn();
        }
        if (ins->type==DIV_INS_FM || ins->type==DIV_INS_OPM) {
          CENTER_TEXT(FM_SHORT_NAME(FM_AM));
          ImGui::TextUnformatted(FM_SHORT_NAME(FM_AM));
          TOOLTIP_TEXT(FM_NAME(FM_AM));
        } else {
          CENTER_TEXT("Other");
          ImGui::TextUnformatted("Other");
        }
        ImGui::TableNextColumn();
        if (ins->type==DIV_INS_OPL || ins->type==DIV_INS_OPL_DRUMS || ins->type==DIV_INS_OPZ || ins->type==DIV_INS_ESFM) {
          ImGui::TableNextColumn();
          CENTER_TEXT(FM_NAME(FM_WS));
          ImGui::TextUnformatted(FM_NAME(FM_WS));
        } else if (ins->type!=DIV_INS_OPLL && ins->type!=DIV_INS_OPM) {
          ImGui::TableNextColumn();
          CENTER_TEXT(FM_NAME(FM_SSG));
          ImGui::TextUnformatted(FM_NAME(FM_SSG));
        }
        ImGui::TableNextColumn();
        CENTER_TEXT("Envelope");
        ImGui::TextUnformatted("Envelope");

        float sliderHeight=32.0f*dpiScale;

        for (int i=0; i<opCount; i++) {
          DivInstrumentFM::Operator& op=fmOrigin.op[(opCount==4 && ins->type!=DIV_INS_OPL_DRUMS && ins->type!=DIV_INS_ESFM)?opOrder[i]:i];
          DivInstrumentESFM::Operator& opE=ins->esfm.op[i];

          ImGui::TableNextRow();
          ImGui::TableNextColumn();

          // push colors
          if (settings.separateFMColors) {
            bool mod=true;
            if (ins->type==DIV_INS_OPL_DRUMS) {
              mod=false;
            } else if (ins->type==DIV_INS_ESFM) {
              // this is the same as the KVS heuristic in platform/esfm.h
              if (opE.outLvl==7) mod=false;
              else if (opE.outLvl>0) {
                if (i==3) mod=false;
                else {
                  DivInstrumentESFM::Operator& opENext=ins->esfm.op[i+1];
                  if (opENext.modIn==0) mod=false;
                  else if ((opE.outLvl-opENext.modIn)>=2) mod=false;
                }
              }
            } else if (opCount==4) {
              if (ins->type==DIV_INS_OPL) {
                if (opIsOutputOPL[fmOrigin.alg&3][i]) mod=false;
              } else {
                if (opIsOutput[fmOrigin.alg&7][i]) mod=false;
              }
            } else {
              if (i==1 || (ins->type==DIV_INS_OPL && (fmOrigin.alg&1))) mod=false;
            }
            if (mod) {
              pushAccentColors(
                uiColors[GUI_COLOR_FM_PRIMARY_MOD],
                uiColors[GUI_COLOR_FM_SECONDARY_MOD],
                uiColors[GUI_COLOR_FM_BORDER_MOD],
                uiColors[GUI_COLOR_FM_BORDER_SHADOW_MOD]
              );
            } else {
              pushAccentColors(
                uiColors[GUI_COLOR_FM_PRIMARY_CAR],
                uiColors[GUI_COLOR_FM_SECONDARY_CAR],
                uiColors[GUI_COLOR_FM_BORDER_CAR],
                uiColors[GUI_COLOR_FM_BORDER_SHADOW_CAR]
              );
            }
          }

          if (i==0) {
            sliderHeight=(ImGui::GetContentRegionAvail().y/opCount)-ImGui::GetStyle().ItemSpacing.y;
            float sliderMinHeightOPL=ImGui::GetFrameHeight()*4.0+ImGui::GetStyle().ItemSpacing.y*3.0;
            float sliderMinHeightESFM=ImGui::GetFrameHeight()*5.0+ImGui::GetStyle().ItemSpacing.y*4.0;
            if ((ins->type==DIV_INS_OPL || ins->type==DIV_INS_OPL_DRUMS || ins->type==DIV_INS_OPLL) && sliderHeight<sliderMinHeightOPL) {
              sliderHeight=sliderMinHeightOPL;
            }
            if (ins->type==DIV_INS_ESFM && sliderHeight<sliderMinHeightESFM) {
              sliderHeight=sliderMinHeightESFM;
            }
          }

          ImGui::PushID(fmt::sprintf("op%d",i).c_str());
          String opNameLabel;
          if (ins->type==DIV_INS_OPL_DRUMS) {
            opNameLabel=fmt::sprintf("%s",oplDrumNames[i]);
          } else if (ins->type==DIV_INS_OPL && fmOrigin.opllPreset==16) {
            if (i==1) {
              opNameLabel="Kick";
            } else {
              opNameLabel="Env";
            }
          } else {
            opNameLabel=fmt::sprintf("OP%d",i+1);
          }
          if (opsAreMutable) {
            pushToggleColors(op.enable);
            if (ImGui::Button(opNameLabel.c_str())) {
              op.enable=!op.enable;
              PARAMETER;
            }
            popToggleColors();
          } else {
            ImGui::TextUnformatted(opNameLabel.c_str());
          }

          // drag point
          OP_DRAG_POINT;

          int maxTl=127;
          if (ins->type==DIV_INS_OPLL) {
            if (i==1) {
              maxTl=15;
            } else {
              maxTl=63;
            }
          }
          if (ins->type==DIV_INS_OPL || ins->type==DIV_INS_OPL_DRUMS || ins->type==DIV_INS_ESFM) {
            maxTl=63;
          }
          int maxArDr=(ins->type==DIV_INS_FM || ins->type==DIV_INS_OPZ || ins->type==DIV_INS_OPM)?31:15;
          bool ssgOn=op.ssgEnv&8;
          bool ksrOn=op.ksr;
          bool vibOn=op.vib;
          bool susOn=op.sus;
          bool fixedOn=opE.fixed;
          unsigned char ssgEnv=op.ssgEnv&7;

          if (ins->type==DIV_INS_ESFM) {
            ImGui::TableNextColumn();
            CENTER_VSLIDER;
            P(CWVSliderScalar("##MODIN",ImVec2(20.0f*dpiScale,sliderHeight),ImGuiDataType_U8,&opE.modIn,&_ZERO,&_SEVEN)); rightClickable
            ImGui::TableNextColumn();
            ImGui::Dummy(ImVec2(4.0f*dpiScale,2.0f*dpiScale));
            ImGui::TableNextColumn();
            opE.delay&=7;
            CENTER_VSLIDER;
            P(CWVSliderScalar("##DELAY",ImVec2(20.0f*dpiScale,sliderHeight),ImGuiDataType_U8,&opE.delay,&_ZERO,&_SEVEN)); rightClickable
          }

          ImGui::TableNextColumn();
          op.ar&=maxArDr;
          CENTER_VSLIDER;
          P(CWVSliderScalar("##AR",ImVec2(20.0f*dpiScale,sliderHeight),ImGuiDataType_U8,&op.ar,&maxArDr,&_ZERO)); rightClickable

          ImGui::TableNextColumn();
          op.dr&=maxArDr;
          CENTER_VSLIDER;
          P(CWVSliderScalar("##DR",ImVec2(20.0f*dpiScale,sliderHeight),ImGuiDataType_U8,&op.dr,&maxArDr,&_ZERO)); rightClickable

          if (settings.susPosition==0) {
            ImGui::TableNextColumn();
            op.sl&=15;
            CENTER_VSLIDER;
            P(CWVSliderScalar("##SL",ImVec2(20.0f*dpiScale,sliderHeight),ImGuiDataType_U8,&op.sl,&_FIFTEEN,&_ZERO)); rightClickable
          }

          if (ins->type==DIV_INS_FM || ins->type==DIV_INS_OPZ || ins->type==DIV_INS_OPM) {
            ImGui::TableNextColumn();
            op.d2r&=31;
            CENTER_VSLIDER;
            P(CWVSliderScalar("##D2R",ImVec2(20.0f*dpiScale,sliderHeight),ImGuiDataType_U8,&op.d2r,&_THIRTY_ONE,&_ZERO)); rightClickable
          }

          ImGui::TableNextColumn();
          op.rr&=15;
          CENTER_VSLIDER;
          P(CWVSliderScalar("##RR",ImVec2(20.0f*dpiScale,sliderHeight),ImGuiDataType_U8,&op.rr,&_FIFTEEN,&_ZERO)); rightClickable

          if (settings.susPosition==1) {
            ImGui::TableNextColumn();
            op.sl&=15;
            CENTER_VSLIDER;
            P(CWVSliderScalar("##SL",ImVec2(20.0f*dpiScale,sliderHeight),ImGuiDataType_U8,&op.sl,&_FIFTEEN,&_ZERO)); rightClickable
          }

          ImGui::TableNextColumn();
          ImGui::Dummy(ImVec2(4.0f*dpiScale,2.0f*dpiScale));

          ImGui::TableNextColumn();
          op.tl&=maxTl;
          CENTER_VSLIDER;
          P(CWVSliderScalar("##TL",ImVec2(20.0f*dpiScale,sliderHeight),ImGuiDataType_U8,&op.tl,&maxTl,&_ZERO)); rightClickable

          ImGui::TableNextColumn();
          CENTER_VSLIDER;
          if (ins->type==DIV_INS_FM || ins->type==DIV_INS_OPZ || ins->type==DIV_INS_OPM) {
            P(CWVSliderScalar("##RS",ImVec2(20.0f*dpiScale,sliderHeight),ImGuiDataType_U8,&op.rs,&_ZERO,&_THREE)); rightClickable
          } else {
            int ksl=ins->type==DIV_INS_OPLL?op.ksl:kslMap[op.ksl&3];
            if (CWVSliderInt("##KSL",ImVec2(20.0f*dpiScale,sliderHeight),&ksl,0,3)) {
              op.ksl=(ins->type==DIV_INS_OPLL?ksl:kslMap[ksl&3]);
              PARAMETER;
            } rightClickable
          }

          if (ins->type==DIV_INS_OPZ) {
            ImGui::TableNextColumn();
            CENTER_VSLIDER;
            P(CWVSliderScalar("##EGS",ImVec2(20.0f*dpiScale,sliderHeight),ImGuiDataType_U8,&op.ksl,&_ZERO,&_THREE)); rightClickable

            ImGui::TableNextColumn();
            CENTER_VSLIDER;
            P(CWVSliderScalar("##REV",ImVec2(20.0f*dpiScale,sliderHeight),ImGuiDataType_U8,&op.dam,&_ZERO,&_SEVEN)); rightClickable
          }

          if (ins->type==DIV_INS_ESFM) {
            ImGui::TableNextColumn();
            CENTER_VSLIDER;
            P(CWVSliderScalar("##OUTLVL",ImVec2(20.0f*dpiScale,sliderHeight),ImGuiDataType_U8,&opE.outLvl,&_ZERO,&_SEVEN)); rightClickable
          }

          ImGui::TableNextColumn();
          CENTER_VSLIDER;
          P(CWVSliderScalar("##MULT",ImVec2(20.0f*dpiScale,sliderHeight),ImGuiDataType_U8,&op.mult,&_ZERO,&_FIFTEEN)); rightClickable

          if (ins->type==DIV_INS_OPZ) {
            ImGui::TableNextColumn();
            CENTER_VSLIDER;
            P(CWVSliderScalar("##FINE",ImVec2(20.0f*dpiScale,sliderHeight),ImGuiDataType_U8,&op.dvb,&_ZERO,&_FIFTEEN)); rightClickable
          }

          if (ins->type==DIV_INS_ESFM) {
            ImGui::TableNextColumn();
            CENTER_VSLIDER;
            P(CWVSliderScalar("##CT",ImVec2(20.0f*dpiScale,sliderHeight),ImGuiDataType_S8,&opE.ct,&_MINUS_TWENTY_FOUR,&_TWENTY_FOUR)); rightClickable
            if (ImGui::IsItemHovered()) {
              ImGui::SetTooltip("Detune in semitones");
            }
          }

          if (ins->type==DIV_INS_FM || ins->type==DIV_INS_OPZ || ins->type==DIV_INS_OPM) {
            int detune=detuneMap[settings.unsignedDetune?1:0][op.dt&7];
            ImGui::TableNextColumn();
            CENTER_VSLIDER;
            if (CWVSliderInt("##DT",ImVec2(20.0f*dpiScale,sliderHeight),&detune,settings.unsignedDetune?0:-3,settings.unsignedDetune?7:4)) { PARAMETER
              if (detune<-3) detune=-3;
              if (detune>7) detune=7;
              op.dt=detuneUnmap[settings.unsignedDetune?1:0][detune+3];
            } rightClickable

            if (ins->type!=DIV_INS_FM) {
              ImGui::TableNextColumn();
              CENTER_VSLIDER;
              P(CWVSliderScalar("##DT2",ImVec2(20.0f*dpiScale,sliderHeight),ImGuiDataType_U8,&op.dt2,&_ZERO,&_THREE)); rightClickable
            }

            ImGui::TableNextColumn();
            bool amOn=op.am;
            if (ins->type==DIV_INS_OPZ) {
              bool egtOn=op.egt;
              if (egtOn) {
                ImGui::SetCursorPosY(ImGui::GetCursorPosY()+0.5*(sliderHeight-ImGui::GetFrameHeight()*4.0-ImGui::GetStyle().ItemSpacing.y*3.0));
              } else {
                ImGui::SetCursorPosY(ImGui::GetCursorPosY()+0.5*(sliderHeight-ImGui::GetFrameHeight()*2.0-ImGui::GetStyle().ItemSpacing.y*1.0));
              }
              if (ImGui::Checkbox("AM",&amOn)) { PARAMETER
                op.am=amOn;
              }
              if (ImGui::Checkbox("Fixed",&egtOn)) { PARAMETER
                op.egt=egtOn;
              }
              if (egtOn) {
                int block=op.dt;
                int freqNum=(op.mult<<4)|(op.dvb&15);
                if (ImGui::InputInt("Block",&block,1,1)) {
                  if (block<0) block=0;
                  if (block>7) block=7;
                  op.dt=block;
                }
                if (ImGui::InputInt("FreqNum",&freqNum,1,16)) {
                  if (freqNum<0) freqNum=0;
                  if (freqNum>255) freqNum=255;
                  op.mult=freqNum>>4;
                  op.dvb=freqNum&15;
                }
              }
            } else {
              ImGui::SetCursorPosY(ImGui::GetCursorPosY()+0.5*(sliderHeight-ImGui::GetFrameHeight()));
              if (ImGui::Checkbox("##AM",&amOn)) { PARAMETER
                op.am=amOn;
              }
            }

            if (ins->type!=DIV_INS_OPL && ins->type!=DIV_INS_OPL_DRUMS && ins->type!=DIV_INS_OPZ && ins->type!=DIV_INS_OPM) {
              ImGui::TableNextColumn();
              ImGui::Dummy(ImVec2(4.0f*dpiScale,2.0f*dpiScale));
              ImGui::TableNextColumn();
              ImGui::BeginDisabled(!ssgOn);
              drawSSGEnv(op.ssgEnv&7,ImVec2(ImGui::GetContentRegionAvail().x,sliderHeight-ImGui::GetFrameHeightWithSpacing()));
              ImGui::EndDisabled();
              if (ImGui::Checkbox("##SSGOn",&ssgOn)) { PARAMETER
                op.ssgEnv=(op.ssgEnv&7)|(ssgOn<<3);
              }

              ImGui::SameLine();
              ImGui::SetNextItemWidth(ImGui::GetContentRegionAvail().x);
              if (CWSliderScalar("##SSG",ImGuiDataType_U8,&ssgEnv,&_ZERO,&_SEVEN,ssgEnvTypes[ssgEnv])) { PARAMETER
                op.ssgEnv=(op.ssgEnv&8)|(ssgEnv&7);
              }
            }
          } else if (ins->type==DIV_INS_ESFM) {
            ImGui::TableNextColumn();
            CENTER_VSLIDER;
            P(CWVSliderScalar("##DT",ImVec2(20.0f*dpiScale,sliderHeight),ImGuiDataType_S8,&opE.dt,&_MINUS_ONE_HUNDRED_TWENTY_EIGHT,&_ONE_HUNDRED_TWENTY_SEVEN)); rightClickable
            if (ImGui::IsItemHovered()) {
              ImGui::SetTooltip("Detune in fractions of semitone.\n128 = +1 semitone, -128 = -1 semitone.");
            }

            ImGui::TableNextColumn();
            bool amOn=op.am;
            bool leftOn=opE.left;
            bool rightOn=opE.right;

            ImGui::SetCursorPosY(ImGui::GetCursorPosY()+0.5*(sliderHeight-ImGui::GetFrameHeight()*5.0-ImGui::GetStyle().ItemSpacing.y*4.0));
            ImVec2 curPosBeforeDummy = ImGui::GetCursorPos();
            ImGui::Dummy(ImVec2(ImGui::GetFrameHeightWithSpacing()*2.0f+ImGui::CalcTextSize(FM_SHORT_NAME(FM_DAM)).x*2.0f,1.0f));
            ImGui::SetCursorPos(curPosBeforeDummy);

            if (ImGui::BeginTable("panCheckboxes",(fixedOn)?3:2,ImGuiTableFlags_SizingStretchProp)) {
              ImGui::TableSetupColumn("c0",ImGuiTableColumnFlags_WidthStretch,1.0);
              ImGui::TableSetupColumn("c1",ImGuiTableColumnFlags_WidthStretch,1.0);
              if (fixedOn) {
                ImGui::TableSetupColumn("c2",ImGuiTableColumnFlags_WidthStretch,1.2);
              }

              float yCoordBeforeTablePadding=ImGui::GetCursorPosY();
              ImGui::TableNextRow();
              ImGui::TableNextColumn();
              ImGui::SetCursorPosY(yCoordBeforeTablePadding);
              if (ImGui::Checkbox(ESFM_SHORT_NAME(ESFM_LEFT),&leftOn)) { PARAMETER
                opE.left=leftOn;
              }
              if (ImGui::IsItemHovered()) {
                ImGui::SetTooltip("If operator outputs sound, enable left channel output.");
              }
              ImGui::TableNextColumn();
              ImGui::SetCursorPosY(yCoordBeforeTablePadding);
              if (ImGui::Checkbox(ESFM_SHORT_NAME(ESFM_RIGHT),&rightOn)) { PARAMETER
                opE.right=rightOn;
              }
              if (ImGui::IsItemHovered()) {
                ImGui::SetTooltip("If operator outputs sound, enable right channel output.");
              }
              if (fixedOn) {
                ImGui::TableNextColumn();
                ImGui::SetCursorPosY(yCoordBeforeTablePadding);
                if (ImGui::Checkbox(FM_SHORT_NAME(FM_AM),&amOn)) { PARAMETER
                  op.am=amOn;
                }
              }
              ImGui::TableNextRow();
              ImGui::TableNextColumn();
              if (ImGui::Checkbox(FM_SHORT_NAME(FM_KSR),&ksrOn)) { PARAMETER
                op.ksr=ksrOn;
              }
              ImGui::TableNextColumn();
              if (ImGui::Checkbox(FM_SHORT_NAME(FM_SUS),&susOn)) { PARAMETER
                op.sus=susOn;
              }
              if (fixedOn) {
                bool damOn=op.dam;
                ImGui::TableNextColumn();
                if (ImGui::Checkbox(FM_SHORT_NAME(FM_DAM),&damOn)) { PARAMETER
                  op.dam=damOn;
                }
              }
              ImGui::EndTable();
            }
            ImGui::SetCursorPosY(ImGui::GetCursorPosY()-0.5*ImGui::GetStyle().ItemSpacing.y);
            if (ImGui::Checkbox(ESFM_NAME(ESFM_FIXED),&fixedOn)) { PARAMETER
              opE.fixed=fixedOn;

              ins->std.get_op_macro(i)->op_get_macro(DIV_MACRO_OP_SSG, true)->vZoom = -1;
              ins->std.get_op_macro(i)->op_get_macro(DIV_MACRO_OP_DT, true)->vZoom = -1;
            }
            if (ins->type==DIV_INS_ESFM) {
              if (fixedOn) {
                int block=(opE.ct>>2)&7;
                int freqNum=((opE.ct&3)<<8)|((unsigned char)opE.dt);
                if (ImGui::InputInt("Block",&block,1,1)) {
                  if (block<0) block=0;
                  if (block>7) block=7;
                  opE.ct=(opE.ct&(~(7<<2)))|(block<<2);
                }
                if (ImGui::InputInt("FreqNum",&freqNum,1,16)) {
                  if (freqNum<0) freqNum=0;
                  if (freqNum>1023) freqNum=1023;
                  opE.dt=freqNum&0xff;
                  opE.ct=(opE.ct&(~3))|(freqNum>>8);
                }
              } else {
                if (ImGui::BeginTable("amVibCheckboxes",2,ImGuiTableFlags_SizingStretchSame)) {
                  ImGui::TableSetupColumn("c0",ImGuiTableColumnFlags_WidthStretch,0.0);
                  ImGui::TableSetupColumn("c1",ImGuiTableColumnFlags_WidthStretch,0.0);

                  float yCoordBeforeTablePadding=ImGui::GetCursorPosY();
                  ImGui::TableNextRow();
                  ImGui::TableNextColumn();
                  ImGui::SetCursorPosY(yCoordBeforeTablePadding);
                  if (ImGui::Checkbox(FM_SHORT_NAME(FM_AM),&amOn)) { PARAMETER
                    op.am=amOn;
                  }
                  ImGui::TableNextColumn();
                  ImGui::SetCursorPosY(yCoordBeforeTablePadding);
                  if (ImGui::Checkbox(FM_SHORT_NAME(FM_VIB),&vibOn)) { PARAMETER
                    op.vib=vibOn;
                  }
                  bool damOn=op.dam;
                  bool dvbOn=op.dvb;
                  ImGui::TableNextRow();
                  ImGui::TableNextColumn();
                  if (ImGui::Checkbox(FM_SHORT_NAME(FM_DAM),&damOn)) { PARAMETER
                    op.dam=damOn;
                  }
                  ImGui::TableNextColumn();
                  if (ImGui::Checkbox(FM_SHORT_NAME(FM_DVB),&dvbOn)) { PARAMETER
                    op.dvb=dvbOn;
                  }
                  ImGui::EndTable();
                }
              }
            }
          } else if (ins->type!=DIV_INS_OPM) {
            ImGui::TableNextColumn();
            bool amOn=op.am;
            ImGui::SetCursorPosY(ImGui::GetCursorPosY()+0.5*(sliderHeight-ImGui::GetFrameHeight()*4.0-ImGui::GetStyle().ItemSpacing.y*3.0));
            if (ImGui::Checkbox(FM_NAME(FM_AM),&amOn)) { PARAMETER
              op.am=amOn;
            }
            if (ImGui::Checkbox(FM_NAME(FM_VIB),&vibOn)) { PARAMETER
              op.vib=vibOn;
            }
            if (ImGui::Checkbox(FM_NAME(FM_KSR),&ksrOn)) { PARAMETER
              op.ksr=ksrOn;
            }
            if (ins->type==DIV_INS_OPL || ins->type==DIV_INS_OPL_DRUMS) {
              if (ImGui::Checkbox(FM_NAME(FM_SUS),&susOn)) { PARAMETER
                op.sus=susOn;
              }
            } else if (ins->type==DIV_INS_OPLL) {
              if (ImGui::Checkbox(FM_NAME(FM_EGS),&ssgOn)) { PARAMETER
                op.ssgEnv=(op.ssgEnv&7)|(ssgOn<<3);
              }
            }
          }

          if (ins->type==DIV_INS_OPL || ins->type==DIV_INS_OPL_DRUMS || ins->type==DIV_INS_OPZ || ins->type==DIV_INS_ESFM) {
            ImGui::TableNextColumn();
            ImGui::Dummy(ImVec2(4.0f*dpiScale,2.0f*dpiScale));
            ImGui::TableNextColumn();

            drawWaveform(op.ws&7,ins->type==DIV_INS_OPZ,ImVec2(ImGui::GetContentRegionAvail().x,sliderHeight-ImGui::GetFrameHeightWithSpacing()*((ins->type==DIV_INS_ESFM && fixedOn)?3.0f:1.0f)));
            ImGui::SetNextItemWidth(ImGui::GetContentRegionAvail().x);
            P(CWSliderScalar("##WS",ImGuiDataType_U8,&op.ws,&_ZERO,&_SEVEN,(ins->type==DIV_INS_OPZ)?opzWaveforms[op.ws&7]:(settings.oplStandardWaveNames?oplWaveformsStandard[op.ws&7]:oplWaveforms[op.ws&7]))); rightClickable
            if ((ins->type==DIV_INS_OPL || ins->type==DIV_INS_OPL_DRUMS) && ImGui::IsItemHovered()) {
              ImGui::SetTooltip("OPL2/3 only (last 4 waveforms are OPL3 only)");
            }
            if (ins->type==DIV_INS_ESFM && fixedOn) {
              if (ImGui::Checkbox(FM_SHORT_NAME(FM_VIB),&vibOn)) { PARAMETER
                op.vib=vibOn;
              }
              bool dvbOn=op.dvb;
              if (ImGui::Checkbox(FM_SHORT_NAME(FM_DVB),&dvbOn)) { PARAMETER
                op.dvb=dvbOn;
              }
            }
          } else if (ins->type==DIV_INS_OPLL || ins->type==DIV_INS_OPM) {
            ImGui::TableNextColumn();
            ImGui::Dummy(ImVec2(4.0f*dpiScale,2.0f*dpiScale));
          }

          ImGui::TableNextColumn();
          drawFMEnv(op.tl&maxTl,op.ar&maxArDr,op.dr&maxArDr,(ins->type==DIV_INS_OPL || ins->type==DIV_INS_OPL_DRUMS || ins->type==DIV_INS_OPLL || ins->type==DIV_INS_ESFM)?((op.rr&15)*2):op.d2r&31,op.rr&15,op.sl&15,op.sus,op.ssgEnv&8,fmOrigin.alg,maxTl,maxArDr,15,ImVec2(ImGui::GetContentRegionAvail().x,sliderHeight),ins->type);

          if (settings.separateFMColors) {
            popAccentColors();
          }

          ImGui::PopID();
        }

        ImGui::EndTable();
      }
    } else if (settings.fmLayout>=4 && settings.fmLayout<=6) { // alternate
      int columns=2;
      switch (settings.fmLayout) {
        case 4: // 2x2
          columns=2;
          break;
        case 5: // 1x4
          columns=1;
          break;
        case 6: // 4x1
          columns=opCount;
          break;
      }
      char tempID[1024];
      ImVec2 oldPadding=ImGui::GetStyle().CellPadding;
      ImGui::PushStyleVar(ImGuiStyleVar_CellPadding,ImVec2(8.0f*dpiScale,4.0f*dpiScale));
      if (ImGui::BeginTable("AltFMOperators",columns,ImGuiTableFlags_SizingStretchSame|ImGuiTableFlags_BordersInner)) {
        for (int i=0; i<opCount; i++) {
          DivInstrumentFM::Operator& op=fmOrigin.op[(opCount==4 && ins->type!=DIV_INS_OPL_DRUMS && ins->type!=DIV_INS_ESFM)?opOrder[i]:i];
          DivInstrumentESFM::Operator& opE=ins->esfm.op[i];
          if ((settings.fmLayout!=6 && ((i+1)&1)) || i==0 || settings.fmLayout==5) ImGui::TableNextRow();
          ImGui::TableNextColumn();
          ImGui::PushID(fmt::sprintf("op%d",i).c_str());

          // push colors
          if (settings.separateFMColors) {
            bool mod=true;
            if (ins->type==DIV_INS_OPL_DRUMS) {
              mod=false;
            } else if (ins->type==DIV_INS_ESFM) {
              // this is the same as the KVS heuristic in platform/esfm.h
              if (opE.outLvl==7) mod=false;
              else if (opE.outLvl>0) {
                if (i==3) mod=false;
                else {
                  DivInstrumentESFM::Operator& opENext=ins->esfm.op[i+1];
                  if (opENext.modIn==0) mod=false;
                  else if ((opE.outLvl-opENext.modIn)>=2) mod=false;
                }
              }
            } else if (opCount==4) {
              if (ins->type==DIV_INS_OPL) {
                if (opIsOutputOPL[fmOrigin.alg&3][i]) mod=false;
              } else {
                if (opIsOutput[fmOrigin.alg&7][i]) mod=false;
              }
            } else {
              if (i==1 || (ins->type==DIV_INS_OPL && (fmOrigin.alg&1))) mod=false;
            }
            if (mod) {
              pushAccentColors(
                uiColors[GUI_COLOR_FM_PRIMARY_MOD],
                uiColors[GUI_COLOR_FM_SECONDARY_MOD],
                uiColors[GUI_COLOR_FM_BORDER_MOD],
                uiColors[GUI_COLOR_FM_BORDER_SHADOW_MOD]
              );
            } else {
              pushAccentColors(
                uiColors[GUI_COLOR_FM_PRIMARY_CAR],
                uiColors[GUI_COLOR_FM_SECONDARY_CAR],
                uiColors[GUI_COLOR_FM_BORDER_CAR],
                uiColors[GUI_COLOR_FM_BORDER_SHADOW_CAR]
              );
            }
          }

          ImGui::Dummy(ImVec2(dpiScale,dpiScale));
          if (ins->type==DIV_INS_OPL_DRUMS) {
            snprintf(tempID,1024,"%s",oplDrumNames[i]);
          } else if (ins->type==DIV_INS_OPL && fmOrigin.opllPreset==16) {
            if (i==1) {
              snprintf(tempID,1024,"Envelope 2 (kick only)");
            } else {
              snprintf(tempID,1024,"Envelope");
            }
          } else {
            snprintf(tempID,1024,"Operator %d",i+1);
          }
          float nextCursorPosX=ImGui::GetCursorPosX()+0.5*(ImGui::GetContentRegionAvail().x-ImGui::CalcTextSize(tempID).x-(opsAreMutable?(ImGui::GetStyle().FramePadding.x*2.0f):0.0f));
          OP_DRAG_POINT;
          ImGui::SameLine();
          ImGui::SetCursorPosX(nextCursorPosX);
          if (opsAreMutable) {
            pushToggleColors(op.enable);
            if (ImGui::Button(tempID)) {
              op.enable=!op.enable;
              PARAMETER;
            }
            popToggleColors();
          } else {
            ImGui::TextUnformatted(tempID);
          }

          float sliderHeight=200.0f*dpiScale;
          float waveWidth=140.0*dpiScale*((ins->type==DIV_INS_ESFM)?0.85f:1.0f);
          float waveHeight=sliderHeight-ImGui::GetFrameHeightWithSpacing()*((ins->type==DIV_INS_OPZ || ins->type==DIV_INS_OPL || ins->type==DIV_INS_ESFM)?5.0f:4.5f);

          int maxTl=127;
          if (ins->type==DIV_INS_OPLL) {
            if (i==1) {
              maxTl=15;
            } else {
              maxTl=63;
            }
          }
          if (ins->type==DIV_INS_OPL || ins->type==DIV_INS_OPL_DRUMS || ins->type==DIV_INS_ESFM) {
            maxTl=63;
          }
          int maxArDr=(ins->type==DIV_INS_FM || ins->type==DIV_INS_OPZ || ins->type==DIV_INS_OPM)?31:15;

          bool ssgOn=op.ssgEnv&8;
          bool ksrOn=op.ksr;
          bool vibOn=op.vib;
          bool egtOn=op.egt;
          bool susOn=op.sus; // yawn
          unsigned char ssgEnv=op.ssgEnv&7;

          ImGui::PushStyleVar(ImGuiStyleVar_CellPadding,oldPadding);
          if (ImGui::BeginTable("opParams",4,ImGuiTableFlags_BordersInnerV)) {
            ImGui::TableSetupColumn("c0",ImGuiTableColumnFlags_WidthFixed);
            ImGui::TableSetupColumn("c1",ImGuiTableColumnFlags_WidthFixed,waveWidth);
            ImGui::TableSetupColumn("c2",ImGuiTableColumnFlags_WidthStretch);
            ImGui::TableSetupColumn("c3",ImGuiTableColumnFlags_WidthFixed);

            ImGui::TableNextRow();
            ImGui::TableNextColumn();
            float textY=ImGui::GetCursorPosY();
            if (ins->type==DIV_INS_ESFM) {
              CENTER_TEXT_20(ESFM_SHORT_NAME(ESFM_DELAY));
              ImGui::TextUnformatted(ESFM_SHORT_NAME(ESFM_DELAY));
              TOOLTIP_TEXT(ESFM_LONG_NAME(ESFM_DELAY));
            } else {
              CENTER_TEXT_20(FM_SHORT_NAME(FM_AR));
              ImGui::TextUnformatted(FM_SHORT_NAME(FM_AR));
              TOOLTIP_TEXT(FM_NAME(FM_AR));
            }
            ImGui::TableNextColumn();
            if (ins->type==DIV_INS_FM) {
              ImGui::Text("SSG-EG");
            } else {
              ImGui::Text("Waveform");
            }
            ImGui::TableNextColumn();
            ImGui::Text("Envelope");
            ImGui::TableNextColumn();

            // A/D/S/R
            ImGui::TableNextColumn();

            if (ins->type==DIV_INS_ESFM) {
              opE.delay&=7;
              P(CWVSliderScalar("##DELAY",ImVec2(20.0f*dpiScale,sliderHeight),ImGuiDataType_U8,&opE.delay,&_ZERO,&_SEVEN)); rightClickable
              ImGui::SameLine();
            }

            op.ar&=maxArDr;
            float textX_AR=ImGui::GetCursorPosX();
            P(CWVSliderScalar("##AR",ImVec2(20.0f*dpiScale,sliderHeight),ImGuiDataType_U8,&op.ar,&maxArDr,&_ZERO)); rightClickable

            ImGui::SameLine();
            op.dr&=maxArDr;
            float textX_DR=ImGui::GetCursorPosX();
            P(CWVSliderScalar("##DR",ImVec2(20.0f*dpiScale,sliderHeight),ImGuiDataType_U8,&op.dr,&maxArDr,&_ZERO)); rightClickable

            float textX_SL=0.0f;
            if (settings.susPosition==0) {
              ImGui::SameLine();
              op.sl&=15;
              textX_SL=ImGui::GetCursorPosX();
              P(CWVSliderScalar("##SL",ImVec2(20.0f*dpiScale,sliderHeight),ImGuiDataType_U8,&op.sl,&_FIFTEEN,&_ZERO)); rightClickable
            }

            float textX_D2R=0.0f;
            if (ins->type==DIV_INS_FM || ins->type==DIV_INS_OPZ || ins->type==DIV_INS_OPM) {
              ImGui::SameLine();
              op.d2r&=31;
              textX_D2R=ImGui::GetCursorPosX();
              P(CWVSliderScalar("##D2R",ImVec2(20.0f*dpiScale,sliderHeight),ImGuiDataType_U8,&op.d2r,&_THIRTY_ONE,&_ZERO)); rightClickable
            }

            ImGui::SameLine();
            op.rr&=15;
            float textX_RR=ImGui::GetCursorPosX();
            P(CWVSliderScalar("##RR",ImVec2(20.0f*dpiScale,sliderHeight),ImGuiDataType_U8,&op.rr,&_FIFTEEN,&_ZERO)); rightClickable

            if (settings.susPosition==1) {
              ImGui::SameLine();
              op.sl&=15;
              textX_SL=ImGui::GetCursorPosX();
              P(CWVSliderScalar("##SL",ImVec2(20.0f*dpiScale,sliderHeight),ImGuiDataType_U8,&op.sl,&_FIFTEEN,&_ZERO)); rightClickable
            }

            ImVec2 prevCurPos=ImGui::GetCursorPos();

            // labels
            if (ins->type==DIV_INS_ESFM) {
              ImGui::SetCursorPos(ImVec2(textX_AR,textY));
              CENTER_TEXT_20(FM_SHORT_NAME(FM_AR));
              ImGui::TextUnformatted(FM_SHORT_NAME(FM_AR));
              TOOLTIP_TEXT(FM_NAME(FM_AR));
            }

            ImGui::SetCursorPos(ImVec2(textX_DR,textY));
            CENTER_TEXT_20(FM_SHORT_NAME(FM_DR));
            ImGui::TextUnformatted(FM_SHORT_NAME(FM_DR));
            TOOLTIP_TEXT(FM_NAME(FM_DR));

            ImGui::SetCursorPos(ImVec2(textX_SL,textY));
            CENTER_TEXT_20(FM_SHORT_NAME(FM_SL));
            ImGui::TextUnformatted(FM_SHORT_NAME(FM_SL));
            TOOLTIP_TEXT(FM_NAME(FM_SL));

            ImGui::SetCursorPos(ImVec2(textX_RR,textY));
            CENTER_TEXT_20(FM_SHORT_NAME(FM_RR));
            ImGui::TextUnformatted(FM_SHORT_NAME(FM_RR));
            TOOLTIP_TEXT(FM_NAME(FM_RR));

            if (ins->type==DIV_INS_FM || ins->type==DIV_INS_OPZ || ins->type==DIV_INS_OPM) {
              ImGui::SetCursorPos(ImVec2(textX_D2R,textY));
              CENTER_TEXT_20(FM_SHORT_NAME(FM_D2R));
              ImGui::TextUnformatted(FM_SHORT_NAME(FM_D2R));
              TOOLTIP_TEXT(FM_NAME(FM_D2R));
            }

            ImGui::SetCursorPos(prevCurPos);
            
            ImGui::TableNextColumn();
            switch (ins->type) {
              case DIV_INS_FM: {
                // SSG
                ImGui::BeginDisabled(!ssgOn);
                drawSSGEnv(op.ssgEnv&7,ImVec2(waveWidth,waveHeight));
                ImGui::EndDisabled();
                if (ImGui::Checkbox("##SSGOn",&ssgOn)) { PARAMETER
                  op.ssgEnv=(op.ssgEnv&7)|(ssgOn<<3);
                }

                ImGui::SameLine();
                ImGui::SetNextItemWidth(ImGui::GetContentRegionAvail().x);
                if (CWSliderScalar("##SSG",ImGuiDataType_U8,&ssgEnv,&_ZERO,&_SEVEN,ssgEnvTypes[ssgEnv])) { PARAMETER
                  op.ssgEnv=(op.ssgEnv&8)|(ssgEnv&7);
                }
                
                // params
                ImGui::Separator();
                ImGui::SetNextItemWidth(ImGui::GetContentRegionAvail().x);
                snprintf(tempID,1024,"%s: %%d",FM_NAME(FM_MULT));
                P(CWSliderScalar("##MULT",ImGuiDataType_U8,&op.mult,&_ZERO,&_FIFTEEN,tempID)); rightClickable

                int detune=detuneMap[settings.unsignedDetune?1:0][op.dt&7];
                ImGui::SetNextItemWidth(ImGui::GetContentRegionAvail().x);
                snprintf(tempID,1024,"%s: %%d",FM_NAME(FM_DT));
                if (CWSliderInt("##DT",&detune,settings.unsignedDetune?0:-3,settings.unsignedDetune?7:4,tempID)) { PARAMETER
                  if (detune<-3) detune=-3;
                  if (detune>7) detune=7;
                  op.dt=detuneUnmap[settings.unsignedDetune?1:0][detune+3];
                } rightClickable

                ImGui::SetNextItemWidth(ImGui::GetContentRegionAvail().x);
                snprintf(tempID,1024,"%s: %%d",FM_NAME(FM_RS));
                P(CWSliderScalar("##RS",ImGuiDataType_U8,&op.rs,&_ZERO,&_THREE,tempID)); rightClickable

                break;
              }
              case DIV_INS_OPM: {
                drawWaveform(0,true,ImVec2(waveWidth,waveHeight));
                
                // params
                ImGui::Separator();
                ImGui::SetNextItemWidth(ImGui::GetContentRegionAvail().x);
                snprintf(tempID,1024,"%s: %%d",FM_NAME(FM_MULT));
                P(CWSliderScalar("##MULT",ImGuiDataType_U8,&op.mult,&_ZERO,&_FIFTEEN,tempID)); rightClickable

                int detune=detuneMap[settings.unsignedDetune?1:0][op.dt&7];
                ImGui::SetNextItemWidth(ImGui::GetContentRegionAvail().x);
                snprintf(tempID,1024,"%s: %%d",FM_NAME(FM_DT));
                if (CWSliderInt("##DT",&detune,settings.unsignedDetune?0:-3,settings.unsignedDetune?7:4,tempID)) { PARAMETER
                  if (detune<-3) detune=-3;
                  if (detune>7) detune=7;
                  op.dt=detuneUnmap[settings.unsignedDetune?1:0][detune+3];
                } rightClickable

                ImGui::SetNextItemWidth(ImGui::GetContentRegionAvail().x);
                snprintf(tempID,1024,"%s: %%d",FM_NAME(FM_DT2));
                P(CWSliderScalar("##DT2",ImGuiDataType_U8,&op.dt2,&_ZERO,&_THREE,tempID)); rightClickable

                ImGui::SetNextItemWidth(ImGui::GetContentRegionAvail().x);
                snprintf(tempID,1024,"%s: %%d",FM_NAME(FM_RS));
                P(CWSliderScalar("##RS",ImGuiDataType_U8,&op.rs,&_ZERO,&_THREE,tempID)); rightClickable
                break;
              }
              case DIV_INS_OPLL:
                // waveform
                drawWaveform(i==0?(fmOrigin.ams&1):(fmOrigin.fms&1),ins->type==DIV_INS_OPZ,ImVec2(waveWidth,waveHeight));

                // params
                ImGui::Separator();
                if (ImGui::BeginTable("FMParamsInner",2)) {
                  ImGui::TableNextRow();
                  ImGui::TableNextColumn();
                  bool amOn=op.am;
                  if (ImGui::Checkbox(FM_NAME(FM_AM),&amOn)) { PARAMETER
                    op.am=amOn;
                  }
                  ImGui::TableNextColumn();
                  if (ImGui::Checkbox(FM_NAME(FM_KSR),&ksrOn)) { PARAMETER
                    op.ksr=ksrOn;
                  }

                  ImGui::TableNextRow();
                  ImGui::TableNextColumn();
                  if (ImGui::Checkbox(FM_NAME(FM_VIB),&vibOn)) { PARAMETER
                    op.vib=vibOn;
                  }
                  ImGui::TableNextColumn();
                  if (ImGui::Checkbox(FM_NAME(FM_EGS),&ssgOn)) { PARAMETER
                    op.ssgEnv=(op.ssgEnv&7)|(ssgOn<<3);
                  }
                  
                  ImGui::EndTable();
                }

                ImGui::SetNextItemWidth(ImGui::GetContentRegionAvail().x);
                snprintf(tempID,1024,"%s: %%d",FM_NAME(FM_MULT));
                P(CWSliderScalar("##MULT",ImGuiDataType_U8,&op.mult,&_ZERO,&_FIFTEEN,tempID)); rightClickable

                ImGui::SetNextItemWidth(ImGui::GetContentRegionAvail().x);
                snprintf(tempID,1024,"%s: %%d",FM_NAME(FM_KSL));
                P(CWSliderScalar("##KSL",ImGuiDataType_U8,&op.ksl,&_ZERO,&_THREE,tempID)); rightClickable

                break;
              case DIV_INS_OPL:
              case DIV_INS_OPL_DRUMS: {
                // waveform
                drawWaveform(op.ws&7,ins->type==DIV_INS_OPZ,ImVec2(waveWidth,waveHeight));
                ImGui::SetNextItemWidth(ImGui::GetContentRegionAvail().x);
                P(CWSliderScalar("##WS",ImGuiDataType_U8,&op.ws,&_ZERO,&_SEVEN,(ins->type==DIV_INS_OPZ)?opzWaveforms[op.ws&7]:(settings.oplStandardWaveNames?oplWaveformsStandard[op.ws&7]:oplWaveforms[op.ws&7]))); rightClickable
                if ((ins->type==DIV_INS_OPL || ins->type==DIV_INS_OPL_DRUMS) && ImGui::IsItemHovered()) {
                  ImGui::SetTooltip("OPL2/3 only (last 4 waveforms are OPL3 only)");
                }

                // params
                ImGui::Separator();
                if (ImGui::BeginTable("FMParamsInner",2)) {
                  ImGui::TableNextRow();
                  ImGui::TableNextColumn();
                  bool amOn=op.am;
                  if (ImGui::Checkbox(FM_NAME(FM_AM),&amOn)) { PARAMETER
                    op.am=amOn;
                  }
                  ImGui::TableNextColumn();
                  if (ImGui::Checkbox(FM_NAME(FM_KSR),&ksrOn)) { PARAMETER
                    op.ksr=ksrOn;
                  }

                  ImGui::TableNextRow();
                  ImGui::TableNextColumn();
                  if (ImGui::Checkbox(FM_NAME(FM_VIB),&vibOn)) { PARAMETER
                    op.vib=vibOn;
                  }
                  ImGui::TableNextColumn();
                  if (ImGui::Checkbox(FM_NAME(FM_SUS),&susOn)) { PARAMETER
                    op.sus=susOn;
                  }
                  
                  ImGui::EndTable();
                }

                ImGui::SetNextItemWidth(ImGui::GetContentRegionAvail().x);
                snprintf(tempID,1024,"%s: %%d",FM_NAME(FM_MULT));
                P(CWSliderScalar("##MULT",ImGuiDataType_U8,&op.mult,&_ZERO,&_FIFTEEN,tempID)); rightClickable

                ImGui::SetNextItemWidth(ImGui::GetContentRegionAvail().x);
                snprintf(tempID,1024,"%s: %%d",FM_NAME(FM_KSL));
                int ksl=kslMap[op.ksl&3];
                if (CWSliderInt("##KSL",&ksl,0,3,tempID)) {
                  op.ksl=kslMap[ksl&3];
                  PARAMETER;
                } rightClickable

                break;
              }
              case DIV_INS_OPZ: {
                // waveform
                drawWaveform(op.ws&7,ins->type==DIV_INS_OPZ,ImVec2(waveWidth,waveHeight));
                ImGui::SetNextItemWidth(ImGui::GetContentRegionAvail().x);
                P(CWSliderScalar("##WS",ImGuiDataType_U8,&op.ws,&_ZERO,&_SEVEN,(ins->type==DIV_INS_OPZ)?opzWaveforms[op.ws&7]:(settings.oplStandardWaveNames?oplWaveformsStandard[op.ws&7]:oplWaveforms[op.ws&7]))); rightClickable
                if ((ins->type==DIV_INS_OPL || ins->type==DIV_INS_OPL_DRUMS) && ImGui::IsItemHovered()) {
                  ImGui::SetTooltip("OPL2/3 only (last 4 waveforms are OPL3 only)");
                }

                // params
                ImGui::Separator();
                if (egtOn) {
                  int block=op.dt;
                  int freqNum=(op.mult<<4)|(op.dvb&15);
                  ImGui::Text("Block");
                  ImGui::SameLine();
                  ImGui::SetNextItemWidth(ImGui::GetContentRegionAvail().x);
                  ImVec2 cursorAlign=ImGui::GetCursorPos();
                  if (ImGui::InputInt("##Block",&block,1,1)) {
                    if (block<0) block=0;
                    if (block>7) block=7;
                    op.dt=block;
                  }
                  
                  ImGui::Text("Freq");
                  ImGui::SameLine();
                  ImGui::SetCursorPos(ImVec2(cursorAlign.x,ImGui::GetCursorPosY()));
                  ImGui::SetNextItemWidth(ImGui::GetContentRegionAvail().x);
                  if (ImGui::InputInt("##FreqNum",&freqNum,1,16)) {
                    if (freqNum<0) freqNum=0;
                    if (freqNum>255) freqNum=255;
                    op.mult=freqNum>>4;
                    op.dvb=freqNum&15;
                  }
                } else {
                  ImGui::SetNextItemWidth(ImGui::GetContentRegionAvail().x);
                  snprintf(tempID,1024,"%s: %%d",FM_NAME(FM_MULT));
                  P(CWSliderScalar("##MULT",ImGuiDataType_U8,&op.mult,&_ZERO,&_FIFTEEN,tempID)); rightClickable

                  int detune=detuneMap[settings.unsignedDetune?1:0][op.dt&7];
                  ImGui::SetNextItemWidth(ImGui::GetContentRegionAvail().x);
                  snprintf(tempID,1024,"%s: %%d",FM_NAME(FM_DT));
                  if (CWSliderInt("##DT",&detune,settings.unsignedDetune?0:-3,settings.unsignedDetune?7:4,tempID)) { PARAMETER
                    if (detune<-3) detune=-3;
                    if (detune>7) detune=7;
                    op.dt=detuneUnmap[settings.unsignedDetune?1:0][detune+3];
                  } rightClickable
                }

                ImGui::SetNextItemWidth(ImGui::GetContentRegionAvail().x);
                snprintf(tempID,1024,"%s: %%d",FM_NAME(FM_DT2));
                P(CWSliderScalar("##DT2",ImGuiDataType_U8,&op.dt2,&_ZERO,&_THREE,tempID)); rightClickable
                if (ImGui::IsItemHovered()) {
                  ImGui::SetTooltip("Only on YM2151 (OPM)");
                }

                ImGui::SetNextItemWidth(ImGui::GetContentRegionAvail().x);
                snprintf(tempID,1024,"%s: %%d",FM_NAME(FM_RS));
                P(CWSliderScalar("##RS",ImGuiDataType_U8,&op.rs,&_ZERO,&_THREE,tempID)); rightClickable
                break;
              }
              case DIV_INS_ESFM:
                // waveform
                drawWaveform(op.ws&7,ins->type==DIV_INS_OPZ,ImVec2(waveWidth,waveHeight));
                ImGui::SetNextItemWidth(ImGui::GetContentRegionAvail().x);
                P(CWSliderScalar("##WS",ImGuiDataType_U8,&op.ws,&_ZERO,&_SEVEN,(ins->type==DIV_INS_OPZ)?opzWaveforms[op.ws&7]:(settings.oplStandardWaveNames?oplWaveformsStandard[op.ws&7]:oplWaveforms[op.ws&7]))); rightClickable

                // params
                ImGui::Separator();
                ImGui::SetNextItemWidth(ImGui::GetContentRegionAvail().x);
                snprintf(tempID,1024,"%s: %%d",FM_NAME(FM_MULT));
                P(CWSliderScalar("##MULT",ImGuiDataType_U8,&op.mult,&_ZERO,&_FIFTEEN,tempID)); rightClickable

                if (opE.fixed) {
                  int block=(opE.ct>>2)&7;
                  int freqNum=((opE.ct&3)<<8)|((unsigned char)opE.dt);
                  ImGui::Text("Blk");
                  if (ImGui::IsItemHovered()) {
                    ImGui::SetTooltip("Block");
                  }
                  ImGui::SameLine();
                  ImGui::SetNextItemWidth(ImGui::GetContentRegionAvail().x);
                  //ImVec2 cursorAlign=ImGui::GetCursorPos();
                  if (ImGui::InputInt("##Block",&block,1,1)) {
                    if (block<0) block=0;
                    if (block>7) block=7;
                    opE.ct=(opE.ct&(~(7<<2)))|(block<<2);
                  }

                  ImGui::Text("F");
                  if (ImGui::IsItemHovered()) {
                    ImGui::SetTooltip("Frequency (F-Num)");
                  }
                  ImGui::SameLine();
                  //ImGui::SetCursorPos(ImVec2(cursorAlign.x,ImGui::GetCursorPosY()));
                  ImGui::SetNextItemWidth(ImGui::GetContentRegionAvail().x);
                  if (ImGui::InputInt("##FreqNum",&freqNum,1,16)) {
                    if (freqNum<0) freqNum=0;
                    if (freqNum>1023) freqNum=1023;
                    opE.dt=freqNum&0xff;
                    opE.ct=(opE.ct&(~3))|(freqNum>>8);
                  }
                } else {
                  ImGui::SetNextItemWidth(ImGui::GetContentRegionAvail().x);
                  snprintf(tempID,1024,"%s: %%d",ESFM_NAME(ESFM_CT));
                  P(CWSliderScalar("##CT",ImGuiDataType_S8,&opE.ct,&_MINUS_TWENTY_FOUR,&_TWENTY_FOUR,tempID)); rightClickable
                  if (ImGui::IsItemHovered()) {
                    ImGui::SetTooltip("Detune in semitones");
                  }

                  ImGui::SetNextItemWidth(ImGui::GetContentRegionAvail().x);
                  snprintf(tempID,1024,"%s: %%d",ESFM_NAME(ESFM_DT));
                  P(CWSliderScalar("##DT",ImGuiDataType_S8,&opE.dt,&_MINUS_ONE_HUNDRED_TWENTY_EIGHT,&_ONE_HUNDRED_TWENTY_SEVEN,tempID)); rightClickable
                  if (ImGui::IsItemHovered()) {
                    ImGui::SetTooltip("Detune in fractions of semitone.\n128 = +1 semitone, -128 = -1 semitone.");
                  }
                }

                if (ImGui::BeginTable("panCheckboxes",2,ImGuiTableFlags_SizingStretchSame)) {
                  ImGui::TableSetupColumn("c0",ImGuiTableColumnFlags_WidthStretch,0.0f);
                  ImGui::TableSetupColumn("c1",ImGuiTableColumnFlags_WidthStretch,0.0f);

                  float yPosOutsideTablePadding=ImGui::GetCursorPosY();
                  bool leftOn=opE.left;
                  bool rightOn=opE.right;
                  ImGui::TableNextRow();
                  ImGui::TableNextColumn();
                  ImGui::SetCursorPosY(yPosOutsideTablePadding);
                  if (ImGui::Checkbox(ESFM_SHORT_NAME(ESFM_LEFT),&leftOn)) { PARAMETER
                    opE.left=leftOn;
                  }
                  if (ImGui::IsItemHovered()) {
                    ImGui::SetTooltip("If operator outputs sound, enable left channel output.");
                  }
                  ImGui::TableNextColumn();
                  ImGui::SetCursorPosY(yPosOutsideTablePadding);
                  if (ImGui::Checkbox(ESFM_SHORT_NAME(ESFM_RIGHT),&rightOn)) { PARAMETER
                    opE.right=rightOn;
                  }
                  if (ImGui::IsItemHovered()) {
                    ImGui::SetTooltip("If operator outputs sound, enable right channel output.");
                  }
                  ImGui::EndTable();
                }
                break;
              default:
                break;
            }

            ImGui::TableNextColumn();
            float envHeight=sliderHeight;//-ImGui::GetStyle().ItemSpacing.y*2.0f;
            if (ins->type==DIV_INS_OPZ) {
              envHeight-=ImGui::GetFrameHeightWithSpacing()*2.0f;
            }
            if (ins->type==DIV_INS_ESFM) {
              envHeight-=ImGui::GetFrameHeightWithSpacing()*3.0f;
            }
            drawFMEnv(op.tl&maxTl,op.ar&maxArDr,op.dr&maxArDr,(ins->type==DIV_INS_OPL || ins->type==DIV_INS_OPL_DRUMS || ins->type==DIV_INS_OPLL || ins->type==DIV_INS_ESFM)?((op.rr&15)*2):op.d2r&31,op.rr&15,op.sl&15,op.sus,op.ssgEnv&8,fmOrigin.alg,maxTl,maxArDr,15,ImVec2(ImGui::GetContentRegionAvail().x,envHeight),ins->type);

            if (ins->type==DIV_INS_OPZ) {
              ImGui::Separator();
              if (ImGui::BeginTable("FMParamsInnerOPZ",2)) {
                ImGui::TableNextRow();
                ImGui::TableNextColumn();
                if (!egtOn) {
                  ImGui::SetNextItemWidth(ImGui::GetContentRegionAvail().x);
                  snprintf(tempID,1024,"%s: %%d",FM_NAME(FM_FINE));
                  P(CWSliderScalar("##FINE",ImGuiDataType_U8,&op.dvb,&_ZERO,&_FIFTEEN,tempID)); rightClickable
                }

                ImGui::TableNextColumn();
                bool amOn=op.am;
                if (ImGui::Checkbox(FM_NAME(FM_AM),&amOn)) { PARAMETER
                  op.am=amOn;
                }
                ImGui::SameLine();
                if (ImGui::Checkbox("Fixed",&egtOn)) { PARAMETER
                  op.egt=egtOn;
                }

                ImGui::TableNextRow();
                ImGui::TableNextColumn();
                ImGui::SetNextItemWidth(ImGui::GetContentRegionAvail().x);
                snprintf(tempID,1024,"%s: %%d",FM_NAME(FM_EGSHIFT));
                P(CWSliderScalar("##EGShift",ImGuiDataType_U8,&op.ksl,&_ZERO,&_THREE,tempID)); rightClickable

                ImGui::TableNextColumn();
                ImGui::SetNextItemWidth(ImGui::GetContentRegionAvail().x);
                snprintf(tempID,1024,"%s: %%d",FM_NAME(FM_REV));
                P(CWSliderScalar("##REV",ImGuiDataType_U8,&op.dam,&_ZERO,&_SEVEN,tempID)); rightClickable

                ImGui::TableNextColumn();


                ImGui::EndTable();
              }
            }

            if (ins->type==DIV_INS_ESFM) {
              ImGui::Separator();
              if (ImGui::BeginTable("FMParamsInnerESFM",2)) {
                ImGui::TableSetupColumn("c0",ImGuiTableColumnFlags_WidthStretch,0.64f);
                ImGui::TableSetupColumn("c1",ImGuiTableColumnFlags_WidthStretch,0.36f);
                ImGui::TableNextRow();
                ImGui::TableNextColumn();

                ImGui::SetNextItemWidth(ImGui::GetContentRegionAvail().x);
                snprintf(tempID,1024,"%s: %%d",FM_NAME(FM_KSL));
                int ksl=kslMap[op.ksl&3];
                if (CWSliderInt("##KSL",&ksl,0,3,tempID)) {
                  op.ksl=kslMap[ksl&3];
                  PARAMETER;
                } rightClickable

                bool amOn=op.am;
                bool fixedOn=opE.fixed;
                ImGui::TableNextColumn();
                if (ImGui::Checkbox(FM_SHORT_NAME(FM_KSR),&ksrOn)) { PARAMETER
                  op.ksr=ksrOn;
                }
                ImGui::TableNextRow();
                ImGui::TableNextColumn();
                if (ImGui::BeginTable("vibAmCheckboxes",2)) {
                  ImGui::TableSetupColumn("c0",ImGuiTableColumnFlags_WidthStretch,0.0f);
                  ImGui::TableSetupColumn("c1",ImGuiTableColumnFlags_WidthStretch,0.0f);

                  float yPosOutsideTablePadding=ImGui::GetCursorPosY();
                  ImGui::TableNextRow();
                  ImGui::TableNextColumn();
                  ImGui::SetCursorPosY(yPosOutsideTablePadding);
                  if (ImGui::Checkbox(FM_SHORT_NAME(FM_VIB),&vibOn)) { PARAMETER
                    op.vib=vibOn;
                  }
                  ImGui::TableNextColumn();
                  ImGui::SetCursorPosY(yPosOutsideTablePadding);
                  if (ImGui::Checkbox(FM_SHORT_NAME(FM_AM),&amOn)) { PARAMETER
                    op.am=amOn;
                  }

                  bool damOn=op.dam;
                  bool dvbOn=op.dvb;
                  ImGui::TableNextRow();
                  ImGui::TableNextColumn();
                  if (ImGui::Checkbox(FM_SHORT_NAME(FM_DVB),&dvbOn)) { PARAMETER
                    op.dvb=dvbOn;
                  }
                  ImGui::TableNextColumn();
                  if (ImGui::Checkbox(FM_SHORT_NAME(FM_DAM),&damOn)) { PARAMETER
                    op.dam=damOn;
                  }
                  ImGui::EndTable();
                }
                ImGui::TableNextColumn();
                if (ImGui::Checkbox(FM_SHORT_NAME(FM_SUS),&susOn)) { PARAMETER
                  op.sus=susOn;
                }
                if (ImGui::Checkbox(ESFM_NAME(ESFM_FIXED),&fixedOn)) { PARAMETER
                  opE.fixed=fixedOn;

                  ins->std.get_op_macro(i)->op_get_macro(DIV_MACRO_OP_SSG, true)->vZoom = -1;
                  ins->std.get_op_macro(i)->op_get_macro(DIV_MACRO_OP_DT, true)->vZoom = -1;
                }

                ImGui::EndTable();
              }
            }

            ImGui::TableNextColumn();
            op.tl&=maxTl;
            float tlSliderWidth=(ins->type==DIV_INS_ESFM)?20.0f*dpiScale:ImGui::GetFrameHeight();
            float tlSliderHeight=sliderHeight-((ins->type==DIV_INS_FM || ins->type==DIV_INS_OPM)?(ImGui::GetFrameHeightWithSpacing()+ImGui::CalcTextSize(FM_SHORT_NAME(FM_AM)).y+ImGui::GetStyle().ItemSpacing.y):0.0f);
            float textX_tl=ImGui::GetCursorPosX();
            P(CWVSliderScalar("##TL",ImVec2(tlSliderWidth,tlSliderHeight),ImGuiDataType_U8,&op.tl,&maxTl,&_ZERO)); rightClickable

            if (ins->type==DIV_INS_FM || ins->type==DIV_INS_OPM) {
              CENTER_TEXT(FM_SHORT_NAME(FM_AM));
              ImGui::TextUnformatted(FM_SHORT_NAME(FM_AM));
              TOOLTIP_TEXT(FM_NAME(FM_AM));
              bool amOn=op.am;
              if (ImGui::Checkbox("##AM",&amOn)) { PARAMETER
                op.am=amOn;
              }
            }

            if (ins->type==DIV_INS_ESFM) {
              ImGui::SameLine();
              float textX_outLvl=ImGui::GetCursorPosX();
              P(CWVSliderScalar("##OUTLVL",ImVec2(tlSliderWidth,tlSliderHeight),ImGuiDataType_U8,&opE.outLvl,&_ZERO,&_SEVEN)); rightClickable

              ImGui::SameLine();
              float textX_modIn=ImGui::GetCursorPosX();
              P(CWVSliderScalar("##MODIN",ImVec2(tlSliderWidth,tlSliderHeight),ImGuiDataType_U8,&opE.modIn,&_ZERO,&_SEVEN)); rightClickable

              prevCurPos=ImGui::GetCursorPos();
              ImGui::SetCursorPos(ImVec2(textX_tl,textY));
              CENTER_TEXT_20(FM_SHORT_NAME(FM_TL));
              ImGui::TextUnformatted(FM_SHORT_NAME(FM_TL));
              TOOLTIP_TEXT(FM_NAME(FM_TL));

              ImGui::SetCursorPos(ImVec2(textX_outLvl,textY));
              CENTER_TEXT_20(ESFM_SHORT_NAME(ESFM_OUTLVL));
              ImGui::TextUnformatted(ESFM_SHORT_NAME(ESFM_OUTLVL));
              TOOLTIP_TEXT(ESFM_LONG_NAME(ESFM_OUTLVL));

              ImGui::SetCursorPos(ImVec2(textX_modIn,textY));
              CENTER_TEXT_20(ESFM_SHORT_NAME(ESFM_MODIN));
              ImGui::TextUnformatted(ESFM_SHORT_NAME(ESFM_MODIN));
              TOOLTIP_TEXT(ESFM_LONG_NAME(ESFM_MODIN));

              ImGui::SetCursorPos(prevCurPos);
            } else {
              prevCurPos=ImGui::GetCursorPos();
              ImGui::SetCursorPos(ImVec2(textX_tl,textY));
              CENTER_TEXT(FM_SHORT_NAME(FM_TL));
              ImGui::TextUnformatted(FM_SHORT_NAME(FM_TL));
              TOOLTIP_TEXT(FM_NAME(FM_TL));

              ImGui::SetCursorPos(prevCurPos);
            }

            ImGui::EndTable();
          }
          ImGui::PopStyleVar();

          if (settings.separateFMColors) {
            popAccentColors();
          }

          ImGui::PopID();
        }
        ImGui::EndTable();
      }
      ImGui::PopStyleVar();
    } else { // classic
      int columns=2;
      switch (settings.fmLayout) {
        case 1: // 2x2
          columns=2;
          break;
        case 2: // 1x4
          columns=1;
          break;
        case 3: // 4x1
          columns=opCount;
          break;
      }
      if (ImGui::BeginTable("FMOperators",columns,ImGuiTableFlags_SizingStretchSame)) {
        for (int i=0; i<opCount; i++) {
          DivInstrumentFM::Operator& op=fmOrigin.op[(opCount==4 && ins->type!=DIV_INS_OPL_DRUMS && ins->type!=DIV_INS_ESFM)?opOrder[i]:i];
          DivInstrumentESFM::Operator& opE=ins->esfm.op[i];
          if ((settings.fmLayout!=3 && ((i+1)&1)) || i==0 || settings.fmLayout==2) ImGui::TableNextRow();
          ImGui::TableNextColumn();
          ImGui::Separator();
          ImGui::PushID(fmt::sprintf("op%d",i).c_str());

          // push colors
          if (settings.separateFMColors) {
            bool mod=true;
            if (ins->type==DIV_INS_OPL_DRUMS) {
              mod=false;
            } else if (ins->type==DIV_INS_ESFM) {
              // this is the same as the KVS heuristic in platform/esfm.h
              if (opE.outLvl==7) mod=false;
              else if (opE.outLvl>0) {
                if (i==3) mod=false;
                else {
                  DivInstrumentESFM::Operator& opENext=ins->esfm.op[i+1];
                  if (opENext.modIn==0) mod=false;
                  else if ((opE.outLvl-opENext.modIn)>=2) mod=false;
                }
              }
            } else if (opCount==4) {
              if (ins->type==DIV_INS_OPL) {
                if (opIsOutputOPL[fmOrigin.alg&3][i]) mod=false;
              } else {
                if (opIsOutput[fmOrigin.alg&7][i]) mod=false;
              }
            } else {
              if (i==1 || (ins->type==DIV_INS_OPL && (fmOrigin.alg&1))) mod=false;
            }
            if (mod) {
              pushAccentColors(
                uiColors[GUI_COLOR_FM_PRIMARY_MOD],
                uiColors[GUI_COLOR_FM_SECONDARY_MOD],
                uiColors[GUI_COLOR_FM_BORDER_MOD],
                uiColors[GUI_COLOR_FM_BORDER_SHADOW_MOD]
              );
            } else {
              pushAccentColors(
                uiColors[GUI_COLOR_FM_PRIMARY_CAR],
                uiColors[GUI_COLOR_FM_SECONDARY_CAR],
                uiColors[GUI_COLOR_FM_BORDER_CAR],
                uiColors[GUI_COLOR_FM_BORDER_SHADOW_CAR]
              );
            }
          }

          ImGui::Dummy(ImVec2(dpiScale,dpiScale));
          String opNameLabel;
          OP_DRAG_POINT;
          ImGui::SameLine();
          if (ins->type==DIV_INS_OPL_DRUMS) {
            opNameLabel=fmt::sprintf("%s",oplDrumNames[i]);
          } else if (ins->type==DIV_INS_OPL && fmOrigin.opllPreset==16) {
            if (i==1) {
              opNameLabel="Envelope 2 (kick only)";
            } else {
              opNameLabel="Envelope";
            }
          } else {
            opNameLabel=fmt::sprintf("OP%d",i+1);
          }
          if (opsAreMutable) {
            pushToggleColors(op.enable);
            if (ImGui::Button(opNameLabel.c_str())) {
              op.enable=!op.enable;
              PARAMETER;
            }
            popToggleColors();
          } else {
            ImGui::TextUnformatted(opNameLabel.c_str());
          }

          ImGui::SameLine();

          bool amOn=op.am;
          if (ImGui::Checkbox(FM_NAME(FM_AM),&amOn)) { PARAMETER
            op.am=amOn;
          }

          int maxTl=127;
          if (ins->type==DIV_INS_OPLL) {
            if (i==1) {
              maxTl=15;
            } else {
              maxTl=63;
            }
          }
          if (ins->type==DIV_INS_OPL || ins->type==DIV_INS_OPL_DRUMS || ins->type==DIV_INS_ESFM) {
            maxTl=63;
          }
          int maxArDr=(ins->type==DIV_INS_FM || ins->type==DIV_INS_OPZ || ins->type==DIV_INS_OPM)?31:15;

          bool ssgOn=op.ssgEnv&8;
          bool ksrOn=op.ksr;
          bool vibOn=op.vib;
          bool susOn=op.sus; // don't you make fun of this one
          unsigned char ssgEnv=op.ssgEnv&7;
          if (ins->type!=DIV_INS_OPL && ins->type!=DIV_INS_OPL_DRUMS && ins->type!=DIV_INS_OPZ && ins->type!=DIV_INS_OPM && ins->type!=DIV_INS_ESFM) {
            ImGui::SameLine();
            if (ImGui::Checkbox((ins->type==DIV_INS_OPLL)?FM_NAME(FM_EGS):"SSG On",&ssgOn)) { PARAMETER
              op.ssgEnv=(op.ssgEnv&7)|(ssgOn<<3);
            }
          }

          if (ins->type==DIV_INS_OPL || ins->type==DIV_INS_OPL_DRUMS || ins->type==DIV_INS_ESFM) {
            ImGui::SameLine();
            if (ImGui::Checkbox(FM_NAME(FM_SUS),&susOn)) { PARAMETER
              op.sus=susOn;
            }
          }

          if (ins->type==DIV_INS_OPZ) {
            ImGui::SameLine();
            bool fixedOn=op.egt;
            if (ImGui::Checkbox("Fixed",&fixedOn)) { PARAMETER
              op.egt=fixedOn;
            }
          }

          //52.0 controls vert scaling; default 96
          drawFMEnv(op.tl&maxTl,op.ar&maxArDr,op.dr&maxArDr,(ins->type==DIV_INS_OPL || ins->type==DIV_INS_OPL_DRUMS || ins->type==DIV_INS_OPLL || ins->type==DIV_INS_ESFM)?((op.rr&15)*2):op.d2r&31,op.rr&15,op.sl&15,op.sus,op.ssgEnv&8,fmOrigin.alg,maxTl,maxArDr,15,ImVec2(ImGui::GetContentRegionAvail().x,52.0*dpiScale),ins->type);
          //P(CWSliderScalar(FM_NAME(FM_AR),ImGuiDataType_U8,&op.ar,&_ZERO,&_THIRTY_ONE)); rightClickable
          if (ImGui::BeginTable("opParams",2,ImGuiTableFlags_SizingStretchProp)) {
            ImGui::TableSetupColumn("c0",ImGuiTableColumnFlags_WidthStretch,0.0); \
            ImGui::TableSetupColumn("c1",ImGuiTableColumnFlags_WidthFixed,0.0); \

            if (ins->type==DIV_INS_ESFM) {
              ImGui::TableNextRow();
              ImGui::TableNextColumn();
              ImGui::SetNextItemWidth(ImGui::GetContentRegionAvail().x);
              opE.delay&=7;
              P(CWSliderScalar("##DELAY",ImGuiDataType_U8,&opE.delay,&_ZERO,&_SEVEN)); rightClickable
              ImGui::TableNextColumn();
              ImGui::Text("%s",ESFM_NAME(ESFM_DELAY));
            }

            ImGui::TableNextRow();
            ImGui::TableNextColumn();
            ImGui::SetNextItemWidth(ImGui::GetContentRegionAvail().x);
            op.ar&=maxArDr;
            P(CWSliderScalar("##AR",ImGuiDataType_U8,&op.ar,&maxArDr,&_ZERO)); rightClickable
            ImGui::TableNextColumn();
            ImGui::Text("%s",FM_NAME(FM_AR));

            ImGui::TableNextRow();
            ImGui::TableNextColumn();
            ImGui::SetNextItemWidth(ImGui::GetContentRegionAvail().x);
            op.dr&=maxArDr;
            P(CWSliderScalar("##DR",ImGuiDataType_U8,&op.dr,&maxArDr,&_ZERO)); rightClickable
            ImGui::TableNextColumn();
            ImGui::Text("%s",FM_NAME(FM_DR));

            if (settings.susPosition==0) {
              ImGui::TableNextRow();
              ImGui::TableNextColumn();
              ImGui::SetNextItemWidth(ImGui::GetContentRegionAvail().x);
              P(CWSliderScalar("##SL",ImGuiDataType_U8,&op.sl,&_FIFTEEN,&_ZERO)); rightClickable
              ImGui::TableNextColumn();
              ImGui::Text("%s",FM_NAME(FM_SL));
            }

            if (ins->type==DIV_INS_FM || ins->type==DIV_INS_OPZ || ins->type==DIV_INS_OPM) {
              ImGui::TableNextRow();
              ImGui::TableNextColumn();
              ImGui::SetNextItemWidth(ImGui::GetContentRegionAvail().x);
              P(CWSliderScalar("##D2R",ImGuiDataType_U8,&op.d2r,&_THIRTY_ONE,&_ZERO)); rightClickable
              ImGui::TableNextColumn();
              ImGui::Text("%s",FM_NAME(FM_D2R));
            }

            ImGui::TableNextRow();
            ImGui::TableNextColumn();
            ImGui::SetNextItemWidth(ImGui::GetContentRegionAvail().x);
            P(CWSliderScalar("##RR",ImGuiDataType_U8,&op.rr,&_FIFTEEN,&_ZERO)); rightClickable
            ImGui::TableNextColumn();
            ImGui::Text("%s",FM_NAME(FM_RR));

            if (settings.susPosition==1) {
              ImGui::TableNextRow();
              ImGui::TableNextColumn();
              ImGui::SetNextItemWidth(ImGui::GetContentRegionAvail().x);
              P(CWSliderScalar("##SL",ImGuiDataType_U8,&op.sl,&_FIFTEEN,&_ZERO)); rightClickable
              ImGui::TableNextColumn();
              ImGui::Text("%s",FM_NAME(FM_SL));
            }

            ImGui::TableNextRow();
            ImGui::TableNextColumn();
            ImGui::SetNextItemWidth(ImGui::GetContentRegionAvail().x);
            op.tl&=maxTl;
            P(CWSliderScalar("##TL",ImGuiDataType_U8,&op.tl,&maxTl,&_ZERO)); rightClickable
            ImGui::TableNextColumn();
            ImGui::Text("%s",FM_NAME(FM_TL));

            ImGui::TableNextRow();
            ImGui::TableNextColumn();
            ImGui::Separator();
            ImGui::TableNextColumn();
            ImGui::Separator();
            
            ImGui::TableNextRow();
            ImGui::TableNextColumn();
            ImGui::SetNextItemWidth(ImGui::GetContentRegionAvail().x);
            if (ins->type==DIV_INS_FM || ins->type==DIV_INS_OPZ || ins->type==DIV_INS_OPM) {
              P(CWSliderScalar("##RS",ImGuiDataType_U8,&op.rs,&_ZERO,&_THREE)); rightClickable
              ImGui::TableNextColumn();
              ImGui::Text("%s",FM_NAME(FM_RS));
            } else {
              int ksl=ins->type==DIV_INS_OPLL?op.ksl:kslMap[op.ksl&3];
              if (CWSliderInt("##KSL",&ksl,0,3)) {
                op.ksl=(ins->type==DIV_INS_OPLL?ksl:kslMap[ksl&3]);
                PARAMETER;
              } rightClickable
              ImGui::TableNextColumn();
              ImGui::Text("%s",FM_NAME(FM_KSL));
            }

            if (ins->type==DIV_INS_OPZ) {
              ImGui::TableNextRow();
              ImGui::TableNextColumn();
              ImGui::SetNextItemWidth(ImGui::GetContentRegionAvail().x);
              P(CWSliderScalar(FM_NAME(FM_EGSHIFT),ImGuiDataType_U8,&op.ksl,&_ZERO,&_THREE)); rightClickable
              ImGui::TableNextColumn();
              ImGui::Text("%s",FM_NAME(FM_EGSHIFT));

              ImGui::TableNextRow();
              ImGui::TableNextColumn();
              ImGui::SetNextItemWidth(ImGui::GetContentRegionAvail().x);
              P(CWSliderScalar(FM_NAME(FM_REV),ImGuiDataType_U8,&op.dam,&_ZERO,&_SEVEN)); rightClickable
              ImGui::TableNextColumn();
              ImGui::Text("%s",FM_NAME(FM_REV));
            }

            if (ins->type==DIV_INS_OPZ) {
              if (op.egt) {
                int block=op.dt;
                int freqNum=(op.mult<<4)|(op.dvb&15);

                ImGui::TableNextRow();
                ImGui::TableNextColumn();
                ImGui::SetNextItemWidth(ImGui::GetContentRegionAvail().x);
                if (CWSliderInt(FM_NAME(FM_MULT),&block,0,7)) { PARAMETER
                  if (block<0) block=0;
                  if (block>7) block=7;
                  op.dt=block;
                } rightClickable
                ImGui::TableNextColumn();
                ImGui::Text("Block");

                ImGui::TableNextRow();
                ImGui::TableNextColumn();
                ImGui::SetNextItemWidth(ImGui::GetContentRegionAvail().x);
                if (CWSliderInt(FM_NAME(FM_FINE),&freqNum,0,255)) { PARAMETER
                  if (freqNum<0) freqNum=0;
                  if (freqNum>255) freqNum=255;
                  op.mult=freqNum>>4;
                  op.dvb=freqNum&15;
                } rightClickable
                ImGui::TableNextColumn();
                ImGui::Text("FreqNum");
              } else {
                ImGui::TableNextRow();
                ImGui::TableNextColumn();
                ImGui::SetNextItemWidth(ImGui::GetContentRegionAvail().x);
                P(CWSliderScalar(FM_NAME(FM_MULT),ImGuiDataType_U8,&op.mult,&_ZERO,&_FIFTEEN)); rightClickable
                ImGui::TableNextColumn();
                ImGui::Text("%s",FM_NAME(FM_MULT));

                ImGui::TableNextRow();
                ImGui::TableNextColumn();
                ImGui::SetNextItemWidth(ImGui::GetContentRegionAvail().x);
                P(CWSliderScalar(FM_NAME(FM_FINE),ImGuiDataType_U8,&op.dvb,&_ZERO,&_FIFTEEN)); rightClickable
                ImGui::TableNextColumn();
                ImGui::Text("%s",FM_NAME(FM_FINE));
              }
            } else {
              ImGui::TableNextRow();
              ImGui::TableNextColumn();
              ImGui::SetNextItemWidth(ImGui::GetContentRegionAvail().x);
              P(CWSliderScalar(FM_NAME(FM_MULT),ImGuiDataType_U8,&op.mult,&_ZERO,&_FIFTEEN)); rightClickable
              ImGui::TableNextColumn();
              ImGui::Text("%s",FM_NAME(FM_MULT));
            }
            
            if (ins->type==DIV_INS_FM || ins->type==DIV_INS_OPZ || ins->type==DIV_INS_OPM) {
              if (!(ins->type==DIV_INS_OPZ && op.egt)) {
                int detune=detuneMap[settings.unsignedDetune?1:0][op.dt&7];
                ImGui::TableNextRow();
                ImGui::TableNextColumn();
                ImGui::SetNextItemWidth(ImGui::GetContentRegionAvail().x);
                if (CWSliderInt("##DT",&detune,settings.unsignedDetune?0:-3,settings.unsignedDetune?7:4)) { PARAMETER
                  if (detune<-3) detune=-3;
                  if (detune>7) detune=7;
                  op.dt=detuneUnmap[settings.unsignedDetune?1:0][detune+3];
                } rightClickable
                ImGui::TableNextColumn();
                ImGui::Text("%s",FM_NAME(FM_DT));
              }

              if (ins->type!=DIV_INS_FM) {
                ImGui::TableNextRow();
                ImGui::TableNextColumn();
                ImGui::SetNextItemWidth(ImGui::GetContentRegionAvail().x);
                P(CWSliderScalar("##DT2",ImGuiDataType_U8,&op.dt2,&_ZERO,&_THREE)); rightClickable
                ImGui::TableNextColumn();
                ImGui::Text("%s",FM_NAME(FM_DT2));
              }

              if (ins->type==DIV_INS_FM) { // OPN only
                ImGui::TableNextRow();
                ImGui::TableNextColumn();
                ImGui::SetNextItemWidth(ImGui::GetContentRegionAvail().x);
                if (CWSliderScalar("##SSG",ImGuiDataType_U8,&ssgEnv,&_ZERO,&_SEVEN,ssgEnvTypes[ssgEnv])) { PARAMETER
                  op.ssgEnv=(op.ssgEnv&8)|(ssgEnv&7);
                } rightClickable
                ImGui::TableNextColumn();
                ImGui::Text("%s",FM_NAME(FM_SSG));
              }
            }

            if (ins->type==DIV_INS_ESFM) {
              bool fixedOn=opE.fixed;
              if (fixedOn) {
                int block=(opE.ct>>2)&7;
                int freqNum=((opE.ct&3)<<8)|((unsigned char)opE.dt);
                ImGui::TableNextRow();
                ImGui::TableNextColumn();
                ImGui::SetNextItemWidth(ImGui::GetContentRegionAvail().x);
                if (ImGui::InputInt("##Block",&block,1,1)) {
                  if (block<0) block=0;
                  if (block>7) block=7;
                  opE.ct=(opE.ct&(~(7<<2)))|(block<<2);
                }
                ImGui::TableNextColumn();
                ImGui::Text("Block");
                ImGui::TableNextRow();
                ImGui::TableNextColumn();
                ImGui::SetNextItemWidth(ImGui::GetContentRegionAvail().x);
                if (ImGui::InputInt("##FreqNum",&freqNum,1,16)) {
                  if (freqNum<0) freqNum=0;
                  if (freqNum>1023) freqNum=1023;
                  opE.dt=freqNum&0xff;
                  opE.ct=(opE.ct&(~3))|(freqNum>>8);
                }
                ImGui::TableNextColumn();
                ImGui::Text("FreqNum");
              } else {
                ImGui::TableNextRow();
                ImGui::TableNextColumn();
                ImGui::SetNextItemWidth(ImGui::GetContentRegionAvail().x);
                P(CWSliderScalar("##CT",ImGuiDataType_S8,&opE.ct,&_MINUS_TWENTY_FOUR,&_TWENTY_FOUR)); rightClickable
                if (ImGui::IsItemHovered()) {
                  ImGui::SetTooltip("Detune in semitones");
                }
                ImGui::TableNextColumn();
                ImGui::Text("%s",ESFM_NAME(ESFM_CT));

                ImGui::TableNextRow();
                ImGui::TableNextColumn();
                ImGui::SetNextItemWidth(ImGui::GetContentRegionAvail().x);
                P(CWSliderScalar("##DT",ImGuiDataType_S8,&opE.dt,&_MINUS_ONE_HUNDRED_TWENTY_EIGHT,&_ONE_HUNDRED_TWENTY_SEVEN)); rightClickable
                if (ImGui::IsItemHovered()) {
                  ImGui::SetTooltip("Detune in fractions of semitone.\n128 = +1 semitone, -128 = -1 semitone.");
                }
                ImGui::TableNextColumn();
                ImGui::Text("%s",ESFM_NAME(ESFM_DT));
              }

            }

            if (ins->type==DIV_INS_OPL || ins->type==DIV_INS_OPL_DRUMS || ins->type==DIV_INS_OPZ || ins->type==DIV_INS_ESFM) {
              ImGui::TableNextRow();
              ImGui::TableNextColumn();
              ImGui::SetNextItemWidth(ImGui::GetContentRegionAvail().x);
              P(CWSliderScalar("##WS",ImGuiDataType_U8,&op.ws,&_ZERO,&_SEVEN,(ins->type==DIV_INS_OPZ)?opzWaveforms[op.ws&7]:(settings.oplStandardWaveNames?oplWaveformsStandard[op.ws&7]:oplWaveforms[op.ws&7]))); rightClickable
              if ((ins->type==DIV_INS_OPL || ins->type==DIV_INS_OPL_DRUMS) && ImGui::IsItemHovered()) {
                ImGui::SetTooltip("OPL2/3 only (last 4 waveforms are OPL3 only)");
              }
              ImGui::TableNextColumn();
              ImGui::Text("%s",FM_NAME(FM_WS));
            }

            if (ins->type==DIV_INS_ESFM) {
              ImGui::TableNextRow();
              ImGui::TableNextColumn();
              ImGui::Separator();
              ImGui::TableNextColumn();
              ImGui::Separator();

              ImGui::TableNextRow();
              ImGui::TableNextColumn();
              ImGui::SetNextItemWidth(ImGui::GetContentRegionAvail().x);
              P(CWSliderScalar("##OUTLVL",ImGuiDataType_U8,&opE.outLvl,&_ZERO,&_SEVEN)); rightClickable
              ImGui::TableNextColumn();
              ImGui::Text("%s",ESFM_NAME(ESFM_OUTLVL));

              ImGui::TableNextRow();
              ImGui::TableNextColumn();
              ImGui::SetNextItemWidth(ImGui::GetContentRegionAvail().x);
              P(CWSliderScalar("##MODIN",ImGuiDataType_U8,&opE.modIn,&_ZERO,&_SEVEN)); rightClickable
              ImGui::TableNextColumn();
              ImGui::Text("%s",ESFM_NAME(ESFM_MODIN));
            }

            ImGui::EndTable();
          }

          if (ins->type==DIV_INS_OPLL || ins->type==DIV_INS_OPL || ins->type==DIV_INS_OPL_DRUMS || ins->type==DIV_INS_ESFM) {
            if (ImGui::Checkbox(FM_NAME(FM_VIB),&vibOn)) { PARAMETER
              op.vib=vibOn;
            }
            ImGui::SameLine();
            if (ImGui::Checkbox(FM_NAME(FM_KSR),&ksrOn)) { PARAMETER
              op.ksr=ksrOn;
            }
          }

          if (ins->type==DIV_INS_ESFM) {
            bool dvbOn=op.dvb;
            bool damOn=op.dam;
            bool leftOn=opE.left;
            bool rightOn=opE.right;
            bool fixedOn=opE.fixed;
            if (ImGui::Checkbox(FM_NAME(FM_DVB),&dvbOn)) { PARAMETER
              op.dvb=dvbOn;
            }
            ImGui::SameLine();
            if (ImGui::Checkbox(FM_NAME(FM_DAM),&damOn)) { PARAMETER
              op.dam=damOn;
            }
            if (ImGui::Checkbox(ESFM_NAME(ESFM_LEFT),&leftOn)) { PARAMETER
              opE.left=leftOn;
            }
            if (ImGui::IsItemHovered()) {
              ImGui::SetTooltip("If operator outputs sound, enable left channel output.");
            }
            ImGui::SameLine();
            if (ImGui::Checkbox(ESFM_NAME(ESFM_RIGHT),&rightOn)) { PARAMETER
              opE.right=rightOn;
            }
            if (ImGui::IsItemHovered()) {
              ImGui::SetTooltip("If operator outputs sound, enable right channel output.");
            }
            ImGui::SameLine();
            if (ImGui::Checkbox(ESFM_NAME(ESFM_FIXED),&fixedOn)) { PARAMETER
              opE.fixed=fixedOn;

              ins->std.get_op_macro(i)->op_get_macro(DIV_MACRO_OP_SSG, true)->vZoom = -1;
              ins->std.get_op_macro(i)->op_get_macro(DIV_MACRO_OP_DT, true)->vZoom = -1;
            }
          }

          if (settings.separateFMColors) {
            popAccentColors();
          }

          ImGui::PopID();
        }
        ImGui::EndTable();
      }
    }
    ImGui::EndDisabled();
    ImGui::EndTabItem();
  }
  if (ins->type!=DIV_INS_ESFM) {
    if (ImGui::BeginTabItem("FM Macros")) {
      if (ins->type==DIV_INS_OPLL) {
        macroList.push_back(FurnaceGUIMacroDesc(FM_NAME(FM_SUS),ins,DIV_MACRO_ALG,0xff,0,1,32,uiColors[GUI_COLOR_MACRO_OTHER],false,NULL,NULL,true));
        macroList.push_back(FurnaceGUIMacroDesc(FM_NAME(FM_FB),ins,DIV_MACRO_FB,0xff,0,7,96,uiColors[GUI_COLOR_MACRO_OTHER]));
        macroList.push_back(FurnaceGUIMacroDesc(FM_NAME(FM_DC),ins,DIV_MACRO_FMS,0xff,0,1,32,uiColors[GUI_COLOR_MACRO_OTHER],false,NULL,NULL,true));
        macroList.push_back(FurnaceGUIMacroDesc(FM_NAME(FM_DM),ins,DIV_MACRO_AMS,0xff,0,1,32,uiColors[GUI_COLOR_MACRO_OTHER],false,NULL,NULL,true));
      } else {
        macroList.push_back(FurnaceGUIMacroDesc(FM_NAME(FM_ALG),ins,DIV_MACRO_ALG,0xff,0,7,96,uiColors[GUI_COLOR_MACRO_OTHER]));
        macroList.push_back(FurnaceGUIMacroDesc(FM_NAME(FM_FB),ins,DIV_MACRO_FB,0xff,0,7,96,uiColors[GUI_COLOR_MACRO_OTHER]));
        if (ins->type!=DIV_INS_OPL && ins->type!=DIV_INS_OPL_DRUMS) {
          if (ins->type==DIV_INS_OPZ) {
            // TODO: FMS2/AMS2 macros
            macroList.push_back(FurnaceGUIMacroDesc(FM_NAME(FM_FMS),ins,DIV_MACRO_FMS,0xff,0,7,96,uiColors[GUI_COLOR_MACRO_OTHER]));
            macroList.push_back(FurnaceGUIMacroDesc(FM_NAME(FM_AMS),ins,DIV_MACRO_AMS,0xff,0,3,48,uiColors[GUI_COLOR_MACRO_OTHER]));
          } else {
            macroList.push_back(FurnaceGUIMacroDesc(FM_NAME(FM_FMS),ins,DIV_MACRO_FMS,0xff,0,7,96,uiColors[GUI_COLOR_MACRO_OTHER]));
            macroList.push_back(FurnaceGUIMacroDesc(FM_NAME(FM_AMS),ins,DIV_MACRO_AMS,0xff,0,3,48,uiColors[GUI_COLOR_MACRO_OTHER]));
          }
        }
      }

      if (ins->type==DIV_INS_FM) {
        macroList.push_back(FurnaceGUIMacroDesc("LFO Speed",ins,DIV_MACRO_EX3,0xff,0,8,96,uiColors[GUI_COLOR_MACRO_OTHER]));
      }
      if (ins->type==DIV_INS_OPZ || ins->type==DIV_INS_OPM) {
        macroList.push_back(FurnaceGUIMacroDesc("AM Depth",ins,DIV_MACRO_EX1,0xff,0,127,128,uiColors[GUI_COLOR_MACRO_OTHER]));
        macroList.push_back(FurnaceGUIMacroDesc("PM Depth",ins,DIV_MACRO_EX2,0xff,0,127,128,uiColors[GUI_COLOR_MACRO_OTHER]));
        macroList.push_back(FurnaceGUIMacroDesc("LFO Speed",ins,DIV_MACRO_EX3,0xff,0,255,128,uiColors[GUI_COLOR_MACRO_OTHER]));
        macroList.push_back(FurnaceGUIMacroDesc("LFO Shape",ins,DIV_MACRO_WAVE,0xff,0,3,48,uiColors[GUI_COLOR_MACRO_OTHER],false,NULL,macroLFOWaves));
      }
      if (ins->type==DIV_INS_FM || ins->type==DIV_INS_OPM) {
        macroList.push_back(FurnaceGUIMacroDesc("OpMask",ins,DIV_MACRO_EX4,0xff,0,4,128,uiColors[GUI_COLOR_MACRO_OTHER],false,NULL,NULL,true,fmOperatorBits));
      } else if (ins->type==DIV_INS_OPZ) {
        macroList.push_back(FurnaceGUIMacroDesc("AM Depth 2",ins,DIV_MACRO_EX5,0xff,0,127,128,uiColors[GUI_COLOR_MACRO_OTHER]));
        macroList.push_back(FurnaceGUIMacroDesc("PM Depth 2",ins,DIV_MACRO_EX6,0xff,0,127,128,uiColors[GUI_COLOR_MACRO_OTHER]));
        macroList.push_back(FurnaceGUIMacroDesc("LFO2 Speed",ins,DIV_MACRO_EX7,0xff,0,255,128,uiColors[GUI_COLOR_MACRO_OTHER]));
        macroList.push_back(FurnaceGUIMacroDesc("LFO2 Shape",ins,DIV_MACRO_EX8,0xff,0,3,48,uiColors[GUI_COLOR_MACRO_OTHER],false,NULL,macroLFOWaves));
      }

      for(int i = 0; i < (int)ins->std.macros.size(); i++) // reset macro zoom
      {
        ins->std.macros[i].vZoom = -1;
      }

      drawMacros(macroList,macroEditStateFM);
        ImGui::EndTabItem();
    }
  }

  for (int i=0; i<opCount; i++)
  {
    if((int)ins->std.ops.size() < opCount)
    {
      int limit = opCount - ins->std.ops.size();

      for(int j = 0; j < limit; j++)
      {
        ins->std.ops.push_back(DivInstrumentSTD::OpMacro());
      }
    }
  }

  for (int i=0; i<opCount; i++) {
    if (ins->type==DIV_INS_OPL_DRUMS) {
      if (i>0) break;
      snprintf(label,31,"Operator Macros");
    } else {
      snprintf(label,31,"OP%d Macros",i+1);
    }
    if (ImGui::BeginTabItem(label)) {
      ImGui::PushID(i);
      int ordi=(opCount==4 && ins->type!=DIV_INS_ESFM)?orderedOps[i]:i;
      int maxTl=127;
      if (ins->type==DIV_INS_OPLL) {
        if (i==1) {
          maxTl=15;
        } else {
          maxTl=63;
        }
      }
      if (ins->type==DIV_INS_OPL || ins->type==DIV_INS_OPL_DRUMS || ins->type==DIV_INS_ESFM) {
        maxTl=63;
      }
      int maxArDr=(ins->type==DIV_INS_FM || ins->type==DIV_INS_OPZ || ins->type==DIV_INS_OPM)?31:15;

      if (ins->type==DIV_INS_OPL || ins->type==DIV_INS_OPL_DRUMS) {
        macroList.push_back(FurnaceGUIMacroDesc(FM_NAME(FM_TL),ins,(DivMacroType)DIV_MACRO_OP_TL,ordi,0,maxTl,128,uiColors[GUI_COLOR_MACRO_OTHER]));
        macroList.push_back(FurnaceGUIMacroDesc(FM_NAME(FM_AR),ins,(DivMacroType)DIV_MACRO_OP_AR,ordi,0,maxArDr,64,uiColors[GUI_COLOR_MACRO_OTHER]));
        macroList.push_back(FurnaceGUIMacroDesc(FM_NAME(FM_DR),ins,(DivMacroType)DIV_MACRO_OP_DR,ordi,0,maxArDr,64,uiColors[GUI_COLOR_MACRO_OTHER]));
        macroList.push_back(FurnaceGUIMacroDesc(FM_NAME(FM_SL),ins,(DivMacroType)DIV_MACRO_OP_SL,ordi,0,15,64,uiColors[GUI_COLOR_MACRO_OTHER]));
        macroList.push_back(FurnaceGUIMacroDesc(FM_NAME(FM_RR),ins,(DivMacroType)DIV_MACRO_OP_RR,ordi,0,15,64,uiColors[GUI_COLOR_MACRO_OTHER]));
        macroList.push_back(FurnaceGUIMacroDesc(FM_NAME(FM_KSL),ins,(DivMacroType)DIV_MACRO_OP_KSL,ordi,0,3,32,uiColors[GUI_COLOR_MACRO_OTHER]));
        macroList.push_back(FurnaceGUIMacroDesc(FM_NAME(FM_MULT),ins,(DivMacroType)DIV_MACRO_OP_MULT,ordi,0,15,64,uiColors[GUI_COLOR_MACRO_OTHER]));
        macroList.push_back(FurnaceGUIMacroDesc(FM_NAME(FM_WS),ins,(DivMacroType)DIV_MACRO_OP_WS,ordi,0,7,64,uiColors[GUI_COLOR_MACRO_OTHER]));

        macroList.push_back(FurnaceGUIMacroDesc(FM_NAME(FM_AM),ins,(DivMacroType)DIV_MACRO_OP_AM,ordi,0,1,32,uiColors[GUI_COLOR_MACRO_OTHER],false,NULL,NULL,true));
        macroList.push_back(FurnaceGUIMacroDesc(FM_NAME(FM_VIB),ins,(DivMacroType)DIV_MACRO_OP_VIB,ordi,0,1,32,uiColors[GUI_COLOR_MACRO_OTHER],false,NULL,NULL,true));
        macroList.push_back(FurnaceGUIMacroDesc(FM_NAME(FM_KSR),ins,(DivMacroType)DIV_MACRO_OP_KSR,ordi,0,1,32,uiColors[GUI_COLOR_MACRO_OTHER],false,NULL,NULL,true));
        macroList.push_back(FurnaceGUIMacroDesc(FM_NAME(FM_SUS),ins,(DivMacroType)DIV_MACRO_OP_SUS,ordi,0,1,32,uiColors[GUI_COLOR_MACRO_OTHER],false,NULL,NULL,true));
      } else if (ins->type==DIV_INS_OPLL) {
        macroList.push_back(FurnaceGUIMacroDesc(FM_NAME(FM_TL),ins,(DivMacroType)DIV_MACRO_OP_TL,ordi,0,maxTl,128,uiColors[GUI_COLOR_MACRO_OTHER]));
        macroList.push_back(FurnaceGUIMacroDesc(FM_NAME(FM_AR),ins,(DivMacroType)DIV_MACRO_OP_AR,ordi,0,maxArDr,64,uiColors[GUI_COLOR_MACRO_OTHER]));
        macroList.push_back(FurnaceGUIMacroDesc(FM_NAME(FM_DR),ins,(DivMacroType)DIV_MACRO_OP_DR,ordi,0,maxArDr,64,uiColors[GUI_COLOR_MACRO_OTHER]));
        macroList.push_back(FurnaceGUIMacroDesc(FM_NAME(FM_SL),ins,(DivMacroType)DIV_MACRO_OP_SL,ordi,0,15,64,uiColors[GUI_COLOR_MACRO_OTHER]));
        macroList.push_back(FurnaceGUIMacroDesc(FM_NAME(FM_RR),ins,(DivMacroType)DIV_MACRO_OP_RR,ordi,0,15,64,uiColors[GUI_COLOR_MACRO_OTHER]));
        macroList.push_back(FurnaceGUIMacroDesc(FM_NAME(FM_KSL),ins,(DivMacroType)DIV_MACRO_OP_KSL,ordi,0,3,32,uiColors[GUI_COLOR_MACRO_OTHER]));
        macroList.push_back(FurnaceGUIMacroDesc(FM_NAME(FM_MULT),ins,(DivMacroType)DIV_MACRO_OP_MULT,ordi,0,15,64,uiColors[GUI_COLOR_MACRO_OTHER]));

        macroList.push_back(FurnaceGUIMacroDesc(FM_NAME(FM_AM),ins,(DivMacroType)DIV_MACRO_OP_AM,ordi,0,1,32,uiColors[GUI_COLOR_MACRO_OTHER],false,NULL,NULL,true));
        macroList.push_back(FurnaceGUIMacroDesc(FM_NAME(FM_VIB),ins,(DivMacroType)DIV_MACRO_OP_VIB,ordi,0,1,32,uiColors[GUI_COLOR_MACRO_OTHER],false,NULL,NULL,true));
        macroList.push_back(FurnaceGUIMacroDesc(FM_NAME(FM_KSR),ins,(DivMacroType)DIV_MACRO_OP_KSR,ordi,0,1,32,uiColors[GUI_COLOR_MACRO_OTHER],false,NULL,NULL,true));
        macroList.push_back(FurnaceGUIMacroDesc(FM_NAME(FM_EGS),ins,(DivMacroType)DIV_MACRO_OP_EGT,ordi,0,1,32,uiColors[GUI_COLOR_MACRO_OTHER],false,NULL,NULL,true));
      } else if (ins->type==DIV_INS_ESFM) {
        macroList.push_back(FurnaceGUIMacroDesc(FM_NAME(FM_TL),ins,(DivMacroType)DIV_MACRO_OP_TL,ordi,0,maxTl,128,uiColors[GUI_COLOR_MACRO_OTHER]));
        macroList.push_back(FurnaceGUIMacroDesc(ESFM_NAME(ESFM_DELAY),ins,(DivMacroType)DIV_MACRO_OP_DT2,ordi,0,7,64,uiColors[GUI_COLOR_MACRO_OTHER]));
        macroList.push_back(FurnaceGUIMacroDesc(FM_NAME(FM_AR),ins,(DivMacroType)DIV_MACRO_OP_AR,ordi,0,maxArDr,64,uiColors[GUI_COLOR_MACRO_OTHER]));
        macroList.push_back(FurnaceGUIMacroDesc(FM_NAME(FM_DR),ins,(DivMacroType)DIV_MACRO_OP_DR,ordi,0,maxArDr,64,uiColors[GUI_COLOR_MACRO_OTHER]));
        macroList.push_back(FurnaceGUIMacroDesc(FM_NAME(FM_SL),ins,(DivMacroType)DIV_MACRO_OP_SL,ordi,0,15,64,uiColors[GUI_COLOR_MACRO_OTHER]));
        macroList.push_back(FurnaceGUIMacroDesc(FM_NAME(FM_RR),ins,(DivMacroType)DIV_MACRO_OP_RR,ordi,0,15,64,uiColors[GUI_COLOR_MACRO_OTHER]));
        macroList.push_back(FurnaceGUIMacroDesc(FM_NAME(FM_KSL),ins,(DivMacroType)DIV_MACRO_OP_KSL,ordi,0,3,32,uiColors[GUI_COLOR_MACRO_OTHER]));
        macroList.push_back(FurnaceGUIMacroDesc(FM_NAME(FM_MULT),ins,(DivMacroType)DIV_MACRO_OP_MULT,ordi,0,15,64,uiColors[GUI_COLOR_MACRO_OTHER]));
        macroList.push_back(FurnaceGUIMacroDesc(FM_NAME(FM_WS),ins,(DivMacroType)DIV_MACRO_OP_WS,ordi,0,7,64,uiColors[GUI_COLOR_MACRO_OTHER]));
        macroList.push_back(FurnaceGUIMacroDesc(ESFM_NAME(ESFM_OUTLVL),ins,(DivMacroType)DIV_MACRO_OP_EGT,ordi,0,7,64,uiColors[GUI_COLOR_MACRO_OTHER]));
        macroList.push_back(FurnaceGUIMacroDesc(ESFM_NAME(ESFM_MODIN),ins,(DivMacroType)DIV_MACRO_OP_D2R,ordi,0,7,64,uiColors[GUI_COLOR_MACRO_OTHER]));
        if (ins->esfm.op[ordi].fixed) {
          macroList.push_back(FurnaceGUIMacroDesc("Block",ins,(DivMacroType)DIV_MACRO_OP_SSG,ordi,0,7,64,uiColors[GUI_COLOR_MACRO_OTHER],true));
          macroList.push_back(FurnaceGUIMacroDesc("FreqNum",ins,(DivMacroType)DIV_MACRO_OP_DT,ordi,0,1023,160,uiColors[GUI_COLOR_MACRO_OTHER]));
        } else {
          macroList.push_back(FurnaceGUIMacroDesc("Op. Arpeggio",ins,(DivMacroType)DIV_MACRO_OP_SSG,ordi,-120,120,160,uiColors[GUI_COLOR_MACRO_PITCH],true,NULL,macroHoverNote,false,NULL,0,true,ins->std.ops[ordi].op_get_macro(DIV_MACRO_OP_SSG, true)->val,true));
          macroList.push_back(FurnaceGUIMacroDesc("Op. Pitch",ins,(DivMacroType)DIV_MACRO_OP_DT,ordi,-2048,2047,160,uiColors[GUI_COLOR_MACRO_PITCH],true,macroRelativeMode,NULL,false,NULL,0,false,NULL,false,true));
        }

        macroList.push_back(FurnaceGUIMacroDesc(FM_NAME(FM_AM),ins,(DivMacroType)DIV_MACRO_OP_AM,ordi,0,1,32,uiColors[GUI_COLOR_MACRO_OTHER],false,NULL,NULL,true));
        macroList.push_back(FurnaceGUIMacroDesc(FM_NAME(FM_VIB),ins,(DivMacroType)DIV_MACRO_OP_VIB,ordi,0,1,32,uiColors[GUI_COLOR_MACRO_OTHER],false,NULL,NULL,true));
        macroList.push_back(FurnaceGUIMacroDesc(FM_NAME(FM_DAM),ins,(DivMacroType)DIV_MACRO_OP_DAM,ordi,0,1,32,uiColors[GUI_COLOR_MACRO_OTHER],false,NULL,NULL,true));
        macroList.push_back(FurnaceGUIMacroDesc(FM_NAME(FM_DVB),ins,(DivMacroType)DIV_MACRO_OP_DVB,ordi,0,1,32,uiColors[GUI_COLOR_MACRO_OTHER],false,NULL,NULL,true));
        macroList.push_back(FurnaceGUIMacroDesc(FM_NAME(FM_KSR),ins,(DivMacroType)DIV_MACRO_OP_KSR,ordi,0,1,32,uiColors[GUI_COLOR_MACRO_OTHER],false,NULL,NULL,true));
        macroList.push_back(FurnaceGUIMacroDesc(FM_NAME(FM_SUS),ins,(DivMacroType)DIV_MACRO_OP_SUS,ordi,0,1,32,uiColors[GUI_COLOR_MACRO_OTHER],false,NULL,NULL,true));
        macroList.push_back(FurnaceGUIMacroDesc("Op. Panning",ins,(DivMacroType)DIV_MACRO_OP_RS,ordi,0,2,40,uiColors[GUI_COLOR_MACRO_OTHER],false,NULL,NULL,true,panBits));
      } else {
        macroList.push_back(FurnaceGUIMacroDesc(FM_NAME(FM_TL),ins,(DivMacroType)DIV_MACRO_OP_TL,ordi,0,maxTl,128,uiColors[GUI_COLOR_MACRO_OTHER]));
        macroList.push_back(FurnaceGUIMacroDesc(FM_NAME(FM_AR),ins,(DivMacroType)DIV_MACRO_OP_AR,ordi,0,maxArDr,64,uiColors[GUI_COLOR_MACRO_OTHER]));
        macroList.push_back(FurnaceGUIMacroDesc(FM_NAME(FM_DR),ins,(DivMacroType)DIV_MACRO_OP_DR,ordi,0,maxArDr,64,uiColors[GUI_COLOR_MACRO_OTHER]));
        macroList.push_back(FurnaceGUIMacroDesc(FM_NAME(FM_D2R),ins,(DivMacroType)DIV_MACRO_OP_D2R,ordi,0,31,64,uiColors[GUI_COLOR_MACRO_OTHER]));
        macroList.push_back(FurnaceGUIMacroDesc(FM_NAME(FM_RR),ins,(DivMacroType)DIV_MACRO_OP_RR,ordi,0,15,64,uiColors[GUI_COLOR_MACRO_OTHER]));
        macroList.push_back(FurnaceGUIMacroDesc(FM_NAME(FM_SL),ins,(DivMacroType)DIV_MACRO_OP_SL,ordi,0,15,64,uiColors[GUI_COLOR_MACRO_OTHER]));
        macroList.push_back(FurnaceGUIMacroDesc(FM_NAME(FM_RS),ins,(DivMacroType)DIV_MACRO_OP_RS,ordi,0,3,32,uiColors[GUI_COLOR_MACRO_OTHER]));
        macroList.push_back(FurnaceGUIMacroDesc(FM_NAME(FM_MULT),ins,(DivMacroType)DIV_MACRO_OP_MULT,ordi,0,15,64,uiColors[GUI_COLOR_MACRO_OTHER]));
        macroList.push_back(FurnaceGUIMacroDesc(FM_NAME(FM_DT),ins,(DivMacroType)DIV_MACRO_OP_DT,ordi,0,7,64,uiColors[GUI_COLOR_MACRO_OTHER]));
        if (ins->type==DIV_INS_OPM || ins->type==DIV_INS_OPZ) {
          macroList.push_back(FurnaceGUIMacroDesc(FM_NAME(FM_DT2),ins,(DivMacroType)DIV_MACRO_OP_DT2,ordi,0,3,32,uiColors[GUI_COLOR_MACRO_OTHER]));
        }
        macroList.push_back(FurnaceGUIMacroDesc(FM_NAME(FM_AM),ins,(DivMacroType)DIV_MACRO_OP_AM,ordi,0,1,32,uiColors[GUI_COLOR_MACRO_OTHER],false,NULL,NULL,true));

        if (ins->type==DIV_INS_FM) {
          macroList.push_back(FurnaceGUIMacroDesc(FM_NAME(FM_SSG),ins,(DivMacroType)DIV_MACRO_OP_SSG,ordi,0,4,64,uiColors[GUI_COLOR_MACRO_OTHER],false,NULL,NULL,true,ssgEnvBits));
        }
      }

      drawMacros(macroList,macroEditStateOP[ordi]);
      ImGui::PopID();
      ImGui::EndTabItem();
    }
  }
}

void FurnaceGUI::drawActualInsEditor()
{
  DivInstrument* ins=e->song.ins[curIns];
  if (updateFMPreview) {
    renderFMPreview(ins);
    updateFMPreview=false;
  }
  if (settings.insEditColorize) {
    if (ins->type>=DIV_INS_MAX) {
      pushAccentColors(uiColors[GUI_COLOR_INSTR_UNKNOWN],uiColors[GUI_COLOR_INSTR_UNKNOWN],uiColors[GUI_COLOR_INSTR_UNKNOWN],ImVec4(0.0f,0.0f,0.0f,0.0f));
    } else {
      pushAccentColors(uiColors[GUI_COLOR_INSTR_STD+ins->type],uiColors[GUI_COLOR_INSTR_STD+ins->type],uiColors[GUI_COLOR_INSTR_STD+ins->type],ImVec4(0.0f,0.0f,0.0f,0.0f));
    }
  }
  if (ImGui::BeginTable("InsProp",3)) {
    ImGui::TableSetupColumn("c0",ImGuiTableColumnFlags_WidthFixed);
    ImGui::TableSetupColumn("c1",ImGuiTableColumnFlags_WidthFixed);
    ImGui::TableSetupColumn("c2",ImGuiTableColumnFlags_WidthStretch);
    ImGui::TableNextRow();
    ImGui::TableNextColumn();
    String insIndex=fmt::sprintf("%.2X",curIns);
    ImGui::SetNextItemWidth(72.0f*dpiScale);
    if (ImGui::BeginCombo("##InsSelect",insIndex.c_str())) {
      String name;
      for (size_t i=0; i<e->song.ins.size(); i++) {
        name=fmt::sprintf("%.2X: %s##_INSS%d",i,e->song.ins[i]->name,i);
        if (ImGui::Selectable(name.c_str(),curIns==(int)i)) {
          curIns=i;
          ins=e->song.ins[curIns];
          wavePreviewInit=true;
          updateFMPreview=true;
        }
      }
      ImGui::EndCombo();
    }

    ImGui::TableNextColumn();
    ImGui::Text("Name");

    ImGui::TableNextColumn();
    ImGui::SetNextItemWidth(ImGui::GetContentRegionAvail().x);
    ImGui::PushID(2+curIns);
    if (ImGui::InputText("##Name",&ins->name)) {
      MARK_MODIFIED;
    }
    ImGui::PopID();

    ImGui::TableNextRow();
    ImGui::TableNextColumn();
    if (ImGui::Button(ICON_FA_FOLDER_OPEN "##IELoad")) {
      doAction(GUI_ACTION_INS_LIST_OPEN_REPLACE);
    }
    if (ImGui::IsItemHovered()) {
      ImGui::SetTooltip("Open");
    }
    ImGui::SameLine();
    if (ImGui::Button(ICON_FA_FLOPPY_O "##IESave")) {
      doAction(GUI_ACTION_INS_LIST_SAVE);
    }
    if (ImGui::IsItemHovered()) {
      ImGui::SetTooltip("Save");
    }
    if (ImGui::BeginPopupContextItem("InsSaveFormats",ImGuiMouseButton_Right)) {
      if (ImGui::MenuItem("save as .dmp...")) {
        doAction(GUI_ACTION_INS_LIST_SAVE_DMP);
      }
      ImGui::EndPopup();
    }

    ImGui::TableNextColumn();
    ImGui::Text("Type");

    ImGui::TableNextColumn();
    int insType=ins->type;
    ImGui::SetNextItemWidth(ImGui::GetContentRegionAvail().x);
    bool warnType=true;
    for (DivInstrumentType i: e->getPossibleInsTypes()) {
      if (i==insType) {
        warnType=false;
      }
    }

    pushWarningColor(warnType,warnType && failedNoteOn);
    if (ImGui::BeginCombo("##Type",(insType>=DIV_INS_MAX)?"Unknown":insTypes[insType][0])) {
      std::vector<DivInstrumentType> insTypeList;
      if (settings.displayAllInsTypes) {
        for (int i=0; insTypes[i][0]; i++) {
          insTypeList.push_back((DivInstrumentType)i);
        }
      } else {
        insTypeList=e->getPossibleInsTypes();
      }
      for (DivInstrumentType i: insTypeList) {
        if (ImGui::Selectable(insTypes[i][0],insType==i)) {
          ins->type=i;

          // reset macro zoom
          
          for(int i = 0; i < (int)ins->std.macros.size(); i++)
          {
            ins->std.macros[i].vZoom = -1;
          }

          for(int j = 0; j < (int)ins->std.ops.size(); j++)
          {
            for(int i = 0; i < (int)ins->std.ops[j].macros.size(); i++)
            {
              ins->std.ops[j].macros[i].vZoom = -1;
            }
          }
        }
      }
      ImGui::EndCombo();
    } else if (warnType) {
      if (ImGui::IsItemHovered()) {
        ImGui::SetTooltip("none of the currently present chips are able to play this instrument type!");
      }
    }
    popWarningColor();

    ImGui::EndTable();
  }
  

  if (ImGui::BeginTabBar("insEditTab")) {
    //std::vector<FurnaceGUIMacroDesc> macroList;
    macroList.clear();
    macroList.shrink_to_fit();

    if (ins->type==DIV_INS_FM || ins->type==DIV_INS_OPL || ins->type==DIV_INS_OPLL || ins->type==DIV_INS_OPZ || ins->type==DIV_INS_OPL_DRUMS || ins->type==DIV_INS_OPM || ins->type==DIV_INS_ESFM) {
      drawInsFM(ins);
    }

    if (ins->type==DIV_INS_GB) if (ImGui::BeginTabItem("Game Boy")) {
      P(ImGui::Checkbox("Use software envelope",&ins->gb.softEnv));
      P(ImGui::Checkbox("Initialize envelope on every note",&ins->gb.alwaysInit));

      ImGui::BeginDisabled(ins->gb.softEnv);
      if (ImGui::BeginTable("GBParams",2)) {
        ImGui::TableSetupColumn("c0",ImGuiTableColumnFlags_WidthStretch,0.6f);
        ImGui::TableSetupColumn("c1",ImGuiTableColumnFlags_WidthStretch,0.4f);

        ImGui::TableNextRow();
        ImGui::TableNextColumn();
        if (ImGui::BeginTable("GBParamsI",2)) {
          ImGui::TableSetupColumn("ci0",ImGuiTableColumnFlags_WidthFixed);
          ImGui::TableSetupColumn("ci1",ImGuiTableColumnFlags_WidthStretch);

          ImGui::TableNextRow();
          ImGui::TableNextColumn();
          ImGui::Text("Volume");
          ImGui::TableNextColumn();
          ImGui::SetNextItemWidth(ImGui::GetContentRegionAvail().x);
          P(CWSliderScalar("##GBVolume",ImGuiDataType_U8,&ins->gb.envVol,&_ZERO,&_FIFTEEN)); rightClickable

          ImGui::TableNextRow();
          ImGui::TableNextColumn();
          ImGui::Text("Length");
          ImGui::TableNextColumn();
          ImGui::SetNextItemWidth(ImGui::GetContentRegionAvail().x);
          P(CWSliderScalar("##GBEnvLen",ImGuiDataType_U8,&ins->gb.envLen,&_ZERO,&_SEVEN)); rightClickable

          ImGui::TableNextRow();
          ImGui::TableNextColumn();
          ImGui::Text("Sound Length");
          ImGui::TableNextColumn();
          ImGui::SetNextItemWidth(ImGui::GetContentRegionAvail().x);
          P(CWSliderScalar("##GBSoundLen",ImGuiDataType_U8,&ins->gb.soundLen,&_ZERO,&_SIXTY_FOUR,ins->gb.soundLen>63?"Infinity":"%d")); rightClickable

          ImGui::TableNextRow();
          ImGui::TableNextColumn();
          ImGui::Text("Direction");
          ImGui::TableNextColumn();
          bool goesUp=ins->gb.envDir;
          if (ImGui::RadioButton("Up",goesUp)) { PARAMETER
            goesUp=true;
            ins->gb.envDir=goesUp;
          }
          ImGui::SameLine();
          if (ImGui::RadioButton("Down",!goesUp)) { PARAMETER
            goesUp=false;
            ins->gb.envDir=goesUp;
          }

          ImGui::EndTable();
        }

        ImGui::TableNextColumn();
        drawGBEnv(ins->gb.envVol,ins->gb.envLen,ins->gb.soundLen,ins->gb.envDir,ImVec2(ImGui::GetContentRegionAvail().x,100.0f*dpiScale));

        ImGui::EndTable();
      }

      if (ImGui::BeginChild("HWSeq",ImGui::GetContentRegionAvail(),true,ImGuiWindowFlags_MenuBar)) {
        ImGui::BeginMenuBar();
        ImGui::Text("Hardware Sequence");
        ImGui::EndMenuBar();

        if (ins->gb.hwSeqLen>0) if (ImGui::BeginTable("HWSeqList",3)) {
          ImGui::TableSetupColumn("c0",ImGuiTableColumnFlags_WidthFixed);
          ImGui::TableSetupColumn("c1",ImGuiTableColumnFlags_WidthStretch);
          ImGui::TableSetupColumn("c2",ImGuiTableColumnFlags_WidthFixed);
          int curFrame=0;
          ImGui::TableNextRow(ImGuiTableRowFlags_Headers);
          ImGui::TableNextColumn();
          ImGui::Text("Tick");
          ImGui::TableNextColumn();
          ImGui::Text("Command");
          ImGui::TableNextColumn();
          ImGui::Text("Move/Remove");
          for (int i=0; i<ins->gb.hwSeqLen; i++) {
            ImGui::TableNextRow();
            ImGui::TableNextColumn();
            ImGui::Text("%d (#%d)",curFrame,i);
            ImGui::TableNextColumn();
            ImGui::PushID(i);
            if (ins->gb.get_gb_hw_seq(i, true)->cmd>=DivInstrumentGB::DIV_GB_HWCMD_MAX) {
              ins->gb.get_gb_hw_seq(i, true)->cmd=0;
            }
            int cmd=ins->gb.get_gb_hw_seq(i, true)->cmd;
            ImGui::SetNextItemWidth(ImGui::GetContentRegionAvail().x);
            if (ImGui::Combo("##HWSeqCmd",&cmd,gbHWSeqCmdTypes,DivInstrumentGB::DIV_GB_HWCMD_MAX)) {
              if (ins->gb.get_gb_hw_seq(i, true)->cmd!=cmd) {
                ins->gb.get_gb_hw_seq(i, true)->cmd=cmd;
                ins->gb.get_gb_hw_seq(i, true)->data=0;
              }
            }
            bool somethingChanged=false;
            switch (ins->gb.get_gb_hw_seq(i, true)->cmd) {
              case DivInstrumentGB::DIV_GB_HWCMD_ENVELOPE: {
                int hwsVol=(ins->gb.get_gb_hw_seq(i, true)->data&0xf0)>>4;
                bool hwsDir=ins->gb.get_gb_hw_seq(i, true)->data&8;
                int hwsLen=ins->gb.get_gb_hw_seq(i, true)->data&7;
                int hwsSoundLen=ins->gb.get_gb_hw_seq(i, true)->data>>8;

                if (CWSliderInt("Volume",&hwsVol,0,15)) {
                  somethingChanged=true;
                }
                if (CWSliderInt("Env Length",&hwsLen,0,7)) {
                  somethingChanged=true;
                }
                if (CWSliderInt("Sound Length",&hwsSoundLen,0,64,hwsSoundLen>63?"Infinity":"%d")) {
                  somethingChanged=true;
                }
                if (ImGui::RadioButton("Up",hwsDir)) { PARAMETER
                  hwsDir=true;
                  somethingChanged=true;
                }
                ImGui::SameLine();
                if (ImGui::RadioButton("Down",!hwsDir)) { PARAMETER
                  hwsDir=false;
                  somethingChanged=true;
                }

                if (somethingChanged) {
                  ins->gb.get_gb_hw_seq(i, true)->data=(hwsLen&7)|(hwsDir?8:0)|(hwsVol<<4)|(hwsSoundLen<<8);
                  PARAMETER;
                }
                break;
              }
              case DivInstrumentGB::DIV_GB_HWCMD_SWEEP: {
                int hwsShift=ins->gb.get_gb_hw_seq(i, true)->data&7;
                int hwsSpeed=(ins->gb.get_gb_hw_seq(i, true)->data&0x70)>>4;
                bool hwsDir=ins->gb.get_gb_hw_seq(i, true)->data&8;

                if (CWSliderInt("Shift",&hwsShift,0,7)) {
                  somethingChanged=true;
                }
                if (CWSliderInt("Speed",&hwsSpeed,0,7)) {
                  somethingChanged=true;
                }

                if (ImGui::RadioButton("Up",!hwsDir)) { PARAMETER
                  hwsDir=false;
                  somethingChanged=true;
                }
                ImGui::SameLine();
                if (ImGui::RadioButton("Down",hwsDir)) { PARAMETER
                  hwsDir=true;
                  somethingChanged=true;
                }

                if (somethingChanged) {
                  ins->gb.get_gb_hw_seq(i, true)->data=(hwsShift&7)|(hwsDir?8:0)|(hwsSpeed<<4);
                  PARAMETER;
                }
                break;
              }
              case DivInstrumentGB::DIV_GB_HWCMD_WAIT: {
                int len=ins->gb.get_gb_hw_seq(i, true)->data+1;
                curFrame+=ins->gb.get_gb_hw_seq(i, true)->data+1;

                if (ImGui::InputInt("Ticks",&len,1,4)) {
                  if (len<1) len=1;
                  if (len>255) len=256;
                  somethingChanged=true;
                }

                if (somethingChanged) {
                  ins->gb.get_gb_hw_seq(i, true)->data=len-1;
                  PARAMETER;
                }
                break;
              }
              case DivInstrumentGB::DIV_GB_HWCMD_WAIT_REL:
                curFrame++;
                break;
              case DivInstrumentGB::DIV_GB_HWCMD_LOOP:
              case DivInstrumentGB::DIV_GB_HWCMD_LOOP_REL: {
                int pos=ins->gb.get_gb_hw_seq(i, true)->data;

                if (ImGui::InputInt("Position",&pos,1,1)) {
                  if (pos<0) pos=0;
                  if (pos>(ins->gb.hwSeqLen-1)) pos=(ins->gb.hwSeqLen-1);
                  somethingChanged=true;
                }

                if (somethingChanged) {
                  ins->gb.get_gb_hw_seq(i, true)->data=pos;
                  PARAMETER;
                }
                break;
              }
              default:
                break;
            }
            ImGui::PopID();
            ImGui::TableNextColumn();
            ImGui::PushID(i+512);
            if (ImGui::Button(ICON_FA_CHEVRON_UP "##HWCmdUp")) {
              if (i>0) {
                e->lockEngine([ins,i]() {
                  ins->gb.get_gb_hw_seq(i - 1, true)->cmd^=ins->gb.get_gb_hw_seq(i, true)->cmd;
                  ins->gb.get_gb_hw_seq(i, true)->cmd^=ins->gb.get_gb_hw_seq(i - 1, true)->cmd;
                  ins->gb.get_gb_hw_seq(i - 1, true)->cmd^=ins->gb.get_gb_hw_seq(i, true)->cmd;

                  ins->gb.get_gb_hw_seq(i - 1, true)->data^=ins->gb.get_gb_hw_seq(i, true)->data;
                  ins->gb.get_gb_hw_seq(i, true)->data^=ins->gb.get_gb_hw_seq(i - 1, true)->data;
                  ins->gb.get_gb_hw_seq(i - 1, true)->data^=ins->gb.get_gb_hw_seq(i, true)->data;
                });
              }
              MARK_MODIFIED;
            }
            ImGui::SameLine();
            if (ImGui::Button(ICON_FA_CHEVRON_DOWN "##HWCmdDown")) {
              if (i<ins->gb.hwSeqLen-1) {
                e->lockEngine([ins,i]() {
                  ins->gb.get_gb_hw_seq(i + 1, true)->cmd^=ins->gb.get_gb_hw_seq(i, true)->cmd;
                  ins->gb.get_gb_hw_seq(i, true)->cmd^=ins->gb.get_gb_hw_seq(i, true)->cmd;
                  ins->gb.get_gb_hw_seq(i + 1, true)->cmd^=ins->gb.get_gb_hw_seq(i, true)->cmd;

                  ins->gb.get_gb_hw_seq(i + 1, true)->data^=ins->gb.get_gb_hw_seq(i, true)->data;
                  ins->gb.get_gb_hw_seq(i, true)->data^=ins->gb.get_gb_hw_seq(i, true)->data;
                  ins->gb.get_gb_hw_seq(i + 1, true)->data^=ins->gb.get_gb_hw_seq(i, true)->data;
                });
              }
              MARK_MODIFIED;
            }
            ImGui::SameLine();
            pushDestColor();
            if (ImGui::Button(ICON_FA_TIMES "##HWCmdDel")) {
              for (int j=i; j<ins->gb.hwSeqLen-1; j++) {
                ins->gb.get_gb_hw_seq(j, true)->cmd=ins->gb.get_gb_hw_seq(j+1, true)->cmd;
                ins->gb.get_gb_hw_seq(j, true)->data=ins->gb.get_gb_hw_seq(j+1, true)->data;
              }
              ins->gb.hwSeqLen--;
            }
            popDestColor();
            ImGui::PopID();
          }
          ImGui::EndTable();
        }

        if (ImGui::Button(ICON_FA_PLUS "##HWCmdAdd")) {
          if (ins->gb.hwSeqLen<255) {
            ins->gb.get_gb_hw_seq(ins->gb.hwSeqLen, true)->cmd=0;
            ins->gb.get_gb_hw_seq(ins->gb.hwSeqLen, true)->data=0;
            ins->gb.hwSeqLen++;
          }
        }
      }
      ImGui::EndChild();
      ImGui::EndDisabled();
      ImGui::EndTabItem();
    }
    if (ins->type==DIV_INS_C64) if (ImGui::BeginTabItem("C64")) {
      ImGui::AlignTextToFramePadding();
      ImGui::Text("Waveform");
      ImGui::SameLine();
      pushToggleColors(ins->c64.triOn);
      if (ImGui::Button("tri")) { PARAMETER
        ins->c64.triOn=!ins->c64.triOn;
      }
      popToggleColors();
      ImGui::SameLine();
      pushToggleColors(ins->c64.sawOn);
      if (ImGui::Button("saw")) { PARAMETER
        ins->c64.sawOn=!ins->c64.sawOn;
      }
      popToggleColors();
      ImGui::SameLine();
      pushToggleColors(ins->c64.pulseOn);
      if (ImGui::Button("pulse")) { PARAMETER
        ins->c64.pulseOn=!ins->c64.pulseOn;
      }
      popToggleColors();
      ImGui::SameLine();
      pushToggleColors(ins->c64.noiseOn);
      if (ImGui::Button("noise")) { PARAMETER
        ins->c64.noiseOn=!ins->c64.noiseOn;
      }
      popToggleColors();

      ImVec2 sliderSize=ImVec2(20.0f*dpiScale,128.0*dpiScale);

      if (ImGui::BeginTable("C64EnvParams",5,ImGuiTableFlags_NoHostExtendX)) {
        ImGui::TableSetupColumn("c0",ImGuiTableColumnFlags_WidthFixed,sliderSize.x);
        ImGui::TableSetupColumn("c1",ImGuiTableColumnFlags_WidthFixed,sliderSize.x);
        ImGui::TableSetupColumn("c2",ImGuiTableColumnFlags_WidthFixed,sliderSize.x);
        ImGui::TableSetupColumn("c3",ImGuiTableColumnFlags_WidthFixed,sliderSize.x);
        ImGui::TableSetupColumn("c4",ImGuiTableColumnFlags_WidthStretch);

        ImGui::TableNextRow();
        ImGui::TableNextColumn();
        CENTER_TEXT("A");
        ImGui::TextUnformatted("A");
        ImGui::TableNextColumn();
        CENTER_TEXT("D");
        ImGui::TextUnformatted("D");
        ImGui::TableNextColumn();
        CENTER_TEXT("S");
        ImGui::TextUnformatted("S");
        ImGui::TableNextColumn();
        CENTER_TEXT("R");
        ImGui::TextUnformatted("R");
        ImGui::TableNextColumn();
        CENTER_TEXT("Envelope");
        ImGui::TextUnformatted("Envelope");

        ImGui::TableNextRow();
        ImGui::TableNextColumn();
        P(CWVSliderScalar("##Attack",sliderSize,ImGuiDataType_U8,&ins->c64.a,&_ZERO,&_FIFTEEN)); rightClickable
        ImGui::TableNextColumn();
        P(CWVSliderScalar("##Decay",sliderSize,ImGuiDataType_U8,&ins->c64.d,&_ZERO,&_FIFTEEN)); rightClickable
        ImGui::TableNextColumn();
        P(CWVSliderScalar("##Sustain",sliderSize,ImGuiDataType_U8,&ins->c64.s,&_ZERO,&_FIFTEEN)); rightClickable
        ImGui::TableNextColumn();
        P(CWVSliderScalar("##Release",sliderSize,ImGuiDataType_U8,&ins->c64.r,&_ZERO,&_FIFTEEN)); rightClickable
        ImGui::TableNextColumn();
        drawFMEnv(0,16-ins->c64.a,16-ins->c64.d,15-ins->c64.r,15-ins->c64.r,15-ins->c64.s,0,0,0,15,16,15,ImVec2(ImGui::GetContentRegionAvail().x,sliderSize.y),ins->type);

        ImGui::EndTable();
      }

      P(CWSliderScalar("Duty",ImGuiDataType_U16,&ins->c64.duty,&_ZERO,&_FOUR_THOUSAND_NINETY_FIVE)); rightClickable

      bool ringMod=ins->c64.ringMod;
      if (ImGui::Checkbox("Ring Modulation",&ringMod)) { PARAMETER
        ins->c64.ringMod=ringMod;
      }
      bool oscSync=ins->c64.oscSync;
      if (ImGui::Checkbox("Oscillator Sync",&oscSync)) { PARAMETER
        ins->c64.oscSync=oscSync;
      }

      P(ImGui::Checkbox("Enable filter",&ins->c64.toFilter));
      P(ImGui::Checkbox("Initialize filter",&ins->c64.initFilter));
      
      P(CWSliderScalar("Cutoff",ImGuiDataType_U16,&ins->c64.cut,&_ZERO,&_TWO_THOUSAND_FORTY_SEVEN)); rightClickable
      P(CWSliderScalar("Resonance",ImGuiDataType_U8,&ins->c64.res,&_ZERO,&_FIFTEEN)); rightClickable

      ImGui::AlignTextToFramePadding();
      ImGui::Text("Filter Mode");
      ImGui::SameLine();
      pushToggleColors(ins->c64.lp);
      if (ImGui::Button("low")) { PARAMETER
        ins->c64.lp=!ins->c64.lp;
      }
      popToggleColors();
      ImGui::SameLine();
      pushToggleColors(ins->c64.bp);
      if (ImGui::Button("band")) { PARAMETER
        ins->c64.bp=!ins->c64.bp;
      }
      popToggleColors();
      ImGui::SameLine();
      pushToggleColors(ins->c64.hp);
      if (ImGui::Button("high")) { PARAMETER
        ins->c64.hp=!ins->c64.hp;
      }
      popToggleColors();
      ImGui::SameLine();
      pushToggleColors(ins->c64.ch3off);
      if (ImGui::Button("ch3off")) { PARAMETER
        ins->c64.ch3off=!ins->c64.ch3off;
      }
      popToggleColors();

      if (ImGui::Checkbox("Absolute Cutoff Macro",&ins->c64.filterIsAbs)) {
        ins->std.get_macro(DIV_MACRO_ALG, true)->vZoom=-1;
        PARAMETER;
      }
      if (ImGui::Checkbox("Absolute Duty Macro",&ins->c64.dutyIsAbs)) {
        ins->std.get_macro(DIV_MACRO_DUTY, true)->vZoom=-1;
        PARAMETER;
      }
      P(ImGui::Checkbox("Don't test before new note",&ins->c64.noTest));
      ImGui::EndTabItem();
    }
    if (ins->type==DIV_INS_ES5503) if (ImGui::BeginTabItem("ES5503")) {
      ImGui::AlignTextToFramePadding();
      ImGui::Text("Oscillator mode:");
      ImGui::SameLine();
      bool freerun = (ins->es5503.initial_osc_mode == OSC_MODE_FREERUN);
      bool oneshot = (ins->es5503.initial_osc_mode == OSC_MODE_ONESHOT);
      bool sync_am = (ins->es5503.initial_osc_mode == OSC_MODE_SYNC_OR_AM);
      bool swap = (ins->es5503.initial_osc_mode == OSC_MODE_SWAP);
      if (ImGui::RadioButton("Freerun",freerun)) { PARAMETER
        freerun=true;
        oneshot=false;
        sync_am=false;
        swap=false;
        ins->es5503.initial_osc_mode=OSC_MODE_FREERUN;
      }
      ImGui::SameLine();
      if (ImGui::RadioButton("Oneshot",oneshot)) { PARAMETER
        freerun=false;
        oneshot=true;
        sync_am=false;
        swap=false;
        ins->es5503.initial_osc_mode=OSC_MODE_ONESHOT;
      }
      ImGui::SameLine();
      if (ImGui::RadioButton("Sync/AM",sync_am)) { PARAMETER
        freerun=false;
        oneshot=false;
        sync_am=true;
        swap=false;
        ins->es5503.initial_osc_mode=OSC_MODE_SYNC_OR_AM;
      }
      ImGui::SameLine();
      if (ImGui::RadioButton("Swap",swap)) { PARAMETER
        freerun=false;
        oneshot=false;
        sync_am=true;
        swap=false;
        ins->es5503.initial_osc_mode=OSC_MODE_SWAP;
      }

      P(ImGui::Checkbox("Virtual softpan channel",&ins->es5503.softpan_virtual_channel));
      if (ImGui::IsItemHovered()) {
        ImGui::SetTooltip("Combines odd and next even channel into one virtual channel with 256-step panning.\nInstrument, volume and effects need to be placed on the odd channel (e.g. 1st, 3rd, 5th etc.)");
      }

      P(ImGui::Checkbox("Phase reset on key-on",&ins->es5503.phase_reset_on_start));
      
      ImGui::EndTabItem();
    }
    if (ins->type==DIV_INS_SU) if (ImGui::BeginTabItem("Sound Unit")) {
      P(ImGui::Checkbox("Switch roles of frequency and phase reset timer",&ins->su.switchRoles));
      if (ImGui::BeginChild("HWSeqSU",ImGui::GetContentRegionAvail(),true,ImGuiWindowFlags_MenuBar)) {
        ImGui::BeginMenuBar();
        ImGui::Text("Hardware Sequence");
        ImGui::EndMenuBar();

        if (ins->su.hwSeqLen>0) if (ImGui::BeginTable("HWSeqListSU",3)) {
          ImGui::TableSetupColumn("c0",ImGuiTableColumnFlags_WidthFixed);
          ImGui::TableSetupColumn("c1",ImGuiTableColumnFlags_WidthStretch);
          ImGui::TableSetupColumn("c2",ImGuiTableColumnFlags_WidthFixed);
          int curFrame=0;
          ImGui::TableNextRow(ImGuiTableRowFlags_Headers);
          ImGui::TableNextColumn();
          ImGui::Text("Tick");
          ImGui::TableNextColumn();
          ImGui::Text("Command");
          ImGui::TableNextColumn();
          ImGui::Text("Move/Remove");
          for (int i=0; i<ins->su.hwSeqLen; i++) {
            ImGui::TableNextRow();
            ImGui::TableNextColumn();
            ImGui::Text("%d (#%d)",curFrame,i);
            ImGui::TableNextColumn();
            ImGui::PushID(i);
            if (ins->su.get_su_hw_seq(i, true)->cmd>=DivInstrumentSoundUnit::DIV_SU_HWCMD_MAX) {
              ins->su.get_su_hw_seq(i, true)->cmd=0;
            }
            int cmd=ins->su.get_su_hw_seq(i, true)->cmd;
            ImGui::SetNextItemWidth(ImGui::GetContentRegionAvail().x);
            if (ImGui::Combo("##HWSeqCmd",&cmd,suHWSeqCmdTypes,DivInstrumentSoundUnit::DIV_SU_HWCMD_MAX)) {
              if (ins->su.get_su_hw_seq(i, true)->cmd!=cmd) {
                ins->su.get_su_hw_seq(i, true)->cmd=cmd;
                ins->su.get_su_hw_seq(i, true)->val=0;
                ins->su.get_su_hw_seq(i, true)->bound=0;
                ins->su.get_su_hw_seq(i, true)->speed=0;
              }
            }
            bool somethingChanged=false;
            switch (ins->su.get_su_hw_seq(i, true)->cmd) {
              case DivInstrumentSoundUnit::DIV_SU_HWCMD_VOL: {
                int swPeriod=ins->su.get_su_hw_seq(i, true)->speed;
                int swBound=ins->su.get_su_hw_seq(i, true)->bound;
                int swVal=ins->su.get_su_hw_seq(i, true)->val&31;
                bool swDir=ins->su.get_su_hw_seq(i, true)->val&32;
                bool swLoop=ins->su.get_su_hw_seq(i, true)->val&64;
                bool swInvert=ins->su.get_su_hw_seq(i, true)->val&128;

                if (ImGui::InputInt("Period",&swPeriod,1,16)) {
                  if (swPeriod<0) swPeriod=0;
                  if (swPeriod>65535) swPeriod=65535;
                  somethingChanged=true;
                }
                if (CWSliderInt("Amount",&swVal,0,31)) {
                  somethingChanged=true;
                }
                if (CWSliderInt("Bound",&swBound,0,255)) {
                  somethingChanged=true;
                }
                if (ImGui::RadioButton("Up",swDir)) { PARAMETER
                  swDir=true;
                  somethingChanged=true;
                }
                ImGui::SameLine();
                if (ImGui::RadioButton("Down",!swDir)) { PARAMETER
                  swDir=false;
                  somethingChanged=true;
                }
                if (ImGui::Checkbox("Loop",&swLoop)) { PARAMETER
                  somethingChanged=true;
                }
                ImGui::SameLine();
                if (ImGui::Checkbox("Flip",&swInvert)) { PARAMETER
                  somethingChanged=true;
                }

                if (somethingChanged) {
                  ins->su.get_su_hw_seq(i, true)->speed=swPeriod;
                  ins->su.get_su_hw_seq(i, true)->bound=swBound;
                  ins->su.get_su_hw_seq(i, true)->val=(swVal&31)|(swDir?32:0)|(swLoop?64:0)|(swInvert?128:0);
                  PARAMETER;
                }
                break;
              }
              case DivInstrumentSoundUnit::DIV_SU_HWCMD_PITCH:
              case DivInstrumentSoundUnit::DIV_SU_HWCMD_CUT: {
                int swPeriod=ins->su.get_su_hw_seq(i, true)->speed;
                int swBound=ins->su.get_su_hw_seq(i, true)->bound;
                int swVal=ins->su.get_su_hw_seq(i, true)->val&127;
                bool swDir=ins->su.get_su_hw_seq(i, true)->val&128;

                if (ImGui::InputInt("Period",&swPeriod,1,16)) {
                  if (swPeriod<0) swPeriod=0;
                  if (swPeriod>65535) swPeriod=65535;
                  somethingChanged=true;
                }
                if (CWSliderInt("Amount",&swVal,0,31)) {
                  somethingChanged=true;
                }
                if (CWSliderInt("Bound",&swBound,0,255)) {
                  somethingChanged=true;
                }
                if (ImGui::RadioButton("Up",swDir)) { PARAMETER
                  swDir=true;
                  somethingChanged=true;
                }
                ImGui::SameLine();
                if (ImGui::RadioButton("Down",!swDir)) { PARAMETER
                  swDir=false;
                  somethingChanged=true;
                }

                if (somethingChanged) {
                  ins->su.get_su_hw_seq(i, true)->speed=swPeriod;
                  ins->su.get_su_hw_seq(i, true)->bound=swBound;
                  ins->su.get_su_hw_seq(i, true)->val=(swVal&127)|(swDir?128:0);
                  PARAMETER;
                }
                break;
              }
              case DivInstrumentSoundUnit::DIV_SU_HWCMD_WAIT: {
                int len=ins->su.get_su_hw_seq(i, true)->val+1;
                curFrame+=ins->su.get_su_hw_seq(i, true)->val+1;

                if (ImGui::InputInt("Ticks",&len)) {
                  if (len<1) len=1;
                  if (len>255) len=256;
                  somethingChanged=true;
                }

                if (somethingChanged) {
                  ins->su.get_su_hw_seq(i, true)->val=len-1;
                  PARAMETER;
                }
                break;
              }
              case DivInstrumentSoundUnit::DIV_SU_HWCMD_WAIT_REL:
                curFrame++;
                break;
              case DivInstrumentSoundUnit::DIV_SU_HWCMD_LOOP:
              case DivInstrumentSoundUnit::DIV_SU_HWCMD_LOOP_REL: {
                int pos=ins->su.get_su_hw_seq(i, true)->val;

                if (ImGui::InputInt("Position",&pos,1,4)) {
                  if (pos<0) pos=0;
                  if (pos>(ins->su.hwSeqLen-1)) pos=(ins->su.hwSeqLen-1);
                  somethingChanged=true;
                }

                if (somethingChanged) {
                  ins->su.get_su_hw_seq(i, true)->val=pos;
                  PARAMETER;
                }
                break;
              }
              default:
                break;
            }
            ImGui::PopID();
            ImGui::TableNextColumn();
            ImGui::PushID(i+512);
            if (ImGui::Button(ICON_FA_CHEVRON_UP "##HWCmdUp")) {
              if (i>0) {
                e->lockEngine([ins,i]() {
                  ins->su.get_su_hw_seq(i - 1, true)->cmd^=ins->su.get_su_hw_seq(i, true)->cmd;
                  ins->su.get_su_hw_seq(i, true)->cmd^=ins->su.get_su_hw_seq(i - 1, true)->cmd;
                  ins->su.get_su_hw_seq(i - 1, true)->cmd^=ins->su.get_su_hw_seq(i, true)->cmd;

                  ins->su.get_su_hw_seq(i - 1, true)->speed^=ins->su.get_su_hw_seq(i, true)->speed;
                  ins->su.get_su_hw_seq(i, true)->speed^=ins->su.get_su_hw_seq(i - 1, true)->speed;
                  ins->su.get_su_hw_seq(i - 1, true)->speed^=ins->su.get_su_hw_seq(i, true)->speed;

                  ins->su.get_su_hw_seq(i - 1, true)->val^=ins->su.get_su_hw_seq(i, true)->val;
                  ins->su.get_su_hw_seq(i, true)->val^=ins->su.get_su_hw_seq(i - 1, true)->val;
                  ins->su.get_su_hw_seq(i - 1, true)->val^=ins->su.get_su_hw_seq(i, true)->val;

                  ins->su.get_su_hw_seq(i - 1, true)->bound^=ins->su.get_su_hw_seq(i, true)->bound;
                  ins->su.get_su_hw_seq(i, true)->bound^=ins->su.get_su_hw_seq(i - 1, true)->bound;
                  ins->su.get_su_hw_seq(i - 1, true)->bound^=ins->su.get_su_hw_seq(i, true)->bound;
                });
              }
              MARK_MODIFIED;
            }
            ImGui::SameLine();
            if (ImGui::Button(ICON_FA_CHEVRON_DOWN "##HWCmdDown")) {
              if (i<ins->su.hwSeqLen-1) {
                e->lockEngine([ins,i]() {
                  ins->su.get_su_hw_seq(i + 1, true)->cmd^=ins->su.get_su_hw_seq(i, true)->cmd;
                  ins->su.get_su_hw_seq(i, true)->cmd^=ins->su.get_su_hw_seq(i + 1, true)->cmd;
                  ins->su.get_su_hw_seq(i + 1, true)->cmd^=ins->su.get_su_hw_seq(i, true)->cmd;

                  ins->su.get_su_hw_seq(i + 1, true)->speed^=ins->su.get_su_hw_seq(i, true)->speed;
                  ins->su.get_su_hw_seq(i, true)->speed^=ins->su.get_su_hw_seq(i + 1, true)->speed;
                  ins->su.get_su_hw_seq(i + 1, true)->speed^=ins->su.get_su_hw_seq(i, true)->speed;

                  ins->su.get_su_hw_seq(i + 1, true)->val^=ins->su.get_su_hw_seq(i, true)->val;
                  ins->su.get_su_hw_seq(i, true)->val^=ins->su.get_su_hw_seq(i + 1, true)->val;
                  ins->su.get_su_hw_seq(i + 1, true)->val^=ins->su.get_su_hw_seq(i, true)->val;

                  ins->su.get_su_hw_seq(i + 1, true)->bound^=ins->su.get_su_hw_seq(i, true)->bound;
                  ins->su.get_su_hw_seq(i, true)->bound^=ins->su.get_su_hw_seq(i + 1, true)->bound;
                  ins->su.get_su_hw_seq(i + 1, true)->bound^=ins->su.get_su_hw_seq(i, true)->bound;
                });
              }
              MARK_MODIFIED;
            }
            ImGui::SameLine();
            pushDestColor();
            if (ImGui::Button(ICON_FA_TIMES "##HWCmdDel")) {
              for (int j=i; j<ins->su.hwSeqLen-1; j++) {
                ins->su.get_su_hw_seq(j, true)->cmd=ins->su.get_su_hw_seq(j+1, true)->cmd;
                ins->su.get_su_hw_seq(j, true)->speed=ins->su.get_su_hw_seq(j+1, true)->speed;
                ins->su.get_su_hw_seq(j, true)->val=ins->su.get_su_hw_seq(j+1, true)->val;
                ins->su.get_su_hw_seq(j, true)->bound=ins->su.get_su_hw_seq(j+1, true)->bound;
              }
              ins->su.hwSeqLen--;
            }
            popDestColor();
            ImGui::PopID();
          }
          ImGui::EndTable();
        }

        if (ImGui::Button(ICON_FA_PLUS "##HWCmdAdd")) {
          if (ins->su.hwSeqLen<255) {
            ins->su.get_su_hw_seq(ins->su.hwSeqLen, true)->cmd=0;
            ins->su.get_su_hw_seq(ins->su.hwSeqLen, true)->speed=0;
            ins->su.get_su_hw_seq(ins->su.hwSeqLen, true)->val=0;
            ins->su.get_su_hw_seq(ins->su.hwSeqLen, true)->bound=0;
            ins->su.hwSeqLen++;
          }
        }
      }
      ImGui::EndChild();
      ImGui::EndTabItem();
    }
    if (ins->type==DIV_INS_MSM6258 ||
        ins->type==DIV_INS_MSM6295 ||
        ins->type==DIV_INS_ADPCMA ||
        ins->type==DIV_INS_ADPCMB ||
        ins->type==DIV_INS_SEGAPCM ||
        ins->type==DIV_INS_QSOUND ||
        ins->type==DIV_INS_YMZ280B ||
        ins->type==DIV_INS_RF5C68 ||
        ins->type==DIV_INS_AMIGA ||
        ins->type==DIV_INS_MULTIPCM ||
        ins->type==DIV_INS_SU ||
        ins->type==DIV_INS_SNES ||
        ins->type==DIV_INS_ES5506 ||
        ins->type==DIV_INS_K007232 ||
        ins->type==DIV_INS_GA20 ||
        ins->type==DIV_INS_K053260 ||
        ins->type==DIV_INS_C140 ||
        ins->type==DIV_INS_C219) {
      insTabSample(ins);
    }
    if (ins->type==DIV_INS_N163) if (ImGui::BeginTabItem("Namco 163")) {
      bool preLoad=ins->n163.waveMode&0x1;
      if (ImGui::Checkbox("Load waveform",&preLoad)) { PARAMETER
        ins->n163.waveMode=(ins->n163.waveMode&~0x1)|(preLoad?0x1:0);
      }

      if (ImGui::IsItemHovered()) {
        ImGui::SetTooltip("when enabled, a waveform will be loaded into RAM.\nwhen disabled, only the offset and length change.");
      }

      if (preLoad) {
        if (ImGui::InputInt("Waveform##WAVE",&ins->n163.wave,1,10)) { PARAMETER
          if (ins->n163.wave<0) ins->n163.wave=0;
          if (ins->n163.wave>=e->song.waveLen) ins->n163.wave=e->song.waveLen-1;
        }
      }

      ImGui::Separator();

      P(ImGui::Checkbox("Per-channel wave position/length",&ins->n163.perChanPos));

      if (ins->n163.perChanPos) {
        if (ImGui::BeginTable("N1PerChPos",3)) {
          ImGui::TableSetupColumn("c0",ImGuiTableColumnFlags_WidthFixed);
          ImGui::TableSetupColumn("c1",ImGuiTableColumnFlags_WidthStretch,0.5f);
          ImGui::TableSetupColumn("c2",ImGuiTableColumnFlags_WidthStretch,0.5f);

          ImGui::TableNextRow(ImGuiTableRowFlags_Headers);
          ImGui::TableNextColumn();
          ImGui::Text("Ch");
          ImGui::TableNextColumn();
          ImGui::Text("Position");
          ImGui::TableNextColumn();
          ImGui::Text("Length");

          for (int i=0; i<8; i++) {
            ImGui::PushID(64+i);
            ImGui::TableNextRow();
            ImGui::TableNextColumn();
            ImGui::Dummy(ImVec2(dpiScale,ImGui::GetFrameHeightWithSpacing()));
            ImGui::SameLine();
            ImGui::Text("%d",i+1);

            ImGui::TableNextColumn();
            ImGui::SetNextItemWidth(ImGui::GetContentRegionAvail().x);
            if (ImGui::InputInt("##pcOff",&ins->n163.wavePosCh[i],1,16)) { PARAMETER
              if (ins->n163.wavePosCh[i]<0) ins->n163.wavePosCh[i]=0;
              if (ins->n163.wavePosCh[i]>255) ins->n163.wavePosCh[i]=255;
            }

            ImGui::TableNextColumn();
            ImGui::SetNextItemWidth(ImGui::GetContentRegionAvail().x);
            if (ImGui::InputInt("##pcLen",&ins->n163.waveLenCh[i],4,16)) { PARAMETER
              if (ins->n163.waveLenCh[i]<0) ins->n163.waveLenCh[i]=0;
              if (ins->n163.waveLenCh[i]>252) ins->n163.waveLenCh[i]=252;
              ins->n163.waveLenCh[i]&=0xfc;
            }
            ImGui::PopID();
          }
<<<<<<< HEAD
          if (ins->type==DIV_INS_C64) {
            macroList.push_back(FurnaceGUIMacroDesc("Filter toggle",ins,DIV_MACRO_EX3,0xff,0,1,32,uiColors[GUI_COLOR_MACRO_OTHER],false,NULL,NULL,true));
            macroList.push_back(FurnaceGUIMacroDesc("Special",ins,DIV_MACRO_EX4,0xff,0,4,64,uiColors[GUI_COLOR_MACRO_OTHER],false,NULL,NULL,true,c64TestGateBits));
            macroList.push_back(FurnaceGUIMacroDesc("Attack",ins,DIV_MACRO_EX5, 0xff,0,15,128,uiColors[GUI_COLOR_MACRO_OTHER]));
            macroList.push_back(FurnaceGUIMacroDesc("Decay",ins,DIV_MACRO_EX6, 0xff,0,15,128,uiColors[GUI_COLOR_MACRO_OTHER]));
            macroList.push_back(FurnaceGUIMacroDesc("Sustain",ins,DIV_MACRO_EX7, 0xff,0,15,128,uiColors[GUI_COLOR_MACRO_OTHER]));
            macroList.push_back(FurnaceGUIMacroDesc("Release",ins,DIV_MACRO_EX8, 0xff,0,15,128,uiColors[GUI_COLOR_MACRO_OTHER]));
          }
          if (ins->type==DIV_INS_AY || ins->type==DIV_INS_AY8930 || (ins->type==DIV_INS_X1_010 && !ins->amiga.useSample)) {
            macroList.push_back(FurnaceGUIMacroDesc("AutoEnv Num",ins,DIV_MACRO_EX3, 0xff,0,15,160,uiColors[GUI_COLOR_MACRO_OTHER]));
            macroList.push_back(FurnaceGUIMacroDesc("AutoEnv Den",ins,DIV_MACRO_ALG,0xff,0,15,160,uiColors[GUI_COLOR_MACRO_OTHER]));
          }
          if (ins->type==DIV_INS_AY8930) {
            // oh my i am running out of macros
            macroList.push_back(FurnaceGUIMacroDesc("Noise AND Mask",ins,DIV_MACRO_FB, 0xff,0,8,96,uiColors[GUI_COLOR_MACRO_OTHER],false,NULL,NULL,true));
            macroList.push_back(FurnaceGUIMacroDesc("Noise OR Mask",ins,DIV_MACRO_FMS, 0xff,0,8,96,uiColors[GUI_COLOR_MACRO_OTHER],false,NULL,NULL,true));
          }
          if (ins->type==DIV_INS_FDS) {
            macroList.push_back(FurnaceGUIMacroDesc("Mod Position",ins,DIV_MACRO_EX3, 0xff,0,127,160,uiColors[GUI_COLOR_MACRO_OTHER]));
          }
          if (ins->type==DIV_INS_SU) {
            macroList.push_back(FurnaceGUIMacroDesc("Control",ins,DIV_MACRO_EX3, 0xff,0,4,64,uiColors[GUI_COLOR_MACRO_OTHER],false,NULL,NULL,true,suControlBits));
            macroList.push_back(FurnaceGUIMacroDesc("Phase Reset Timer",ins,DIV_MACRO_EX4,0xff,0,65535,160,uiColors[GUI_COLOR_MACRO_OTHER])); // again reuse code from resonance macro but use ex4 instead
          }
          if (ins->type==DIV_INS_ES5506) {
            macroList.push_back(FurnaceGUIMacroDesc("Outputs",ins,DIV_MACRO_FB, 0xff,0,5,64,uiColors[GUI_COLOR_MACRO_OTHER]));
            macroList.push_back(FurnaceGUIMacroDesc("Control",ins,DIV_MACRO_ALG,0xff,0,2,32,uiColors[GUI_COLOR_MACRO_OTHER],false,NULL,NULL,true,es5506ControlModes));
          }
          if (ins->type==DIV_INS_MSM5232) {
            macroList.push_back(FurnaceGUIMacroDesc("Noise",ins,DIV_MACRO_EX3, 0xff,0,1,32,uiColors[GUI_COLOR_MACRO_OTHER],false,NULL,NULL,true));
          }

          drawMacros(macroList,macroEditStateMacros);
          ImGui::EndTabItem();
=======

          ImGui::EndTable();
>>>>>>> a752113c
        }
      } else {
        if (ImGui::InputInt("Position##WAVEPOS",&ins->n163.wavePos,1,16)) { PARAMETER
          if (ins->n163.wavePos<0) ins->n163.wavePos=0;
          if (ins->n163.wavePos>255) ins->n163.wavePos=255;
        }
        if (ImGui::InputInt("Length##WAVELEN",&ins->n163.waveLen,4,16)) { PARAMETER
          if (ins->n163.waveLen<0) ins->n163.waveLen=0;
          if (ins->n163.waveLen>252) ins->n163.waveLen=252;
          ins->n163.waveLen&=0xfc;
        }
      }
      ImGui::EndTabItem();
    }
    if (ins->type==DIV_INS_FDS) if (ImGui::BeginTabItem("FDS")) {
      float modTable[32];
      int modTableInt[256];
      ImGui::Checkbox("Compatibility mode",&ins->fds.initModTableWithFirstWave);
      if (ImGui::IsItemHovered()) {
        ImGui::SetTooltip("only use for compatibility with .dmf modules!\n- initializes modulation table with first wavetable\n- does not alter modulation parameters on instrument change");
      }
      if (ImGui::InputInt("Modulation depth",&ins->fds.modDepth,1,4)) {
        if (ins->fds.modDepth<0) ins->fds.modDepth=0;
        if (ins->fds.modDepth>63) ins->fds.modDepth=63;
      }
      if (ImGui::InputInt("Modulation speed",&ins->fds.modSpeed,1,4)) {
        if (ins->fds.modSpeed<0) ins->fds.modSpeed=0;
        if (ins->fds.modSpeed>4095) ins->fds.modSpeed=4095;
      }
      ImGui::Text("Modulation table");
      for (int i=0; i<32; i++) {
        modTable[i]=ins->fds.modTable[i];
        modTableInt[i]=ins->fds.modTable[i];
      }
      ImVec2 modTableSize=ImVec2(ImGui::GetContentRegionAvail().x,96.0f*dpiScale);
      PlotCustom("ModTable",modTable,32,0,NULL,-4,3,modTableSize,sizeof(float),ImVec4(1.0f,1.0f,1.0f,1.0f),0,NULL,NULL,true);
      if (ImGui::IsItemClicked(ImGuiMouseButton_Left)) {
        macroDragStart=ImGui::GetItemRectMin();
        macroDragAreaSize=modTableSize;
        macroDragMin=-4;
        macroDragMax=3;
        macroDragBitOff=0;
        macroDragBitMode=false;
        macroDragInitialValueSet=false;
        macroDragInitialValue=false;
        macroDragLen=32;
        macroDragActive=true;
        macroDragCTarget=(unsigned char*)ins->fds.modTable;
        macroDragChar=true;
        macroDragLineMode=false;
        macroDragLineInitial=ImVec2(0,0);
        processDrags(ImGui::GetMousePos().x,ImGui::GetMousePos().y);
        ImGui::InhibitInertialScroll();
      }

      ImGui::SetNextItemWidth(ImGui::GetContentRegionAvail().x); // wavetable text input size found here
      if (ImGui::InputText("##MMLModTable",&mmlStringModTable)) {
        int discardIt=0;
        memset(modTableInt,0,256*sizeof(int));
        decodeMMLStrW(mmlStringModTable,modTableInt,discardIt,-4,3,false);
        for (int i=0; i<32; i++) {
          if (i>=discardIt) {
            modTableInt[i]=0;
          } else {
            if (modTableInt[i]<-4) modTableInt[i]=-4;
            if (modTableInt[i]>3) modTableInt[i]=3;
          }
          ins->fds.modTable[i]=modTableInt[i];
        }
        MARK_MODIFIED;
      }
      if (!ImGui::IsItemActive()) {
        encodeMMLStr(mmlStringModTable,modTableInt,32,-1,-1,false);
      }
      ImGui::EndTabItem();
    }
    if (ins->type==DIV_INS_VBOY) if (ImGui::BeginTabItem("Virtual Boy")) {
      float modTable[32];
      int modTableInt[256];
      P(ImGui::Checkbox("Set modulation table (channel 5 only)",&ins->fds.initModTableWithFirstWave));

      ImGui::BeginDisabled(!ins->fds.initModTableWithFirstWave);
      for (int i=0; i<32; i++) {
        modTable[i]=ins->fds.modTable[i];
        modTableInt[i]=modTableHex?((unsigned char)ins->fds.modTable[i]):ins->fds.modTable[i];
      }
      ImVec2 modTableSize=ImVec2(ImGui::GetContentRegionAvail().x,256.0f*dpiScale);
      PlotCustom("ModTable",modTable,32,0,NULL,-128,127,modTableSize,sizeof(float),ImVec4(1.0f,1.0f,1.0f,1.0f),0,NULL,NULL,true);
      if (ImGui::IsItemClicked(ImGuiMouseButton_Left)) {
        macroDragStart=ImGui::GetItemRectMin();
        macroDragAreaSize=modTableSize;
        macroDragMin=-128;
        macroDragMax=127;
        macroDragBitOff=0;
        macroDragBitMode=false;
        macroDragInitialValueSet=false;
        macroDragInitialValue=false;
        macroDragLen=32;
        macroDragActive=true;
        macroDragCTarget=(unsigned char*)ins->fds.modTable;
        macroDragChar=true;
        macroDragLineMode=false;
        macroDragLineInitial=ImVec2(0,0);
        processDrags(ImGui::GetMousePos().x,ImGui::GetMousePos().y);
        ImGui::InhibitInertialScroll();
      }
      
      if (ImGui::Button(modTableHex?"Hex##MTHex":"Dec##MTHex")) {
        modTableHex=!modTableHex;
      }
      ImGui::SameLine();
      ImGui::SetNextItemWidth(ImGui::GetContentRegionAvail().x); // wavetable text input size found here
      if (ImGui::InputText("##MMLModTable",&mmlStringModTable)) {
        int discardIt=0;
        memset(modTableInt,0,256*sizeof(int));
        decodeMMLStrW(mmlStringModTable,modTableInt,discardIt,modTableHex?0:-128,modTableHex?255:127,modTableHex);
        for (int i=0; i<32; i++) {
          if (i>=discardIt) {
            modTableInt[i]=0;
          } else {
            if (modTableInt[i]>=128) modTableInt[i]-=256;
          }
          ins->fds.modTable[i]=modTableInt[i];
        }
        MARK_MODIFIED;
      }
      if (!ImGui::IsItemActive()) {
        encodeMMLStr(mmlStringModTable,modTableInt,32,-1,-1,modTableHex);
      }
      ImGui::SameLine();

      ImGui::EndDisabled();
      ImGui::EndTabItem();
    }
    if (ins->type==DIV_INS_ES5506) if (ImGui::BeginTabItem("ES5506")) {
      if (ImGui::BeginTable("ESParams",2,ImGuiTableFlags_SizingStretchSame)) {
        ImGui::TableSetupColumn("c0",ImGuiTableColumnFlags_WidthStretch,0.0);
        ImGui::TableSetupColumn("c1",ImGuiTableColumnFlags_WidthStretch,0.0);
        // filter
        ImGui::TableNextRow();
        ImGui::TableNextColumn();
        P(CWSliderScalar("Filter Mode",ImGuiDataType_U8,&ins->es5506.filter.mode,&_ZERO,&_THREE,es5506FilterModes[ins->es5506.filter.mode&3]));
        ImGui::TableNextRow();
        ImGui::TableNextColumn();
        P(CWSliderScalar("Filter K1",ImGuiDataType_U16,&ins->es5506.filter.k1,&_ZERO,&_SIXTY_FIVE_THOUSAND_FIVE_HUNDRED_THIRTY_FIVE)); rightClickable
        ImGui::TableNextColumn();
        P(CWSliderScalar("Filter K2",ImGuiDataType_U16,&ins->es5506.filter.k2,&_ZERO,&_SIXTY_FIVE_THOUSAND_FIVE_HUNDRED_THIRTY_FIVE)); rightClickable
        // envelope
        ImGui::TableNextRow();
        ImGui::TableNextColumn();
        P(CWSliderScalar("Envelope count",ImGuiDataType_U16,&ins->es5506.envelope.ecount,&_ZERO,&_FIVE_HUNDRED_ELEVEN)); rightClickable
        ImGui::TableNextRow();
        ImGui::TableNextColumn();
        P(CWSliderScalar("Left Volume Ramp",ImGuiDataType_S8,&ins->es5506.envelope.lVRamp,&_MINUS_ONE_HUNDRED_TWENTY_EIGHT,&_ONE_HUNDRED_TWENTY_SEVEN)); rightClickable
        ImGui::TableNextColumn();
        P(CWSliderScalar("Right Volume Ramp",ImGuiDataType_S8,&ins->es5506.envelope.rVRamp,&_MINUS_ONE_HUNDRED_TWENTY_EIGHT,&_ONE_HUNDRED_TWENTY_SEVEN)); rightClickable
        ImGui::TableNextRow();
        ImGui::TableNextColumn();
        P(CWSliderScalar("Filter K1 Ramp",ImGuiDataType_S8,&ins->es5506.envelope.k1Ramp,&_MINUS_ONE_HUNDRED_TWENTY_EIGHT,&_ONE_HUNDRED_TWENTY_SEVEN)); rightClickable
        ImGui::TableNextColumn();
        P(CWSliderScalar("Filter K2 Ramp",ImGuiDataType_S8,&ins->es5506.envelope.k2Ramp,&_MINUS_ONE_HUNDRED_TWENTY_EIGHT,&_ONE_HUNDRED_TWENTY_SEVEN)); rightClickable
        ImGui::TableNextRow();
        ImGui::TableNextColumn();
        ImGui::Checkbox("K1 Ramp Slowdown",&ins->es5506.envelope.k1Slow);
        ImGui::TableNextColumn();
        ImGui::Checkbox("K2 Ramp Slowdown",&ins->es5506.envelope.k2Slow);
        ImGui::EndTable();
      }
      ImGui::EndTabItem();
    }
    if (ins->type==DIV_INS_MULTIPCM) {
      if (ImGui::BeginTabItem("MultiPCM")) {
        ImVec2 sliderSize=ImVec2(20.0f*dpiScale,128.0*dpiScale);
        if (ImGui::BeginTable("MultiPCMADSRParams",7,ImGuiTableFlags_NoHostExtendX)) {
          ImGui::TableSetupColumn("c0",ImGuiTableColumnFlags_WidthFixed,sliderSize.x);
          ImGui::TableSetupColumn("c1",ImGuiTableColumnFlags_WidthFixed,sliderSize.x);
          ImGui::TableSetupColumn("c2",ImGuiTableColumnFlags_WidthFixed,sliderSize.x);
          ImGui::TableSetupColumn("c3",ImGuiTableColumnFlags_WidthFixed,sliderSize.x);
          ImGui::TableSetupColumn("c4",ImGuiTableColumnFlags_WidthFixed,sliderSize.x);
          ImGui::TableSetupColumn("c5",ImGuiTableColumnFlags_WidthFixed,sliderSize.x);
          ImGui::TableSetupColumn("c6",ImGuiTableColumnFlags_WidthStretch);

          ImGui::TableNextRow();
          ImGui::TableNextColumn();
          CENTER_TEXT("AR");
          ImGui::TextUnformatted("AR");
          if (ImGui::IsItemHovered()) {
              ImGui::SetTooltip("Attack Rate");
          }
          ImGui::TableNextColumn();
          CENTER_TEXT("D1R");
          ImGui::TextUnformatted("D1R");
          if (ImGui::IsItemHovered()) {
              ImGui::SetTooltip("Decay 1 Rate");
          }
          ImGui::TableNextColumn();
          CENTER_TEXT("DL");
          ImGui::TextUnformatted("DL");
          if (ImGui::IsItemHovered()) {
              ImGui::SetTooltip("Decay Level");
          }
          ImGui::TableNextColumn();
          CENTER_TEXT("D2R");
          ImGui::TextUnformatted("D2R");
          if (ImGui::IsItemHovered()) {
              ImGui::SetTooltip("Decay 2 Rate");
          }
          ImGui::TableNextColumn();
          CENTER_TEXT("RR");
          ImGui::TextUnformatted("RR");
          if (ImGui::IsItemHovered()) {
              ImGui::SetTooltip("Release Rate");
          }
          ImGui::TableNextColumn();
          CENTER_TEXT("RC");
          ImGui::TextUnformatted("RC");
          if (ImGui::IsItemHovered()) {
              ImGui::SetTooltip("Rate Correction");
          }
          ImGui::TableNextColumn();
          CENTER_TEXT("Envelope");
          ImGui::TextUnformatted("Envelope");

          ImGui::TableNextRow();
          ImGui::TableNextColumn();
          P(CWVSliderScalar("##Attack Rate",sliderSize,ImGuiDataType_U8,&ins->multipcm.ar,&_ZERO,&_FIFTEEN)); rightClickable
          ImGui::TableNextColumn();
          P(CWVSliderScalar("##Decay 1 Rate",sliderSize,ImGuiDataType_U8,&ins->multipcm.d1r,&_ZERO,&_FIFTEEN)); rightClickable
          ImGui::TableNextColumn();
          P(CWVSliderScalar("##Decay Level",sliderSize,ImGuiDataType_U8,&ins->multipcm.dl,&_ZERO,&_FIFTEEN)); rightClickable
          ImGui::TableNextColumn();
          P(CWVSliderScalar("##Decay 2 Rate",sliderSize,ImGuiDataType_U8,&ins->multipcm.d2r,&_ZERO,&_FIFTEEN)); rightClickable
          ImGui::TableNextColumn();
          P(CWVSliderScalar("##Release Rate",sliderSize,ImGuiDataType_U8,&ins->multipcm.rr,&_ZERO,&_FIFTEEN)); rightClickable
          ImGui::TableNextColumn();
          P(CWVSliderScalar("##Rate Correction",sliderSize,ImGuiDataType_U8,&ins->multipcm.rc,&_ZERO,&_FIFTEEN)); rightClickable
          ImGui::TableNextColumn();
          drawFMEnv(0,ins->multipcm.ar,ins->multipcm.d1r,ins->multipcm.d2r,ins->multipcm.rr,ins->multipcm.dl,0,0,0,127,15,15,ImVec2(ImGui::GetContentRegionAvail().x,sliderSize.y),ins->type);
          ImGui::EndTable();
        }
        if (ImGui::BeginTable("MultiPCMLFOParams",3,ImGuiTableFlags_SizingStretchSame)) {
          ImGui::TableSetupColumn("c0",ImGuiTableColumnFlags_WidthStretch,0.0);
          ImGui::TableSetupColumn("c1",ImGuiTableColumnFlags_WidthStretch,0.0);
          ImGui::TableSetupColumn("c2",ImGuiTableColumnFlags_WidthStretch,0.0);
          ImGui::TableNextColumn();
          P(CWSliderScalar("LFO Rate",ImGuiDataType_U8,&ins->multipcm.lfo,&_ZERO,&_SEVEN)); rightClickable
          ImGui::TableNextColumn();
          P(CWSliderScalar("PM Depth",ImGuiDataType_U8,&ins->multipcm.vib,&_ZERO,&_SEVEN)); rightClickable
          ImGui::TableNextColumn();
          P(CWSliderScalar("AM Depth",ImGuiDataType_U8,&ins->multipcm.am,&_ZERO,&_SEVEN)); rightClickable
          ImGui::EndTable();
        }
        ImGui::EndTabItem();
      }
    }
    if (ins->type==DIV_INS_SNES) if (ImGui::BeginTabItem("SNES")) {
      P(ImGui::Checkbox("Use envelope",&ins->snes.useEnv));
      ImVec2 sliderSize=ImVec2(20.0f*dpiScale,128.0*dpiScale);
      if (ins->snes.useEnv) {
        if (ImGui::BeginTable("SNESEnvParams",ins->snes.sus?6:5,ImGuiTableFlags_NoHostExtendX)) {
          ImGui::TableSetupColumn("c0",ImGuiTableColumnFlags_WidthFixed,sliderSize.x);
          ImGui::TableSetupColumn("c1",ImGuiTableColumnFlags_WidthFixed,sliderSize.x);
          ImGui::TableSetupColumn("c2",ImGuiTableColumnFlags_WidthFixed,sliderSize.x);
          if (ins->snes.sus) {
            ImGui::TableSetupColumn("c2x",ImGuiTableColumnFlags_WidthFixed,sliderSize.x);
          }
          ImGui::TableSetupColumn("c3",ImGuiTableColumnFlags_WidthFixed,sliderSize.x);
          ImGui::TableSetupColumn("c4",ImGuiTableColumnFlags_WidthStretch);

          ImGui::TableNextRow();
          ImGui::TableNextColumn();
          CENTER_TEXT("A");
          ImGui::TextUnformatted("A");
          ImGui::TableNextColumn();
          CENTER_TEXT("D");
          ImGui::TextUnformatted("D");
          ImGui::TableNextColumn();
          CENTER_TEXT("S");
          ImGui::TextUnformatted("S");
          if (ins->snes.sus) {
            ImGui::TableNextColumn();
            CENTER_TEXT("D2");
            ImGui::TextUnformatted("D2");
          }
          ImGui::TableNextColumn();
          CENTER_TEXT("R");
          ImGui::TextUnformatted("R");
          ImGui::TableNextColumn();
          CENTER_TEXT("Envelope");
          ImGui::TextUnformatted("Envelope");

          ImGui::TableNextRow();
          ImGui::TableNextColumn();
          P(CWVSliderScalar("##Attack",sliderSize,ImGuiDataType_U8,&ins->snes.a,&_ZERO,&_FIFTEEN)); rightClickable
          ImGui::TableNextColumn();
          P(CWVSliderScalar("##Decay",sliderSize,ImGuiDataType_U8,&ins->snes.d,&_ZERO,&_SEVEN)); rightClickable
          ImGui::TableNextColumn();
          P(CWVSliderScalar("##Sustain",sliderSize,ImGuiDataType_U8,&ins->snes.s,&_ZERO,&_SEVEN)); rightClickable
          if (ins->snes.sus) {
            ImGui::TableNextColumn();
            P(CWVSliderScalar("##Decay2",sliderSize,ImGuiDataType_U8,&ins->snes.d2,&_ZERO,&_THIRTY_ONE)); rightClickable
          }
          ImGui::TableNextColumn();
          P(CWVSliderScalar("##Release",sliderSize,ImGuiDataType_U8,&ins->snes.r,&_ZERO,&_THIRTY_ONE)); rightClickable
          ImGui::TableNextColumn();
          drawFMEnv(0,ins->snes.a+1,1+ins->snes.d*2,ins->snes.sus?ins->snes.d2:ins->snes.r,ins->snes.sus?ins->snes.r:31,(14-ins->snes.s*2),(ins->snes.r==0 || (ins->snes.sus && ins->snes.d2==0)),0,0,7,16,31,ImVec2(ImGui::GetContentRegionAvail().x,sliderSize.y),ins->type);

          ImGui::EndTable();
        }
        ImGui::Text("Sustain/release mode:");
        if (ImGui::RadioButton("Direct (cut on release)",ins->snes.sus==0)) {
          ins->snes.sus=0;
        }
        if (ImGui::RadioButton("Effective (linear decrease)",ins->snes.sus==1)) {
          ins->snes.sus=1;
        }
        if (ImGui::RadioButton("Effective (exponential decrease)",ins->snes.sus==2)) {
          ins->snes.sus=2;
        }
        if (ImGui::RadioButton("Delayed (write R on release)",ins->snes.sus==3)) {
          ins->snes.sus=3;
        }
      } else {
        if (ImGui::BeginTable("SNESGainParams",2,ImGuiTableFlags_NoHostExtendX)) {
          ImGui::TableSetupColumn("c0",ImGuiTableColumnFlags_WidthStretch);
          ImGui::TableSetupColumn("c1",ImGuiTableColumnFlags_WidthFixed,sliderSize.x);

          ImGui::TableNextRow();
          ImGui::TableNextColumn();
          CENTER_TEXT("Gain Mode");
          ImGui::TextUnformatted("Gain Mode");
          ImGui::TableNextColumn();
          CENTER_TEXT("Gain");
          ImGui::TextUnformatted("Gain");

          ImGui::TableNextRow();
          ImGui::TableNextColumn();
          if (ImGui::RadioButton("Direct",ins->snes.gainMode==DivInstrumentSNES::GAIN_MODE_DIRECT)) {
            ins->snes.gainMode=DivInstrumentSNES::GAIN_MODE_DIRECT;
            PARAMETER;
          }
          if (ImGui::RadioButton("Decrease (linear)",ins->snes.gainMode==DivInstrumentSNES::GAIN_MODE_DEC_LINEAR)) {
            ins->snes.gainMode=DivInstrumentSNES::GAIN_MODE_DEC_LINEAR;
            PARAMETER;
          }
          if (ImGui::RadioButton("Decrease (logarithmic)",ins->snes.gainMode==DivInstrumentSNES::GAIN_MODE_DEC_LOG)) {
            ins->snes.gainMode=DivInstrumentSNES::GAIN_MODE_DEC_LOG;
            PARAMETER;
          }
          if (ImGui::RadioButton("Increase (linear)",ins->snes.gainMode==DivInstrumentSNES::GAIN_MODE_INC_LINEAR)) {
            ins->snes.gainMode=DivInstrumentSNES::GAIN_MODE_INC_LINEAR;
            PARAMETER;
          }
          if (ImGui::RadioButton("Increase (bent line)",ins->snes.gainMode==DivInstrumentSNES::GAIN_MODE_INC_INVLOG)) {
            ins->snes.gainMode=DivInstrumentSNES::GAIN_MODE_INC_INVLOG;
            PARAMETER;
          }

          ImGui::TableNextColumn();
          unsigned char gainMax=(ins->snes.gainMode==DivInstrumentSNES::GAIN_MODE_DIRECT)?127:31;
          if (ins->snes.gain>gainMax) ins->snes.gain=gainMax;
          P(CWVSliderScalar("##Gain",sliderSize,ImGuiDataType_U8,&ins->snes.gain,&_ZERO,&gainMax)); rightClickable

          ImGui::EndTable();
        }
        if (ins->snes.gainMode==DivInstrumentSNES::GAIN_MODE_DEC_LINEAR || ins->snes.gainMode==DivInstrumentSNES::GAIN_MODE_DEC_LOG) {
          ImGui::TextWrapped("using decrease modes will not produce any sound at all, unless you know what you are doing.\nit is recommended to use the Gain macro for decrease instead.");
        }
      }
      ImGui::EndTabItem();
    }
    if (ins->type==DIV_INS_GB ||
        (ins->type==DIV_INS_AMIGA && ins->amiga.useWave) ||
        (ins->type==DIV_INS_X1_010 && !ins->amiga.useSample) ||
        ins->type==DIV_INS_N163 ||
        ins->type==DIV_INS_FDS ||
        (ins->type==DIV_INS_SWAN && !ins->amiga.useSample) ||
        (ins->type==DIV_INS_PCE && !ins->amiga.useSample) ||
        (ins->type==DIV_INS_ES5503 && !ins->amiga.useSample) ||
        (ins->type==DIV_INS_VBOY) ||
        ins->type==DIV_INS_SCC ||
        ins->type==DIV_INS_SNES ||
        ins->type==DIV_INS_NAMCO ||
        ins->type==DIV_INS_SM8521) {
      if (ImGui::BeginTabItem("Wavetable")) {
        switch (ins->type) {
          case DIV_INS_GB:
          case DIV_INS_NAMCO:
          case DIV_INS_SM8521:
          case DIV_INS_SWAN:
            wavePreviewLen=32;
            wavePreviewHeight=15;
            break;
          case DIV_INS_PCE:
            wavePreviewLen=32;
            wavePreviewHeight=31;
            break;
          case DIV_INS_VBOY:
            wavePreviewLen=32;
            wavePreviewHeight=63;
            break;
          case DIV_INS_SCC:
            wavePreviewLen=32;
            wavePreviewHeight=255;
            break;
          case DIV_INS_FDS:
            wavePreviewLen=64;
            wavePreviewHeight=63;
            break;
          case DIV_INS_N163:
            wavePreviewLen=ins->n163.waveLen;
            wavePreviewHeight=15;
            break;
          case DIV_INS_X1_010:
            wavePreviewLen=128;
            wavePreviewHeight=255;
            break;
          case DIV_INS_AMIGA:
            wavePreviewLen=ins->amiga.waveLen+1;
            wavePreviewHeight=255;
            break;
          case DIV_INS_SNES:
            wavePreviewLen=ins->amiga.waveLen+1;
            wavePreviewHeight=15;
            break;
          case DIV_INS_ES5503:
            wavePreviewLen=256;
            wavePreviewHeight=255;
            break;
          default:
            wavePreviewLen=32;
            wavePreviewHeight=31;
            break;
        }
        if (ImGui::Checkbox("Enable synthesizer",&ins->ws.enabled)) {
          wavePreviewInit=true;
        }
        if (ins->ws.enabled) {
          ImGui::SameLine();
          ImGui::SetNextItemWidth(ImGui::GetContentRegionAvail().x);
          if (ins->ws.effect&0x80) {
            if ((ins->ws.effect&0x7f)>=DIV_WS_DUAL_MAX) {
              ins->ws.effect=0;
              wavePreviewInit=true;
            }
          } else {
            if ((ins->ws.effect&0x7f)>=DIV_WS_SINGLE_MAX) {
              ins->ws.effect=0;
              wavePreviewInit=true;
            }
          }
          if (ImGui::BeginCombo("##WSEffect",(ins->ws.effect&0x80)?dualWSEffects[ins->ws.effect&0x7f]:singleWSEffects[ins->ws.effect&0x7f])) {
            ImGui::Text("Single-waveform");
            ImGui::Indent();
            for (int i=0; i<DIV_WS_SINGLE_MAX; i++) {
              if (ImGui::Selectable(singleWSEffects[i])) {
                ins->ws.effect=i;
                wavePreviewInit=true;
              }
            }
            ImGui::Unindent();
            ImGui::Text("Dual-waveform");
            ImGui::Indent();
            for (int i=129; i<DIV_WS_DUAL_MAX; i++) {
              if (ImGui::Selectable(dualWSEffects[i-128])) {
                ins->ws.effect=i;
                wavePreviewInit=true;
              }
            }
            ImGui::Unindent();
            ImGui::EndCombo();
          }
          const bool isSingleWaveFX=(ins->ws.effect>=128);
          if (ImGui::BeginTable("WSPreview",isSingleWaveFX?3:2)) {
            DivWavetable* wave1=e->getWave(ins->ws.wave1);
            DivWavetable* wave2=e->getWave(ins->ws.wave2);
            if (wavePreviewInit) {
              wavePreview.init(ins,wavePreviewLen,wavePreviewHeight,true);
              wavePreviewInit=false;
            }
            float wavePreview1[257];
            float wavePreview2[257];
            float wavePreview3[257];
            for (int i=0; i<wave1->len; i++) {
              if (wave1->data[i]>wave1->max) {
                wavePreview1[i]=wave1->max;
              } else {
                wavePreview1[i]=wave1->data[i];
              }
            }
            if (wave1->len>0) {
              wavePreview1[wave1->len]=wave1->data[wave1->len-1];
            }
            for (int i=0; i<wave2->len; i++) {
              if (wave2->data[i]>wave2->max) {
                wavePreview2[i]=wave2->max;
              } else {
                wavePreview2[i]=wave2->data[i];
              }
            }
            if (wave2->len>0) {
              wavePreview2[wave2->len]=wave2->data[wave2->len-1];
            }
            if (ins->ws.enabled && (!wavePreviewPaused || wavePreviewInit)) {
              wavePreview.tick(true);
              WAKE_UP;
            }
            for (int i=0; i<wavePreviewLen; i++) {
              wavePreview3[i]=wavePreview.output[i];
            }
            if (wavePreviewLen>0) {
              wavePreview3[wavePreviewLen]=wavePreview3[wavePreviewLen-1];
            }

            float ySize=(isSingleWaveFX?96.0f:128.0f)*dpiScale;

            ImGui::TableNextRow();
            ImGui::TableNextColumn();
            ImVec2 size1=ImVec2(ImGui::GetContentRegionAvail().x,ySize);
            PlotNoLerp("##WaveformP1",wavePreview1,wave1->len+1,0,"Wave 1",0,wave1->max,size1);
            if (isSingleWaveFX) {
              ImGui::TableNextColumn();
              ImVec2 size2=ImVec2(ImGui::GetContentRegionAvail().x,ySize);
              PlotNoLerp("##WaveformP2",wavePreview2,wave2->len+1,0,"Wave 2",0,wave2->max,size2);
            }
            ImGui::TableNextColumn();
            ImVec2 size3=ImVec2(ImGui::GetContentRegionAvail().x,ySize);
            PlotNoLerp("##WaveformP3",wavePreview3,wavePreviewLen+1,0,"Result",0,wavePreviewHeight,size3);

            ImGui::TableNextRow();
            ImGui::TableNextColumn();
            if (ins->std.get_macro(DIV_MACRO_WAVE, true)->len>0) {
              ImGui::PushStyleColor(ImGuiCol_Text,uiColors[GUI_COLOR_WARNING]);
              ImGui::AlignTextToFramePadding();
              ImGui::Text("Wave 1 " ICON_FA_EXCLAMATION_TRIANGLE);
              ImGui::PopStyleColor();
              if (ImGui::IsItemHovered()) {
                ImGui::SetTooltip("waveform macro is controlling wave 1!\nthis value will be ineffective.");
              }
            } else {
              ImGui::AlignTextToFramePadding();
              ImGui::Text("Wave 1");
            }
            ImGui::SameLine();
            ImGui::SetNextItemWidth(ImGui::GetContentRegionAvail().x);
            if (ImGui::InputInt("##SelWave1",&ins->ws.wave1,1,4)) {
              if (ins->ws.wave1<0) ins->ws.wave1=0;
              if (ins->ws.wave1>=(int)e->song.wave.size()) ins->ws.wave1=e->song.wave.size()-1;
              wavePreviewInit=true;
            }
            if (ins->std.get_macro(DIV_MACRO_WAVE, true)->len>0) {
              if (ImGui::IsItemHovered()) {
                ImGui::SetTooltip("waveform macro is controlling wave 1!\nthis value will be ineffective.");
              }
            }
            if (isSingleWaveFX) {
              ImGui::TableNextColumn();
              ImGui::AlignTextToFramePadding();
              ImGui::Text("Wave 2");
              ImGui::SameLine();
              ImGui::SetNextItemWidth(ImGui::GetContentRegionAvail().x);
              if (ImGui::InputInt("##SelWave2",&ins->ws.wave2,1,4)) {
                if (ins->ws.wave2<0) ins->ws.wave2=0;
                if (ins->ws.wave2>=(int)e->song.wave.size()) ins->ws.wave2=e->song.wave.size()-1;
                wavePreviewInit=true;
              }
            }
            ImGui::TableNextColumn();
            if (ImGui::Button(wavePreviewPaused?(ICON_FA_PLAY "##WSPause"):(ICON_FA_PAUSE "##WSPause"))) {
              wavePreviewPaused=!wavePreviewPaused;
            }
            if (ImGui::IsItemHovered()) {
              if (wavePreviewPaused) {
                ImGui::SetTooltip("Resume preview");
              } else {
                ImGui::SetTooltip("Pause preview");
              }
            }
            ImGui::SameLine();
            if (ImGui::Button(ICON_FA_REPEAT "##WSRestart")) {
              wavePreviewInit=true;
            }
            if (ImGui::IsItemHovered()) {
              ImGui::SetTooltip("Restart preview");
            }
            ImGui::SameLine();
            if (ImGui::Button(ICON_FA_UPLOAD "##WSCopy")) {
              curWave=e->addWave();
              if (curWave==-1) {
                showError("too many wavetables!");
              } else {
                wantScrollList=true;
                MARK_MODIFIED;
                RESET_WAVE_MACRO_ZOOM;
                nextWindow=GUI_WINDOW_WAVE_EDIT;

                DivWavetable* copyWave=e->song.wave[curWave];
                copyWave->len=wavePreviewLen;
                copyWave->max=wavePreviewHeight;
                memcpy(copyWave->data,wavePreview.output,256*sizeof(int));
              }
            }
            if (ImGui::IsItemHovered()) {
              ImGui::SetTooltip("Copy to new wavetable");
            }
            ImGui::SameLine();
            ImGui::Text("(%d×%d)",wavePreviewLen,wavePreviewHeight+1);
            ImGui::EndTable();
          }

          if (ImGui::InputScalar("Update Rate",ImGuiDataType_U8,&ins->ws.rateDivider,&_ONE,&_EIGHT)) {
            wavePreviewInit=true;
          }
          int speed=ins->ws.speed+1;
          if (ImGui::InputInt("Speed",&speed,1,8)) {
            if (speed<1) speed=1;
            if (speed>256) speed=256;
            ins->ws.speed=speed-1;
            wavePreviewInit=true;
          }

          if (ImGui::InputScalar("Amount",ImGuiDataType_U8,&ins->ws.param1,&_ONE,&_EIGHT)) {
            wavePreviewInit=true;
          }

          if (ins->ws.effect==DIV_WS_PHASE_MOD) {
            if (ImGui::InputScalar("Power",ImGuiDataType_U8,&ins->ws.param2,&_ONE,&_EIGHT)) {
              wavePreviewInit=true;
            }
          }

          if (ImGui::Checkbox("Global",&ins->ws.global)) {
            wavePreviewInit=true;
          }
        } else {
          ImGui::TextWrapped("wavetable synthesizer disabled.\nuse the Waveform macro to set the wave for this instrument.");
        }

        ImGui::EndTabItem();
      }
    }
    if (ins->type<DIV_INS_MAX) if (ImGui::BeginTabItem("Macros")) {
      //const char* volumeLabel="Volume";

      int volMax=15;
      int volMin=0;
      if (ins->type==DIV_INS_PCE || ins->type==DIV_INS_AY8930 || ins->type==DIV_INS_SM8521) {
        volMax=31;
      }
      if (ins->type==DIV_INS_OPL || ins->type==DIV_INS_OPL_DRUMS || ins->type==DIV_INS_VERA || ins->type==DIV_INS_VRC6_SAW || ins->type==DIV_INS_ESFM) {
        volMax=63;
      }
      if (ins->type==DIV_INS_AMIGA) {
        volMax=64;
      }
      if (ins->type==DIV_INS_FM || ins->type==DIV_INS_SEGAPCM || ins->type==DIV_INS_MIKEY ||
          ins->type==DIV_INS_MULTIPCM || ins->type==DIV_INS_SU || ins->type==DIV_INS_OPZ ||
          ins->type==DIV_INS_OPM || ins->type==DIV_INS_SNES || ins->type==DIV_INS_MSM5232 ||
          ins->type==DIV_INS_K053260) {
        volMax=127;
      }
      if (ins->type==DIV_INS_GB) {
        if (ins->gb.softEnv) {
          volMax=15;
        } else {
          volMax=0;
        }
      }
      if (ins->type==DIV_INS_PET || ins->type==DIV_INS_BEEPER || ins->type==DIV_INS_PV1000) {
        volMax=1;
      }
      if (ins->type==DIV_INS_FDS) {
        volMax=32;
      }
      if (ins->type==DIV_INS_ES5506) {
        volMax=4095;
      }
      if (ins->type==DIV_INS_MSM6258) {
        volMax=0;
      }
      if (ins->type==DIV_INS_MSM6295 || ins->type==DIV_INS_TED) {
        volMax=8;
      }
      if (ins->type==DIV_INS_ADPCMA) {
        volMax=31;
      }
      if (ins->type==DIV_INS_ADPCMB || ins->type==DIV_INS_YMZ280B || ins->type==DIV_INS_RF5C68 ||
          ins->type==DIV_INS_GA20 || ins->type==DIV_INS_C140 || ins->type==DIV_INS_C219 || ins->type==DIV_INS_ES5503) {
        volMax=255;
      }
      if (ins->type==DIV_INS_QSOUND) {
        volMax=16383;
      }
      if (ins->type==DIV_INS_POKEMINI) {
        volMax=2;
      }

      //const char* dutyLabel="Duty/Noise";
      int dutyMin=0;
      int dutyMax=3;
      if (ins->type==DIV_INS_C64) {
        dutyLabel="Duty";
        if (ins->c64.dutyIsAbs) {
          dutyMax=4095;
        } else {
          dutyMin=-4095;
          dutyMax=4095;
        }
      }
      if (ins->type==DIV_INS_STD) {
        dutyLabel="Duty";
      }
      if (ins->type==DIV_INS_OPM || ins->type==DIV_INS_OPZ) {
        dutyMax=32;
      }
      if (ins->type==DIV_INS_AY) {
        dutyMax=ins->amiga.useSample?0:31;
      }
      if (ins->type==DIV_INS_AY || ins->type==DIV_INS_AY8930 || ins->type==DIV_INS_FM || ins->type==DIV_INS_OPM) {
        dutyLabel="Noise Freq";
      }
      if (ins->type==DIV_INS_POKEY) {
        dutyLabel="AUDCTL";
        dutyMax=8;
      }
      if (ins->type==DIV_INS_MIKEY) {
        dutyLabel="Duty/Int";
        dutyMax=ins->amiga.useSample?0:10;
      }
      if (ins->type==DIV_INS_MSM5232) {
        dutyLabel="Group Ctrl";
        dutyMax=5;
      }
      if (ins->type==DIV_INS_C219) {
        dutyLabel="Control";
        dutyMax=3;
      }
      if (ins->type==DIV_INS_BEEPER || ins->type==DIV_INS_POKEMINI) {
        dutyLabel="Pulse Width";
        dutyMax=255;
      }
      if (ins->type==DIV_INS_T6W28) {
        dutyLabel="Noise Type";
        dutyMax=1;
      }
      if (ins->type==DIV_INS_AY8930) {
        dutyMax=ins->amiga.useSample?0:255;
      }
      if (ins->type==DIV_INS_TIA || ins->type==DIV_INS_AMIGA || ins->type==DIV_INS_SCC ||
          ins->type==DIV_INS_PET || ins->type==DIV_INS_SEGAPCM ||
          ins->type==DIV_INS_FM || ins->type==DIV_INS_K007232 || ins->type==DIV_INS_GA20 ||
          ins->type==DIV_INS_SM8521 || ins->type==DIV_INS_PV1000 || ins->type==DIV_INS_K053260 ||
          ins->type==DIV_INS_C140) {
        dutyMax=0;
      }
      if (ins->type==DIV_INS_VBOY) {
        dutyLabel="Noise Length";
        dutyMax=7;
      }
      if (ins->type==DIV_INS_PCE) {
        dutyLabel="Noise";
        dutyMax=(!ins->amiga.useSample)?1:0;
      }
      if (ins->type==DIV_INS_NAMCO) {
        dutyLabel="Noise";
        dutyMax=1;
      }
      if (ins->type==DIV_INS_VIC) {
        dutyLabel="On/Off";
        dutyMax=1;
      }
      if (ins->type==DIV_INS_TED) {
        dutyLabel="Square/Noise";
        dutyMax=2;
      }
      if (ins->type==DIV_INS_SWAN) {
        dutyLabel="Noise";
        dutyMax=ins->amiga.useSample?0:8;
      }
      if (ins->type==DIV_INS_SNES) {
        dutyLabel="Noise Freq";
        dutyMax=31;
      }
      if (ins->type==DIV_INS_OPLL || ins->type==DIV_INS_OPL || ins->type==DIV_INS_OPL_DRUMS ||
          ins->type==DIV_INS_VRC6_SAW || ins->type==DIV_INS_FDS || ins->type==DIV_INS_MULTIPCM) {
        dutyMax=0;
      }
      if (ins->type==DIV_INS_VERA) {
        dutyLabel="Duty";
        dutyMax=63;
      }
      if (ins->type==DIV_INS_N163) {
        dutyLabel="Wave Pos";
        dutyMax=255;
      }
      if (ins->type==DIV_INS_VRC6) {
        dutyLabel="Duty";
        dutyMax=ins->amiga.useSample?0:7;
      }
      if (ins->type==DIV_INS_ES5506) {
        dutyLabel="Filter Mode";
        dutyMax=3;
      }
      if (ins->type==DIV_INS_SU) {
        dutyMax=127;
      }
      if (ins->type==DIV_INS_ES5506) {
        dutyLabel="Filter Mode";
        dutyMax=3;
      }
      if (ins->type==DIV_INS_MSM6258) {
        dutyLabel="Frequency Divider";
        dutyMax=2;
      }
      if (ins->type==DIV_INS_MSM6295) {
        dutyLabel="Frequency Divider";
        dutyMax=1;
      }
      if (ins->type==DIV_INS_ADPCMA) {
        dutyLabel="Global Volume";
        dutyMax=63;
      }
      if (ins->type==DIV_INS_ADPCMB || ins->type==DIV_INS_YMZ280B || ins->type==DIV_INS_RF5C68) {
        dutyMax=0;
      }
      if (ins->type==DIV_INS_QSOUND) {
        dutyLabel="Echo Level";
        dutyMax=32767;
      }
      if (ins->type==DIV_INS_ESFM) {
        dutyLabel="OP4 Noise Mode";
      }
      if (ins->type==DIV_INS_ES5503) {
        dutyLabel="Osc. mode";
        dutyMax=3;
      }

      //const char* waveLabel="Waveform";
      int waveMax=(ins->type==DIV_INS_VERA)?3:(MAX(1,e->song.waveLen-1));
      bool waveBitMode=false;
      if (ins->type==DIV_INS_C64 || ins->type==DIV_INS_SAA1099) {
        waveBitMode=true;
      }
      if (ins->type==DIV_INS_STD || ins->type==DIV_INS_VRC6_SAW || ins->type==DIV_INS_NES ||
          ins->type==DIV_INS_T6W28 || ins->type==DIV_INS_PV1000)
          waveMax=0;
      if (ins->type==DIV_INS_TIA || ins->type==DIV_INS_VIC || ins->type==DIV_INS_OPLL) waveMax=15;
      if (ins->type==DIV_INS_C64) waveMax=4;
      if (ins->type==DIV_INS_ES5503) waveMax=ins->amiga.useSample?0:255;
      if (ins->type==DIV_INS_SAA1099) waveMax=2;
      if (ins->type==DIV_INS_FM || ins->type==DIV_INS_OPL || ins->type==DIV_INS_OPL_DRUMS || ins->type==DIV_INS_OPZ || ins->type==DIV_INS_OPM || ins->type==DIV_INS_ESFM) waveMax=0;
      if (ins->type==DIV_INS_MIKEY) waveMax=0;
      if (ins->type==DIV_INS_MULTIPCM) waveMax=0;
      if (ins->type==DIV_INS_ADPCMA) waveMax=0;
      if (ins->type==DIV_INS_ADPCMB) waveMax=0;
      if (ins->type==DIV_INS_QSOUND) waveMax=0;
      if (ins->type==DIV_INS_YMZ280B) waveMax=0;
      if (ins->type==DIV_INS_RF5C68) waveMax=0;
      if (ins->type==DIV_INS_MSM5232) waveMax=0;
      if (ins->type==DIV_INS_MSM6258) waveMax=0;
      if (ins->type==DIV_INS_MSM6295) waveMax=0;
      if (ins->type==DIV_INS_SEGAPCM) waveMax=0;
      if (ins->type==DIV_INS_K007232) waveMax=0;
      if (ins->type==DIV_INS_ES5506) waveMax=0;
      if (ins->type==DIV_INS_GA20) waveMax=0;
      if (ins->type==DIV_INS_K053260) waveMax=0;
      if (ins->type==DIV_INS_BEEPER) waveMax=0;
      if (ins->type==DIV_INS_POKEMINI) waveMax=0;
      if (ins->type==DIV_INS_TED) waveMax=0;
      if (ins->type==DIV_INS_C140) waveMax=0;
      if (ins->type==DIV_INS_C219) waveMax=0;
      if (ins->type==DIV_INS_SU || ins->type==DIV_INS_POKEY) waveMax=7;
      if (ins->type==DIV_INS_PET) {
        waveMax=8;
        waveBitMode=true;
      }
      if (ins->type==DIV_INS_VRC6) {
        waveMax=ins->amiga.useSample?(MAX(1,e->song.waveLen-1)):0;
      }
      
      if (ins->type==DIV_INS_OPLL) {
        waveLabel="Patch";
      }

      if (ins->type==DIV_INS_ES5503) {
        waveLabel="Wavetable";
      }

      if (ins->type==DIV_INS_AY || ins->type==DIV_INS_AY8930) {
        waveMax=ins->amiga.useSample?0:3;
        waveBitMode=ins->amiga.useSample?false:true;
      }

      const char** waveNames=NULL;
      if (ins->type==DIV_INS_AY || ins->type==DIV_INS_AY8930 || ins->type==DIV_INS_SAA1099) waveNames=ayShapeBits;
      if (ins->type==DIV_INS_C64) waveNames=c64ShapeBits;

      int ex1Max=(ins->type==DIV_INS_AY8930)?8:0;
      int ex2Max=(ins->type==DIV_INS_AY || ins->type==DIV_INS_AY8930)?4:0;
      bool ex2Bit=true;

      if (ins->type==DIV_INS_C64) {
        ex1Max=4;
        ex2Max=15;
      }
      if (ins->type==DIV_INS_X1_010) {
        dutyMax=0;
        ex1Max=ins->amiga.useSample?0:7;
        ex2Max=ins->amiga.useSample?0:255;
        ex2Bit=false;
      }
      if (ins->type==DIV_INS_N163) {
        ex1Max=252;
      }
      if (ins->type==DIV_INS_FDS) {
        ex1Max=63;
        ex2Max=4095;
      }
      if (ins->type==DIV_INS_SU) {
        ex1Max=16383;
        ex2Max=255;
      }
      if (ins->type==DIV_INS_MSM6258) {
        ex1Max=1;
      }
      if (ins->type==DIV_INS_QSOUND) {
        ex1Max=16383;
        ex2Max=2725;
      }
      if (ins->type==DIV_INS_SAA1099) ex1Max=8;
      if (ins->type==DIV_INS_ES5506) {
        ex1Max=65535;
        ex2Max=65535;
      }
      if (ins->type==DIV_INS_SNES) {
        ex1Max=5;
        ex2Max=255;
      }
      if (ins->type==DIV_INS_MSM5232) {
        ex1Max=5;
        ex2Max=11;
      }
      if (ins->type==DIV_INS_ES5503) {
        ex1Max=255;
        ex2Max=7;
      }

      int panMin=0;
      int panMax=0;
      bool panSingle=false;
      bool panSingleNoBit=false;
      if (ins->type==DIV_INS_STD ||//Game Gear
          ins->type==DIV_INS_FM ||
          ins->type==DIV_INS_OPM ||
          ins->type==DIV_INS_GB ||
          ins->type==DIV_INS_OPZ ||
          ins->type==DIV_INS_MSM6258 ||
          ins->type==DIV_INS_VERA ||
          ins->type==DIV_INS_ADPCMA ||
          ins->type==DIV_INS_ADPCMB ||
          ins->type==DIV_INS_ESFM) {
        panMax=2;
        panSingle=true;
      }
      if (ins->type==DIV_INS_OPL ||
          ins->type==DIV_INS_OPL_DRUMS) {
        panMax=4;
        panSingle=true;
      }
      if (ins->type==DIV_INS_X1_010 || ins->type==DIV_INS_PCE || ins->type==DIV_INS_MIKEY ||
          ins->type==DIV_INS_SAA1099 || ins->type==DIV_INS_NAMCO || ins->type==DIV_INS_RF5C68 ||
          ins->type==DIV_INS_VBOY || ins->type==DIV_INS_T6W28 || ins->type==DIV_INS_K007232) {
        panMax=15;
      }
      if (ins->type==DIV_INS_SEGAPCM) {
        panMax=127;
      }
      if (ins->type==DIV_INS_AMIGA) {
        if (ins->std.get_macro(DIV_MACRO_PAN_LEFT, true)->mode) {
          panMin=-16;
          panMax=16;
        } else {
          panMin=0;
          panMax=127;
        }
      }
      if (ins->type==DIV_INS_QSOUND) {
        panMin=-16;
        panMax=16;
        panSingleNoBit=true;
      }
      if (ins->type==DIV_INS_MULTIPCM || ins->type==DIV_INS_YMZ280B) {
        panMin=-7;
        panMax=7;
        panSingleNoBit=true;
      }
      if (ins->type==DIV_INS_K053260) {
        panMin=-3;
        panMax=3;
        panSingleNoBit=true;
      }
      if (ins->type==DIV_INS_SU) {
        panMin=-127;
        panMax=127;
        panSingleNoBit=true;
      }
      if (ins->type==DIV_INS_SNES) {
        panMin=0;
        panMax=127;
      }
      if (ins->type==DIV_INS_C140 || ins->type==DIV_INS_C219) {
        panMin=0;
        panMax=255;
      }
      if (ins->type==DIV_INS_ES5506) {
        panMax=4095;
      }
      if (ins->type==DIV_INS_ES5503 && ins->es5503.softpan_virtual_channel) {
        panMax=255;
      }

      if (volMax>0) {
        macroList.push_back(FurnaceGUIMacroDesc(volumeLabel,ins,DIV_MACRO_VOL,0xff,volMin,volMax,160,uiColors[GUI_COLOR_MACRO_VOLUME]));
      }
      if (ins->type!=DIV_INS_MSM6258 && ins->type!=DIV_INS_MSM6295 && ins->type!=DIV_INS_ADPCMA) {
        macroList.push_back(FurnaceGUIMacroDesc("Arpeggio",ins,DIV_MACRO_ARP,0xff,-120,120,160,uiColors[GUI_COLOR_MACRO_PITCH],true,NULL,macroHoverNote,false,NULL,0,true,ins->std.get_macro(DIV_MACRO_ARP, true)->val));
      }
      if (dutyMax>0) {
        if (ins->type==DIV_INS_MIKEY) {
          macroList.push_back(FurnaceGUIMacroDesc(dutyLabel,ins,DIV_MACRO_DUTY,0xff,0,dutyMax,160,uiColors[GUI_COLOR_MACRO_OTHER],false,NULL,NULL,true,mikeyFeedbackBits));
        } else if (ins->type==DIV_INS_POKEY) {
          macroList.push_back(FurnaceGUIMacroDesc(dutyLabel,ins,DIV_MACRO_DUTY,0xff,0,dutyMax,160,uiColors[GUI_COLOR_MACRO_OTHER],false,NULL,NULL,true,pokeyCtlBits));
        } else if (ins->type==DIV_INS_TED) {
          macroList.push_back(FurnaceGUIMacroDesc(dutyLabel,ins,DIV_MACRO_DUTY,0xff,0,dutyMax,80,uiColors[GUI_COLOR_MACRO_OTHER],false,NULL,NULL,true,tedControlBits));
        } else if (ins->type==DIV_INS_MSM5232) {
          macroList.push_back(FurnaceGUIMacroDesc(dutyLabel,ins,DIV_MACRO_DUTY,0xff,0,dutyMax,160,uiColors[GUI_COLOR_MACRO_OTHER],false,NULL,NULL,true,msm5232ControlBits));
        } else if (ins->type==DIV_INS_ES5506) {
          macroList.push_back(FurnaceGUIMacroDesc(dutyLabel,ins,DIV_MACRO_DUTY,0xff,dutyMin,dutyMax,160,uiColors[GUI_COLOR_MACRO_OTHER],false,NULL,&macroHoverES5506FilterMode));
        } else if (ins->type==DIV_INS_C219) {
          macroList.push_back(FurnaceGUIMacroDesc(dutyLabel,ins,DIV_MACRO_DUTY,0xff,0,dutyMax,120,uiColors[GUI_COLOR_MACRO_OTHER],false,NULL,NULL,true,c219ControlBits));
        } else {
          macroList.push_back(FurnaceGUIMacroDesc(dutyLabel,ins,DIV_MACRO_DUTY,0xff,dutyMin,dutyMax,160,uiColors[GUI_COLOR_MACRO_OTHER]));
        }
      }
      if (waveMax>0) {
        macroList.push_back(FurnaceGUIMacroDesc(waveLabel,ins,DIV_MACRO_WAVE,0xff,0,waveMax,(waveBitMode && ins->type!=DIV_INS_PET)?64:160,uiColors[GUI_COLOR_MACRO_WAVE],false,NULL,NULL,waveBitMode,waveNames,((ins->type==DIV_INS_AY || ins->type==DIV_INS_AY8930)?1:0)));
      }
      if (panMax>0) {
        if (panSingle) {
          macroList.push_back(FurnaceGUIMacroDesc("Panning",ins,DIV_MACRO_PAN_LEFT,0xff,0,panMax,32,uiColors[GUI_COLOR_MACRO_OTHER],false,NULL,NULL,true,panBits));
        } else if (ins->type==DIV_INS_QSOUND) {
          macroList.push_back(FurnaceGUIMacroDesc("Panning",ins,DIV_MACRO_PAN_LEFT,0xff,panMin,panMax,CLAMP(31+panMax-panMin,32,160),uiColors[GUI_COLOR_MACRO_OTHER]));
          macroList.push_back(FurnaceGUIMacroDesc("Surround",ins,DIV_MACRO_PAN_RIGHT,0xff,0,1,32,uiColors[GUI_COLOR_MACRO_OTHER],false,NULL,NULL,true));
        } else {
          if (panSingleNoBit || (ins->type==DIV_INS_AMIGA && ins->std.get_macro(DIV_MACRO_PAN_LEFT, true)->mode)) {
            macroList.push_back(FurnaceGUIMacroDesc("Panning",ins,DIV_MACRO_PAN_LEFT,0xff,panMin,panMax,CLAMP(31+panMax-panMin,32,160),uiColors[GUI_COLOR_MACRO_OTHER],false,(ins->type==DIV_INS_AMIGA)?macroQSoundMode:NULL));
          } else {
            macroList.push_back(FurnaceGUIMacroDesc("Panning (left)",ins,DIV_MACRO_PAN_LEFT,0xff,panMin,panMax,CLAMP(31+panMax-panMin,32,160),uiColors[GUI_COLOR_MACRO_OTHER],false,(ins->type==DIV_INS_AMIGA)?macroQSoundMode:NULL));
          }
          if (!panSingleNoBit) {
            if (ins->type==DIV_INS_AMIGA && ins->std.get_macro(DIV_MACRO_PAN_LEFT, true)->mode) {
              macroList.push_back(FurnaceGUIMacroDesc("Surround",ins,DIV_MACRO_PAN_RIGHT,0xff,0,1,32,uiColors[GUI_COLOR_MACRO_OTHER],false,NULL,NULL,true));
            } else {
              macroList.push_back(FurnaceGUIMacroDesc("Panning (right)",ins,DIV_MACRO_PAN_RIGHT,0xff,panMin,panMax,CLAMP(31+panMax-panMin,32,160),uiColors[GUI_COLOR_MACRO_OTHER]));
            }
          }
        }
      }
      if (ins->type!=DIV_INS_MSM5232 && ins->type!=DIV_INS_MSM6258 && ins->type!=DIV_INS_MSM6295 && ins->type!=DIV_INS_ADPCMA) {
        macroList.push_back(FurnaceGUIMacroDesc("Pitch",ins,DIV_MACRO_PITCH,0xff,-2048,2047,160,uiColors[GUI_COLOR_MACRO_PITCH],true,macroRelativeMode));
      }
      if (ins->type==DIV_INS_FM ||
          ins->type==DIV_INS_OPM ||
          ins->type==DIV_INS_STD ||
          ins->type==DIV_INS_NES ||
          ins->type==DIV_INS_OPL ||
          ins->type==DIV_INS_OPL_DRUMS ||
          ins->type==DIV_INS_OPZ ||
          ins->type==DIV_INS_PCE ||
          ins->type==DIV_INS_GB ||
          ins->type==DIV_INS_MSM6258 ||
          ins->type==DIV_INS_MSM6295 ||
          ins->type==DIV_INS_ADPCMA ||
          ins->type==DIV_INS_ADPCMB ||
          ins->type==DIV_INS_SEGAPCM ||
          ins->type==DIV_INS_QSOUND ||
          ins->type==DIV_INS_YMZ280B ||
          ins->type==DIV_INS_RF5C68 ||
          ins->type==DIV_INS_AMIGA ||
          ins->type==DIV_INS_OPLL ||
          ins->type==DIV_INS_AY ||
          ins->type==DIV_INS_AY8930 ||
          ins->type==DIV_INS_SWAN ||
          ins->type==DIV_INS_MULTIPCM ||
          (ins->type==DIV_INS_VRC6 && ins->amiga.useSample) ||
          ins->type==DIV_INS_SU ||
          ins->type==DIV_INS_MIKEY ||
          ins->type==DIV_INS_ES5506 ||
          ins->type==DIV_INS_T6W28 ||
          ins->type==DIV_INS_VBOY ||
          (ins->type==DIV_INS_X1_010 && ins->amiga.useSample) ||
          ins->type==DIV_INS_K007232 ||
          ins->type==DIV_INS_GA20 ||
          ins->type==DIV_INS_K053260 ||
          ins->type==DIV_INS_C140 ||
          ins->type==DIV_INS_C219 ||
          ins->type==DIV_INS_TED ||
          ins->type==DIV_INS_ESFM ||
          ins->type==DIV_INS_ES5503) {
        macroList.push_back(FurnaceGUIMacroDesc("Phase Reset",ins,DIV_MACRO_PHASE_RESET,0xff,0,1,32,uiColors[GUI_COLOR_MACRO_OTHER],false,NULL,NULL,true));
      }
      if (ex1Max>0) {
        if (ins->type==DIV_INS_C64) {
          int cutoffMin=-2047;
          int cutoffMax=2047;

          if (ins->c64.filterIsAbs) {
            cutoffMin=0;
            cutoffMax=2047;
          }
          macroList.push_back(FurnaceGUIMacroDesc("Cutoff",ins,DIV_MACRO_ALG,0xff,cutoffMin,cutoffMax,160,uiColors[GUI_COLOR_MACRO_OTHER]));
          macroList.push_back(FurnaceGUIMacroDesc("Filter Mode",ins,DIV_MACRO_EX1,0xff,0,ex1Max,64,uiColors[GUI_COLOR_MACRO_OTHER],false,NULL,NULL,true,filtModeBits));
        } else if (ins->type==DIV_INS_SAA1099) {
          macroList.push_back(FurnaceGUIMacroDesc("Envelope",ins,DIV_MACRO_EX1,0xff,0,ex1Max,160,uiColors[GUI_COLOR_MACRO_OTHER],false,NULL,NULL,true,saaEnvBits));
        } else if (ins->type==DIV_INS_X1_010 && !ins->amiga.useSample) {
          macroList.push_back(FurnaceGUIMacroDesc("Envelope Mode",ins,DIV_MACRO_EX1,0xff,0,ex1Max,160,uiColors[GUI_COLOR_MACRO_OTHER],false,NULL,NULL,true,x1_010EnvBits));
        } else if (ins->type==DIV_INS_N163) {
          macroList.push_back(FurnaceGUIMacroDesc("Wave Length",ins,DIV_MACRO_EX1,0xff,0,ex1Max,160,uiColors[GUI_COLOR_MACRO_OTHER]));
        } else if (ins->type==DIV_INS_FDS) {
          macroList.push_back(FurnaceGUIMacroDesc("Mod Depth",ins,DIV_MACRO_EX1,0xff,0,ex1Max,160,uiColors[GUI_COLOR_MACRO_OTHER]));
        } else if (ins->type==DIV_INS_SU) {
          macroList.push_back(FurnaceGUIMacroDesc("Cutoff",ins,DIV_MACRO_EX1,0xff,0,ex1Max,160,uiColors[GUI_COLOR_MACRO_OTHER]));
        } else if (ins->type==DIV_INS_ES5506) {
          macroList.push_back(FurnaceGUIMacroDesc("Filter K1",ins,DIV_MACRO_EX1,0xff,((ins->std.get_macro(DIV_MACRO_EX1, true)->mode==1)?(-ex1Max):0),ex1Max,160,uiColors[GUI_COLOR_MACRO_OTHER],false,macroRelativeMode));
        } else if (ins->type==DIV_INS_MSM6258) {
          macroList.push_back(FurnaceGUIMacroDesc("Clock Divider",ins,DIV_MACRO_EX1,0xff,0,ex1Max,160,uiColors[GUI_COLOR_MACRO_OTHER]));
        } else if (ins->type==DIV_INS_QSOUND) {
          macroList.push_back(FurnaceGUIMacroDesc("Echo Feedback",ins,DIV_MACRO_EX1,0xff,0,ex1Max,160,uiColors[GUI_COLOR_MACRO_OTHER]));
        } else if (ins->type==DIV_INS_SNES) {
          macroList.push_back(FurnaceGUIMacroDesc("Special",ins,DIV_MACRO_EX1,0xff,0,ex1Max,96,uiColors[GUI_COLOR_MACRO_OTHER],false,NULL,NULL,true,snesModeBits));
        } else if (ins->type==DIV_INS_MSM5232) {
          macroList.push_back(FurnaceGUIMacroDesc("Group Attack",ins,DIV_MACRO_EX1,0xff,0,ex1Max,96,uiColors[GUI_COLOR_MACRO_OTHER]));
        } else if (ins->type==DIV_INS_ES5503) {
          macroList.push_back(FurnaceGUIMacroDesc("Wave/sample pos.",ins,DIV_MACRO_EX1,0xff,0,ex1Max,160,uiColors[GUI_COLOR_MACRO_OTHER]));
        } else {
          macroList.push_back(FurnaceGUIMacroDesc("Duty",ins,DIV_MACRO_EX1,0xff,0,ex1Max,160,uiColors[GUI_COLOR_MACRO_OTHER]));
        }
      }
      if (ex2Max>0) {
        if (ins->type==DIV_INS_C64) {
          macroList.push_back(FurnaceGUIMacroDesc("Resonance",ins,DIV_MACRO_EX2,0xff,0,ex2Max,64,uiColors[GUI_COLOR_MACRO_OTHER]));
        } else if (ins->type==DIV_INS_FDS) {
          macroList.push_back(FurnaceGUIMacroDesc("Mod Speed",ins,DIV_MACRO_EX2,0xff,0,ex2Max,160,uiColors[GUI_COLOR_MACRO_OTHER]));
        } else if (ins->type==DIV_INS_SU) {
          macroList.push_back(FurnaceGUIMacroDesc("Resonance",ins,DIV_MACRO_EX2,0xff,0,ex2Max,160,uiColors[GUI_COLOR_MACRO_OTHER]));
        } else if (ins->type==DIV_INS_ES5506) {
          macroList.push_back(FurnaceGUIMacroDesc("Filter K2",ins,DIV_MACRO_EX2,0xff,((ins->std.get_macro(DIV_MACRO_EX2, true)->mode==1)?(-ex2Max):0),ex2Max,160,uiColors[GUI_COLOR_MACRO_OTHER],false,macroRelativeMode));
        } else if (ins->type==DIV_INS_QSOUND) {
          macroList.push_back(FurnaceGUIMacroDesc("Echo Length",ins,DIV_MACRO_EX2,0xff,0,ex2Max,160,uiColors[GUI_COLOR_MACRO_OTHER]));
        } else if (ins->type==DIV_INS_SNES) {
          macroList.push_back(FurnaceGUIMacroDesc("Gain",ins,DIV_MACRO_EX2,0xff,0,ex2Max,256,uiColors[GUI_COLOR_MACRO_VOLUME],false,NULL,macroHoverGain,false));
          macroList.push_back(FurnaceGUIMacroDesc("Group Decay",ins,DIV_MACRO_EX2,0xff,0,ex2Max,160,uiColors[GUI_COLOR_MACRO_OTHER]));
        } else if (ins->type==DIV_INS_ES5503) {
          macroList.push_back(FurnaceGUIMacroDesc("Osc. output",ins,DIV_MACRO_EX2,0xff,0,ex2Max,64,uiColors[GUI_COLOR_MACRO_OTHER]));
        } else {
          macroList.push_back(FurnaceGUIMacroDesc("Envelope",ins,DIV_MACRO_EX2,0xff,0,ex2Max,ex2Bit?64:160,uiColors[GUI_COLOR_MACRO_OTHER],false,NULL,NULL,ex2Bit,ayEnvBits));
        }
      }
      if (ins->type==DIV_INS_C64) {
        macroList.push_back(FurnaceGUIMacroDesc("Special",ins,DIV_MACRO_EX4,0xff,0,4,64,uiColors[GUI_COLOR_MACRO_OTHER],false,NULL,NULL,true,c64TestGateBits));
        macroList.push_back(FurnaceGUIMacroDesc("Attack",ins,DIV_MACRO_EX5, 0xff,0,15,128,uiColors[GUI_COLOR_MACRO_OTHER]));
        macroList.push_back(FurnaceGUIMacroDesc("Decay",ins,DIV_MACRO_EX6, 0xff,0,15,128,uiColors[GUI_COLOR_MACRO_OTHER]));
        macroList.push_back(FurnaceGUIMacroDesc("Sustain",ins,DIV_MACRO_EX7, 0xff,0,15,128,uiColors[GUI_COLOR_MACRO_OTHER]));
        macroList.push_back(FurnaceGUIMacroDesc("Release",ins,DIV_MACRO_EX8, 0xff,0,15,128,uiColors[GUI_COLOR_MACRO_OTHER]));
      }
      if (ins->type==DIV_INS_AY || ins->type==DIV_INS_AY8930 || (ins->type==DIV_INS_X1_010 && !ins->amiga.useSample)) {
        macroList.push_back(FurnaceGUIMacroDesc("AutoEnv Num",ins,DIV_MACRO_EX3, 0xff,0,15,160,uiColors[GUI_COLOR_MACRO_OTHER]));
        macroList.push_back(FurnaceGUIMacroDesc("AutoEnv Den",ins,DIV_MACRO_ALG,0xff,0,15,160,uiColors[GUI_COLOR_MACRO_OTHER]));
      }
      if (ins->type==DIV_INS_AY8930) {
        // oh my i am running out of macros
        macroList.push_back(FurnaceGUIMacroDesc("Noise AND Mask",ins,DIV_MACRO_FB, 0xff,0,8,96,uiColors[GUI_COLOR_MACRO_OTHER],false,NULL,NULL,true));
        macroList.push_back(FurnaceGUIMacroDesc("Noise OR Mask",ins,DIV_MACRO_FMS, 0xff,0,8,96,uiColors[GUI_COLOR_MACRO_OTHER],false,NULL,NULL,true));
      }
      if (ins->type==DIV_INS_FDS) {
        macroList.push_back(FurnaceGUIMacroDesc("Mod Position",ins,DIV_MACRO_EX3, 0xff,0,127,160,uiColors[GUI_COLOR_MACRO_OTHER]));
      }
      if (ins->type==DIV_INS_SU) {
        macroList.push_back(FurnaceGUIMacroDesc("Control",ins,DIV_MACRO_EX3, 0xff,0,4,64,uiColors[GUI_COLOR_MACRO_OTHER],false,NULL,NULL,true,suControlBits));
        macroList.push_back(FurnaceGUIMacroDesc("Phase Reset Timer",ins,DIV_MACRO_EX4,0xff,0,65535,160,uiColors[GUI_COLOR_MACRO_OTHER])); // again reuse code from resonance macro but use ex4 instead
      }
      if (ins->type==DIV_INS_ES5506) {
        /*macroList.push_back(FurnaceGUIMacroDesc("Envelope counter",ins,DIV_MACRO_EX3, 0xff,0,511,160,uiColors[GUI_COLOR_MACRO_OTHER]));
        macroList.push_back(FurnaceGUIMacroDesc("Envelope left volume ramp",ins,DIV_MACRO_EX4,0xff,-128,127,160,uiColors[GUI_COLOR_MACRO_OTHER]));
        macroList.push_back(FurnaceGUIMacroDesc("Envelope right volume ramp",ins,DIV_MACRO_EX5, 0xff,-128,127,160,uiColors[GUI_COLOR_MACRO_OTHER]));
        macroList.push_back(FurnaceGUIMacroDesc("Envelope K1 ramp",ins,DIV_MACRO_EX6, 0xff,-128,127,160,uiColors[GUI_COLOR_MACRO_OTHER]));
        macroList.push_back(FurnaceGUIMacroDesc("Envelope K2 ramp",ins,DIV_MACRO_EX7, 0xff,-128,127,160,uiColors[GUI_COLOR_MACRO_OTHER]));
        macroList.push_back(FurnaceGUIMacroDesc("Envelope mode",ins,DIV_MACRO_EX8, 0xff,0,2,64,uiColors[GUI_COLOR_MACRO_OTHER],false,NULL,NULL,true,es5506EnvelopeModes));*/
        macroList.push_back(FurnaceGUIMacroDesc("Outputs",ins,DIV_MACRO_FB, 0xff,0,5,64,uiColors[GUI_COLOR_MACRO_OTHER]));
        macroList.push_back(FurnaceGUIMacroDesc("Control",ins,DIV_MACRO_ALG,0xff,0,2,32,uiColors[GUI_COLOR_MACRO_OTHER],false,NULL,NULL,true,es5506ControlModes));
      }
      if (ins->type==DIV_INS_MSM5232) {
        macroList.push_back(FurnaceGUIMacroDesc("Noise",ins,DIV_MACRO_EX3, 0xff,0,1,32,uiColors[GUI_COLOR_MACRO_OTHER],false,NULL,NULL,true));
      }

      /*for(int i = 0; i < (int)ins->std.macros.size(); i++) // reset macro zoom
      {
        ins->std.macros[i].vZoom = -1;
      }*/

      drawMacros(macroList,macroEditStateMacros);
      ImGui::EndTabItem();
    }
    if (ins->type==DIV_INS_NES ||
        ins->type==DIV_INS_AY ||
        ins->type==DIV_INS_AY8930 ||
        ins->type==DIV_INS_MIKEY ||
        ins->type==DIV_INS_PCE ||
        ins->type==DIV_INS_X1_010 ||
        ins->type==DIV_INS_SWAN ||
        ins->type==DIV_INS_VRC6 ||
        ins->type==DIV_INS_ES5503) {
      insTabSample(ins);
    }
    if (ins->type>=DIV_INS_MAX) {
      if (ImGui::BeginTabItem("Error")) {
        ImGui::Text("invalid instrument type! change it first.");
        ImGui::EndTabItem();
      }
    }
    ImGui::EndTabBar();
  }
  if (settings.insEditColorize) {
    popAccentColors();
  }
}

void FurnaceGUI::drawInsEdit() {
  if (nextWindow==GUI_WINDOW_INS_EDIT) {
    insEditOpen=true;
    ImGui::SetNextWindowFocus();
    nextWindow=GUI_WINDOW_NOTHING;
  }
  if (!insEditOpen) return;
  if (mobileUI) {
    patWindowPos=(portrait?ImVec2(0.0f,(mobileMenuPos*-0.65*canvasH)):ImVec2((0.16*canvasH)+0.5*canvasW*mobileMenuPos,0.0f));
    patWindowSize=(portrait?ImVec2(canvasW,canvasH-(0.16*canvasW)-(pianoOpen?(0.4*canvasW):0.0f)):ImVec2(canvasW-(0.16*canvasH),canvasH-(pianoOpen?(0.3*canvasH):0.0f)));
    ImGui::SetNextWindowPos(patWindowPos);
    ImGui::SetNextWindowSize(patWindowSize);
  } else {
    ImGui::SetNextWindowSizeConstraints(ImVec2(440.0f*dpiScale,400.0f*dpiScale),ImVec2(canvasW,canvasH));
  }
  if (ImGui::Begin("Instrument Editor",&insEditOpen,globalWinFlags|(settings.allowEditDocking?0:ImGuiWindowFlags_NoDocking))) {
    if (curIns<0 || curIns>=(int)e->song.ins.size()) {
      ImGui::SetCursorPosY(ImGui::GetCursorPosY()+(ImGui::GetContentRegionAvail().y-ImGui::GetFrameHeightWithSpacing()*(e->song.ins.empty()?2.0f:3.0f)+ImGui::GetStyle().ItemSpacing.y)*0.5f);
      CENTER_TEXT("no instrument selected");
      ImGui::Text("no instrument selected");
      if (ImGui::BeginTable("noAssetCenter",3)) {
        ImGui::TableSetupColumn("c0",ImGuiTableColumnFlags_WidthStretch,0.5f);
        ImGui::TableSetupColumn("c1",ImGuiTableColumnFlags_WidthFixed);
        ImGui::TableSetupColumn("c2",ImGuiTableColumnFlags_WidthStretch,0.5f);

        ImGui::TableNextRow();
        ImGui::TableNextColumn();
        ImGui::TableNextColumn();

        if (e->song.ins.size()>0) {
          ImGui::SetNextItemWidth(ImGui::GetContentRegionAvail().x);
          if (ImGui::BeginCombo("##InsSelect","select one...")) {
            String name;
            for (size_t i=0; i<e->song.ins.size(); i++) {
              name=fmt::sprintf("%.2X: %s##_INSS%d",i,e->song.ins[i]->name,i);
              if (ImGui::Selectable(name.c_str(),curIns==(int)i)) {
                curIns=i;
                wavePreviewInit=true;
                updateFMPreview=true;
              }
            }
            ImGui::EndCombo();
          }
          ImGui::AlignTextToFramePadding();
          ImGui::TextUnformatted("or");
          ImGui::SameLine();
        }
        if (ImGui::Button("Open")) {
          doAction(GUI_ACTION_INS_LIST_OPEN);
        }
        ImGui::SameLine();
        ImGui::TextUnformatted("or");
        ImGui::SameLine();
        if (ImGui::Button("Create New")) {
          doAction(GUI_ACTION_INS_LIST_ADD);
        }

        ImGui::TableNextColumn();
        ImGui::EndTable();
      }
    } else {
      drawActualInsEditor();
    }
    
    if (displayMacroMenu) {
      displayMacroMenu=false;
      if (lastMacroDesc.get_macro()!=NULL) {
        ImGui::OpenPopup("macroMenu");
      }
    }
    if (ImGui::BeginPopup("macroMenu",ImGuiWindowFlags_NoMove|ImGuiWindowFlags_AlwaysAutoResize|ImGuiWindowFlags_NoTitleBar|ImGuiWindowFlags_NoSavedSettings)) {
      if (ImGui::MenuItem("copy")) {
        String mmlStr;
        encodeMMLStr(mmlStr,lastMacroDesc.get_macro()->val,lastMacroDesc.get_macro()->len,lastMacroDesc.get_macro()->loop,lastMacroDesc.get_macro()->rel);
        SDL_SetClipboardText(mmlStr.c_str());
      }
      if (ImGui::MenuItem("paste")) {
        String mmlStr;
        char* clipText=SDL_GetClipboardText();
        if (clipText!=NULL) {
          if (clipText[0]) {
            mmlStr=clipText;
          }
          SDL_free(clipText);
        }
        if (!mmlStr.empty()) {
          decodeMMLStr(mmlStr,lastMacroDesc.get_macro()->val,lastMacroDesc.get_macro()->len,lastMacroDesc.get_macro()->loop,lastMacroDesc.min,(lastMacroDesc.isBitfield)?((1<<(lastMacroDesc.isBitfield?lastMacroDesc.max:0))-1):lastMacroDesc.max,lastMacroDesc.get_macro()->rel);
        }
      }
      ImGui::Separator();
      if (ImGui::MenuItem("clear")) {
        lastMacroDesc.get_macro()->len=0;
        lastMacroDesc.get_macro()->loop=255;
        lastMacroDesc.get_macro()->rel=255;
        for (int i=0; i<256; i++) {
          lastMacroDesc.get_macro()->val[i]=0;
        }
      }
      if (ImGui::MenuItem("clear contents")) {
        for (int i=0; i<256; i++) {
          lastMacroDesc.get_macro()->val[i]=0;
        }
      }
      ImGui::Separator();
      if (ImGui::BeginMenu("offset...")) {
        ImGui::InputInt("X",&macroOffX,1,10);
        ImGui::InputInt("Y",&macroOffY,1,10);
        if (ImGui::Button("offset")) {
          int oldData[256];
          memset(oldData,0,256*sizeof(int));
          memcpy(oldData,lastMacroDesc.get_macro()->val,lastMacroDesc.get_macro()->len*sizeof(int));

          for (int i=0; i<lastMacroDesc.get_macro()->len; i++) {
            int val=0;
            if ((i-macroOffX)>=0 && (i-macroOffX)<lastMacroDesc.get_macro()->len) {
              val=oldData[i-macroOffX]+macroOffY;
              if (val<lastMacroDesc.min) val=lastMacroDesc.min;
              if (val>lastMacroDesc.max) val=lastMacroDesc.max;
            }
            lastMacroDesc.get_macro()->val[i]=val;
          }

          if (lastMacroDesc.get_macro()->loop<lastMacroDesc.get_macro()->len) {
            lastMacroDesc.get_macro()->loop+=macroOffX;
          } else {
            lastMacroDesc.get_macro()->loop=255;
          }
          if ((lastMacroDesc.get_macro()->rel+macroOffX)>=0 && (lastMacroDesc.get_macro()->rel+macroOffX)<lastMacroDesc.get_macro()->len) {
            lastMacroDesc.get_macro()->rel+=macroOffX;
          } else {
            lastMacroDesc.get_macro()->rel=255;
          }

          ImGui::CloseCurrentPopup();
        }
        ImGui::EndMenu();
      }
      if (ImGui::BeginMenu("scale...")) {
        if (ImGui::InputFloat("X",&macroScaleX,1.0f,10.0f,"%.2f%%")) {
          if (macroScaleX<0.1) macroScaleX=0.1;
          if (macroScaleX>12800.0) macroScaleX=12800.0;
        }
        ImGui::InputFloat("Y",&macroScaleY,1.0f,10.0f,"%.2f%%");
        if (ImGui::Button("scale")) {
          int oldData[256];
          memset(oldData,0,256*sizeof(int));
          memcpy(oldData,lastMacroDesc.get_macro()->val,lastMacroDesc.get_macro()->len*sizeof(int));

          lastMacroDesc.get_macro()->len=MIN(128,((double)lastMacroDesc.get_macro()->len*(macroScaleX/100.0)));

          for (int i=0; i<lastMacroDesc.get_macro()->len; i++) {
            int val=0;
            double posX=round((double)i*(100.0/macroScaleX)-0.01);
            if (posX>=0 && posX<lastMacroDesc.get_macro()->len) {
              val=round((double)oldData[(int)posX]*(macroScaleY/100.0));
              if (val<lastMacroDesc.min) val=lastMacroDesc.min;
              if (val>lastMacroDesc.max) val=lastMacroDesc.max;
            }
            lastMacroDesc.get_macro()->val[i]=val;
          }

          ImGui::CloseCurrentPopup();
        }
        ImGui::EndMenu();
      }
      if (ImGui::BeginMenu("randomize...")) {
        if (macroRandMin<lastMacroDesc.min) macroRandMin=lastMacroDesc.min;
        if (macroRandMin>lastMacroDesc.max) macroRandMin=lastMacroDesc.max;
        if (macroRandMax<lastMacroDesc.min) macroRandMax=lastMacroDesc.min;
        if (macroRandMax>lastMacroDesc.max) macroRandMax=lastMacroDesc.max;
        ImGui::InputInt("Min",&macroRandMin,1,10);
        ImGui::InputInt("Max",&macroRandMax,1,10);
        if (ImGui::Button("randomize")) {
          for (int i=0; i<lastMacroDesc.get_macro()->len; i++) {
            int val=0;
            if (macroRandMax<=macroRandMin) {
              val=macroRandMin;
            } else {
              val=macroRandMin+(rand()%(macroRandMax-macroRandMin+1));
            }
            lastMacroDesc.get_macro()->val[i]=val;
          }

          ImGui::CloseCurrentPopup();
        }
        ImGui::EndMenu();
      }
      
      ImGui::EndPopup();
    }
  }
  if (ImGui::IsWindowFocused(ImGuiFocusedFlags_ChildWindows)) curWindow=GUI_WINDOW_INS_EDIT;
  ImGui::End();
}<|MERGE_RESOLUTION|>--- conflicted
+++ resolved
@@ -3228,7 +3228,7 @@
             }
             ImGui::PopID();
           }
-<<<<<<< HEAD
+          
           if (ins->type==DIV_INS_C64) {
             macroList.push_back(FurnaceGUIMacroDesc("Filter toggle",ins,DIV_MACRO_EX3,0xff,0,1,32,uiColors[GUI_COLOR_MACRO_OTHER],false,NULL,NULL,true));
             macroList.push_back(FurnaceGUIMacroDesc("Special",ins,DIV_MACRO_EX4,0xff,0,4,64,uiColors[GUI_COLOR_MACRO_OTHER],false,NULL,NULL,true,c64TestGateBits));
@@ -3263,10 +3263,6 @@
 
           drawMacros(macroList,macroEditStateMacros);
           ImGui::EndTabItem();
-=======
-
-          ImGui::EndTable();
->>>>>>> a752113c
         }
       } else {
         if (ImGui::InputInt("Position##WAVEPOS",&ins->n163.wavePos,1,16)) { PARAMETER
