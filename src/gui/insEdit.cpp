--- conflicted
+++ resolved
@@ -175,13 +175,16 @@
   "now", "every waveform changed", NULL
 };
 
-<<<<<<< HEAD
 const char* es5506FilterModes[4]={
   "HP/K2, HP/K2", "HP/K2, LP/K1", "LP/K2, LP/K2", "LP/K2, LP/K1",
-=======
+};
+
 const char* panBits[3]={
   "right", "left", NULL
->>>>>>> 9c8d1223
+};
+
+const char* es5506EnvelopeModes[3]={
+  "k1 slowdown", "k2 slowdown", NULL
 };
 
 const char* oneBit[2]={
@@ -221,6 +224,12 @@
   "Bug"
 };
 
+const char* macroFilterMode[3]={
+  "Relative",
+  "Absolute",
+  "Delta"
+};
+
 String macroHoverNote(int id, float val) {
   if (val<-60 || val>=120) return "???";
   return fmt::sprintf("%d: %s",id,noteNames[(int)val+60]);
@@ -234,6 +243,22 @@
   if (val>1) return "Release";
   if (val>0) return "Loop";
   return "";
+}
+
+String macroHoverES5506FilterMode(int id, float val) {
+  switch (((int)val)&3) {
+    case 0:
+      return "HP/K2, HP/K2";
+    case 1:
+      return "HP/K2, LP/K1";
+    case 2:
+      return "LP/K2, LP/K2";
+    case 3:
+      return "LP/K2, LP/K1";
+    default:
+      return "???";
+  }
+  return "???";
 }
 
 String macroLFOWaves(int id, float val) {
@@ -1085,10 +1110,11 @@
     if (ImGui::InputScalar("##IMacroLen_" macroName,ImGuiDataType_U8,&macro.len,&_ONE,&_THREE)) { MARK_MODIFIED \
       if (macro.len>127) macro.len=127; \
     } \
-    if (macroMode) { \
-      bool modeVal=macro.mode; \
-      if (ImGui::Checkbox("Fixed##IMacroMode_" macroName,&modeVal)) { \
-        macro.mode=modeVal; \
+    if (macroMode && macroModeMax>0) { \
+      for (int m=0; m<=macroModeMax; m++) { \
+        if (ImGui::RadioButton(displayModeName[m],macro.mode==m)) { \
+          macro.mode=m; \
+        } \
       } \
     } \
   } \
@@ -1179,10 +1205,11 @@
     if (ImGui::InputScalar("##IOPMacroLen_" #op macroName,ImGuiDataType_U8,&macro.len,&_ONE,&_THREE)) { MARK_MODIFIED \
       if (macro.len>127) macro.len=127; \
     } \
-    if (macroMode) { \
-      bool modeVal=macro.mode; \
-      if (ImGui::Checkbox("Fixed##IOPMacroMode_" macroName,&modeVal)) { \
-        macro.mode=modeVal; \
+    if (macroMode && macroModeMax>0) { \
+      for (int m=0; m<=macroModeMax; m++) { \
+        if (ImGui::RadioButton(displayModeName[m],macro.mode==m)) { \
+          macro.mode=m; \
+        } \
       } \
     } \
   } \
@@ -2443,6 +2470,7 @@
             }
             ImGui::EndCombo();
           }
+          P(ImGui::Checkbox("Reversed playback",&ins->amiga.reversed));
           P(ImGui::Checkbox("Use wavetable (Amiga only)",&ins->amiga.useWave));
           if (ins->amiga.useWave) {
             int len=ins->amiga.waveLen+1;
@@ -2872,6 +2900,10 @@
             ex2Max=4095;
           }
           if (ins->type==DIV_INS_SAA1099) ex1Max=8;
+          if (ins->type==DIV_INS_ES5506) {
+            ex1Max=65535;
+            ex2Max=65535;
+          }
 
           int panMax=0;
           bool panSingle=false;
@@ -2884,6 +2916,9 @@
           }
           if (ins->type==DIV_INS_X1_010 || ins->type==DIV_INS_PCE || ins->type==DIV_INS_MIKEY || ins->type==DIV_INS_SAA1099) {
             panMax=15;
+          }
+          if (ins->type==DIV_INS_ES5506) {
+            panMax=65535;
           }
 
           if (settings.macroView==0) { // modern view
@@ -2897,6 +2932,8 @@
                 NORMAL_MACRO(ins->std.dutyMacro,0,dutyMax,"duty",dutyLabel,160,ins->std.dutyMacro.open,true,mikeyFeedbackBits,false,NULL,0,0,0,0,false,0,macroDummyMode,uiColors[GUI_COLOR_MACRO_OTHER],mmlString[2],0,dutyMax,NULL,false);
               } else if (ins->type==DIV_INS_C64) {
                 NORMAL_MACRO(ins->std.dutyMacro,0,dutyMax,"duty",dutyLabel,160,ins->std.dutyMacro.open,false,NULL,false,NULL,0,0,0,0,false,0,macroDummyMode,uiColors[GUI_COLOR_MACRO_OTHER],mmlString[2],0,dutyMax,NULL,false);
+              } else if (ins->type==DIV_INS_ES5506) {
+                NORMAL_MACRO(ins->std.dutyMacro,0,dutyMax,"duty",dutyLabel,160,ins->std.dutyMacro.open,false,NULL,false,NULL,0,0,0,0,false,0,macroDummyMode,uiColors[GUI_COLOR_MACRO_OTHER],mmlString[2],0,dutyMax,&macroHoverES5506FilterMode,false);
               } else {
                 NORMAL_MACRO(ins->std.dutyMacro,0,dutyMax,"duty",dutyLabel,160,ins->std.dutyMacro.open,false,NULL,false,NULL,0,0,0,0,false,0,macroDummyMode,uiColors[GUI_COLOR_MACRO_OTHER],mmlString[2],0,dutyMax,NULL,false);
               }
@@ -2908,8 +2945,8 @@
               if (panSingle) {
                 NORMAL_MACRO(ins->std.panLMacro,0,2,"panL","Panning",32,ins->std.panLMacro.open,true,panBits,false,NULL,0,0,0,0,false,0,macroDummyMode,uiColors[GUI_COLOR_MACRO_OTHER],mmlString[13],0,panMax,NULL,false);
               } else {
-                NORMAL_MACRO(ins->std.panLMacro,0,panMax,"panL","Panning (left)",(31+panMax),ins->std.panLMacro.open,false,NULL,false,NULL,0,0,0,0,false,0,macroDummyMode,uiColors[GUI_COLOR_MACRO_OTHER],mmlString[13],0,panMax,NULL,false);
-                NORMAL_MACRO(ins->std.panRMacro,0,panMax,"panR","Panning (right)",(31+panMax),ins->std.panRMacro.open,false,NULL,false,NULL,0,0,0,0,false,0,macroDummyMode,uiColors[GUI_COLOR_MACRO_OTHER],mmlString[14],0,panMax,NULL,false);
+                NORMAL_MACRO(ins->std.panLMacro,0,panMax,"panL","Panning (left)",MIN(160,(31+panMax)),ins->std.panLMacro.open,false,NULL,false,NULL,0,0,0,0,false,0,macroDummyMode,uiColors[GUI_COLOR_MACRO_OTHER],mmlString[13],0,panMax,NULL,false);
+                NORMAL_MACRO(ins->std.panRMacro,0,panMax,"panR","Panning (right)",MIN(160,(31+panMax)),ins->std.panRMacro.open,false,NULL,false,NULL,0,0,0,0,false,0,macroDummyMode,uiColors[GUI_COLOR_MACRO_OTHER],mmlString[14],0,panMax,NULL,false);
               }
             }
             NORMAL_MACRO(ins->std.pitchMacro,pitchMacroScroll,pitchMacroScroll+160,"pitch","Pitch",160,ins->std.pitchMacro.open,false,NULL,true,&pitchMacroScroll,-2048,2047,0,0,true,1,macroAbsoluteMode,uiColors[GUI_COLOR_MACRO_PITCH],mmlString[15],-2048,2047,NULL,!ins->std.pitchMacro.mode);
@@ -2923,7 +2960,8 @@
                 ins->type==DIV_INS_OPLL ||
                 ins->type==DIV_INS_AY ||
                 ins->type==DIV_INS_AY8930 ||
-                ins->type==DIV_INS_SWAN) {
+                ins->type==DIV_INS_SWAN ||
+                ins->type==DIV_INS_ES5506) {
               NORMAL_MACRO(ins->std.phaseResetMacro,0,1,"phaseReset","Phase Reset",32,ins->std.phaseResetMacro.open,true,NULL,false,NULL,0,0,0,0,false,0,macroDummyMode,uiColors[GUI_COLOR_MACRO_OTHER],mmlString[16],0,1,NULL,false);
             }
             if (ex1Max>0) {
@@ -2937,6 +2975,8 @@
                 NORMAL_MACRO(ins->std.ex1Macro,0,ex1Max,"ex1","Waveform len.",160,ins->std.ex1Macro.open,false,NULL,false,NULL,0,0,0,0,false,0,macroDummyMode,uiColors[GUI_COLOR_MACRO_OTHER],mmlString[4],0,ex1Max,NULL,false);
               } else if (ins->type==DIV_INS_FDS) {
                 NORMAL_MACRO(ins->std.ex1Macro,0,ex1Max,"ex1","Mod Depth",160,ins->std.ex1Macro.open,false,NULL,false,NULL,0,0,0,0,false,0,macroDummyMode,uiColors[GUI_COLOR_MACRO_OTHER],mmlString[4],0,ex1Max,NULL,false);
+              } else if (ins->type==DIV_INS_ES5506) {
+                NORMAL_MACRO(ins->std.ex1Macro,((ins->std.ex1Macro.mode!=1)?(-ex1Max):0),ex1Max,"ex1","Filter K1",160,ins->std.ex1Macro.open,false,NULL,false,NULL,0,0,0,0,true,2,macroFilterMode,uiColors[GUI_COLOR_MACRO_OTHER],mmlString[4],((ins->std.ex1Macro.mode!=1)?(-ex1Max):0),ex1Max,NULL,false);
               } else {
                 NORMAL_MACRO(ins->std.ex1Macro,0,ex1Max,"ex1","Duty",160,ins->std.ex1Macro.open,false,NULL,false,NULL,0,0,0,0,false,0,macroDummyMode,uiColors[GUI_COLOR_MACRO_OTHER],mmlString[4],0,ex1Max,NULL,false);
               }
@@ -2948,6 +2988,8 @@
                 NORMAL_MACRO(ins->std.ex2Macro,0,ex2Max,"ex2","Waveform update",64,ins->std.ex2Macro.open,true,n163UpdateBits,false,NULL,0,0,0,0,false,0,macroDummyMode,uiColors[GUI_COLOR_MACRO_OTHER],mmlString[5],0,ex2Max,NULL,false);
               } else if (ins->type==DIV_INS_FDS) {
                 NORMAL_MACRO(ins->std.ex2Macro,0,ex2Max,"ex2","Mod Speed",160,ins->std.ex2Macro.open,false,NULL,false,NULL,0,0,0,0,false,0,macroDummyMode,uiColors[GUI_COLOR_MACRO_OTHER],mmlString[5],0,ex2Max,NULL,false);
+              } else if (ins->type==DIV_INS_ES5506) {
+                NORMAL_MACRO(ins->std.ex2Macro,((ins->std.ex2Macro.mode!=1)?(-ex2Max):0),ex2Max,"ex2","Filter K2",160,ins->std.ex2Macro.open,false,NULL,false,NULL,0,0,0,0,true,2,macroFilterMode,uiColors[GUI_COLOR_MACRO_OTHER],mmlString[5],((ins->std.ex2Macro.mode!=1)?(-ex2Max):0),ex2Max,NULL,false);
               } else {
                 NORMAL_MACRO(ins->std.ex2Macro,0,ex2Max,"ex2","Envelope",ex2Bit?64:160,ins->std.ex2Macro.open,ex2Bit,ayEnvBits,false,NULL,0,0,0,0,false,0,macroDummyMode,uiColors[GUI_COLOR_MACRO_OTHER],mmlString[5],0,ex2Max,NULL,false);
               }
@@ -2971,7 +3013,15 @@
               NORMAL_MACRO(ins->std.fmsMacro,0,2,"fms","Waveform load",64,ins->std.fmsMacro.open,true,n163UpdateBits,false,NULL,0,0,0,0,false,0,macroDummyMode,uiColors[GUI_COLOR_MACRO_OTHER],mmlString[9],0,2,NULL,false);
             }
             if (ins->type==DIV_INS_FDS) {
-              NORMAL_MACRO(ins->std.ex3Macro,0,127,"ex3","Mod Position",160,ins->std.ex3Macro.open,false,NULL,false,NULL,0,0,0,0,false,0,macroDummyMode,uiColors[GUI_COLOR_MACRO_OTHER],mmlString[6],0,2,NULL,false);
+              NORMAL_MACRO(ins->std.ex3Macro,0,127,"ex3","Mod Position",160,ins->std.ex3Macro.open,false,NULL,false,NULL,0,0,0,0,false,0,macroDummyMode,uiColors[GUI_COLOR_MACRO_OTHER],mmlString[6],0,127,NULL,false);
+            }
+            if (ins->type==DIV_INS_ES5506) {
+              NORMAL_MACRO(ins->std.ex3Macro,0,511,"ex3","Envelope counter",160,ins->std.ex3Macro.open,false,NULL,false,NULL,0,0,0,0,false,0,macroDummyMode,uiColors[GUI_COLOR_MACRO_OTHER],mmlString[6],0,511,NULL,false);
+              NORMAL_MACRO(ins->std.ex4Macro,-128,127,"ex4","Envelope left volume ramp",160,ins->std.ex4Macro.open,false,NULL,false,NULL,0,0,0,0,false,0,macroDummyMode,uiColors[GUI_COLOR_MACRO_OTHER],mmlString[7],-128,127,NULL,false);
+              NORMAL_MACRO(ins->std.ex5Macro,-128,127,"ex5","Envelope right volume ramp",160,ins->std.ex5Macro.open,false,NULL,false,NULL,0,0,0,0,false,0,macroDummyMode,uiColors[GUI_COLOR_MACRO_OTHER],mmlString[8],-128,127,NULL,false);
+              NORMAL_MACRO(ins->std.ex6Macro,-128,127,"ex6","Envelope K1 ramp",160,ins->std.ex6Macro.open,false,NULL,false,NULL,0,0,0,0,false,0,macroDummyMode,uiColors[GUI_COLOR_MACRO_OTHER],mmlString[9],-128,127,NULL,false);
+              NORMAL_MACRO(ins->std.ex7Macro,-128,127,"ex7","Envelope K2 ramp",160,ins->std.ex7Macro.open,false,NULL,false,NULL,0,0,0,0,false,0,macroDummyMode,uiColors[GUI_COLOR_MACRO_OTHER],mmlString[10],-128,127,NULL,false);
+              NORMAL_MACRO(ins->std.ex8Macro,0,2,"ex8","Envelope mode",64,ins->std.ex8Macro.open,true,es5506EnvelopeModes,false,NULL,0,0,0,0,false,0,macroDummyMode,uiColors[GUI_COLOR_MACRO_OTHER],mmlString[11],0,2,NULL,false);
             }
 
             MACRO_END;
