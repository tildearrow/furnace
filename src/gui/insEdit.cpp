--- conflicted
+++ resolved
@@ -1068,11 +1068,7 @@
     } \
     ImGui::SetNextItemWidth(availableWidth); \
     if (ImGui::InputText("##IMacroMML_" macroName,&mmlStr)) { \
-<<<<<<< HEAD
-      decodeMMLStr(mmlStr,macro.val,macro.len,macro.loop,macroAMin,(bitfield)?((1<<macroAMax)-1):macroAMax,macro.rel); \
-=======
-      decodeMMLStr(mmlStr,macro,macroLen,macroLoop,macroAMin,(bitfield)?((1<<(bitfield?macroAMax:0))-1):macroAMax,macroRel); \
->>>>>>> 0eb02422
+      decodeMMLStr(mmlStr,macro.val,macro.len,macro.loop,macroAMin,(bitfield)?((1<<(bitfield?macroAMax:0))-1):macroAMax,macro.rel); \
     } \
     if (!ImGui::IsItemActive()) { \
       encodeMMLStr(mmlStr,macro.val,macro.len,macro.loop,macro.rel); \
@@ -1085,12 +1081,12 @@
   ImGui::TableNextColumn(); \
   ImGui::Text("%s",displayName); \
   ImGui::SameLine(); \
-  if (ImGui::SmallButton(displayLoop?(ICON_FA_CHEVRON_UP "##IOPMacro.open_" macroName):(ICON_FA_CHEVRON_DOWN "##IOPMacro.open_" macroName))) { \
+  if (ImGui::SmallButton(displayLoop?(ICON_FA_CHEVRON_UP "##IOPMacroOpen_" macroName):(ICON_FA_CHEVRON_DOWN "##IOPMacroOpen_" macroName))) { \
     displayLoop=!displayLoop; \
   } \
   if (displayLoop) { \
     ImGui::SetNextItemWidth(lenAvail); \
-    if (ImGui::InputScalar("##IOPMacro.len_" #op macroName,ImGuiDataType_U8,&macro.len,&_ONE,&_THREE)) { MARK_MODIFIED \
+    if (ImGui::InputScalar("##IOPMacroLen_" #op macroName,ImGuiDataType_U8,&macro.len,&_ONE,&_THREE)) { MARK_MODIFIED \
       if (macro.len>127) macro.len=127; \
     } \
     if (macroMode) { \
@@ -1150,7 +1146,7 @@
     processDrags(ImGui::GetMousePos().x,ImGui::GetMousePos().y); \
   } \
   if (displayLoop) { \
-    PlotCustom("##IOPMacro.loop_" #op macroName,loopIndicator,totalFit,macroDragScroll,NULL,0,2,ImVec2(availableWidth,12.0f*dpiScale),sizeof(float),uiColors[GUI_COLOR_MACRO_OTHER],macro.len-macroDragScroll,&macroHoverLoop); \
+    PlotCustom("##IOPMacroLoop_" #op macroName,loopIndicator,totalFit,macroDragScroll,NULL,0,2,ImVec2(availableWidth,12.0f*dpiScale),sizeof(float),uiColors[GUI_COLOR_MACRO_OTHER],macro.len-macroDragScroll,&macroHoverLoop); \
     if (ImGui::IsItemClicked(ImGuiMouseButton_Left)) { \
       macroLoopDragStart=ImGui::GetItemRectMin(); \
       macroLoopDragAreaSize=ImVec2(availableWidth,8.0f*dpiScale); \
@@ -1172,11 +1168,7 @@
     } \
     ImGui::SetNextItemWidth(availableWidth); \
     if (ImGui::InputText("##IOPMacroMML_" macroName,&mmlStr)) { \
-<<<<<<< HEAD
-      decodeMMLStr(mmlStr,macro.val,macro.len,macro.loop,0,bitfield?((1<<macroHeight)-1):(macroHeight),macro.rel); \
-=======
-      decodeMMLStr(mmlStr,macro,macroLen,macroLoop,0,bitfield?((1<<(bitfield?macroHeight:0))-1):(macroHeight),macroRel); \
->>>>>>> 0eb02422
+      decodeMMLStr(mmlStr,macro.val,macro.len,macro.loop,0,bitfield?((1<<(bitfield?macroHeight:0))-1):(macroHeight),macro.rel); \
     } \
     if (!ImGui::IsItemActive()) { \
       encodeMMLStr(mmlStr,macro.val,macro.len,macro.loop,macro.rel); \
