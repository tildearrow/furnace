/**
 * Furnace Tracker - multi-system chiptune tracker
 * Copyright (C) 2021-2024 tildearrow and contributors
 *
 * This program is free software; you can redistribute it and/or modify
 * it under the terms of the GNU General Public License as published by
 * the Free Software Foundation; either version 2 of the License, or
 * (at your option) any later version.
 *
 * This program is distributed in the hope that it will be useful,
 * but WITHOUT ANY WARRANTY; without even the implied warranty of
 * MERCHANTABILITY or FITNESS FOR A PARTICULAR PURPOSE.  See the
 * GNU General Public License for more details.
 *
 * You should have received a copy of the GNU General Public License along
 * with this program; if not, write to the Free Software Foundation, Inc.,
 * 51 Franklin Street, Fifth Floor, Boston, MA 02110-1301 USA.
 */

#define _USE_MATH_DEFINES
#include "gui.h"
#include "../ta-log.h"
#include "imgui_internal.h"
#include "../engine/macroInt.h"
#include "../engine/platform/sound/sid3.h"
#include "IconsFontAwesome4.h"
#include "furIcons.h"
#include "misc/cpp/imgui_stdlib.h"
#include "guiConst.h"
#include "intConst.h"
#include <fmt/printf.h>
#include <imgui.h>
#include "plot_nolerp.h"
#include "util.h"

extern "C" {
#include "../../extern/Nuked-OPLL/opll.h"
}

const char* ssgEnvTypes[8]={
  _N("Down Down Down"),
  _N("Down."),
  _N("Down Up Down Up"),
  _N("Down UP"),
  _N("Up Up Up"),
  _N("Up."),
  _N("Up Down Up Down"),
  _N("Up DOWN")
};

const char* fmParamNames[3][32]={
  {_N("Algorithm"), _N("Feedback"), _N("LFO > Freq"), _N("LFO > Amp"), _N("Attack"), _N("Decay"), _N("Decay 2"), _N("Release"), _N("Sustain"), _N("Level"), _N("EnvScale"), _N("Multiplier"), _N("Detune"), _N("Detune 2"), _N("SSG-EG"), _N("AM"), _N("AM Depth"), _N("Vibrato Depth"), _N("Sustained"), _N("Sustained"), _N("Level Scaling"), _N("Sustain"), _N("Vibrato"), _N("Waveform"), _N("Scale Rate"), _N("OP2 Half Sine"), _N("OP1 Half Sine"), _N("EnvShift"), _N("Reverb"), _N("Fine"), _N("LFO2 > Freq"), _N("LFO2 > Amp")},
  {"ALG", "FB", "FMS/PMS", "AMS", "AR", "DR", "SR", "RR", "SL", "TL", "KS", "MULT", "DT", "DT2", "SSG-EG", "AM", "AMD", "FMD", "EGT", "EGT", "KSL", "SUS", "VIB", "WS", "KSR", "DC", "DM", "EGS", "REV", "Fine", "FMS/PMS2", "AMS2"},
  {"ALG", "FB", "FMS/PMS", "AMS", "AR", "DR", "D2R", "RR", "SL", "TL", "RS", "MULT", "DT", "DT2", "SSG-EG", "AM", "DAM", "DVB", "EGT", "EGS", "KSL", "SUS", "VIB", "WS", "KSR", "DC", "DM", "EGS", "REV", "Fine", "FMS/PMS2", "AMS2"}
};

const char* esfmParamLongNames[9]={
  _N("OP4 Noise Mode"),
  _N("Envelope Delay"),
  _N("Output Level"),
  _N("Modulation Input Level"),
  _N("Left Output"),
  _N("Right Output"),
  _N("Coarse Tune (semitones)"),
  _N("Detune"),
  _N("Fixed Frequency Mode")
};

const char* esfmParamNames[9]={
  _N("OP4 Noise Mode"),
  _N("Env. Delay"),
  _N("Output Level"),
  _N("ModInput"),
  _N("Left"),
  _N("Right"),
  _N("Tune"),
  _N("Detune"),
  _N("Fixed")
};

const char* esfmParamShortNames[9]={
  "NOI", "DL", "OL", "MI", "L", "R", "CT", "DT", "FIX"
};

const char* fmParamShortNames[3][32]={
  {"ALG", "FB", "FMS", "AMS", "A", "D", "D2", "R", "S", "TL", "RS", "ML", "DT", "DT2", "SSG", "AM", "DAM", "DVB", "SUS", "SUS", "KSL", "SUS", "VIB", "WS", "KSR", "DC", "DM", "EGS", "REV", "Fine", "FMS2", "AMS2"},
  {"ALG", "FB", "FMS", "AMS", "A", "D", "SR", "R", "S", "TL", "KS", "ML", "DT", "DT2", "SSG", "AM", "AMD", "FMD", "EGT", "EGT", "KSL", "SUS", "VIB", "WS", "KSR", "DC", "DM", "EGS", "REV", "Fine", "FMS2", "AMS2"},
  {"ALG", "FB", "FMS", "AMS", "A", "D", "D2", "R", "S", "TL", "RS", "ML", "DT", "DT2", "SSG", "AM", "DAM", "DVB", "EGT", "EGS", "KSL", "SUS", "VIB", "WS", "KSR", "DC", "DM", "EGS", "REV", "Fine", "FMS2", "AMS2"}
};

const char* opllVariants[4]={
  "OPLL",
  "YMF281",
  "YM2423",
  "VRC7"
};

const char* opllInsNames[4][17]={
  /* YM2413 */ {
    _N("User"),
    _N("1. Violin"),
    _N("2. Guitar"),
    _N("3. Piano"),
    _N("4. Flute"),
    _N("5. Clarinet"),
    _N("6. Oboe"),
    _N("7. Trumpet"),
    _N("8. Organ"),
    _N("9. Horn"),
    _N("10. Synth"),
    _N("11. Harpsichord"),
    _N("12. Vibraphone"),
    _N("13. Synth Bass"),
    _N("14. Acoustic Bass"),
    _N("15. Electric Guitar"),
    _N("Drums")
  },
  /* YMF281 */ {
    _N("User"),
    _N("1. Electric String"),
    _N("2. Bow wow"),
    _N("3. Electric Guitar"),
    _N("4. Organ"),
    _N("5. Clarinet"),
    _N("6. Saxophone"),
    _N("7. Trumpet"),
    _N("8. Street Organ"),
    _N("9. Synth Brass"),
    _N("10. Electric Piano"),
    _N("11. Bass"),
    _N("12. Vibraphone"),
    _N("13. Chime"),
    _N("14. Tom Tom II"),
    _N("15. Noise"),
    _N("Drums")
  },
  /* YM2423 */ {
    _N("User"),
    _N("1. Strings"),
    _N("2. Guitar"),
    _N("3. Electric Guitar"),
    _N("4. Electric Piano"),
    _N("5. Flute"),
    _N("6. Marimba"),
    _N("7. Trumpet"),
    _N("8. Harmonica"),
    _N("9. Tuba"),
    _N("10. Synth Brass"),
    _N("11. Short Saw"),
    _N("12. Vibraphone"),
    _N("13. Electric Guitar 2"),
    _N("14. Synth Bass"),
    _N("15. Sitar"),
    _N("Drums")
  },
  // stolen from FamiTracker
  /* VRC7 */ {
    _N("User"),
    _N("1. Bell"),
    _N("2. Guitar"),
    _N("3. Piano"),
    _N("4. Flute"),
    _N("5. Clarinet"),
    _N("6. Rattling Bell"),
    _N("7. Trumpet"),
    _N("8. Reed Organ"),
    _N("9. Soft Bell"),
    _N("10. Xylophone"),
    _N("11. Vibraphone"),
    _N("12. Brass"),
    _N("13. Bass Guitar"),
    _N("14. Synth"),
    _N("15. Chorus"),
    _N("Drums")
  }
};

const char* oplWaveforms[8]={
  _N("Sine"),
  _N("Half Sine"),
  _N("Absolute Sine"),
  _N("Quarter Sine"),
  _N("Squished Sine"),
  _N("Squished AbsSine"),
  _N("Square"),
  _N("Derived Square")
};

const char* oplWaveformsStandard[8]={
  _N("Sine"),
  _N("Half Sine"),
  _N("Absolute Sine"),
  _N("Pulse Sine"),
  _N("Sine (Even Periods)"),
  _N("AbsSine (Even Periods)"),
  _N("Square"),
  _N("Derived Square")
};

const char* opzWaveforms[8]={
  _N("Sine"),
  _N("Triangle"),
  _N("Cut Sine"),
  _N("Cut Triangle"),
  _N("Squished Sine"),
  _N("Squished Triangle"),
  _N("Squished AbsSine"),
  _N("Squished AbsTriangle")
};

const char* oplDrumNames[4]={
  _N("Snare"),
  _N("Tom"),
  _N("Top"),
  _N("HiHat")
};

const char* esfmNoiseModeNames[4]={
  _N("Normal"),
  _N("Snare"),
  _N("HiHat"),
  _N("Top")
};

const char* esfmNoiseModeDescriptions[4]={
  _N("Noise disabled"),
  _N("Square + noise"),
  _N("Ringmod from OP3 + noise"),
  _N("Ringmod from OP3 + double pitch ModInput\nWARNING - has emulation issues; subject to change")
};

const char* sid2WaveMixModes[5]={
  _N("8580 SID"),
  _N("Bitwise AND"),
  _N("Bitwise OR"),
  _N("Bitwise XOR"),
  NULL
};

const char* sid2ControlBits[4]={
  _N("gate"),
  _N("sync"),
  _N("ring"),
  NULL
};

const char* sid3ControlBits[4]={
  _N("phase"),
  _N("sync"),
  _N("ring"),
  NULL
};

const char* sid3WaveMixModes[6]={
  _N("8580 SID"),
  _N("Bitwise AND"),
  _N("Bitwise OR"),
  _N("Bitwise XOR"),
  _N("Sum of the signals"),
  NULL
};

const char* sid3SpecialWaveforms[] = {
  _N("Sine"),
  _N("Rect. Sine"),
  _N("Abs. Sine"),
  _N("Quart. Sine"),
  _N("Squish. Sine"),
  _N("Abs. Squish. Sine"),

  _N("Rect. Saw"),
  _N("Abs. Saw"),

  _N("Cubed Saw"),
  _N("Rect. Cubed Saw"),
  _N("Abs. Cubed Saw"),

  _N("Cubed Sine"),
  _N("Rect. Cubed Sine"),
  _N("Abs. Cubed Sine"),
  _N("Quart. Cubed Sine"),
  _N("Squish. Cubed Sine"),
  _N("Squish. Abs. Cub. Sine"),

  _N("Rect. Triangle"),
  _N("Abs. Triangle"),
  _N("Quart. Triangle"),
  _N("Squish. Triangle"),
  _N("Abs. Squish. Triangle"),

  _N("Cubed Triangle"),
  _N("Rect. Cubed Triangle"),
  _N("Abs. Cubed Triangle"),
  _N("Quart. Cubed Triangle"),
  _N("Squish. Cubed Triangle"),
  _N("Squish. Abs. Cub. Triangle"),

  // clipped

  _N("Clipped Sine"),
  _N("Clipped Rect. Sine"),
  _N("Clipped Abs. Sine"),
  _N("Clipped Quart. Sine"),
  _N("Clipped Squish. Sine"),
  _N("Clipped Abs. Squish. Sine"),

  _N("Clipped Rect. Saw"),
  _N("Clipped Abs. Saw"),

  _N("Clipped Cubed Saw"),
  _N("Clipped Rect. Cubed Saw"),
  _N("Clipped Abs. Cubed Saw"),

  _N("Clipped Cubed Sine"),
  _N("Clipped Rect. Cubed Sine"),
  _N("Clipped Abs. Cubed Sine"),
  _N("Clipped Quart. Cubed Sine"),
  _N("Clipped Squish. Cubed Sine"),
  _N("Clipped Squish. Abs. Cub. Sine"),

  _N("Clipped Rect. Triangle"),
  _N("Clipped Abs. Triangle"),
  _N("Clipped Quart. Triangle"),
  _N("Clipped Squish. Triangle"),
  _N("Clipped Abs. Squish. Triangle"),

  _N("Clipped Cubed Triangle"),
  _N("Clipped Rect. Cubed Triangle"),
  _N("Clipped Abs. Cubed Triangle"),
  _N("Clipped Quart. Cubed Triangle"),
  _N("Clipped Squish. Cubed Triangle"),
  _N("Clipped Squish. Abs. Cub. Triangle"),

  // two clipped simple waves

  _N("Clipped Triangle"),
  _N("Clipped Saw")
};

const bool opIsOutput[8][4]={
  {false,false,false,true},
  {false,false,false,true},
  {false,false,false,true},
  {false,false,false,true},
  {false,true,false,true},
  {false,true,true,true},
  {false,true,true,true},
  {true,true,true,true}
};

const bool opIsOutputOPL[4][4]={
  {false,false,false,true},
  {true,false,false,true},
  {false,true,false,true},
  {true,false,true,true}
};

enum FMParams {
  FM_ALG=0,
  FM_FB=1,
  FM_FMS=2,
  FM_AMS=3,
  FM_AR=4,
  FM_DR=5,
  FM_D2R=6,
  FM_RR=7,
  FM_SL=8,
  FM_TL=9,
  FM_RS=10,
  FM_MULT=11,
  FM_DT=12,
  FM_DT2=13,
  FM_SSG=14,
  FM_AM=15,
  FM_DAM=16,
  FM_DVB=17,
  FM_EGT=18,
  FM_EGS=19,
  FM_KSL=20,
  FM_SUS=21,
  FM_VIB=22,
  FM_WS=23,
  FM_KSR=24,
  FM_DC=25,
  FM_DM=26,
  FM_EGSHIFT=27,
  FM_REV=28,
  FM_FINE=29,
  FM_FMS2=30,
  FM_AMS2=31
};

enum ESFMParams {
  ESFM_NOISE=0,
  ESFM_DELAY=1,
  ESFM_OUTLVL=2,
  ESFM_MODIN=3,
  ESFM_LEFT=4,
  ESFM_RIGHT=5,
  ESFM_CT=6,
  ESFM_DT=7,
  ESFM_FIXED=8
};

#define FM_NAME(x) _(fmParamNames[settings.fmNames][x])
#define FM_SHORT_NAME(x) fmParamShortNames[settings.fmNames][x]
#define ESFM_LONG_NAME(x) _(esfmParamLongNames[x])
#define ESFM_NAME(x) _(esfmParamNames[x])
#define ESFM_SHORT_NAME(x) (esfmParamShortNames[x])

const char* macroTypeLabels[4]={
  ICON_FA_BAR_CHART "##IMacroType",
  ICON_FUR_ADSR "##IMacroType",
  ICON_FUR_TRI "##IMacroType",
  ICON_FA_SIGN_OUT "##IMacroType"
};

const char* macroLFOShapes[4]={
  _N("Triangle"),
  _N("Saw"),
  _N("Square"),
  _N("How did you even")
};

const char* fmOperatorBits[5]={
  "op1", "op2", "op3", "op4", NULL
};

const char* c64ShapeBits[5]={
  _N("triangle"),
  _N("saw"),
  _N("pulse"),
  _N("noise"),
  NULL
};

const char* ayShapeBits[4]={
  _N("tone"),
  _N("noise"),
  _N("envelope"),
  NULL
};

const char* sid3ShapeBits[6]={
  _N("triangle"),
  _N("saw"),
  _N("pulse"),
  _N("noise"),
  _N("special wave"),
  NULL
};

const char* sid3FilterMatrixBits[5]={
  _N("From filter 1"),
  _N("From filter 2"),
  _N("From filter 3"),
  _N("From filter 4"),
  NULL
};

const char* ayEnvBits[4]={
  _N("hold"),
  _N("alternate"),
  _N("direction"),
  _N("enable")
};

const char* ssgEnvBits[5]={
  "0", "1", "2", _N("enabled"), NULL
};

const char* saaEnvBits[9]={
  _N("mirror"),
  _N("loop"),
  _N("cut"),
  _N("direction"),
  _N("resolution"),
  _N("fixed"),
  _N("N/A"),
  _N("enabled"),
  NULL
};

const char* snesModeBits[6]={
  _N("noise"),
  _N("echo"),
  _N("pitch mod"),
  _N("invert right"),
  _N("invert left"),
  NULL
};

const char* filtModeBits[5]={
  _N("low"),
  _N("band"),
  _N("high"),
  _N("ch3off"),
  NULL
};

const char* c64TestGateBits[5]={
  _N("gate"),
  _N("sync"),
  _N("ring"),
  _N("test"),
  NULL
};

const char* pokeyCtlBits[9]={
  _N("15KHz"),
  _N("filter 2+4"),
  _N("filter 1+3"),
  _N("16-bit 3+4"),
  _N("16-bit 1+2"),
  _N("high3"),
  _N("high1"),
  _N("poly9"),
  NULL
};

const char* mikeyFeedbackBits[11] = {
  "0", "1", "2", "3", "4", "5", "7", "10", "11", "int", NULL
};

const char* msm5232ControlBits[7]={
  _N("16'"),
  _N("8'"),
  _N("4'"),
  _N("2'"),
  _N("sustain"),
  NULL
};

const char* tedControlBits[3]={
  _N("square"),
  _N("noise"),
  NULL
};

const char* c219ControlBits[4]={
  _N("noise"),
  _N("invert"),
  _N("surround"),
  NULL
};

const char* x1_010EnvBits[8]={
  _N("enable"),
  _N("oneshot"),
  _N("split L/R"),
  _N("HinvR"),
  _N("VinvR"),
  _N("HinvL"),
  _N("VinvL"),
  NULL
};

const char* suControlBits[5]={
  _N("ring mod"),
  _N("low pass"),
  _N("high pass"),
  _N("band pass"),
  NULL
};

const char* es5506FilterModes[4]={
  "HP/K2, HP/K2", "HP/K2, LP/K1", "LP/K2, LP/K2", "LP/K2, LP/K1",
};

const char* powerNoiseControlBits[3]={
  _N("enable tap B"),
  _N("AM with slope"),
  NULL
};

const char* powerNoiseSlopeControlBits[7]={
  _N("invert B"),
  _N("invert A"),
  _N("reset B"),
  _N("reset A"),
  _N("clip B"),
  _N("clip A"),
  NULL
};

const char* daveControlBits[5]={
  _N("high pass"),
  _N("ring mod"),
  _N("swap counters (noise)"),
  _N("low pass (noise)"),
  NULL
};

const char* panBits[5]={
  _N("right"),
  _N("left"),
  _N("rear right"),
  _N("rear left"),
  NULL
};

const char* oneBit[2]={
  _N("on"),
  NULL
};

const char* es5506EnvelopeModes[3]={
  _N("k1 slowdown"),
  _N("k2 slowdown"),
  NULL
};

const char* es5506ControlModes[3]={
  _N("pause"),
  _N("reverse"),
  NULL
};

const char* minModModeBits[3]={
  _N("invert right"),
  _N("invert left"),
  NULL
};

const int orderedOps[4]={
  0, 2, 1, 3
};

const char* singleWSEffects[7]={
  _N("None"),
  _N("Invert"),
  _N("Add"),
  _N("Subtract"),
  _N("Average"),
  _N("Phase"),
  _N("Chorus")
};

const char* dualWSEffects[9]={
  _N("None (dual)"),
  _N("Wipe"),
  _N("Fade"),
  _N("Fade (ping-pong)"),
  _N("Overlay"),
  _N("Negative Overlay"),
  _N("Slide"),
  _N("Mix Chorus"),
  _N("Phase Modulation")
};

const char* gbHWSeqCmdTypes[6]={
  _N("Envelope"),
  _N("Sweep"),
  _N("Wait"),
  _N("Wait for Release"),
  _N("Loop"),
  _N("Loop until Release")
};

const char* suHWSeqCmdTypes[7]={
  _N("Volume Sweep"),
  _N("Frequency Sweep"),
  _N("Cutoff Sweep"),
  _N("Wait"),
  _N("Wait for Release"),
  _N("Loop"),
  _N("Loop until Release")
};

const char* snesGainModes[5]={
  _N("Direct"),
  _N("Decrease (linear)"),
  _N("Decrease (logarithmic)"),
  _N("Increase (linear)"),
  _N("Increase (bent line)")
};

const int detuneMap[2][8]={
  {-3, -2, -1, 0, 1, 2, 3, 4},
  { 7,  6,  5, 0, 1, 2, 3, 4}
};

const int detuneUnmap[2][11]={
  {0, 1, 2, 3, 4, 5, 6, 7, 0, 0, 0},
  {0, 0, 0, 3, 4, 5, 6, 7, 2, 1, 0}
};

const int kslMap[4]={
  0, 2, 1, 3
};

// do not change these!
// anything other than a checkbox will look ugly!
//
// if you really need to, and have a good rationale (and by good I mean a VERY
// good one), please tell me and we'll sort it out.
const char* macroAbsoluteMode="Fixed";
const char* macroRelativeMode="Relative";
const char* macroQSoundMode="QSound";
const char* macroDummyMode="Bug";

String macroHoverNote(int id, float val, void* u) {
  int* macroVal=(int*)u;
  if ((macroVal[id]&0xc0000000)==0x40000000 || (macroVal[id]&0xc0000000)==0x80000000) {
    if (val<-60 || val>=120) return "???";
    return fmt::sprintf("%d: %s",id,noteNames[(int)val+60]);
  }
  return fmt::sprintf("%d: %d",id,(int)val);
}

String macroHover(int id, float val, void* u) {
  return fmt::sprintf("%d: %d",id,(int)val);
}

String macroHoverLoop(int id, float val, void* u) {
  if (val>1) return _("Release");
  if (val>0) return _("Loop");
  return "";
}

String macroHoverBit30(int id, float val, void* u) {
  if (val>0) return _("Fixed");
  return _("Relative");
}

String macroHoverGain(int id, float val, void* u) {
  if (val>=224.0f) {
    return fmt::sprintf(_("%d: +%d (exponential)"),id,(int)(val-224));
  }
  if (val>=192.0f) {
    return fmt::sprintf(_("%d: +%d (linear)"),id,(int)(val-192));
  }
  if (val>=160.0f) {
    return fmt::sprintf(_("%d: -%d (exponential)"),id,(int)(val-160));
  }
  if (val>=128.0f) {
    return fmt::sprintf(_("%d: -%d (linear)"),id,(int)(val-128));
  }
  return fmt::sprintf(_("%d: %d (direct)"),id,(int)val);
}

String macroHoverES5506FilterMode(int id, float val, void* u) {
  String mode="???";
  switch (((int)val)&3) {
    case 0:
      mode=_("HP/K2, HP/K2");
      break;
    case 1:
      mode=_("HP/K2, LP/K1");
      break;
    case 2:
      mode=_("LP/K2, LP/K2");
      break;
    case 3:
      mode=_("LP/K2, LP/K1");
      break;
    default:
      break;
  }
  return fmt::sprintf("%d: %s",id,mode);
}

String macroLFOWaves(int id, float val, void* u) {
  switch (((int)val)&3) {
    case 0:
      return _("Saw");
    case 1:
      return _("Square");
    case 2:
      return _("Triangle");
    case 3:
      return _("Random");
    default:
      return "???";
  }
  return "???";
}

String macroSID3SpecialWaves(int id, float val, void* u) 
{
  if((int)val >= SID3_NUM_SPECIAL_WAVES) return "???";

  return _(sid3SpecialWaveforms[(int)val % SID3_NUM_SPECIAL_WAVES]);
}

String macroSID3SourceChan(int id, float val, void* u) 
{
  if((int)val > SID3_NUM_CHANNELS) return "???";

  if((int)val == SID3_NUM_CHANNELS)
  {
    return _("Self");
  }
  else if((int)val == SID3_NUM_CHANNELS - 1)
  {
    return _("PCM/Wave channel");
  }
  else
  {
    return fmt::sprintf(_("Channel %d"), (int)val + 1);
  }
}

String macroSID3NoiseLFSR(int id, float val, void* u) 
{
  return _("values close to SID2 noise modes:\n\n"
  "Mode 1: 524288\n"
  "Mode 2: 66\n"
  "Mode 3: 541065280");
}

String macroSID2WaveMixMode(int id, float val, void* u) 
{
  if((int)val > 3) return "???";

  return _(sid2WaveMixModes[(int)val]);
}

String macroSID3WaveMixMode(int id, float val, void* u) 
{
  if((int)val > 4) return "???";

  return _(sid3WaveMixModes[(int)val]);
}

void addAALine(ImDrawList* dl, const ImVec2& p1, const ImVec2& p2, const ImU32 color, float thickness=1.0f) {
  ImVec2 pt[2];
  pt[0]=p1;
  pt[1]=p2;
  dl->AddPolyline(pt,2,color,ImDrawFlags_None,thickness);
}

void FurnaceGUI::drawSSGEnv(unsigned char type, const ImVec2& size) {
  ImDrawList* dl=ImGui::GetWindowDrawList();
  ImGuiWindow* window=ImGui::GetCurrentWindow();

  ImVec2 minArea=window->DC.CursorPos;
  ImVec2 maxArea=ImVec2(
    minArea.x+size.x,
    minArea.y+size.y
  );
  ImRect rect=ImRect(minArea,maxArea);
  ImGuiStyle& style=ImGui::GetStyle();
  ImU32 color=ImGui::GetColorU32(uiColors[GUI_COLOR_FM_SSG]);
  ImGui::ItemSize(size,style.FramePadding.y);
  if (ImGui::ItemAdd(rect,ImGui::GetID("ssgEnvDisplay"))) {
    ImGui::RenderFrame(rect.Min,rect.Max,ImGui::GetColorU32(ImGuiCol_FrameBg),true,style.FrameRounding);
    switch (type) {
      case 0:
        for (int i=0; i<4; i++) {
          ImVec2 pos1=ImLerp(rect.Min,rect.Max,ImVec2((float)i/4.0f,0.2));
          ImVec2 pos2=ImLerp(rect.Min,rect.Max,ImVec2((float)(i+1)/4.0f,0.8));
          addAALine(dl,pos1,pos2,color);
          pos1.x=pos2.x;
          if (i<3) addAALine(dl,pos1,pos2,color);
        }
        break;
      case 1: {
        ImVec2 pos1=ImLerp(rect.Min,rect.Max,ImVec2(0.0,0.2));
        ImVec2 pos2=ImLerp(rect.Min,rect.Max,ImVec2(0.25,0.8));
        addAALine(dl,pos1,pos2,color);

        pos1=ImLerp(rect.Min,rect.Max,ImVec2(1.0,0.8));
        addAALine(dl,pos1,pos2,color);
        break;
      }
      case 2: {
        ImVec2 pos1=ImLerp(rect.Min,rect.Max,ImVec2(0.0,0.2));
        ImVec2 pos2=ImLerp(rect.Min,rect.Max,ImVec2(0.25,0.8));
        addAALine(dl,pos1,pos2,color);

        pos1=ImLerp(rect.Min,rect.Max,ImVec2(0.5,0.2));
        addAALine(dl,pos1,pos2,color);

        pos2=ImLerp(rect.Min,rect.Max,ImVec2(0.75,0.8));
        addAALine(dl,pos1,pos2,color);

        pos1=ImLerp(rect.Min,rect.Max,ImVec2(1.0,0.2));
        addAALine(dl,pos1,pos2,color);
        break;
      }
      case 3: {
        ImVec2 pos1=ImLerp(rect.Min,rect.Max,ImVec2(0.0,0.2));
        ImVec2 pos2=ImLerp(rect.Min,rect.Max,ImVec2(0.25,0.8));
        addAALine(dl,pos1,pos2,color);

        pos1.x=pos2.x;
        addAALine(dl,pos1,pos2,color);

        pos2=ImLerp(rect.Min,rect.Max,ImVec2(1.0,0.2));
        addAALine(dl,pos1,pos2,color);
        break;
      }
      case 4:
        for (int i=0; i<4; i++) {
          ImVec2 pos1=ImLerp(rect.Min,rect.Max,ImVec2((float)i/4.0f,0.8));
          ImVec2 pos2=ImLerp(rect.Min,rect.Max,ImVec2((float)(i+1)/4.0f,0.2));
          addAALine(dl,pos1,pos2,color);
          pos1.x=pos2.x;
          if (i<3) addAALine(dl,pos1,pos2,color);
        }
        break;
      case 5: {
        ImVec2 pos1=ImLerp(rect.Min,rect.Max,ImVec2(0.0,0.8));
        ImVec2 pos2=ImLerp(rect.Min,rect.Max,ImVec2(0.25,0.2));
        addAALine(dl,pos1,pos2,color);

        pos1=ImLerp(rect.Min,rect.Max,ImVec2(1.0,0.2));
        addAALine(dl,pos1,pos2,color);
        break;
      }
      case 6: {
        ImVec2 pos1=ImLerp(rect.Min,rect.Max,ImVec2(0.0,0.8));
        ImVec2 pos2=ImLerp(rect.Min,rect.Max,ImVec2(0.25,0.2));
        addAALine(dl,pos1,pos2,color);

        pos1=ImLerp(rect.Min,rect.Max,ImVec2(0.5,0.8));
        addAALine(dl,pos1,pos2,color);

        pos2=ImLerp(rect.Min,rect.Max,ImVec2(0.75,0.2));
        addAALine(dl,pos1,pos2,color);

        pos1=ImLerp(rect.Min,rect.Max,ImVec2(1.0,0.8));
        addAALine(dl,pos1,pos2,color);
        break;
      }
      case 7: {
        ImVec2 pos1=ImLerp(rect.Min,rect.Max,ImVec2(0.0,0.8));
        ImVec2 pos2=ImLerp(rect.Min,rect.Max,ImVec2(0.25,0.2));
        addAALine(dl,pos1,pos2,color);

        pos1.x=pos2.x;
        addAALine(dl,pos1,pos2,color);

        pos2=ImLerp(rect.Min,rect.Max,ImVec2(1.0,0.8));
        addAALine(dl,pos1,pos2,color);
        break;
      }
    }
  }
}

void FurnaceGUI::drawWaveform(unsigned char type, bool opz, const ImVec2& size) {
  ImDrawList* dl=ImGui::GetWindowDrawList();
  ImGuiWindow* window=ImGui::GetCurrentWindow();

  ImVec2 waveform[65];
  const size_t waveformLen=64;

  ImVec2 minArea=window->DC.CursorPos;
  ImVec2 maxArea=ImVec2(
    minArea.x+size.x,
    minArea.y+size.y
  );
  ImRect rect=ImRect(minArea,maxArea);
  ImGuiStyle& style=ImGui::GetStyle();
  ImU32 color=ImGui::GetColorU32(uiColors[GUI_COLOR_FM_WAVE]);
  ImGui::ItemSize(size,style.FramePadding.y);
  if (ImGui::ItemAdd(rect,ImGui::GetID("wsDisplay"))) {
    ImGui::RenderFrame(rect.Min,rect.Max,ImGui::GetColorU32(ImGuiCol_FrameBg),true,style.FrameRounding);
    if (opz) {
      switch (type) {
        case 0:
          for (size_t i=0; i<=waveformLen; i++) {
            float x=(float)i/(float)waveformLen;
            float y=sin(x*2.0*M_PI);
            waveform[i]=ImLerp(rect.Min,rect.Max,ImVec2(x,0.5-y*0.4));
          }
          break;
        case 1:
          for (size_t i=0; i<=waveformLen; i++) {
            float x=(float)i/(float)waveformLen;
            float y=pow(sin(x*2.0*M_PI),2.0);
            if (x>=0.5) y=-y;
            waveform[i]=ImLerp(rect.Min,rect.Max,ImVec2(x,0.5-y*0.4));
          }
          break;
        case 2:
          for (size_t i=0; i<=waveformLen; i++) {
            float x=(float)i/(float)waveformLen;
            float y=MAX(0.0,sin(x*2.0*M_PI));
            waveform[i]=ImLerp(rect.Min,rect.Max,ImVec2(x,0.5-y*0.4));
          }
          break;
        case 3:
          for (size_t i=0; i<=waveformLen; i++) {
            float x=(float)i/(float)waveformLen;
            float y=pow(MAX(0.0,sin(x*2.0*M_PI)),2.0);
            waveform[i]=ImLerp(rect.Min,rect.Max,ImVec2(x,0.5-y*0.4));
          }
          break;
        case 4:
          for (size_t i=0; i<=waveformLen; i++) {
            float x=(float)i/(float)waveformLen;
            float y=(x>=0.5)?0.0:sin(x*4.0*M_PI);
            waveform[i]=ImLerp(rect.Min,rect.Max,ImVec2(x,0.5-y*0.4));
          }
          break;
        case 5:
          for (size_t i=0; i<=waveformLen; i++) {
            float x=(float)i/(float)waveformLen;
            float y=(x>=0.5)?0.0:pow(sin(x*4.0*M_PI),2.0);
            if (x>=0.25) y=-y;
            waveform[i]=ImLerp(rect.Min,rect.Max,ImVec2(x,0.5-y*0.4));
          }
          break;
        case 6:
          for (size_t i=0; i<=waveformLen; i++) {
            float x=(float)i/(float)waveformLen;
            float y=(x>=0.5)?0.0:fabs(sin(x*4.0*M_PI));
            waveform[i]=ImLerp(rect.Min,rect.Max,ImVec2(x,0.5-y*0.4));
          }
          break;
        case 7:
          for (size_t i=0; i<=waveformLen; i++) {
            float x=(float)i/(float)waveformLen;
            float y=(x>=0.5)?0.0:pow(sin(x*4.0*M_PI),2.0);
            waveform[i]=ImLerp(rect.Min,rect.Max,ImVec2(x,0.5-y*0.4));
          }
          break;
      }
    } else {
      switch (type) {
        case 0:
          for (size_t i=0; i<=waveformLen; i++) {
            float x=(float)i/(float)waveformLen;
            float y=sin(x*2.0*M_PI);
            waveform[i]=ImLerp(rect.Min,rect.Max,ImVec2(x,0.5-y*0.4));
          }
          break;
        case 1:
          for (size_t i=0; i<=waveformLen; i++) {
            float x=(float)i/(float)waveformLen;
            float y=MAX(0.0,sin(x*2.0*M_PI));
            waveform[i]=ImLerp(rect.Min,rect.Max,ImVec2(x,0.5-y*0.4));
          }
          break;
        case 2:
          for (size_t i=0; i<=waveformLen; i++) {
            float x=(float)i/(float)waveformLen;
            float y=fabs(sin(x*2.0*M_PI));
            waveform[i]=ImLerp(rect.Min,rect.Max,ImVec2(x,0.5-y*0.4));
          }
          break;
        case 3:
          for (size_t i=0; i<=waveformLen; i++) {
            float x=(float)i/(float)waveformLen;
            float y=fabs((tan(x*2.0*M_PI)>=0.0)?sin(x*2.0*M_PI):0.0);
            waveform[i]=ImLerp(rect.Min,rect.Max,ImVec2(x,0.5-y*0.4));
          }
          break;
        case 4:
          for (size_t i=0; i<=waveformLen; i++) {
            float x=(float)i/(float)waveformLen;
            float y=(x>=0.5)?0.0:sin(x*4.0*M_PI);
            waveform[i]=ImLerp(rect.Min,rect.Max,ImVec2(x,0.5-y*0.4));
          }
          break;
        case 5:
          for (size_t i=0; i<=waveformLen; i++) {
            float x=(float)i/(float)waveformLen;
            float y=(x>=0.5)?0.0:fabs(sin(x*4.0*M_PI));
            waveform[i]=ImLerp(rect.Min,rect.Max,ImVec2(x,0.5-y*0.4));
          }
          break;
        case 6:
          for (size_t i=0; i<=waveformLen; i++) {
            float x=(float)i/(float)waveformLen;
            float y=(x>=0.5)?-1.0:1.0;
            waveform[i]=ImLerp(rect.Min,rect.Max,ImVec2(x,0.5-y*0.4));
          }
          break;
        case 7:
          for (size_t i=0; i<=waveformLen; i++) {
            float x=(float)i/(float)waveformLen;
            float y=pow(2.0*(x-0.5),3.0);
            waveform[i]=ImLerp(rect.Min,rect.Max,ImVec2(x,0.5-y*0.4));
          }
          break;
      }
    }
    dl->AddPolyline(waveform,waveformLen+1,color,ImDrawFlags_None,dpiScale);
  }
}

typedef double (*WaveFunc) (double a);

WaveFunc waveFuncsIns[]={
  sinus,
  rectSin,
  absSin,
  quartSin,
  squiSin,
  squiAbsSin,
  
  rectSaw,
  absSaw,
  
  cubSaw,
  rectCubSaw,
  absCubSaw,
  
  cubSine,
  rectCubSin,
  absCubSin,
  quartCubSin,
  squishCubSin,
  squishAbsCubSin,

  rectTri,
  absTri,
  quartTri,
  squiTri,
  absSquiTri,

  cubTriangle,
  cubRectTri,
  cubAbsTri,
  cubQuartTri,
  cubSquiTri,
  absCubSquiTri
};

void FurnaceGUI::drawWaveformSID3(unsigned char type, const ImVec2& size) 
{
  ImDrawList* dl=ImGui::GetWindowDrawList();
  ImGuiWindow* window=ImGui::GetCurrentWindow();

  ImVec2 waveform[65];
  const size_t waveformLen=64;

  ImVec2 minArea=window->DC.CursorPos;
  ImVec2 maxArea=ImVec2(
    minArea.x+size.x,
    minArea.y+size.y
  );
  ImRect rect=ImRect(minArea,maxArea);
  ImGuiStyle& style=ImGui::GetStyle();
  ImU32 color=ImGui::GetColorU32(uiColors[GUI_COLOR_FM_WAVE]);
  ImGui::ItemSize(size,style.FramePadding.y);
  if (ImGui::ItemAdd(rect,ImGui::GetID("SID3wsDisplay"))) 
  {
    ImGui::RenderFrame(rect.Min,rect.Max,ImGui::GetColorU32(ImGuiCol_FrameBg),true,style.FrameRounding);

    if(type < SID3_NUM_UNIQUE_SPECIAL_WAVES)
    {
      for (size_t i=0; i<=waveformLen; i++) 
      {
        float x=(float)i/(float)waveformLen;
        float y= waveFuncsIns[type](x*2.0*M_PI);
        waveform[i]=ImLerp(rect.Min,rect.Max,ImVec2(x,0.5-y*0.4));
      }
    }
    else if(type >= SID3_NUM_UNIQUE_SPECIAL_WAVES && type < SID3_NUM_UNIQUE_SPECIAL_WAVES * 2)
    {
      for (size_t i=0; i<=waveformLen; i++) 
      {
        float x=(float)i/(float)waveformLen;
        float y= waveFuncsIns[type - SID3_NUM_UNIQUE_SPECIAL_WAVES](x*2.0*M_PI);

        y *= 2.0f; //clipping

        if(y > 1.0f) y = 1.0f;
        if(y < -1.0f) y = -1.0f;

        waveform[i]=ImLerp(rect.Min,rect.Max,ImVec2(x,0.5-y*0.48));
      }
    }
    else
    {
      if(type == SID3_NUM_UNIQUE_SPECIAL_WAVES * 2)
      {
        for (size_t i=0; i<=waveformLen; i++) 
        {
          float x=(float)i/(float)waveformLen;
          float y=triangle(x*2.0*M_PI);

          y *= 2.0f; //clipping

          if(y > 1.0f) y = 1.0f;
          if(y < -1.0f) y = -1.0f;

          waveform[i]=ImLerp(rect.Min,rect.Max,ImVec2(x,0.5-y*0.4));
        }
      }
      if(type == SID3_NUM_UNIQUE_SPECIAL_WAVES * 2 + 1)
      {
        for (size_t i=0; i<=waveformLen; i++) 
        {
          float x=(float)i/(float)waveformLen;
          float y=saw(x*2.0*M_PI);

          y *= 2.0f; //clipping

          if(y > 1.0f) y = 1.0f;
          if(y < -1.0f) y = -1.0f;

          waveform[i]=ImLerp(rect.Min,rect.Max,ImVec2(x,0.5-y*0.4));
        }
      }
    }

    dl->AddPolyline(waveform,waveformLen+1,color,ImDrawFlags_None,dpiScale);
  }
}

void FurnaceGUI::drawAlgorithm(unsigned char alg, FurnaceGUIFMAlgs algType, const ImVec2& size) {
  ImDrawList* dl=ImGui::GetWindowDrawList();
  ImGuiWindow* window=ImGui::GetCurrentWindow();

  ImVec2 minArea=window->DC.CursorPos;
  ImVec2 maxArea=ImVec2(
    minArea.x+size.x,
    minArea.y+size.y
  );
  ImRect rect=ImRect(minArea,maxArea);
  ImGuiStyle& style=ImGui::GetStyle();
  ImU32 colorM=ImGui::GetColorU32(uiColors[GUI_COLOR_FM_MOD]);
  ImU32 colorC=ImGui::GetColorU32(uiColors[GUI_COLOR_FM_CAR]);
  ImU32 colorL=ImGui::GetColorU32(uiColors[GUI_COLOR_FM_ALG_LINE]);
  ImGui::ItemSize(size,style.FramePadding.y);
  if (ImGui::ItemAdd(rect,ImGui::GetID("alg"))) {
    ImGui::RenderFrame(rect.Min,rect.Max,ImGui::GetColorU32(uiColors[GUI_COLOR_FM_ALG_BG]),true,style.FrameRounding);
    const float circleRadius=6.0f*dpiScale+1.0f;
    switch (algType) {
      case FM_ALGS_4OP:
        switch (alg) {
          case 0: { // 1 > 2 > 3 > 4
            ImVec2 pos1=ImLerp(rect.Min,rect.Max,ImVec2(0.2,0.5));
            ImVec2 pos2=ImLerp(rect.Min,rect.Max,ImVec2(0.4,0.5));
            ImVec2 pos3=ImLerp(rect.Min,rect.Max,ImVec2(0.6,0.5));
            ImVec2 pos4=ImLerp(rect.Min,rect.Max,ImVec2(0.8,0.5));
            dl->AddCircleFilled(pos1,4.0f*dpiScale+1.0f,colorM);
            dl->AddCircle(pos1,6.0f*dpiScale+1.0f,colorM);
            addAALine(dl,pos1,pos2,colorL);
            dl->AddCircleFilled(pos2,4.0f*dpiScale+1.0f,colorM);
            addAALine(dl,pos2,pos3,colorL);
            dl->AddCircleFilled(pos3,4.0f*dpiScale+1.0f,colorM);
            addAALine(dl,pos3,pos4,colorL);
            dl->AddCircleFilled(pos4,4.0f*dpiScale+1.0f,colorC);

            pos1.x-=ImGui::CalcTextSize("1").x*0.5;
            pos2.x-=ImGui::CalcTextSize("2").x*0.5;
            pos3.x-=ImGui::CalcTextSize("3").x*0.5;
            pos4.x-=ImGui::CalcTextSize("4").x*0.5;
            pos1.y-=ImGui::CalcTextSize("1").y+circleRadius;
            pos2.y-=ImGui::CalcTextSize("2").y+circleRadius;
            pos3.y-=ImGui::CalcTextSize("3").y+circleRadius;
            pos4.y-=ImGui::CalcTextSize("4").y+circleRadius;
            dl->AddText(pos1,colorM,"1");
            dl->AddText(pos2,colorM,"2");
            dl->AddText(pos3,colorM,"3");
            dl->AddText(pos4,colorC,"4");
            break;
          }
          case 1: { // (1+2) > 3 > 4
            ImVec2 pos1=ImLerp(rect.Min,rect.Max,ImVec2(0.25,0.3));
            ImVec2 pos2=ImLerp(rect.Min,rect.Max,ImVec2(0.25,0.7));
            ImVec2 pos3=ImLerp(rect.Min,rect.Max,ImVec2(0.5,0.5));
            ImVec2 pos4=ImLerp(rect.Min,rect.Max,ImVec2(0.75,0.5));
            dl->AddCircleFilled(pos1,4.0f*dpiScale+1.0f,colorM);
            dl->AddCircle(pos1,6.0f*dpiScale+1.0f,colorM);
            addAALine(dl,pos1,pos3,colorL);
            dl->AddCircleFilled(pos2,4.0f*dpiScale+1.0f,colorM);
            addAALine(dl,pos2,pos3,colorL);
            dl->AddCircleFilled(pos3,4.0f*dpiScale+1.0f,colorM);
            addAALine(dl,pos3,pos4,colorL);
            dl->AddCircleFilled(pos4,4.0f*dpiScale+1.0f,colorC);

            pos2.x-=ImGui::CalcTextSize("2").x+circleRadius+3.0*dpiScale;
            pos1.x=pos2.x;
            pos3.x-=ImGui::CalcTextSize("3").x*0.5;
            pos4.x-=ImGui::CalcTextSize("4").x*0.5;
            pos1.y-=ImGui::CalcTextSize("1").y*0.5;
            pos2.y-=ImGui::CalcTextSize("2").y*0.5;
            pos3.y-=ImGui::CalcTextSize("3").y+circleRadius;
            pos4.y-=ImGui::CalcTextSize("4").y+circleRadius;
            dl->AddText(pos1,colorM,"1");
            dl->AddText(pos2,colorM,"2");
            dl->AddText(pos3,colorM,"3");
            dl->AddText(pos4,colorC,"4");
            break;
          }
          case 2: { // 1+(2>3) > 4
            ImVec2 pos1=ImLerp(rect.Min,rect.Max,ImVec2(0.5,0.3));
            ImVec2 pos2=ImLerp(rect.Min,rect.Max,ImVec2(0.25,0.7));
            ImVec2 pos3=ImLerp(rect.Min,rect.Max,ImVec2(0.5,0.7));
            ImVec2 pos4=ImLerp(rect.Min,rect.Max,ImVec2(0.75,0.5));
            dl->AddCircleFilled(pos1,4.0f*dpiScale+1.0f,colorM);
            dl->AddCircle(pos1,6.0f*dpiScale+1.0f,colorM);
            addAALine(dl,pos1,pos4,colorL);
            dl->AddCircleFilled(pos2,4.0f*dpiScale+1.0f,colorM);
            addAALine(dl,pos2,pos3,colorL);
            dl->AddCircleFilled(pos3,4.0f*dpiScale+1.0f,colorM);
            addAALine(dl,pos3,pos4,colorL);
            dl->AddCircleFilled(pos4,4.0f*dpiScale+1.0f,colorC);

            pos1.x-=ImGui::CalcTextSize("2").x+circleRadius+3.0*dpiScale;
            pos2.x-=ImGui::CalcTextSize("2").x+circleRadius+3.0*dpiScale;
            pos3.x-=ImGui::CalcTextSize("3").x+circleRadius+3.0*dpiScale;
            pos4.x-=ImGui::CalcTextSize("4").x*0.5;
            pos1.y-=ImGui::CalcTextSize("1").y*0.5;
            pos2.y-=ImGui::CalcTextSize("2").y*0.5;
            pos3.y-=ImGui::CalcTextSize("3").y*0.5;
            pos4.y-=ImGui::CalcTextSize("4").y+circleRadius;
            dl->AddText(pos1,colorM,"1");
            dl->AddText(pos2,colorM,"2");
            dl->AddText(pos3,colorM,"3");
            dl->AddText(pos4,colorC,"4");
            break;
          }
          case 3: { // (1>2)+3 > 4
            ImVec2 pos1=ImLerp(rect.Min,rect.Max,ImVec2(0.25,0.3));
            ImVec2 pos2=ImLerp(rect.Min,rect.Max,ImVec2(0.5,0.3));
            ImVec2 pos3=ImLerp(rect.Min,rect.Max,ImVec2(0.5,0.7));
            ImVec2 pos4=ImLerp(rect.Min,rect.Max,ImVec2(0.75,0.5));
            dl->AddCircleFilled(pos1,4.0f*dpiScale+1.0f,colorM);
            dl->AddCircle(pos1,6.0f*dpiScale+1.0f,colorM);
            addAALine(dl,pos1,pos2,colorL);
            dl->AddCircleFilled(pos2,4.0f*dpiScale+1.0f,colorM);
            addAALine(dl,pos2,pos4,colorL);
            dl->AddCircleFilled(pos3,4.0f*dpiScale+1.0f,colorM);
            addAALine(dl,pos3,pos4,colorL);
            dl->AddCircleFilled(pos4,4.0f*dpiScale+1.0f,colorC);

            pos1.x-=ImGui::CalcTextSize("2").x+circleRadius+3.0*dpiScale;
            pos2.x-=ImGui::CalcTextSize("2").x+circleRadius+3.0*dpiScale;
            pos3.x-=ImGui::CalcTextSize("3").x+circleRadius+3.0*dpiScale;
            pos4.x-=ImGui::CalcTextSize("4").x*0.5;
            pos1.y-=ImGui::CalcTextSize("1").y*0.5;
            pos2.y-=ImGui::CalcTextSize("2").y*0.5;
            pos3.y-=ImGui::CalcTextSize("3").y*0.5;
            pos4.y-=ImGui::CalcTextSize("4").y+circleRadius;
            dl->AddText(pos1,colorM,"1");
            dl->AddText(pos2,colorM,"2");
            dl->AddText(pos3,colorM,"3");
            dl->AddText(pos4,colorC,"4");
            break;
          }
          case 4: { // (1>2) + (3>4)
            ImVec2 pos1=ImLerp(rect.Min,rect.Max,ImVec2(0.25,0.3));
            ImVec2 pos2=ImLerp(rect.Min,rect.Max,ImVec2(0.5,0.3));
            ImVec2 pos3=ImLerp(rect.Min,rect.Max,ImVec2(0.25,0.7));
            ImVec2 pos4=ImLerp(rect.Min,rect.Max,ImVec2(0.5,0.7));
            ImVec2 pos5=ImLerp(rect.Min,rect.Max,ImVec2(0.75,0.5));
            dl->AddCircleFilled(pos1,4.0f*dpiScale+1.0f,colorM);
            dl->AddCircle(pos1,6.0f*dpiScale+1.0f,colorM);
            addAALine(dl,pos1,pos2,colorL);
            dl->AddCircleFilled(pos2,4.0f*dpiScale+1.0f,colorC);
            dl->AddCircleFilled(pos3,4.0f*dpiScale+1.0f,colorM);
            addAALine(dl,pos3,pos4,colorL);
            dl->AddCircleFilled(pos4,4.0f*dpiScale+1.0f,colorC);
            addAALine(dl,pos2,pos5,colorL);
            addAALine(dl,pos4,pos5,colorL);

            pos1.x-=ImGui::CalcTextSize("2").x+circleRadius+3.0*dpiScale;
            pos2.x-=ImGui::CalcTextSize("2").x+circleRadius+3.0*dpiScale;
            pos3.x-=ImGui::CalcTextSize("3").x+circleRadius+3.0*dpiScale;
            pos4.x-=ImGui::CalcTextSize("4").x+circleRadius+3.0*dpiScale;
            pos1.y-=ImGui::CalcTextSize("1").y*0.5;
            pos2.y-=ImGui::CalcTextSize("2").y*0.5;
            pos3.y-=ImGui::CalcTextSize("3").y*0.5;
            pos4.y-=ImGui::CalcTextSize("4").y*0.5;
            dl->AddText(pos1,colorM,"1");
            dl->AddText(pos2,colorC,"2");
            dl->AddText(pos3,colorM,"3");
            dl->AddText(pos4,colorC,"4");
            break;
          }
          case 5: { // 1 > (2+3+4)
            ImVec2 pos1=ImLerp(rect.Min,rect.Max,ImVec2(0.25,0.5));
            ImVec2 pos2=ImLerp(rect.Min,rect.Max,ImVec2(0.5,0.25));
            ImVec2 pos3=ImLerp(rect.Min,rect.Max,ImVec2(0.5,0.5));
            ImVec2 pos4=ImLerp(rect.Min,rect.Max,ImVec2(0.5,0.75));
            ImVec2 pos5=ImLerp(rect.Min,rect.Max,ImVec2(0.75,0.5));
            dl->AddCircleFilled(pos1,4.0f*dpiScale+1.0f,colorM);
            dl->AddCircle(pos1,6.0f*dpiScale+1.0f,colorM);
            addAALine(dl,pos1,pos2,colorL);
            addAALine(dl,pos1,pos3,colorL);
            addAALine(dl,pos1,pos4,colorL);
            dl->AddCircleFilled(pos2,4.0f*dpiScale+1.0f,colorC);
            dl->AddCircleFilled(pos3,4.0f*dpiScale+1.0f,colorC);
            dl->AddCircleFilled(pos4,4.0f*dpiScale+1.0f,colorC);
            addAALine(dl,pos2,pos5,colorL);
            addAALine(dl,pos3,pos5,colorL);
            addAALine(dl,pos4,pos5,colorL);

            pos1.x-=ImGui::CalcTextSize("2").x+circleRadius+3.0*dpiScale;
            pos2.x-=ImGui::CalcTextSize("2").x+circleRadius+3.0*dpiScale;
            pos3.x-=ImGui::CalcTextSize("3").x+circleRadius+3.0*dpiScale;
            pos4.x-=ImGui::CalcTextSize("4").x+circleRadius+3.0*dpiScale;
            pos1.y-=ImGui::CalcTextSize("1").y*0.5;
            pos2.y-=ImGui::CalcTextSize("2").y*0.5;
            pos3.y-=ImGui::CalcTextSize("3").y*0.5;
            pos4.y-=ImGui::CalcTextSize("4").y*0.5;
            dl->AddText(pos1,colorM,"1");
            dl->AddText(pos2,colorC,"2");
            dl->AddText(pos3,colorC,"3");
            dl->AddText(pos4,colorC,"4");
            break;
          }
          case 6: { // (1>2) + 3 + 4
            ImVec2 pos1=ImLerp(rect.Min,rect.Max,ImVec2(0.25,0.25));
            ImVec2 pos2=ImLerp(rect.Min,rect.Max,ImVec2(0.5,0.25));
            ImVec2 pos3=ImLerp(rect.Min,rect.Max,ImVec2(0.5,0.5));
            ImVec2 pos4=ImLerp(rect.Min,rect.Max,ImVec2(0.5,0.75));
            ImVec2 pos5=ImLerp(rect.Min,rect.Max,ImVec2(0.75,0.5));
            dl->AddCircleFilled(pos1,4.0f*dpiScale+1.0f,colorM);
            dl->AddCircle(pos1,6.0f*dpiScale+1.0f,colorM);
            addAALine(dl,pos1,pos2,colorL);
            dl->AddCircleFilled(pos2,4.0f*dpiScale+1.0f,colorC);
            dl->AddCircleFilled(pos3,4.0f*dpiScale+1.0f,colorC);
            dl->AddCircleFilled(pos4,4.0f*dpiScale+1.0f,colorC);
            addAALine(dl,pos2,pos5,colorL);
            addAALine(dl,pos3,pos5,colorL);
            addAALine(dl,pos4,pos5,colorL);

            pos1.x-=ImGui::CalcTextSize("2").x+circleRadius+3.0*dpiScale;
            pos2.x-=ImGui::CalcTextSize("2").x+circleRadius+3.0*dpiScale;
            pos3.x-=ImGui::CalcTextSize("3").x+circleRadius+3.0*dpiScale;
            pos4.x-=ImGui::CalcTextSize("4").x+circleRadius+3.0*dpiScale;
            pos1.y-=ImGui::CalcTextSize("1").y*0.5;
            pos2.y-=ImGui::CalcTextSize("2").y*0.5;
            pos3.y-=ImGui::CalcTextSize("3").y*0.5;
            pos4.y-=ImGui::CalcTextSize("4").y*0.5;
            dl->AddText(pos1,colorM,"1");
            dl->AddText(pos2,colorC,"2");
            dl->AddText(pos3,colorC,"3");
            dl->AddText(pos4,colorC,"4");
            break;
          }
          case 7: { // 1 + 2 + 3 + 4
            ImVec2 pos1=ImLerp(rect.Min,rect.Max,ImVec2(0.25,0.2));
            ImVec2 pos2=ImLerp(rect.Min,rect.Max,ImVec2(0.35,0.4));
            ImVec2 pos3=ImLerp(rect.Min,rect.Max,ImVec2(0.45,0.6));
            ImVec2 pos4=ImLerp(rect.Min,rect.Max,ImVec2(0.55,0.8));
            ImVec2 pos5=ImLerp(rect.Min,rect.Max,ImVec2(0.75,0.5));
            dl->AddCircleFilled(pos1,4.0f*dpiScale+1.0f,colorC);
            dl->AddCircle(pos1,6.0f*dpiScale+1.0f,colorC);
            dl->AddCircleFilled(pos2,4.0f*dpiScale+1.0f,colorC);
            dl->AddCircleFilled(pos3,4.0f*dpiScale+1.0f,colorC);
            dl->AddCircleFilled(pos4,4.0f*dpiScale+1.0f,colorC);
            addAALine(dl,pos1,pos5,colorL);
            addAALine(dl,pos2,pos5,colorL);
            addAALine(dl,pos3,pos5,colorL);
            addAALine(dl,pos4,pos5,colorL);

            pos1.x-=ImGui::CalcTextSize("2").x+circleRadius+3.0*dpiScale;
            pos2.x-=ImGui::CalcTextSize("2").x+circleRadius+3.0*dpiScale;
            pos3.x-=ImGui::CalcTextSize("3").x+circleRadius+3.0*dpiScale;
            pos4.x-=ImGui::CalcTextSize("4").x+circleRadius+3.0*dpiScale;
            pos1.y-=ImGui::CalcTextSize("1").y*0.5;
            pos2.y-=ImGui::CalcTextSize("2").y*0.5;
            pos3.y-=ImGui::CalcTextSize("3").y*0.5;
            pos4.y-=ImGui::CalcTextSize("4").y*0.5;
            dl->AddText(pos1,colorC,"1");
            dl->AddText(pos2,colorC,"2");
            dl->AddText(pos3,colorC,"3");
            dl->AddText(pos4,colorC,"4");
            break;
          }
        }
        break;
      case FM_ALGS_2OP_OPL:
        switch (alg) {
          case 0: { // 1 > 2
            ImVec2 pos1=ImLerp(rect.Min,rect.Max,ImVec2(0.33,0.5));
            ImVec2 pos2=ImLerp(rect.Min,rect.Max,ImVec2(0.67,0.5));
            dl->AddCircleFilled(pos1,4.0f*dpiScale+1.0f,colorM);
            dl->AddCircle(pos1,6.0f*dpiScale+1.0f,colorM);
            addAALine(dl,pos1,pos2,colorL);
            dl->AddCircleFilled(pos2,4.0f*dpiScale+1.0f,colorC);

            pos1.x-=ImGui::CalcTextSize("2").x+circleRadius+3.0*dpiScale;
            pos2.x+=circleRadius+3.0*dpiScale;
            pos1.y-=ImGui::CalcTextSize("1").y*0.5;
            pos2.y-=ImGui::CalcTextSize("2").y*0.5;
            dl->AddText(pos1,colorM,"1");
            dl->AddText(pos2,colorC,"2");
            break;
          }
          case 1: { // 1 + 2
            ImVec2 pos1=ImLerp(rect.Min,rect.Max,ImVec2(0.33,0.5));
            ImVec2 pos2=ImLerp(rect.Min,rect.Max,ImVec2(0.67,0.5));
            dl->AddCircleFilled(pos1,4.0f*dpiScale+1.0f,colorC);
            dl->AddCircle(pos1,6.0f*dpiScale+1.0f,colorC);
            dl->AddCircleFilled(pos2,4.0f*dpiScale+1.0f,colorC);

            pos1.x-=ImGui::CalcTextSize("2").x+circleRadius+3.0*dpiScale;
            pos2.x+=circleRadius+3.0*dpiScale;
            pos1.y-=ImGui::CalcTextSize("1").y*0.5;
            pos2.y-=ImGui::CalcTextSize("2").y*0.5;
            dl->AddText(pos1,colorC,"1");
            dl->AddText(pos2,colorC,"2");
            break;
          }
        }
        break;
      case FM_ALGS_4OP_OPL:
        switch (alg) {
          case 0: { // 1 > 2 > 3 > 4
            ImVec2 pos1=ImLerp(rect.Min,rect.Max,ImVec2(0.2,0.5));
            ImVec2 pos2=ImLerp(rect.Min,rect.Max,ImVec2(0.4,0.5));
            ImVec2 pos3=ImLerp(rect.Min,rect.Max,ImVec2(0.6,0.5));
            ImVec2 pos4=ImLerp(rect.Min,rect.Max,ImVec2(0.8,0.5));
            dl->AddCircleFilled(pos1,4.0f*dpiScale+1.0f,colorM);
            dl->AddCircle(pos1,6.0f*dpiScale+1.0f,colorM);
            addAALine(dl,pos1,pos2,colorL);
            dl->AddCircleFilled(pos2,4.0f*dpiScale+1.0f,colorM);
            addAALine(dl,pos2,pos3,colorL);
            dl->AddCircleFilled(pos3,4.0f*dpiScale+1.0f,colorM);
            addAALine(dl,pos3,pos4,colorL);
            dl->AddCircleFilled(pos4,4.0f*dpiScale+1.0f,colorC);

            pos1.x-=ImGui::CalcTextSize("1").x*0.5;
            pos2.x-=ImGui::CalcTextSize("2").x*0.5;
            pos3.x-=ImGui::CalcTextSize("3").x*0.5;
            pos4.x-=ImGui::CalcTextSize("4").x*0.5;
            pos1.y-=ImGui::CalcTextSize("1").y+circleRadius;
            pos2.y-=ImGui::CalcTextSize("2").y+circleRadius;
            pos3.y-=ImGui::CalcTextSize("3").y+circleRadius;
            pos4.y-=ImGui::CalcTextSize("4").y+circleRadius;
            dl->AddText(pos1,colorM,"1");
            dl->AddText(pos2,colorM,"2");
            dl->AddText(pos3,colorM,"3");
            dl->AddText(pos4,colorC,"4");
            break;
          }
          case 1: { // 1 + (2 > 3 > 4)
            ImVec2 pos1=ImLerp(rect.Min,rect.Max,ImVec2(0.4,0.3));
            ImVec2 pos2=ImLerp(rect.Min,rect.Max,ImVec2(0.2,0.7));
            ImVec2 pos3=ImLerp(rect.Min,rect.Max,ImVec2(0.4,0.7));
            ImVec2 pos4=ImLerp(rect.Min,rect.Max,ImVec2(0.6,0.7));
            ImVec2 pos5=ImLerp(rect.Min,rect.Max,ImVec2(0.8,0.7));
            dl->AddCircleFilled(pos1,4.0f*dpiScale+1.0f,colorC);
            dl->AddCircle(pos1,6.0f*dpiScale+1.0f,colorC);
            addAALine(dl,pos1,pos5,colorL);
            dl->AddCircleFilled(pos2,4.0f*dpiScale+1.0f,colorM);
            addAALine(dl,pos2,pos3,colorL);
            dl->AddCircleFilled(pos3,4.0f*dpiScale+1.0f,colorM);
            addAALine(dl,pos3,pos4,colorL);
            dl->AddCircleFilled(pos4,4.0f*dpiScale+1.0f,colorC);

            addAALine(dl,pos4,pos5,colorL);

            pos1.x-=ImGui::CalcTextSize("2").x+circleRadius+3.0*dpiScale;
            pos2.x-=ImGui::CalcTextSize("2").x+circleRadius+3.0*dpiScale;
            pos3.x-=ImGui::CalcTextSize("3").x+circleRadius+3.0*dpiScale;
            pos4.x-=ImGui::CalcTextSize("4").x*0.5;
            pos1.y-=ImGui::CalcTextSize("1").y*0.5;
            pos2.y-=ImGui::CalcTextSize("2").y*0.5;
            pos3.y-=ImGui::CalcTextSize("3").y*0.5;
            pos4.y-=ImGui::CalcTextSize("4").y+circleRadius;
            dl->AddText(pos1,colorC,"1");
            dl->AddText(pos2,colorM,"2");
            dl->AddText(pos3,colorM,"3");
            dl->AddText(pos4,colorC,"4");
            break;
          }
          case 2: { // (1>2) + (3>4)
            ImVec2 pos1=ImLerp(rect.Min,rect.Max,ImVec2(0.25,0.3));
            ImVec2 pos2=ImLerp(rect.Min,rect.Max,ImVec2(0.5,0.3));
            ImVec2 pos3=ImLerp(rect.Min,rect.Max,ImVec2(0.25,0.7));
            ImVec2 pos4=ImLerp(rect.Min,rect.Max,ImVec2(0.5,0.7));
            ImVec2 pos5=ImLerp(rect.Min,rect.Max,ImVec2(0.75,0.5));
            dl->AddCircleFilled(pos1,4.0f*dpiScale+1.0f,colorM);
            dl->AddCircle(pos1,6.0f*dpiScale+1.0f,colorM);
            addAALine(dl,pos1,pos2,colorL);
            dl->AddCircleFilled(pos2,4.0f*dpiScale+1.0f,colorC);
            dl->AddCircleFilled(pos3,4.0f*dpiScale+1.0f,colorM);
            addAALine(dl,pos3,pos4,colorL);
            dl->AddCircleFilled(pos4,4.0f*dpiScale+1.0f,colorC);
            addAALine(dl,pos2,pos5,colorL);
            addAALine(dl,pos4,pos5,colorL);

            pos1.x-=ImGui::CalcTextSize("2").x+circleRadius+3.0*dpiScale;
            pos2.x-=ImGui::CalcTextSize("2").x+circleRadius+3.0*dpiScale;
            pos3.x-=ImGui::CalcTextSize("3").x+circleRadius+3.0*dpiScale;
            pos4.x-=ImGui::CalcTextSize("4").x+circleRadius+3.0*dpiScale;
            pos1.y-=ImGui::CalcTextSize("1").y*0.5;
            pos2.y-=ImGui::CalcTextSize("2").y*0.5;
            pos3.y-=ImGui::CalcTextSize("3").y*0.5;
            pos4.y-=ImGui::CalcTextSize("4").y*0.5;
            dl->AddText(pos1,colorM,"1");
            dl->AddText(pos2,colorC,"2");
            dl->AddText(pos3,colorM,"3");
            dl->AddText(pos4,colorC,"4");
            break;
          }
          case 3: { // 1 + (2 > 3) + 4
            ImVec2 pos1=ImLerp(rect.Min,rect.Max,ImVec2(0.5,0.25));
            ImVec2 pos2=ImLerp(rect.Min,rect.Max,ImVec2(0.25,0.5));
            ImVec2 pos3=ImLerp(rect.Min,rect.Max,ImVec2(0.5,0.5));
            ImVec2 pos4=ImLerp(rect.Min,rect.Max,ImVec2(0.5,0.75));
            ImVec2 pos5=ImLerp(rect.Min,rect.Max,ImVec2(0.75,0.5));
            dl->AddCircleFilled(pos1,4.0f*dpiScale+1.0f,colorC);
            dl->AddCircle(pos1,6.0f*dpiScale+1.0f,colorC);
            addAALine(dl,pos2,pos3,colorL);
            dl->AddCircleFilled(pos2,4.0f*dpiScale+1.0f,colorM);
            dl->AddCircleFilled(pos3,4.0f*dpiScale+1.0f,colorC);
            dl->AddCircleFilled(pos4,4.0f*dpiScale+1.0f,colorC);
            addAALine(dl,pos1,pos5,colorL);
            addAALine(dl,pos3,pos5,colorL);
            addAALine(dl,pos4,pos5,colorL);

            pos1.x-=ImGui::CalcTextSize("2").x+circleRadius+3.0*dpiScale;
            pos2.x-=ImGui::CalcTextSize("2").x+circleRadius+3.0*dpiScale;
            pos3.x-=ImGui::CalcTextSize("3").x+circleRadius+3.0*dpiScale;
            pos4.x-=ImGui::CalcTextSize("4").x+circleRadius+3.0*dpiScale;
            pos1.y-=ImGui::CalcTextSize("1").y*0.5;
            pos2.y-=ImGui::CalcTextSize("2").y*0.5;
            pos3.y-=ImGui::CalcTextSize("3").y*0.5;
            pos4.y-=ImGui::CalcTextSize("4").y*0.5;
            dl->AddText(pos1,colorC,"1");
            dl->AddText(pos2,colorM,"2");
            dl->AddText(pos3,colorC,"3");
            dl->AddText(pos4,colorC,"4");
            break;
          }
        }
        break;
      default:
        break;
    }
  }
}

void FurnaceGUI::drawESFMAlgorithm(DivInstrumentESFM& esfm, const ImVec2& size) {
  ImDrawList* dl=ImGui::GetWindowDrawList();
  ImGuiWindow* window=ImGui::GetCurrentWindow();

  ImVec2 minArea=window->DC.CursorPos;
  ImVec2 maxArea=ImVec2(
    minArea.x+size.x,
    minArea.y+size.y
  );
  ImRect rect=ImRect(minArea,maxArea);
  ImGuiStyle& style=ImGui::GetStyle();
  ImU32 colorM=ImGui::GetColorU32(uiColors[GUI_COLOR_FM_MOD]);
  ImU32 colorC=ImGui::GetColorU32(uiColors[GUI_COLOR_FM_CAR]);
  ImU32 colorsL[8];
  for (int i=0; i<8; i++){
    float alpha=(float)i/7.0f;
    ImVec4 color=uiColors[GUI_COLOR_FM_ALG_LINE];
    color.w *= alpha;
    colorsL[i]=ImGui::GetColorU32(color);
  }
  ImGui::ItemSize(size,style.FramePadding.y);
  if (ImGui::ItemAdd(rect,ImGui::GetID("alg"))) {
    ImGui::RenderFrame(rect.Min,rect.Max,ImGui::GetColorU32(uiColors[GUI_COLOR_FM_ALG_BG]),true,style.FrameRounding);
    const float circleRadius=6.0f*dpiScale+1.0f;
    //int modFb = esfm.op[0].modIn&7;
    int mod12 = esfm.op[1].modIn&7;
    int mod23 = esfm.op[2].modIn&7;
    int mod34 = esfm.op[3].modIn&7;
    int out1 = esfm.op[0].outLvl&7;
    int out2 = esfm.op[1].outLvl&7;
    int out3 = esfm.op[2].outLvl&7;
    int out4 = esfm.op[3].outLvl&7;
    bool isMod[4];
    for (int i=0; i<4; i++) {
      DivInstrumentESFM::Operator& opE=esfm.op[i];
      isMod[i]=true;
      if (opE.outLvl==7) isMod[i]=false;
      else if (opE.outLvl>0) {
        if (i==3) isMod[i]=false;
        else {
          DivInstrumentESFM::Operator& opENext=esfm.op[i+1];
          if (opENext.modIn==0) isMod[i]=false;
          else if ((opE.outLvl-opENext.modIn)>=2) isMod[i]=false;
        }
      }
    }

    ImVec2 posOp1=ImLerp(rect.Min,rect.Max,ImVec2(0.2f,0.25f));
    ImVec2 posOp2=ImLerp(rect.Min,rect.Max,ImVec2(0.4f,0.25f));
    ImVec2 posOp3=ImLerp(rect.Min,rect.Max,ImVec2(0.6f,0.25f));
    ImVec2 posOp4=ImLerp(rect.Min,rect.Max,ImVec2(0.8f,0.25f));
    ImVec2 posBusbarOp1=ImLerp(rect.Min,rect.Max,ImVec2(0.2f,0.75f));
    ImVec2 posBusbarOp2=ImLerp(rect.Min,rect.Max,ImVec2(0.4f,0.75f));
    ImVec2 posBusbarOp3=ImLerp(rect.Min,rect.Max,ImVec2(0.6f,0.75f));
    ImVec2 posBusbarOp4=ImLerp(rect.Min,rect.Max,ImVec2(0.8f,0.75f));

    ImVec2 posBusbarStart=ImLerp(rect.Min,rect.Max,ImVec2(0.15f,0.75f));
    ImVec2 posBusbarEnd=ImLerp(rect.Min,rect.Max,ImVec2(0.85f,0.75f));
    bool busbarStartSeen=false;
    for (int i=0; i<4; i++) {
      DivInstrumentESFM::Operator& opE=esfm.op[i];
      if (opE.outLvl>0) {
        if (!busbarStartSeen) {
          busbarStartSeen=true;
          posBusbarStart=ImLerp(rect.Min,rect.Max,ImVec2(0.15f+0.2f*i,0.75f));
        }
        posBusbarEnd=ImLerp(rect.Min,rect.Max,ImVec2(0.25f+0.2f*i,0.75f));
      }
    }

    if (mod12) addAALine(dl,posOp1,posOp2,colorsL[mod12]);
    if (mod23) addAALine(dl,posOp2,posOp3,colorsL[mod23]);
    if (mod34) addAALine(dl,posOp3,posOp4,colorsL[mod34]);
    if (out1) addAALine(dl,posOp1,posBusbarOp1,colorsL[out1]);
    if (out2) addAALine(dl,posOp2,posBusbarOp2,colorsL[out2]);
    if (out3) addAALine(dl,posOp3,posBusbarOp3,colorsL[out3]);
    if (out4) addAALine(dl,posOp4,posBusbarOp4,colorsL[out4]);

    addAALine(dl,posBusbarStart,posBusbarEnd,colorsL[2]);
    // addAALine(dl,posBusbarEnd,posBusbarEnd+ImVec2(-8.0f*dpiScale,-4.0f*dpiScale),colorsL[2]);
    // addAALine(dl,posBusbarEnd,posBusbarEnd+ImVec2(-8.0f*dpiScale,4.0f*dpiScale),colorsL[2]);
    // addAALine(dl,posBusbarStart+ImVec2(4.0f*dpiScale,-4.0f*dpiScale),posBusbarStart+ImVec2(4.0f*dpiScale,4.0f*dpiScale),colorsL[2]);

    dl->AddCircle(posOp1,6.0f*dpiScale+1.0f,isMod[0]?colorM:colorC);
    dl->AddCircleFilled(posOp1,4.0f*dpiScale+1.0f,isMod[0]?colorM:colorC);
    dl->AddCircleFilled(posOp2,4.0f*dpiScale+1.0f,isMod[1]?colorM:colorC);
    dl->AddCircleFilled(posOp3,4.0f*dpiScale+1.0f,isMod[2]?colorM:colorC);
    dl->AddCircleFilled(posOp4,4.0f*dpiScale+1.0f,isMod[3]?colorM:colorC);

    posOp1.x-=ImGui::CalcTextSize("1").x+circleRadius+3.0f*dpiScale;
    posOp2.x-=ImGui::CalcTextSize("2").x+circleRadius+3.0f*dpiScale;
    posOp3.x-=ImGui::CalcTextSize("3").x+circleRadius+3.0f*dpiScale;
    posOp4.x-=ImGui::CalcTextSize("4").x+circleRadius+3.0f*dpiScale;
    posOp1.y-=ImGui::CalcTextSize("1").y*0.5f;
    posOp2.y-=ImGui::CalcTextSize("2").y*0.5f;
    posOp3.y-=ImGui::CalcTextSize("3").y*0.5f;
    posOp4.y-=ImGui::CalcTextSize("4").y*0.5f;
    dl->AddText(posOp1,isMod[0]?colorM:colorC,"1");
    dl->AddText(posOp2,isMod[1]?colorM:colorC,"2");
    dl->AddText(posOp3,isMod[2]?colorM:colorC,"3");
    dl->AddText(posOp4,isMod[3]?colorM:colorC,"4");
  }
}

void FurnaceGUI::drawFMEnv(unsigned char tl, unsigned char ar, unsigned char dr, unsigned char d2r, unsigned char rr, unsigned char sl, unsigned char sus, unsigned char egt, unsigned char algOrGlobalSus, float maxTl, float maxArDr, float maxRr, const ImVec2& size, unsigned short instType) {
  ImDrawList* dl=ImGui::GetWindowDrawList();
  ImGuiWindow* window=ImGui::GetCurrentWindow();

  ImVec2 minArea=window->DC.CursorPos;
  ImVec2 maxArea=ImVec2(
    minArea.x+size.x,
    minArea.y+size.y
  );
  ImRect rect=ImRect(minArea,maxArea);
  ImGuiStyle& style=ImGui::GetStyle();
  ImU32 color=ImGui::GetColorU32(uiColors[GUI_COLOR_FM_ENVELOPE]);
  ImU32 colorR=ImGui::GetColorU32(uiColors[GUI_COLOR_FM_ENVELOPE_RELEASE]); // Relsease triangle
  ImU32 colorS=ImGui::GetColorU32(uiColors[GUI_COLOR_FM_ENVELOPE_SUS_GUIDE]); // Sustain horiz/vert line color
  ImGui::ItemSize(size,style.FramePadding.y);
  if (ImGui::ItemAdd(rect,ImGui::GetID("fmEnv"))) {
    ImGui::RenderFrame(rect.Min,rect.Max,ImGui::GetColorU32(ImGuiCol_FrameBg),true,style.FrameRounding);

    //Adjust for OPLL global sustain setting
    if (instType==DIV_INS_OPLL && algOrGlobalSus==1.0){
      rr = 5.0;
    }
    //calculate x positions
    float arPos=float(maxArDr-ar)/maxArDr; //peak of AR, start of DR
    float drPos=arPos+((sl/15.0)*(float(maxArDr-dr)/maxArDr)); //end of DR, start of D2R
    float d2rPos=drPos+(((15.0-sl)/15.0)*(float(31.0-d2r)/31.0)); //End of D2R
    float rrPos=(float(maxRr-rr)/float(maxRr)); //end of RR

    //shrink all the x positions horizontally
    arPos/=2.0;
    drPos/=2.0;
    d2rPos/=2.0;
    rrPos/=1.0;

    ImVec2 pos1=ImLerp(rect.Min,rect.Max,ImVec2(0.0,1.0)); //the bottom corner
    ImVec2 pos2=ImLerp(rect.Min,rect.Max,ImVec2(arPos,(tl/maxTl))); //peak of AR, start of DR
    ImVec2 pos3=ImLerp(rect.Min,rect.Max,ImVec2(drPos,(float)((tl/maxTl)+(sl/15.0)-((tl/maxTl)*(sl/15.0))))); //end of DR, start of D2R
    ImVec2 pos4=ImLerp(rect.Min,rect.Max,ImVec2(d2rPos,1.0)); //end of D2R
    ImVec2 posRStart=ImLerp(rect.Min,rect.Max,ImVec2(0.0,(tl/maxTl))); //release start
    ImVec2 posREnd=ImLerp(rect.Min,rect.Max,ImVec2(rrPos,1.0));//release end
    ImVec2 posSLineHEnd=ImLerp(rect.Min,rect.Max,ImVec2(1.0,(float)((tl/maxTl)+(sl/15.0)-((tl/maxTl)*(sl/15.0))))); //sustain horizontal line end
    ImVec2 posSLineVEnd=ImLerp(rect.Min,rect.Max,ImVec2(drPos,1.0)); //sustain vertical line end
    ImVec2 posDecayRate0Pt=ImLerp(rect.Min,rect.Max,ImVec2(1.0,(tl/maxTl))); //Height of the peak of AR, forever
    ImVec2 posDecay2Rate0Pt=ImLerp(rect.Min,rect.Max,ImVec2(1.0,(float)((tl/maxTl)+(sl/15.0)-((tl/maxTl)*(sl/15.0))))); //Height of the peak of SR, forever

    //dl->Flags=ImDrawListFlags_AntiAliasedLines|ImDrawListFlags_AntiAliasedLinesUseTex;
    if (ar==0.0) { //if AR = 0, the envelope never starts
      dl->AddTriangleFilled(posRStart,posREnd,pos1,colorS); //draw release as shaded triangle behind everything
      addAALine(dl,pos1,pos4,color); //draw line on ground
    } else if (dr==0.0 && sl!=0.0) { //if DR = 0 and SL is not 0, then the envelope stays at max volume forever
      dl->AddTriangleFilled(posRStart,posREnd,pos1,colorS); //draw release as shaded triangle behind everything
      //addAALine(dl,pos3,posSLineHEnd,colorS); //draw horiz line through sustain level
      //addAALine(dl,pos3,posSLineVEnd,colorS); //draw vert. line through sustain level
      addAALine(dl,pos1,pos2,color); //A
      addAALine(dl,pos2,posDecayRate0Pt,color); //Line from A to end of graph
    } else if (d2r==0.0 || ((instType==DIV_INS_OPL || instType==DIV_INS_SNES || instType==DIV_INS_ESFM) && sus==1.0) || (instType==DIV_INS_OPLL && egt!=0.0)) { //envelope stays at the sustain level forever
      dl->AddTriangleFilled(posRStart,posREnd,pos1,colorS); //draw release as shaded triangle behind everything
      addAALine(dl,pos3,posSLineHEnd,colorR); //draw horiz line through sustain level
      addAALine(dl,pos3,posSLineVEnd,colorR); //draw vert. line through sustain level
      addAALine(dl,pos1,pos2,color); //A
      addAALine(dl,pos2,pos3,color); //D
      addAALine(dl,pos3,posDecay2Rate0Pt,color); //Line from D to end of graph
    } else { //draw graph normally
      dl->AddTriangleFilled(posRStart,posREnd,pos1,colorS); //draw release as shaded triangle behind everything
      addAALine(dl,pos3,posSLineHEnd,colorR); //draw horiz line through sustain level
      addAALine(dl,pos3,posSLineVEnd,colorR); //draw vert. line through sustain level
      addAALine(dl,pos1,pos2,color); //A
      addAALine(dl,pos2,pos3,color); //D
      addAALine(dl,pos3,pos4,color); //D2
    }
    //dl->Flags^=ImDrawListFlags_AntiAliasedLines|ImDrawListFlags_AntiAliasedLinesUseTex;
  }
}

void FurnaceGUI::drawSID3Env(unsigned char tl, unsigned char ar, unsigned char dr, unsigned char d2r, unsigned char rr, unsigned char sl, unsigned char sus, unsigned char egt, unsigned char algOrGlobalSus, float maxTl, float maxArDr, float maxRr, const ImVec2& size, unsigned short instType) {
  ImDrawList* dl=ImGui::GetWindowDrawList();
  ImGuiWindow* window=ImGui::GetCurrentWindow();

  ImVec2 minArea=window->DC.CursorPos;
  ImVec2 maxArea=ImVec2(
    minArea.x+size.x,
    minArea.y+size.y
  );
  ImRect rect=ImRect(minArea,maxArea);
  ImGuiStyle& style=ImGui::GetStyle();
  ImU32 color=ImGui::GetColorU32(uiColors[GUI_COLOR_FM_ENVELOPE]);
  ImU32 colorR=ImGui::GetColorU32(uiColors[GUI_COLOR_FM_ENVELOPE_RELEASE]); // Relsease triangle
  ImU32 colorS=ImGui::GetColorU32(uiColors[GUI_COLOR_FM_ENVELOPE_SUS_GUIDE]); // Sustain horiz/vert line color
  ImGui::ItemSize(size,style.FramePadding.y);
  if (ImGui::ItemAdd(rect,ImGui::GetID("fmEnv"))) {
    ImGui::RenderFrame(rect.Min,rect.Max,ImGui::GetColorU32(ImGuiCol_FrameBg),true,style.FrameRounding);

    //Adjust for OPLL global sustain setting
    if (instType==DIV_INS_OPLL && algOrGlobalSus==1.0){
      rr = 5.0;
    }
    //calculate x positions
    float arPos=float(maxArDr-(float)ar)/maxArDr; //peak of AR, start of DR
    float drPos=arPos+(((float)sl/255.0)*(float(maxArDr-(float)dr)/maxArDr)); //end of DR, start of D2R
    float d2rPos=drPos+(((255.0-(float)sl)/255.0)*(float(255.0-(float)d2r)/255.0)); //End of D2R
    float rrPos=(float(maxRr-(float)rr)/float(maxRr)); //end of RR

    //shrink all the x positions horizontally
    arPos/=2.0;
    drPos/=2.0;
    d2rPos/=2.0;
    rrPos/=1.0;

    ImVec2 pos1=ImLerp(rect.Min,rect.Max,ImVec2(0.0,1.0)); //the bottom corner
    ImVec2 pos2=ImLerp(rect.Min,rect.Max,ImVec2(arPos,((float)tl/maxTl))); //peak of AR, start of DR
    ImVec2 pos3=ImLerp(rect.Min,rect.Max,ImVec2(drPos,(float)(((float)tl/maxTl)+((float)sl/255.0)-(((float)tl/maxTl)*((float)sl/255.0))))); //end of DR, start of D2R
    ImVec2 pos4=ImLerp(rect.Min,rect.Max,ImVec2(d2rPos,1.0)); //end of D2R
    ImVec2 posRStart=ImLerp(rect.Min,rect.Max,ImVec2(0.0,((float)tl/maxTl))); //release start
    ImVec2 posREnd=ImLerp(rect.Min,rect.Max,ImVec2(rrPos,1.0));//release end
    ImVec2 posSLineHEnd=ImLerp(rect.Min,rect.Max,ImVec2(1.0,(float)(((float)tl/maxTl)+((float)sl/255.0)-(((float)tl/maxTl)*((float)sl/255.0))))); //sustain horizontal line end
    ImVec2 posSLineVEnd=ImLerp(rect.Min,rect.Max,ImVec2(drPos,1.0)); //sustain vertical line end
    ImVec2 posDecayRate0Pt=ImLerp(rect.Min,rect.Max,ImVec2(1.0,((float)tl/maxTl))); //Height of the peak of AR, forever
    ImVec2 posDecay2Rate0Pt=ImLerp(rect.Min,rect.Max,ImVec2(1.0,(float)(((float)tl/maxTl)+((float)sl/255.0)-(((float)tl/maxTl)*((float)sl/255.0))))); //Height of the peak of SR, forever

    //dl->Flags=ImDrawListFlags_AntiAliasedLines|ImDrawListFlags_AntiAliasedLinesUseTex;
    if ((float)ar==0.0) { //if AR = 0, the envelope never starts
      dl->AddTriangleFilled(posRStart,posREnd,pos1,colorS); //draw release as shaded triangle behind everything
      addAALine(dl,pos1,pos4,color); //draw line on ground
    } else if ((float)dr==0.0 && (float)sl!=0.0) { //if DR = 0 and SL is not 0, then the envelope stays at max volume forever
      dl->AddTriangleFilled(posRStart,posREnd,pos1,colorS); //draw release as shaded triangle behind everything
      //addAALine(dl,pos3,posSLineHEnd,colorS); //draw horiz line through sustain level
      //addAALine(dl,pos3,posSLineVEnd,colorS); //draw vert. line through sustain level
      addAALine(dl,pos1,pos2,color); //A
      addAALine(dl,pos2,posDecayRate0Pt,color); //Line from A to end of graph
    } else if ((float)d2r==0.0 || ((instType==DIV_INS_OPL || instType==DIV_INS_SNES || instType == DIV_INS_ESFM) && sus==1.0) || (instType==DIV_INS_OPLL && egt!=0.0)) { //envelope stays at the sustain level forever
      dl->AddTriangleFilled(posRStart,posREnd,pos1,colorS); //draw release as shaded triangle behind everything
      addAALine(dl,pos3,posSLineHEnd,colorR); //draw horiz line through sustain level
      addAALine(dl,pos3,posSLineVEnd,colorR); //draw vert. line through sustain level
      addAALine(dl,pos1,pos2,color); //A
      addAALine(dl,pos2,pos3,color); //D
      addAALine(dl,pos3,posDecay2Rate0Pt,color); //Line from D to end of graph
    } else { //draw graph normally
      dl->AddTriangleFilled(posRStart,posREnd,pos1,colorS); //draw release as shaded triangle behind everything
      addAALine(dl,pos3,posSLineHEnd,colorR); //draw horiz line through sustain level
      addAALine(dl,pos3,posSLineVEnd,colorR); //draw vert. line through sustain level
      addAALine(dl,pos1,pos2,color); //A
      addAALine(dl,pos2,pos3,color); //D
      addAALine(dl,pos3,pos4,color); //D2
    }
    //dl->Flags^=ImDrawListFlags_AntiAliasedLines|ImDrawListFlags_AntiAliasedLinesUseTex;
  }
}

void FurnaceGUI::drawGBEnv(unsigned char vol, unsigned char len, unsigned char sLen, bool dir, const ImVec2& size) {
  ImDrawList* dl=ImGui::GetWindowDrawList();
  ImGuiWindow* window=ImGui::GetCurrentWindow();

  ImVec2 minArea=window->DC.CursorPos;
  ImVec2 maxArea=ImVec2(
    minArea.x+size.x,
    minArea.y+size.y
  );
  ImRect rect=ImRect(minArea,maxArea);
  ImGuiStyle& style=ImGui::GetStyle();
  ImU32 color=ImGui::GetColorU32(uiColors[GUI_COLOR_FM_ENVELOPE]);
  //ImU32 colorS=ImGui::GetColorU32(uiColors[GUI_COLOR_FM_ENVELOPE_SUS_GUIDE]); // Sustain horiz/vert line color
  ImGui::ItemSize(size,style.FramePadding.y);
  if (ImGui::ItemAdd(rect,ImGui::GetID("gbEnv"))) {
    ImGui::RenderFrame(rect.Min,rect.Max,ImGui::GetColorU32(ImGuiCol_FrameBg),true,style.FrameRounding);
    
    float volY=1.0-((float)vol/15.0);
    float lenPos=(sLen>62)?1.0:((float)sLen/384.0);
    float envEndPoint=((float)len/7.0)*((float)(dir?(15-vol):vol)/15.0);

    ImVec2 pos1=ImLerp(rect.Min,rect.Max,ImVec2(0.0,volY));
    ImVec2 pos2;
    if (dir) {
      if (len>0) {
        if (lenPos<envEndPoint) {
          pos2=ImLerp(rect.Min,rect.Max,ImVec2(lenPos,volY*(1.0-(lenPos/envEndPoint))));
        } else {
          pos2=ImLerp(rect.Min,rect.Max,ImVec2(envEndPoint,0.0));
        }
      } else {
        pos2=ImLerp(rect.Min,rect.Max,ImVec2(lenPos,volY));
      }
    } else {
      if (len>0) {
        if (lenPos<envEndPoint) {
          pos2=ImLerp(rect.Min,rect.Max,ImVec2(lenPos,volY+(1.0-volY)*(lenPos/envEndPoint)));
        } else {
          pos2=ImLerp(rect.Min,rect.Max,ImVec2(envEndPoint,1.0));
        }
      } else {
        pos2=ImLerp(rect.Min,rect.Max,ImVec2(lenPos,volY));
      }
    }
    ImVec2 pos3=ImLerp(rect.Min,rect.Max,ImVec2(lenPos,(len>0 || sLen<63)?((dir && sLen>62)?0.0:1.0):volY));

    addAALine(dl,pos1,pos2,color);
    if (lenPos>=envEndPoint && sLen<63 && dir) {
      pos3=ImLerp(rect.Min,rect.Max,ImVec2(lenPos,0.0));
      addAALine(dl,pos2,pos3,color);
      ImVec2 pos4=ImLerp(rect.Min,rect.Max,ImVec2(lenPos,1.0));
      addAALine(dl,pos3,pos4,color);
    } else {
      addAALine(dl,pos2,pos3,color);
    }
  }
}

#define P(x) if (x) { \
  MARK_MODIFIED; \
  e->notifyInsChange(curIns); \
  updateFMPreview=true; \
}

#define PARAMETER MARK_MODIFIED; e->notifyInsChange(curIns); updateFMPreview=true;

String genericGuide(float value) {
  return fmt::sprintf("%d",(int)value);
}

inline int deBit30(const int val) {
  if ((val&0xc0000000)==0x40000000 || (val&0xc0000000)==0x80000000) return val^0x40000000;
  return val;
}

inline bool enBit30(const int val) {
  if ((val&0xc0000000)==0x40000000 || (val&0xc0000000)==0x80000000) return true;
  return false;
}


void FurnaceGUI::kvsConfig(DivInstrument* ins, bool supportsKVS) {
  if (fmPreviewOn) {
    if (ImGui::IsItemHovered()) {
      ImGui::SetTooltip(_("left click to restart\nmiddle click to pause\nright click to see algorithm"));
    }
    if (ImGui::IsItemClicked(ImGuiMouseButton_Left)) {
      updateFMPreview=true;
    }
    if (ImGui::IsItemClicked(ImGuiMouseButton_Middle)) {
      fmPreviewPaused=!fmPreviewPaused;
    }
  } else if (supportsKVS) {
    if (ImGui::IsItemHovered()) {
      ImGui::SetTooltip(_("left click to configure TL scaling\nright click to see FM preview"));
    }
  } else {
    if (ImGui::IsItemHovered()) {
      ImGui::SetTooltip(_("right click to see FM preview"));
    }
  }
  if (ImGui::IsItemClicked(ImGuiMouseButton_Right)) {
    fmPreviewOn=!fmPreviewOn;
  }
  if (ImGui::IsItemHovered() && CHECK_LONG_HOLD) {
    NOTIFY_LONG_HOLD;
    fmPreviewOn=!fmPreviewOn;
  }
  if (!fmPreviewOn && supportsKVS) {
    int opCount=4;
    if (ins->type==DIV_INS_OPLL) opCount=2;
    if (ins->type==DIV_INS_OPL) opCount=(ins->fm.ops==4)?4:2;
    if (ImGui::BeginPopupContextItem("IKVSOpt",ImGuiPopupFlags_MouseButtonLeft)) {
      ImGui::Text(_("operator level changes with volume?"));
      if (ImGui::BeginTable("KVSTable",4,ImGuiTableFlags_BordersInner)) {
        ImGui::TableSetupColumn("c0",ImGuiTableColumnFlags_WidthFixed);
        ImGui::TableSetupColumn("c1",ImGuiTableColumnFlags_WidthStretch);
        ImGui::TableSetupColumn("c2",ImGuiTableColumnFlags_WidthFixed);
        ImGui::TableSetupColumn("c3",ImGuiTableColumnFlags_WidthStretch);
        for (int i=0; i<4; i++) {
          int o=(opCount==4 && ins->type!=DIV_INS_ESFM)?orderedOps[i]:i;
          if (!(i&1)) ImGui::TableNextRow();
          const char* label=_("AUTO##OPKVS");
          if (ins->fm.op[o].kvs==0) {
            label=_("NO##OPKVS");
          } else if (ins->fm.op[o].kvs==1) {
            label=_("YES##OPKVS");
          }
          ImGui::TableNextColumn();
          ImGui::Text("%d",i+1);
          ImGui::TableNextColumn();
          ImGui::PushID(o);
          if (ImGui::Button(label,ImVec2(ImGui::GetContentRegionAvail().x,0.0f))) {
            if (++ins->fm.op[o].kvs>2) ins->fm.op[o].kvs=0;
            PARAMETER;
          }
          ImGui::PopID();
        }
        ImGui::EndTable();
      }
      ImGui::EndPopup();
    }
  }
}

void FurnaceGUI::drawFMPreview(const ImVec2& size) {
  float asFloat[FM_PREVIEW_SIZE];
  for (int i=0; i<FM_PREVIEW_SIZE; i++) {
    asFloat[i]=(float)fmPreview[i]/8192.0f;
  }
  ImGui::PlotLines("##DebugFMPreview",asFloat,FM_PREVIEW_SIZE,0,NULL,-1.0,1.0,size);
}

void FurnaceGUI::drawMacroEdit(FurnaceGUIMacroDesc& i, int totalFit, float availableWidth, int index) {
  static float asFloat[256];
  static int asInt[256];
  static float loopIndicator[256];
  static float bit30Indicator[256];
  static bool doHighlight[256];

  if ((i.macro->open&6)==0) {
    for (int j=0; j<256; j++) {
      bit30Indicator[j]=0;
      if (j+macroDragScroll>=i.macro->len) {
        asFloat[j]=0;
        asInt[j]=0;
      } else {
        asFloat[j]=deBit30(i.macro->val[j+macroDragScroll]);
        asInt[j]=deBit30(i.macro->val[j+macroDragScroll]);
        if (i.bit30) bit30Indicator[j]=enBit30(i.macro->val[j+macroDragScroll]);
      }
      if (j+macroDragScroll>=i.macro->len || (j+macroDragScroll>i.macro->rel && i.macro->loop<i.macro->rel)) {
        loopIndicator[j]=0;
      } else {
        loopIndicator[j]=((i.macro->loop!=255 && (j+macroDragScroll)>=i.macro->loop))|((i.macro->rel!=255 && (j+macroDragScroll)==i.macro->rel)<<1);
      }
    }
    ImGui::PushStyleVar(ImGuiStyleVar_FramePadding,ImVec2(0.0f,0.0f));

    if (i.macro->vZoom<1) {
      if (i.macro->macroType==DIV_MACRO_ARP || i.isArp) {
        i.macro->vZoom=24;
        i.macro->vScroll=120-12;
      } else if (i.macro->macroType==DIV_MACRO_PITCH || i.isPitch) {
        i.macro->vZoom=128;
        i.macro->vScroll=2048-64;
      } else {
        i.macro->vZoom=i.max-i.min;
        i.macro->vScroll=0;
      }
    }
    if (i.macro->vZoom>(i.max-i.min)) {
      i.macro->vZoom=i.max-i.min;
    }

    memset(doHighlight,0,256*sizeof(bool));
    if (e->isRunning()) for (int j=0; j<e->getTotalChannelCount(); j++) {
      DivChannelState* chanState=e->getChanState(j);
      if (chanState==NULL) continue;

      if (chanState->keyOff) continue;
      if (chanState->lastIns!=curIns) continue;

      DivMacroInt* macroInt=e->getMacroInt(j);
      if (macroInt==NULL) continue;

      DivMacroStruct* macroStruct=macroInt->structByType(i.macro->macroType);
      if (macroStruct==NULL) continue;

      if (macroStruct->lastPos>i.macro->len) continue;
      if (macroStruct->lastPos<macroDragScroll) continue;
      if (macroStruct->lastPos>255) continue;
      if (!macroStruct->actualHad) continue;

      doHighlight[macroStruct->lastPos-macroDragScroll]=true;
    }

    if (i.isBitfield) {
      PlotBitfield("##IMacro",asInt,totalFit,0,i.bitfieldBits,i.max,ImVec2(availableWidth,(i.macro->open&1)?(i.height*dpiScale):(32.0f*dpiScale)),sizeof(float),doHighlight,uiColors[GUI_COLOR_MACRO_HIGHLIGHT],i.color,i.hoverFunc,i.hoverFuncUser);
    } else {
      PlotCustom("##IMacro",asFloat,totalFit,macroDragScroll,NULL,i.min+i.macro->vScroll,i.min+i.macro->vScroll+i.macro->vZoom,ImVec2(availableWidth,(i.macro->open&1)?(i.height*dpiScale):(32.0f*dpiScale)),sizeof(float),i.color,i.macro->len-macroDragScroll,i.hoverFunc,i.hoverFuncUser,i.blockMode,(i.macro->open&1)?genericGuide:NULL,doHighlight,uiColors[GUI_COLOR_MACRO_HIGHLIGHT]);
    }
    if ((i.macro->open&1) && (ImGui::IsItemClicked(ImGuiMouseButton_Left) || ImGui::IsItemClicked(ImGuiMouseButton_Right))) {
      ImGui::InhibitInertialScroll();
      macroDragStart=ImGui::GetItemRectMin();
      macroDragAreaSize=ImVec2(availableWidth,i.height*dpiScale);
      if (i.isBitfield) {
        macroDragMin=i.min;
        macroDragMax=i.max;
      } else {
        macroDragMin=i.min+i.macro->vScroll;
        macroDragMax=i.min+i.macro->vScroll+i.macro->vZoom;
      }
      macroDragBitMode=i.isBitfield;
      macroDragInitialValueSet=false;
      macroDragInitialValue=false;
      macroDragLen=totalFit;
      macroDragActive=true;
      macroDragBit30=i.bit30;
      macroDragSettingBit30=false;
      macroDragTarget=i.macro->val;
      macroDragChar=false;
      macroDragLineMode=(i.isBitfield)?false:ImGui::IsItemClicked(ImGuiMouseButton_Right);
      macroDragLineInitial=ImVec2(0,0);
      lastMacroDesc=i;
      processDrags(ImGui::GetMousePos().x,ImGui::GetMousePos().y);
    }
    if ((i.macro->open&1)) {
      if (ImGui::IsItemHovered()) {
        if (ctrlWheeling) {
          if (ImGui::IsKeyDown(ImGuiKey_LeftShift) || ImGui::IsKeyDown(ImGuiKey_RightShift)) {
            i.macro->vZoom+=wheelY*(1+(i.macro->vZoom>>4));
            if (i.macro->vZoom<1) i.macro->vZoom=1;
            if (i.macro->vZoom>(i.max-i.min)) i.macro->vZoom=i.max-i.min;
            if ((i.macro->vScroll+i.macro->vZoom)>(i.max-i.min)) {
              i.macro->vScroll=(i.max-i.min)-i.macro->vZoom;
            }
          } else if (!settings.autoMacroStepSize) {
            macroPointSize+=wheelY;
            if (macroPointSize<1) macroPointSize=1;
            if (macroPointSize>256) macroPointSize=256;
          }
        } else if ((ImGui::IsKeyDown(ImGuiKey_LeftShift) || ImGui::IsKeyDown(ImGuiKey_RightShift)) && wheelY!=0) {
          i.macro->vScroll+=wheelY*(1+(i.macro->vZoom>>4));
          if (i.macro->vScroll<0) i.macro->vScroll=0;
          if (i.macro->vScroll>((i.max-i.min)-i.macro->vZoom)) i.macro->vScroll=(i.max-i.min)-i.macro->vZoom;
        }
      }

      // slider
      if (!i.isBitfield) {
        if (settings.oldMacroVSlider) {
          ImGui::SameLine(0.0f);
          if (ImGui::VSliderInt("##IMacroVScroll",ImVec2(20.0f*dpiScale,i.height*dpiScale),&i.macro->vScroll,0,(i.max-i.min)-i.macro->vZoom,"",ImGuiSliderFlags_NoInput)) {
            if (i.macro->vScroll<0) i.macro->vScroll=0;
            if (i.macro->vScroll>((i.max-i.min)-i.macro->vZoom)) i.macro->vScroll=(i.max-i.min)-i.macro->vZoom;
          }
          if (ImGui::IsItemHovered() && ctrlWheeling) {
            i.macro->vScroll+=wheelY*(1+(i.macro->vZoom>>4));
            if (i.macro->vScroll<0) i.macro->vScroll=0;
            if (i.macro->vScroll>((i.max-i.min)-i.macro->vZoom)) i.macro->vScroll=(i.max-i.min)-i.macro->vZoom;
          }
        } else {
          ImS64 scrollV=(i.max-i.min-i.macro->vZoom)-i.macro->vScroll;
          ImS64 availV=i.macro->vZoom;
          ImS64 contentsV=(i.max-i.min);

          ImGui::SameLine(0.0f);
          ImGui::SetCursorPosX(ImGui::GetCursorPosX()-ImGui::GetStyle().ItemSpacing.x);
          ImRect scrollbarPos=ImRect(ImGui::GetCursorScreenPos(),ImGui::GetCursorScreenPos());
          scrollbarPos.Max.x+=ImGui::GetStyle().ScrollbarSize;
          scrollbarPos.Max.y+=i.height*dpiScale;
          ImGui::Dummy(ImVec2(ImGui::GetStyle().ScrollbarSize,i.height*dpiScale));
          if (ImGui::IsItemHovered() && ctrlWheeling) {
            i.macro->vScroll+=wheelY*(1+(i.macro->vZoom>>4));
            if (i.macro->vScroll<0) i.macro->vScroll=0;
            if (i.macro->vScroll>((i.max-i.min)-i.macro->vZoom)) i.macro->vScroll=(i.max-i.min)-i.macro->vZoom;
          }

          ImGuiID scrollbarID=ImGui::GetID("##IMacroVScroll");
          ImGui::KeepAliveID(scrollbarID);
          if (ImGui::ScrollbarEx(scrollbarPos,scrollbarID,ImGuiAxis_Y,&scrollV,availV,contentsV,0)) {
            i.macro->vScroll=(i.max-i.min-i.macro->vZoom)-scrollV;
          }
        }
      }

      // bit 30 area
      if (i.bit30) {
        PlotCustom("##IMacroBit30",bit30Indicator,totalFit,macroDragScroll,NULL,0,1,ImVec2(availableWidth,12.0f*dpiScale),sizeof(float),i.color,i.macro->len-macroDragScroll,&macroHoverBit30);
        if (ImGui::IsItemClicked(ImGuiMouseButton_Left)) {
          ImGui::InhibitInertialScroll();
          macroDragStart=ImGui::GetItemRectMin();
          macroDragAreaSize=ImVec2(availableWidth,12.0f*dpiScale);
          macroDragInitialValueSet=false;
          macroDragInitialValue=false;
          macroDragLen=totalFit;
          macroDragActive=true;
          macroDragBit30=i.bit30;
          macroDragSettingBit30=true;
          macroDragTarget=i.macro->val;
          macroDragChar=false;
          macroDragLineMode=false;
          macroDragLineInitial=ImVec2(0,0);
          lastMacroDesc=i;
          processDrags(ImGui::GetMousePos().x,ImGui::GetMousePos().y);
        }
      }

      // loop area
      PlotCustom("##IMacroLoop",loopIndicator,totalFit,macroDragScroll,NULL,0,2,ImVec2(availableWidth,12.0f*dpiScale),sizeof(float),i.color,i.macro->len-macroDragScroll,&macroHoverLoop);
      if (ImGui::IsItemClicked(ImGuiMouseButton_Left)) {
        ImGui::InhibitInertialScroll();
        macroLoopDragStart=ImGui::GetItemRectMin();
        macroLoopDragAreaSize=ImVec2(availableWidth,12.0f*dpiScale);
        macroLoopDragLen=totalFit;
        if (ImGui::IsKeyDown(ImGuiKey_LeftShift) || ImGui::IsKeyDown(ImGuiKey_RightShift)) {
          macroLoopDragTarget=&i.macro->rel;
        } else {
          macroLoopDragTarget=&i.macro->loop;
        }
        macroLoopDragActive=true;
        processDrags(ImGui::GetMousePos().x,ImGui::GetMousePos().y);
      }
      if (ImGui::IsItemClicked(ImGuiMouseButton_Right)) {
        ImGui::InhibitInertialScroll();
        if (ImGui::IsKeyDown(ImGuiKey_LeftShift) || ImGui::IsKeyDown(ImGuiKey_RightShift)) {
          i.macro->rel=255;
        } else {
          i.macro->loop=255;
        }
      }
      ImGui::SetNextItemWidth(availableWidth);
      String& mmlStr=mmlString[index];
      if (ImGui::InputText("##IMacroMML",&mmlStr)) {
        decodeMMLStr(mmlStr,i.macro->val,i.macro->len,i.macro->loop,i.min,(i.isBitfield)?((1<<(i.isBitfield?(i.max):0))-1):i.max,i.macro->rel,i.bit30);
      }
      if (!ImGui::IsItemActive()) {
        encodeMMLStr(mmlStr,i.macro->val,i.macro->len,i.macro->loop,i.macro->rel,false,i.bit30);
      }
    }
    ImGui::PopStyleVar();
  } else {
    if (i.macro->open&2) {
      if (ImGui::BeginTable("MacroADSR",4)) {
        ImGui::TableSetupColumn("c0",ImGuiTableColumnFlags_WidthFixed);
        ImGui::TableSetupColumn("c1",ImGuiTableColumnFlags_WidthStretch,0.3);
        ImGui::TableSetupColumn("c2",ImGuiTableColumnFlags_WidthFixed);
        ImGui::TableSetupColumn("c3",ImGuiTableColumnFlags_WidthStretch,0.3);
        //ImGui::TableSetupColumn("c4",ImGuiTableColumnFlags_WidthStretch,0.4);

        ImGui::TableNextRow();
        ImGui::TableNextColumn();
        ImGui::AlignTextToFramePadding();
        ImGui::Text(_("Bottom"));
        ImGui::TableNextColumn();
        ImGui::SetNextItemWidth(ImGui::GetContentRegionAvail().x);
        if (ImGui::InputInt("##MABottom",&i.macro->val[0],1,16)) { PARAMETER
          if (i.macro->val[0]<i.min) i.macro->val[0]=i.min;
          if (i.macro->val[0]>i.max) i.macro->val[0]=i.max;
        }

        ImGui::TableNextColumn();
        ImGui::Text(_("Top"));
        ImGui::TableNextColumn();
        ImGui::SetNextItemWidth(ImGui::GetContentRegionAvail().x);
        if (ImGui::InputInt("##MATop",&i.macro->val[1],1,16)) { PARAMETER
          if (i.macro->val[1]<i.min) i.macro->val[1]=i.min;
          if (i.macro->val[1]>i.max) i.macro->val[1]=i.max;
        }

        ImGui::TableNextRow();
        ImGui::TableNextColumn();
        ImGui::AlignTextToFramePadding();
        ImGui::Text(_("Attack"));
        ImGui::TableNextColumn();
        ImGui::SetNextItemWidth(ImGui::GetContentRegionAvail().x);
        if (CWSliderInt("##MAAR",&i.macro->val[2],0,255)) { PARAMETER
          if (i.macro->val[2]<0) i.macro->val[2]=0;
          if (i.macro->val[2]>255) i.macro->val[2]=255;
        } rightClickable

        ImGui::TableNextColumn();
        ImGui::Text(_("Sustain"));
        ImGui::TableNextColumn();
        ImGui::SetNextItemWidth(ImGui::GetContentRegionAvail().x);
        if (CWSliderInt("##MASL",&i.macro->val[5],0,255)) { PARAMETER
          if (i.macro->val[5]<0) i.macro->val[5]=0;
          if (i.macro->val[5]>255) i.macro->val[5]=255;
        } rightClickable

        ImGui::TableNextRow();
        ImGui::TableNextColumn();
        ImGui::AlignTextToFramePadding();
        ImGui::Text(_("Hold"));
        ImGui::TableNextColumn();
        ImGui::SetNextItemWidth(ImGui::GetContentRegionAvail().x);
        if (CWSliderInt("##MAHT",&i.macro->val[3],0,255)) { PARAMETER
          if (i.macro->val[3]<0) i.macro->val[3]=0;
          if (i.macro->val[3]>255) i.macro->val[3]=255;
        } rightClickable

        ImGui::TableNextColumn();
        ImGui::Text(_("SusTime"));
        ImGui::TableNextColumn();
        ImGui::SetNextItemWidth(ImGui::GetContentRegionAvail().x);
        if (CWSliderInt("##MAST",&i.macro->val[6],0,255)) { PARAMETER
          if (i.macro->val[6]<0) i.macro->val[6]=0;
          if (i.macro->val[6]>255) i.macro->val[6]=255;
        } rightClickable

        ImGui::TableNextRow();
        ImGui::TableNextColumn();
        ImGui::AlignTextToFramePadding();
        ImGui::Text(_("Decay"));
        ImGui::TableNextColumn();
        ImGui::SetNextItemWidth(ImGui::GetContentRegionAvail().x);
        if (CWSliderInt("##MADR",&i.macro->val[4],0,255)) { PARAMETER
          if (i.macro->val[4]<0) i.macro->val[4]=0;
          if (i.macro->val[4]>255) i.macro->val[4]=255;
        } rightClickable

        ImGui::TableNextColumn();
        ImGui::Text(_("SusDecay"));
        ImGui::TableNextColumn();
        ImGui::SetNextItemWidth(ImGui::GetContentRegionAvail().x);
        if (CWSliderInt("##MASR",&i.macro->val[7],0,255)) { PARAMETER
          if (i.macro->val[7]<0) i.macro->val[7]=0;
          if (i.macro->val[7]>255) i.macro->val[7]=255;
        } rightClickable

        ImGui::TableNextRow();
        ImGui::TableNextColumn();
        ImGui::TableNextColumn();
        
        ImGui::TableNextColumn();
        ImGui::AlignTextToFramePadding();
        ImGui::Text(_("Release"));
        ImGui::TableNextColumn();
        ImGui::SetNextItemWidth(ImGui::GetContentRegionAvail().x);
        if (CWSliderInt("##MARR",&i.macro->val[8],0,255)) { PARAMETER
          if (i.macro->val[8]<0) i.macro->val[8]=0;
          if (i.macro->val[8]>255) i.macro->val[8]=255;
        } rightClickable

        ImGui::EndTable();
      }
    }
    if (i.macro->open&4) {
      if (ImGui::BeginTable("MacroLFO",4)) {
        ImGui::TableSetupColumn("c0",ImGuiTableColumnFlags_WidthFixed);
        ImGui::TableSetupColumn("c1",ImGuiTableColumnFlags_WidthStretch,0.3);
        ImGui::TableSetupColumn("c2",ImGuiTableColumnFlags_WidthFixed);
        ImGui::TableSetupColumn("c3",ImGuiTableColumnFlags_WidthStretch,0.3);
        //ImGui::TableSetupColumn("c4",ImGuiTableColumnFlags_WidthStretch,0.4);

        ImGui::TableNextRow();
        ImGui::TableNextColumn();
        ImGui::AlignTextToFramePadding();
        ImGui::Text(_("Bottom"));
        ImGui::TableNextColumn();
        ImGui::SetNextItemWidth(ImGui::GetContentRegionAvail().x);
        if (ImGui::InputInt("##MABottom",&i.macro->val[0],1,16)) { PARAMETER
          if (i.macro->val[0]<i.min) i.macro->val[0]=i.min;
          if (i.macro->val[0]>i.max) i.macro->val[0]=i.max;
        }

        ImGui::TableNextColumn();
        ImGui::Text(_("Top"));
        ImGui::TableNextColumn();
        ImGui::SetNextItemWidth(ImGui::GetContentRegionAvail().x);
        if (ImGui::InputInt("##MATop",&i.macro->val[1],1,16)) { PARAMETER
          if (i.macro->val[1]<i.min) i.macro->val[1]=i.min;
          if (i.macro->val[1]>i.max) i.macro->val[1]=i.max;
        }

        /*ImGui::TableNextColumn();
        ImGui::Text("the envelope goes here");*/

        ImGui::TableNextRow();
        ImGui::TableNextColumn();
        ImGui::AlignTextToFramePadding();
        ImGui::Text(_("Speed"));
        ImGui::TableNextColumn();
        ImGui::SetNextItemWidth(ImGui::GetContentRegionAvail().x);
        if (CWSliderInt("##MLSpeed",&i.macro->val[11],0,255)) { PARAMETER
          if (i.macro->val[11]<0) i.macro->val[11]=0;
          if (i.macro->val[11]>255) i.macro->val[11]=255;
        } rightClickable

        ImGui::TableNextColumn();
        ImGui::Text(_("Phase"));
        ImGui::TableNextColumn();
        ImGui::SetNextItemWidth(ImGui::GetContentRegionAvail().x);
        if (CWSliderInt("##MLPhase",&i.macro->val[13],0,1023)) { PARAMETER
          if (i.macro->val[13]<0) i.macro->val[13]=0;
          if (i.macro->val[13]>1023) i.macro->val[13]=1023;
        } rightClickable

        ImGui::TableNextColumn();
        ImGui::AlignTextToFramePadding();
        ImGui::Text(_("Shape"));
        ImGui::TableNextColumn();
        ImGui::SetNextItemWidth(ImGui::GetContentRegionAvail().x);
        if (CWSliderInt("##MLShape",&i.macro->val[12],0,2,macroLFOShapes[i.macro->val[12]&3])) { PARAMETER
          if (i.macro->val[12]<0) i.macro->val[12]=0;
          if (i.macro->val[12]>2) i.macro->val[12]=2;
        } rightClickable

        ImGui::EndTable();
      }
    }
  }
}

#define BUTTON_TO_SET_MODE(buttonType) \
  if (buttonType(macroTypeLabels[(i.macro->open>>1)&3])) { \
    unsigned char prevOpen=i.macro->open; \
    if (i.macro->open>=4) { \
      i.macro->open&=(~6); \
    } else { \
      i.macro->open+=2; \
    } \
\
    /* check whether macro type is now ADSR/LFO or sequence */ \
    if (((prevOpen&6)?1:0)!=((i.macro->open&6)?1:0)) { \
      /* swap memory */ \
      /* this way the macro isn't corrupted if the user decides to go */ \
      /* back to sequence mode */ \
      i.macro->len^=i.macro->lenMemory; \
      i.macro->lenMemory^=i.macro->len; \
      i.macro->len^=i.macro->lenMemory; \
\
      for (int j=0; j<16; j++) { \
        i.macro->val[j]^=i.macro->typeMemory[j]; \
        i.macro->typeMemory[j]^=i.macro->val[j]; \
        i.macro->val[j]^=i.macro->typeMemory[j]; \
      } \
\
      /* if ADSR/LFO, populate min/max */ \
      if (i.macro->open&6) { \
        if (i.macro->val[0]==0 && i.macro->val[1]==0) { \
          i.macro->val[0]=i.min; \
          i.macro->val[1]=i.max; \
        } \
        i.macro->val[0]=CLAMP(i.macro->val[0],i.min,i.max); \
        i.macro->val[1]=CLAMP(i.macro->val[1],i.min,i.max); \
      } \
    } \
    PARAMETER; \
  } \
  if (ImGui::IsItemHovered()) { \
    switch (i.macro->open&6) { \
      case 0: \
        ImGui::SetTooltip(_("Macro type: Sequence")); \
        break; \
      case 2: \
        ImGui::SetTooltip(_("Macro type: ADSR")); \
        break; \
      case 4: \
        ImGui::SetTooltip(_("Macro type: LFO")); \
        break; \
      default: \
        ImGui::SetTooltip(_("Macro type: What's going on here?")); \
        break; \
    } \
  } \
  if (i.macro->open&6) { \
    i.macro->len=16; \
  }

#define BUTTON_TO_SET_PROPS(_x) \
  pushToggleColors(_x.macro->speed!=1 || _x.macro->delay); \
  ImGui::Button(ICON_FA_ELLIPSIS_H "##IMacroSet"); \
  popToggleColors(); \
  if (ImGui::IsItemHovered()) { \
    ImGui::SetTooltip(_("Delay/Step Length")); \
  } \
  if (ImGui::BeginPopupContextItem("IMacroSetP",ImGuiPopupFlags_MouseButtonLeft)) { \
    if (ImGui::InputScalar(_("Step Length (ticks)##IMacroSpeed"),ImGuiDataType_U8,&_x.macro->speed,&_ONE,&_THREE)) { \
      if (_x.macro->speed<1) _x.macro->speed=1; \
      MARK_MODIFIED; \
    } \
    if (ImGui::InputScalar(_("Delay##IMacroDelay"),ImGuiDataType_U8,&_x.macro->delay,&_ONE,&_THREE)) { \
      MARK_MODIFIED; \
    } \
    ImGui::EndPopup(); \
  }

#define BUTTON_TO_SET_RELEASE(buttonType) \
  pushToggleColors(i.macro->open&8); \
  if (buttonType(ICON_FA_BOLT "##IMacroRelMode")) { \
    i.macro->open^=8; \
  } \
  if (ImGui::IsItemHovered()) { \
    if (i.macro->open&8) { \
      ImGui::SetTooltip(_("Release mode: Active (jump to release pos)")); \
    } else { \
      ImGui::SetTooltip(_("Release mode: Passive (delayed release)")); \
    } \
  } \
  popToggleColors(); \

void FurnaceGUI::drawMacros(std::vector<FurnaceGUIMacroDesc>& macros, FurnaceGUIMacroEditState& state) {
  int index=0;
  float reservedSpace=(settings.oldMacroVSlider)?(20.0f*dpiScale+ImGui::GetStyle().ItemSpacing.x):ImGui::GetStyle().ScrollbarSize;
  switch (settings.macroLayout) {
    case 0: {
      if (ImGui::BeginTable("MacroSpace",2)) {
        float precalcWidth=0.0f;
        for (FurnaceGUIMacroDesc& i: macros) {
          float next=ImGui::CalcTextSize(i.displayName).x+ImGui::GetStyle().ItemInnerSpacing.x*2.0f+ImGui::CalcTextSize(ICON_FA_CHEVRON_UP).x+ImGui::GetStyle().ItemSpacing.x*2.0f;
          if (next>precalcWidth) precalcWidth=next;
        }
        ImGui::TableSetupColumn("c0",ImGuiTableColumnFlags_WidthFixed,MAX(120.0f*dpiScale,precalcWidth));
        ImGui::TableSetupColumn("c1",ImGuiTableColumnFlags_WidthStretch,0.0);
        ImGui::TableNextRow();
        ImGui::TableNextColumn();
        float lenAvail=ImGui::GetContentRegionAvail().x;
        //ImGui::Dummy(ImVec2(120.0f*dpiScale,dpiScale));
        if (!settings.autoMacroStepSize) {
          ImGui::SetNextItemWidth(120.0f*dpiScale);
          if (ImGui::InputInt("##MacroPointSize",&macroPointSize,1,4)) {
            if (macroPointSize<1) macroPointSize=1;
            if (macroPointSize>256) macroPointSize=256;
          }
        }
        ImGui::TableNextColumn();
        float availableWidth=ImGui::GetContentRegionAvail().x-reservedSpace;
        int totalFit=MIN(255,availableWidth/MAX(1,macroPointSize*dpiScale));
        int scrollMax=0;
        if (settings.autoMacroStepSize) totalFit=1;
        for (FurnaceGUIMacroDesc& i: macros) {
          if (i.macro->len>scrollMax) scrollMax=i.macro->len;
          if (settings.autoMacroStepSize) {
            if ((i.macro->open&6)==0 && totalFit<i.macro->len) totalFit=i.macro->len;
          }
        }
        scrollMax-=totalFit;
        if (scrollMax<0) scrollMax=0;
        if (macroDragScroll>scrollMax) {
          macroDragScroll=scrollMax;
        }
        ImGui::BeginDisabled(scrollMax<1);
        ImGui::SetNextItemWidth(availableWidth);
        if (CWSliderInt("##MacroScroll",&macroDragScroll,0,scrollMax,"")) {
          if (macroDragScroll<0) macroDragScroll=0;
          if (macroDragScroll>scrollMax) macroDragScroll=scrollMax;
        }
        ImGui::EndDisabled();

        // draw macros
        for (FurnaceGUIMacroDesc& i: macros) {
          ImGui::PushID(index);
          ImGui::TableNextRow();

          // description
          ImGui::TableNextColumn();
          ImGui::Text("%s",i.displayName);
          ImGui::SameLine();
          if (ImGui::SmallButton((i.macro->open&1)?(ICON_FA_CHEVRON_UP "##IMacroOpen"):(ICON_FA_CHEVRON_DOWN "##IMacroOpen"))) {
            i.macro->open^=1;
          }
          if (i.macro->open&1) {
            if ((i.macro->open&6)==0) {
              ImGui::SetNextItemWidth(lenAvail);
              int macroLen=i.macro->len;
              if (ImGui::InputScalar("##IMacroLen",ImGuiDataType_U8,&macroLen,&_ONE,&_THREE)) { MARK_MODIFIED
                if (macroLen<0) macroLen=0;
                if (macroLen>255) macroLen=255;
                i.macro->len=macroLen;
              }
            }
            BUTTON_TO_SET_MODE(ImGui::Button);
            ImGui::SameLine();
            BUTTON_TO_SET_PROPS(i);
            if ((i.macro->open&6)==0) {
              ImGui::SameLine();
              BUTTON_TO_SET_RELEASE(ImGui::Button);
            }
            // do not change this!
            // anything other than a checkbox will look ugly!
            // if you really need more than two macro modes please tell me.
            if (i.modeName!=NULL) {
              bool modeVal=i.macro->mode;
              String modeName=fmt::sprintf("%s##IMacroMode",i.modeName);
              if (ImGui::Checkbox(modeName.c_str(),&modeVal)) {
                i.macro->mode=modeVal;
              }
            }
          }

          // macro area
          ImGui::TableNextColumn();
          drawMacroEdit(i,totalFit,availableWidth,index);
          ImGui::PopID();
          index++;
        }

        ImGui::TableNextRow();
        ImGui::TableNextColumn();
        ImGui::TableNextColumn();
        ImGui::BeginDisabled(scrollMax<1);
        ImGui::SetNextItemWidth(availableWidth);
        if (CWSliderInt("##MacroScroll",&macroDragScroll,0,scrollMax,"")) {
          if (macroDragScroll<0) macroDragScroll=0;
          if (macroDragScroll>scrollMax) macroDragScroll=scrollMax;
        }
        ImGui::EndDisabled();
        ImGui::EndTable();
      }
      break;
    }
    case 1: {
      ImGui::Text("Tabs");
      break;
    }
    case 2: {
      int columns=round(ImGui::GetContentRegionAvail().x/(400.0*dpiScale));
      int curColumn=0;
      if (columns<1) columns=1;
      if (ImGui::BeginTable("MacroGrid",columns,ImGuiTableFlags_BordersInner)) {
        for (FurnaceGUIMacroDesc& i: macros) {
          if (curColumn==0) ImGui::TableNextRow();
          ImGui::TableNextColumn();

          if (++curColumn>=columns) curColumn=0;
          
          float availableWidth=ImGui::GetContentRegionAvail().x-reservedSpace;
          int totalFit=i.macro->len;
          if (totalFit<1) totalFit=1;

          ImGui::PushID(index);

          ImGui::TextUnformatted(i.displayName);
          ImGui::SameLine();
          if (ImGui::SmallButton((i.macro->open&1)?(ICON_FA_CHEVRON_UP "##IMacroOpen"):(ICON_FA_CHEVRON_DOWN "##IMacroOpen"))) {
            i.macro->open^=1;
          }

          if (i.macro->open&1) {
            ImGui::SameLine();
            BUTTON_TO_SET_MODE(ImGui::SmallButton);
          }

          drawMacroEdit(i,totalFit,availableWidth,index);

          if (i.macro->open&1) {
            if ((i.macro->open&6)==0) {
              ImGui::Text(_("Length"));
              ImGui::SameLine();
              ImGui::SetNextItemWidth(120.0f*dpiScale);
              int macroLen=i.macro->len;
              if (ImGui::InputScalar("##IMacroLen",ImGuiDataType_U8,&macroLen,&_ONE,&_THREE)) { MARK_MODIFIED
                if (macroLen<0) macroLen=0;
                if (macroLen>255) macroLen=255;
                i.macro->len=macroLen;
              }
              ImGui::SameLine();
            }
            BUTTON_TO_SET_PROPS(i);
            if ((i.macro->open&6)==0) {
              ImGui::SameLine();
              BUTTON_TO_SET_RELEASE(ImGui::Button);
            }
            if (i.modeName!=NULL) {
              bool modeVal=i.macro->mode;
              String modeName=fmt::sprintf("%s##IMacroMode",i.modeName);
              ImGui::SameLine();
              if (ImGui::Checkbox(modeName.c_str(),&modeVal)) {
                i.macro->mode=modeVal;
              }
            }
          }

          ImGui::PopID();
          index++;
        }
        ImGui::EndTable();
      }
      break;
    }
    case 3: {
      if (ImGui::BeginTable("MacroList",2,ImGuiTableFlags_Borders)) {
        ImGui::TableSetupColumn("c0",ImGuiTableColumnFlags_WidthFixed);
        ImGui::TableSetupColumn("c1",ImGuiTableColumnFlags_WidthStretch);

        ImGui::TableNextRow();
        ImGui::TableNextColumn();
        for (size_t i=0; i<macros.size(); i++) {
          if (ImGui::Selectable(macros[i].displayName,state.selectedMacro==(int)i)) {
            state.selectedMacro=i;
          }
        }

        ImGui::TableNextColumn();
        float availableWidth=ImGui::GetContentRegionAvail().x-reservedSpace;
        int totalFit=MIN(255,availableWidth/MAX(1,macroPointSize*dpiScale));
        if (macroDragScroll>255-totalFit) {
          macroDragScroll=255-totalFit;
        }

        if (state.selectedMacro<0 || state.selectedMacro>=(int)macros.size()) {
          state.selectedMacro=0;
        }

        if (state.selectedMacro>=0 && state.selectedMacro<(int)macros.size()) {
          FurnaceGUIMacroDesc& m=macros[state.selectedMacro];
          m.macro->open|=1;

          float availableWidth=ImGui::GetContentRegionAvail().x-reservedSpace;
          int totalFit=MIN(255,availableWidth/MAX(1,macroPointSize*dpiScale));
          int scrollMax=0;
          for (FurnaceGUIMacroDesc& i: macros) {
            if (i.macro->len>scrollMax) scrollMax=i.macro->len;
          }
          if (settings.autoMacroStepSize) totalFit=MAX(1,m.macro->len);
          scrollMax-=totalFit;
          if (scrollMax<0) scrollMax=0;
          if (macroDragScroll>scrollMax) {
            macroDragScroll=scrollMax;
          }
          ImGui::BeginDisabled(scrollMax<1);
          ImGui::SetNextItemWidth(availableWidth);
          if (CWSliderInt("##MacroScroll",&macroDragScroll,0,scrollMax,"")) {
            if (macroDragScroll<0) macroDragScroll=0;
            if (macroDragScroll>scrollMax) macroDragScroll=scrollMax;
          }
          ImGui::EndDisabled();

          if (!settings.autoMacroStepSize) {
            ImGui::SameLine();
            ImGui::Button(ICON_FA_SEARCH_PLUS "##MacroZoomB");
            if (ImGui::BeginPopupContextItem("MacroZoomP",ImGuiPopupFlags_MouseButtonLeft)) {
              ImGui::SetNextItemWidth(120.0f*dpiScale);
              if (ImGui::InputInt("##MacroPointSize",&macroPointSize,1,4)) {
                if (macroPointSize<1) macroPointSize=1;
                if (macroPointSize>256) macroPointSize=256;
              }
              ImGui::EndPopup();
            }
          }

          m.height=ImGui::GetContentRegionAvail().y-ImGui::GetFontSize()-ImGui::GetFrameHeightWithSpacing()-(m.bit30?28.0f:12.0f)*dpiScale-ImGui::GetStyle().ItemSpacing.y*3.0f;
          if (m.height<10.0f*dpiScale) m.height=10.0f*dpiScale;
          m.height/=dpiScale;
          drawMacroEdit(m,totalFit,availableWidth,index);

          if (m.macro->open&1) {
            bool showLen=((m.macro->open&6)==0);
            int colCount=showLen ? 4 : 3;
            float availX=ImGui::GetContentRegionAvail().x;

            // fairly arbitrary scaling logic
            bool shortLabels=(availX<600.0f*dpiScale);
            float scalarItemWidth=MIN((availX-90.0f*dpiScale)/colCount, 120.0f*dpiScale);
            if (ImGui::BeginTable("##MacroMetaData",colCount)) {
              if (showLen) ImGui::TableSetupColumn("len",ImGuiTableColumnFlags_WidthStretch,0.0);
              ImGui::TableSetupColumn("stepLen",ImGuiTableColumnFlags_WidthStretch,0.0);
              ImGui::TableSetupColumn("delay",ImGuiTableColumnFlags_WidthStretch,0.0);
              ImGui::TableSetupColumn("buttons",ImGuiTableColumnFlags_WidthFixed,0.0);

              ImGui::TableNextRow();
              if (showLen) {
                ImGui::TableNextColumn();
                ImGui::Text(shortLabels ? _("Len##macroEditLengthShortLabel") : _("Length"));
                if (shortLabels && ImGui::IsItemHovered()) ImGui::SetTooltip("%s", _("Length"));
                ImGui::SameLine();
                ImGui::SetNextItemWidth(scalarItemWidth);
                int macroLen=m.macro->len;
                if (ImGui::InputScalar("##IMacroLen",ImGuiDataType_U8,&macroLen,&_ONE,&_THREE)) { MARK_MODIFIED
                  if (macroLen<0) macroLen=0;
                  if (macroLen>255) macroLen=255;
                  m.macro->len=macroLen;
                }
              }
              ImGui::TableNextColumn();
              ImGui::Text(shortLabels ? _("SLen##macroEditStepLenShortLabel") : _("StepLen"));
              if (shortLabels && ImGui::IsItemHovered()) ImGui::SetTooltip("%s", _("StepLen"));
              ImGui::SameLine();
              ImGui::SetNextItemWidth(scalarItemWidth);
              if (ImGui::InputScalar("##IMacroSpeed",ImGuiDataType_U8,&m.macro->speed,&_ONE,&_THREE)) {
                if (m.macro->speed<1) m.macro->speed=1;
                MARK_MODIFIED;
              }
              ImGui::TableNextColumn();
              ImGui::Text(shortLabels ? _("Del##macroEditDelayShortLabel") : _("Delay"));
              if (shortLabels && ImGui::IsItemHovered()) ImGui::SetTooltip("%s", _("Delay"));
              ImGui::SameLine();
              ImGui::SetNextItemWidth(scalarItemWidth);
              if (ImGui::InputScalar("##IMacroDelay",ImGuiDataType_U8,&m.macro->delay,&_ONE,&_THREE)) {
                MARK_MODIFIED;
              }
              ImGui::TableNextColumn();
              {
                FurnaceGUIMacroDesc& i=m;
                BUTTON_TO_SET_MODE(ImGui::Button);
                if ((i.macro->open&6)==0) {
                  ImGui::SameLine();
                  BUTTON_TO_SET_RELEASE(ImGui::Button);
                }
              }
              if (m.modeName!=NULL) {
                bool modeVal=m.macro->mode;
                String modeName=fmt::sprintf("%s##IMacroMode",m.modeName);
                ImGui::SameLine();
                if (ImGui::Checkbox(modeName.c_str(),&modeVal)) {
                  m.macro->mode=modeVal;
                }
              }
              ImGui::EndTable();
            }
          } else {
            ImGui::Text(_("The heck? No, this isn't even working correctly..."));
          }
        } else {
          ImGui::Text(_("The only problem with that selectedMacro is that it's a bug..."));
        }

        // goes here
        ImGui::EndTable();
      }
      break;
    }
    case 4: {
      ImGui::Text("Single (combo box)");
      break;
    }
  }
}

void FurnaceGUI::alterSampleMap(int column, int val) {
  if (curIns<0 || curIns>=(int)e->song.ins.size()) return;
  DivInstrument* ins=e->song.ins[curIns];
  int sampleMapMin=sampleMapSelStart;
  int sampleMapMax=sampleMapSelEnd;
  if (sampleMapMin>sampleMapMax) {
    sampleMapMin^=sampleMapMax;
    sampleMapMax^=sampleMapMin;
    sampleMapMin^=sampleMapMax;
  }

  for (int i=sampleMapMin; i<=sampleMapMax; i++) {
    if (i<0 || i>=120) continue;

    if (sampleMapColumn==1 && column==1) {
      ins->amiga.noteMap[i].freq=val;
    } else if (sampleMapColumn==0 && column==0) {
      if (val<0) {
        ins->amiga.noteMap[i].map=-1;
      } else if (sampleMapDigit>0) {
        ins->amiga.noteMap[i].map*=10;
        ins->amiga.noteMap[i].map+=val;
      } else {
        ins->amiga.noteMap[i].map=val;
      }
      if (ins->amiga.noteMap[i].map>=(int)e->song.sample.size()) {
        ins->amiga.noteMap[i].map=((int)e->song.sample.size())-1;
      }
    } else if (sampleMapColumn==2 && column==2) {
      if (val<0) {
        ins->amiga.noteMap[i].dpcmFreq=-1;
      } else if (sampleMapDigit>0) {
        ins->amiga.noteMap[i].dpcmFreq*=10;
        ins->amiga.noteMap[i].dpcmFreq+=val;
      } else {
        ins->amiga.noteMap[i].dpcmFreq=val;
      }
      if (ins->amiga.noteMap[i].dpcmFreq>15) {
        ins->amiga.noteMap[i].dpcmFreq%=10;
      }
    } else if (sampleMapColumn==3 && column==3) {
      if (val<0) {
        ins->amiga.noteMap[i].dpcmDelta=-1;
      } else if (sampleMapDigit>0) {
        if (ins->amiga.noteMap[i].dpcmDelta>7) {

          ins->amiga.noteMap[i].dpcmDelta=val;
        } else {
          ins->amiga.noteMap[i].dpcmDelta<<=4;
          ins->amiga.noteMap[i].dpcmDelta+=val;
        }
      } else {
        ins->amiga.noteMap[i].dpcmDelta=val;
      }
    }
  }

  bool advance=false;
  if (sampleMapColumn==1 && column==1) {
    advance=true;
  } else if (sampleMapColumn==0 && column==0) {
    int digits=1;
    if (e->song.sample.size()>=10) digits=2;
    if (e->song.sample.size()>=100) digits=3;
    if (++sampleMapDigit>=digits) {
      sampleMapDigit=0;
      advance=true;
    }
  } else if (sampleMapColumn==2 && column==2) {
    if (++sampleMapDigit>=2) {
      sampleMapDigit=0;
      advance=true;
    }
  } else if (sampleMapColumn==3 && column==3) {
    if (++sampleMapDigit>=2) {
      sampleMapDigit=0;
      advance=true;
    }
  }

  if (advance && sampleMapMin==sampleMapMax) {
    sampleMapSelStart++;
    if (sampleMapSelStart>119) sampleMapSelStart=119;
    sampleMapSelEnd=sampleMapSelStart;
  }

  MARK_MODIFIED;
}

#define DRUM_FREQ(name,db,df,prop) \
  ImGui::TableNextRow(); \
  ImGui::TableNextColumn(); \
  if (ins->type==DIV_INS_OPLL) { \
    block=(prop>>9)&7; \
    fNum=prop&511; \
  } else { \
    block=(prop>>10)&7; \
    fNum=prop&1023; \
  } \
  ImGui::Text(name); \
  ImGui::TableNextColumn(); \
  if (ImGui::InputInt(db,&block,1,1)) { \
    if (block<0) block=0; \
    if (block>7) block=7; \
    if (ins->type==DIV_INS_OPLL) { \
      prop=(block<<9)|fNum; \
    } else { \
      prop=(block<<10)|fNum; \
    } \
  } \
  ImGui::TableNextColumn(); \
  if (ImGui::InputInt(df,&fNum,1,16)) { \
    if (fNum<0) fNum=0; \
    if (ins->type==DIV_INS_OPLL) { \
      if (fNum>511) fNum=511; \
      prop=(block<<9)|fNum; \
    } else { \
      if (fNum>1023) fNum=1023; \
      prop=(block<<10)|fNum; \
    } \
  }


#define CENTER_TEXT(text) \
  ImGui::SetCursorPosX(ImGui::GetCursorPosX()+0.5*(ImGui::GetContentRegionAvail().x-ImGui::CalcTextSize(text).x));

#define CENTER_VSLIDER \
  ImGui::SetCursorPosX(ImGui::GetCursorPosX()+0.5f*ImGui::GetContentRegionAvail().x-10.0f*dpiScale);

#define CENTER_TEXT_20(text) \
  ImGui::SetCursorPosX(ImGui::GetCursorPosX()+0.5*(20.0f*dpiScale-ImGui::CalcTextSize(text).x));

#define TOOLTIP_TEXT(text) \
  if (ImGui::IsItemHovered()) { \
    ImGui::SetTooltip("%s", text); \
  }

#define OP_DRAG_POINT \
  if (ImGui::Button(ICON_FA_ARROWS)) { \
  } \
  if (ImGui::BeginDragDropSource()) { \
    opToMove=i; \
    ImGui::SetDragDropPayload("FUR_OP",NULL,0,ImGuiCond_Once); \
    ImGui::Button(ICON_FA_ARROWS "##SysDrag"); \
    ImGui::SameLine(); \
    if (ImGui::IsKeyDown(ImGuiKey_LeftShift) || ImGui::IsKeyDown(ImGuiKey_RightShift)) { \
      ImGui::Text(_("(copying)")); \
    } else { \
      ImGui::Text(_("(swapping)")); \
    } \
    ImGui::EndDragDropSource(); \
  } else if (ImGui::IsItemHovered()) { \
    ImGui::SetTooltip(_("- drag to swap operator\n- shift-drag to copy operator")); \
  } \
  if (ImGui::BeginDragDropTarget()) { \
    const ImGuiPayload* dragItem=ImGui::AcceptDragDropPayload("FUR_OP"); \
    if (dragItem!=NULL) { \
      if (dragItem->IsDataType("FUR_OP")) { \
        if (opToMove!=i && opToMove>=0) { \
          int destOp=(opCount==4 && ins->type!=DIV_INS_OPL_DRUMS && ins->type!=DIV_INS_ESFM)?opOrder[i]:i; \
          int sourceOp=(opCount==4 && ins->type!=DIV_INS_OPL_DRUMS && ins->type!=DIV_INS_ESFM)?opOrder[opToMove]:opToMove; \
          if (ImGui::IsKeyDown(ImGuiKey_LeftShift) || ImGui::IsKeyDown(ImGuiKey_RightShift)) { \
            e->lockEngine([ins,destOp,sourceOp]() { \
              ins->fm.op[destOp]=ins->fm.op[sourceOp]; \
              ins->esfm.op[destOp]=ins->esfm.op[sourceOp]; \
            }); \
          } else { \
            e->lockEngine([ins,destOp,sourceOp]() { \
              DivInstrumentFM::Operator origOp=ins->fm.op[sourceOp]; \
              DivInstrumentESFM::Operator origOpE=ins->esfm.op[sourceOp]; \
              ins->fm.op[sourceOp]=ins->fm.op[destOp]; \
              ins->esfm.op[sourceOp]=ins->esfm.op[destOp]; \
              ins->fm.op[destOp]=origOp; \
              ins->esfm.op[destOp]=origOpE; \
            }); \
          } \
          PARAMETER; \
        } \
        opToMove=-1; \
      } \
    } \
    ImGui::EndDragDropTarget(); \
  }

void FurnaceGUI::insTabWavetable(DivInstrument* ins)
{
  if (ImGui::BeginTabItem(_("Wavetable"))) {
    switch (ins->type) {
      case DIV_INS_GB:
      case DIV_INS_NAMCO:
      case DIV_INS_SM8521:
      case DIV_INS_SWAN:
        wavePreviewLen=32;
        wavePreviewHeight=15;
        break;
      case DIV_INS_PCE:
        wavePreviewLen=32;
        wavePreviewHeight=31;
        break;
      case DIV_INS_VBOY:
        wavePreviewLen=32;
        wavePreviewHeight=63;
        break;
      case DIV_INS_SCC:
        wavePreviewLen=32;
        wavePreviewHeight=255;
        break;
      case DIV_INS_FDS:
        wavePreviewLen=64;
        wavePreviewHeight=63;
        break;
      case DIV_INS_N163:
        wavePreviewLen=ins->n163.waveLen;
        wavePreviewHeight=15;
        break;
      case DIV_INS_X1_010:
        wavePreviewLen=128;
        wavePreviewHeight=255;
        break;
      case DIV_INS_AMIGA:
      case DIV_INS_GBA_DMA:
        wavePreviewLen=ins->amiga.waveLen+1;
        wavePreviewHeight=255;
        break;
      case DIV_INS_SNES:
        wavePreviewLen=ins->amiga.waveLen+1;
        wavePreviewHeight=15;
        break;
      case DIV_INS_GBA_MINMOD:
        wavePreviewLen=ins->amiga.waveLen+1;
        wavePreviewHeight=255;
        break;
      case DIV_INS_SID3:
        wavePreviewLen=256;
        wavePreviewHeight=255;
        break;
      default:
        wavePreviewLen=32;
        wavePreviewHeight=31;
        break;
    }
    if (ImGui::Checkbox(_("Enable synthesizer"),&ins->ws.enabled)) {
      wavePreviewInit=true;
    }
    if (ins->ws.enabled) {
      ImGui::SameLine();
      ImGui::SetNextItemWidth(ImGui::GetContentRegionAvail().x);
      if (ins->ws.effect&0x80) {
        if ((ins->ws.effect&0x7f)>=DIV_WS_DUAL_MAX) {
          ins->ws.effect=0;
          wavePreviewInit=true;
        }
      } else {
        if ((ins->ws.effect&0x7f)>=DIV_WS_SINGLE_MAX) {
          ins->ws.effect=0;
          wavePreviewInit=true;
        }
      }
      if (ImGui::BeginCombo("##WSEffect",(ins->ws.effect&0x80)?dualWSEffects[ins->ws.effect&0x7f]:singleWSEffects[ins->ws.effect&0x7f])) {
        ImGui::Text(_("Single-waveform"));
        ImGui::Indent();
        for (int i=0; i<DIV_WS_SINGLE_MAX; i++) {
          if (ImGui::Selectable(_(singleWSEffects[i]))) {
            ins->ws.effect=i;
            wavePreviewInit=true;
          }
        }
        ImGui::Unindent();
        ImGui::Text(_("Dual-waveform"));
        ImGui::Indent();
        for (int i=129; i<DIV_WS_DUAL_MAX; i++) {
          if (ImGui::Selectable(_(dualWSEffects[i-128]))) {
            ins->ws.effect=i;
            wavePreviewInit=true;
          }
        }
        ImGui::Unindent();
        ImGui::EndCombo();
      }
      const bool isSingleWaveFX=(ins->ws.effect>=128);
      if (ImGui::BeginTable("WSPreview",isSingleWaveFX?3:2)) {
        DivWavetable* wave1=e->getWave(ins->ws.wave1);
        DivWavetable* wave2=e->getWave(ins->ws.wave2);
        if (wavePreviewInit) {
          wavePreview.init(ins,wavePreviewLen,wavePreviewHeight,true);
          wavePreviewInit=false;
        }
        float wavePreview1[257];
        float wavePreview2[257];
        float wavePreview3[257];
        for (int i=0; i<wave1->len; i++) {
          if (wave1->data[i]>wave1->max) {
            wavePreview1[i]=wave1->max;
          } else {
            wavePreview1[i]=wave1->data[i];
          }
        }
        if (wave1->len>0) {
          wavePreview1[wave1->len]=wave1->data[wave1->len-1];
        }
        for (int i=0; i<wave2->len; i++) {
          if (wave2->data[i]>wave2->max) {
            wavePreview2[i]=wave2->max;
          } else {
            wavePreview2[i]=wave2->data[i];
          }
        }
        if (wave2->len>0) {
          wavePreview2[wave2->len]=wave2->data[wave2->len-1];
        }
        if (ins->ws.enabled && (!wavePreviewPaused || wavePreviewInit)) {
          wavePreview.tick(true);
          WAKE_UP;
        }
        for (int i=0; i<wavePreviewLen; i++) {
          wavePreview3[i]=wavePreview.output[i];
        }
        if (wavePreviewLen>0) {
          wavePreview3[wavePreviewLen]=wavePreview3[wavePreviewLen-1];
        }

        float ySize=(isSingleWaveFX?96.0f:128.0f)*dpiScale;

        ImGui::TableNextRow();
        ImGui::TableNextColumn();
        ImVec2 size1=ImVec2(ImGui::GetContentRegionAvail().x,ySize);
        PlotNoLerp("##WaveformP1",wavePreview1,wave1->len+1,0,"Wave 1",0,wave1->max,size1);
        if (isSingleWaveFX) {
          ImGui::TableNextColumn();
          ImVec2 size2=ImVec2(ImGui::GetContentRegionAvail().x,ySize);
          PlotNoLerp("##WaveformP2",wavePreview2,wave2->len+1,0,"Wave 2",0,wave2->max,size2);
        }
        ImGui::TableNextColumn();
        ImVec2 size3=ImVec2(ImGui::GetContentRegionAvail().x,ySize);
        PlotNoLerp("##WaveformP3",wavePreview3,wavePreviewLen+1,0,"Result",0,wavePreviewHeight,size3);

        ImGui::TableNextRow();
        ImGui::TableNextColumn();
        if (ins->std.waveMacro.len>0) {
          ImGui::PushStyleColor(ImGuiCol_Text,uiColors[GUI_COLOR_WARNING]);
          ImGui::AlignTextToFramePadding();
          ImGui::Text(_("Wave 1"));
          ImGui::SameLine();
          ImGui::Text(ICON_FA_EXCLAMATION_TRIANGLE);
          ImGui::PopStyleColor();
          if (ImGui::IsItemHovered()) {
            ImGui::SetTooltip(_("waveform macro is controlling wave 1!\nthis value will be ineffective."));
          }
        } else {
          ImGui::AlignTextToFramePadding();
          ImGui::Text(_("Wave 1"));
        }
        ImGui::SameLine();
        ImGui::SetNextItemWidth(ImGui::GetContentRegionAvail().x);
        if (ImGui::InputInt("##SelWave1",&ins->ws.wave1,1,4)) {
          if (ins->ws.wave1<0) ins->ws.wave1=0;
          if (ins->ws.wave1>=(int)e->song.wave.size()) ins->ws.wave1=e->song.wave.size()-1;
          wavePreviewInit=true;
        }
        if (ins->std.waveMacro.len>0) {
          if (ImGui::IsItemHovered()) {
            ImGui::SetTooltip(_("waveform macro is controlling wave 1!\nthis value will be ineffective."));
          }
        }
        if (isSingleWaveFX) {
          ImGui::TableNextColumn();
          ImGui::AlignTextToFramePadding();
          ImGui::Text(_("Wave 2"));
          ImGui::SameLine();
          ImGui::SetNextItemWidth(ImGui::GetContentRegionAvail().x);
          if (ImGui::InputInt("##SelWave2",&ins->ws.wave2,1,4)) {
            if (ins->ws.wave2<0) ins->ws.wave2=0;
            if (ins->ws.wave2>=(int)e->song.wave.size()) ins->ws.wave2=e->song.wave.size()-1;
            wavePreviewInit=true;
          }
        }
        ImGui::TableNextColumn();
        if (ImGui::Button(wavePreviewPaused?(ICON_FA_PLAY "##WSPause"):(ICON_FA_PAUSE "##WSPause"))) {
          wavePreviewPaused=!wavePreviewPaused;
        }
        if (ImGui::IsItemHovered()) {
          if (wavePreviewPaused) {
            ImGui::SetTooltip(_("Resume preview"));
          } else {
            ImGui::SetTooltip(_("Pause preview"));
          }
        }
        ImGui::SameLine();
        if (ImGui::Button(ICON_FA_REPEAT "##WSRestart")) {
          wavePreviewInit=true;
        }
        if (ImGui::IsItemHovered()) {
          ImGui::SetTooltip(_("Restart preview"));
        }
        ImGui::SameLine();
        if (ImGui::Button(ICON_FA_UPLOAD "##WSCopy")) {
          curWave=e->addWave();
          if (curWave==-1) {
            showError(_("too many wavetables!"));
          } else {
            wantScrollListWave=true;
            MARK_MODIFIED;
            RESET_WAVE_MACRO_ZOOM;
            nextWindow=GUI_WINDOW_WAVE_EDIT;

            DivWavetable* copyWave=e->song.wave[curWave];
            copyWave->len=wavePreviewLen;
            copyWave->max=wavePreviewHeight;
            memcpy(copyWave->data,wavePreview.output,256*sizeof(int));
          }
        }
        if (ImGui::IsItemHovered()) {
          ImGui::SetTooltip(_("Copy to new wavetable"));
        }
        ImGui::SameLine();
        ImGui::Text("(%d×%d)",wavePreviewLen,wavePreviewHeight+1);
        ImGui::EndTable();
      }

      if (ImGui::InputScalar(_("Update Rate"),ImGuiDataType_U8,&ins->ws.rateDivider,&_ONE,&_EIGHT)) {
        wavePreviewInit=true;
      }
      int speed=ins->ws.speed+1;
      if (ImGui::InputInt(_("Speed"),&speed,1,8)) {
        if (speed<1) speed=1;
        if (speed>256) speed=256;
        ins->ws.speed=speed-1;
        wavePreviewInit=true;
      }

      if (ImGui::InputScalar(_("Amount"),ImGuiDataType_U8,&ins->ws.param1,&_ONE,&_EIGHT)) {
        wavePreviewInit=true;
      }

      if (ins->ws.effect==DIV_WS_PHASE_MOD) {
        if (ImGui::InputScalar(_("Power"),ImGuiDataType_U8,&ins->ws.param2,&_ONE,&_EIGHT)) {
          wavePreviewInit=true;
        }
      }

      if (ImGui::Checkbox(_("Global"),&ins->ws.global)) {
        wavePreviewInit=true;
      }
    } else {
      ImGui::TextWrapped(_("wavetable synthesizer disabled.\nuse the Waveform macro to set the wave for this instrument."));
    }

    ImGui::EndTabItem();
  }
}

void FurnaceGUI::insTabSample(DivInstrument* ins) {
  const char* sampleTabName=_("Sample");
  if (ins->type==DIV_INS_NES) sampleTabName=_("DPCM");
  if (ImGui::BeginTabItem(sampleTabName)) {
    if (ins->type==DIV_INS_NES && e->song.oldDPCM) {
      ImGui::Text(_("new DPCM features disabled (compatibility)!"));
      if (ImGui::Button(_("click here to enable them."))) {
        e->song.oldDPCM=false;
        MARK_MODIFIED;
      }
      ImGui::EndTabItem();
      return;
    }

    String sName;
    bool wannaOpenSMPopup=false;
    if (ins->amiga.initSample<0 || ins->amiga.initSample>=e->song.sampleLen) {
      sName=_("none selected");
    } else {
      sName=e->song.sample[ins->amiga.initSample]->name;
    }
    if (ins->type==DIV_INS_PCE ||
        ins->type==DIV_INS_MIKEY ||
        ins->type==DIV_INS_X1_010 ||
        ins->type==DIV_INS_SWAN ||
        ins->type==DIV_INS_AY ||
        ins->type==DIV_INS_AY8930 ||
        ins->type==DIV_INS_VRC6 ||
        ins->type==DIV_INS_SU ||
<<<<<<< HEAD
        ins->type==DIV_INS_NDS ||
        ins->type==DIV_INS_SID3) {
=======
        ins->type==DIV_INS_NDS || 
        ins->type==DIV_INS_SUPERVISION) {
>>>>>>> cac67cf2
      P(ImGui::Checkbox(_("Use sample"),&ins->amiga.useSample));
      if (ins->type==DIV_INS_X1_010) {
        if (ImGui::InputInt(_("Sample bank slot##BANKSLOT"),&ins->x1_010.bankSlot,1,4)) { PARAMETER
          if (ins->x1_010.bankSlot<0) ins->x1_010.bankSlot=0;
          if (ins->x1_010.bankSlot>=7) ins->x1_010.bankSlot=7;
        }
      }
    }
    ImGui::AlignTextToFramePadding();
    ImGui::Text(_("Sample"));
    ImGui::SameLine();
    ImGui::SetNextItemWidth(ImGui::GetContentRegionAvail().x);
    if (ImGui::BeginCombo("##ISample",sName.c_str())) {
      String id;
      for (int i=0; i<e->song.sampleLen; i++) {
        id=fmt::sprintf("%d: %s",i,e->song.sample[i]->name);
        if (ImGui::Selectable(id.c_str(),ins->amiga.initSample==i)) { PARAMETER
          ins->amiga.initSample=i;
        }
      }
      ImGui::EndCombo();
    }
    // Wavetable
    if (ins->type==DIV_INS_AMIGA || ins->type==DIV_INS_SNES || ins->type==DIV_INS_GBA_DMA || ins->type==DIV_INS_GBA_MINMOD) {
      const char* useWaveText=ins->type==DIV_INS_AMIGA?_("Use wavetable (Amiga/Generic DAC only)"):_("Use wavetable");
      ImGui::BeginDisabled(ins->amiga.useNoteMap);
      P(ImGui::Checkbox(useWaveText,&ins->amiga.useWave));
      if (ins->amiga.useWave) {
        int len=ins->amiga.waveLen+1;
        int origLen=len;
        if (ImGui::InputInt(_("Width"),&len,2,16)) {
          if (ins->type==DIV_INS_SNES || ins->type==DIV_INS_GBA_DMA) {
            if (len<16) len=16;
            if (len>256) len=256;
            if (len>origLen) {
              ins->amiga.waveLen=((len+15)&(~15))-1;
            } else {
              ins->amiga.waveLen=(len&(~15))-1;
            }
          } else {
            if (len<2) len=2;
            if (len>256) len=256;
            ins->amiga.waveLen=(len&(~1))-1;
          }
          PARAMETER
        }
      }
      ImGui::EndDisabled();
    }
    // Note map
    ImGui::BeginDisabled(ins->amiga.useWave);
    P(ImGui::Checkbox(_("Use sample map"),&ins->amiga.useNoteMap));
    if (ins->amiga.useNoteMap) {
      if (ImGui::IsMouseClicked(ImGuiMouseButton_Left) && ImGui::IsWindowHovered(ImGuiHoveredFlags_ChildWindows)) sampleMapFocused=false;
      if (curWindowLast!=GUI_WINDOW_INS_EDIT) sampleMapFocused=false;
      if (!sampleMapFocused) sampleMapDigit=0;
      if (ImGui::BeginTable("NoteMap",(ins->type==DIV_INS_NES)?5:4,ImGuiTableFlags_ScrollY|ImGuiTableFlags_Borders|ImGuiTableFlags_SizingStretchSame)) {
        ImGui::TableSetupColumn("c0",ImGuiTableColumnFlags_WidthFixed);
        ImGui::TableSetupColumn("c1",ImGuiTableColumnFlags_WidthFixed);
        ImGui::TableSetupColumn("c2",ImGuiTableColumnFlags_WidthFixed);
        if (ins->type==DIV_INS_NES) ImGui::TableSetupColumn("c3",ImGuiTableColumnFlags_WidthFixed);
        ImGui::TableSetupColumn("c4",ImGuiTableColumnFlags_WidthStretch);

        ImGui::TableSetupScrollFreeze(0,1);

        ImGui::TableNextRow(ImGuiTableRowFlags_Headers);
        ImGui::TableNextColumn();
        ImGui::TableNextColumn();
        ImGui::Text("#");
        if (ins->type==DIV_INS_NES) {
          ImGui::TableNextColumn();
          ImGui::Text(_("pitch"));
          ImGui::TableNextColumn();
          ImGui::Text(_("delta"));
        } else {
          ImGui::TableNextColumn();
          ImGui::Text(_("note"));
        }
        ImGui::TableNextColumn();
        ImGui::Text(_("sample name"));
        int sampleMapMin=sampleMapSelStart;
        int sampleMapMax=sampleMapSelEnd;
        if (sampleMapMin>sampleMapMax) {
          sampleMapMin^=sampleMapMax;
          sampleMapMax^=sampleMapMin;
          sampleMapMin^=sampleMapMax;
        }

        ImGui::PushStyleColor(ImGuiCol_Header,ImGui::GetColorU32(ImGuiCol_HeaderHovered));
        ImGui::PushStyleColor(ImGuiCol_HeaderActive,ImGui::GetColorU32(ImGuiCol_HeaderHovered));
        for (int i=0; i<120; i++) {
          DivInstrumentAmiga::SampleMap& sampleMap=ins->amiga.noteMap[i];
          ImGui::TableNextRow();
          ImGui::TableNextColumn();
          ImGui::TableSetBgColor(ImGuiTableBgTarget_CellBg,ImGui::GetColorU32(ImGuiCol_TableHeaderBg));
          ImGui::AlignTextToFramePadding();
          ImGui::Text("%s",noteNames[60+i]);
          ImGui::TableNextColumn();
          if (sampleMap.map<0 || sampleMap.map>=e->song.sampleLen) {
            sName=fmt::sprintf("---##SM%d",i);
            sampleMap.map=-1;
          } else {
            sName=fmt::sprintf("%3d##SM%d",sampleMap.map,i);
          }
          ImGui::PushFont(patFont);
          ImGui::AlignTextToFramePadding();
          ImGui::SetNextItemWidth(ImGui::CalcTextSize("00000").x);
          ImGui::Selectable(sName.c_str(),(sampleMapWaitingInput && sampleMapColumn==0 && i>=sampleMapMin && i<=sampleMapMax));
          if (ImGui::IsItemClicked(ImGuiMouseButton_Left)) {
            sampleMapFocused=true;
            sampleMapColumn=0;
            sampleMapDigit=0;
            sampleMapSelStart=i;
            sampleMapSelEnd=i;

            sampleMapMin=sampleMapSelStart;
            sampleMapMax=sampleMapSelEnd;
            if (sampleMapMin>sampleMapMax) {
              sampleMapMin^=sampleMapMax;
              sampleMapMax^=sampleMapMin;
              sampleMapMin^=sampleMapMax;
            }
            ImGui::InhibitInertialScroll();
          }
          if (sampleMapFocused && ImGui::IsItemHovered(ImGuiHoveredFlags_AllowWhenBlockedByActiveItem) && ImGui::IsMouseDown(ImGuiMouseButton_Left)) {
            sampleMapSelEnd=i;
          }
          if (ImGui::IsItemClicked(ImGuiMouseButton_Right)) {
            if (sampleMapSelStart==sampleMapSelEnd) {
              sampleMapFocused=true;
              sampleMapColumn=0;
              sampleMapDigit=0;
              sampleMapSelStart=i;
              sampleMapSelEnd=i;

              sampleMapMin=sampleMapSelStart;
              sampleMapMax=sampleMapSelEnd;
              if (sampleMapMin>sampleMapMax) {
                sampleMapMin^=sampleMapMax;
                sampleMapMax^=sampleMapMin;
                sampleMapMin^=sampleMapMax;
              }
            }
            if (sampleMapFocused) {
              wannaOpenSMPopup=true;
            }
          }
          ImGui::PopFont();

          if (ins->type==DIV_INS_NES) {
            // pitch
            ImGui::TableNextColumn();
            ImGui::PushFont(patFont);
            ImGui::AlignTextToFramePadding();
            ImGui::SetNextItemWidth(ImGui::CalcTextSize("0000").x);
            if (sampleMap.dpcmFreq<0) {
              sName=fmt::sprintf(" -- ##SD1%d",i);
            } else {
              sName=fmt::sprintf(" %2d ##SD1%d",sampleMap.dpcmFreq,i);
            }
            ImGui::Selectable(sName.c_str(),(sampleMapWaitingInput && sampleMapColumn==2 && i>=sampleMapMin && i<=sampleMapMax));

            if (ImGui::IsItemClicked(ImGuiMouseButton_Left)) {
              sampleMapFocused=true;
              sampleMapColumn=2;
              sampleMapDigit=0;
              sampleMapSelStart=i;
              sampleMapSelEnd=i;

              sampleMapMin=sampleMapSelStart;
              sampleMapMax=sampleMapSelEnd;
              if (sampleMapMin>sampleMapMax) {
                sampleMapMin^=sampleMapMax;
                sampleMapMax^=sampleMapMin;
                sampleMapMin^=sampleMapMax;
              }
              ImGui::InhibitInertialScroll();
            }
            if (sampleMapFocused && ImGui::IsItemHovered(ImGuiHoveredFlags_AllowWhenBlockedByActiveItem) && ImGui::IsMouseDown(ImGuiMouseButton_Left)) {
              sampleMapSelEnd=i;
            }
            if (ImGui::IsItemClicked(ImGuiMouseButton_Right)) {
              if (sampleMapSelStart==sampleMapSelEnd) {
                sampleMapFocused=true;
                sampleMapColumn=2;
                sampleMapDigit=0;
                sampleMapSelStart=i;
                sampleMapSelEnd=i;

                sampleMapMin=sampleMapSelStart;
                sampleMapMax=sampleMapSelEnd;
                if (sampleMapMin>sampleMapMax) {
                  sampleMapMin^=sampleMapMax;
                  sampleMapMax^=sampleMapMin;
                  sampleMapMin^=sampleMapMax;
                }
              }
              if (sampleMapFocused) {
                wannaOpenSMPopup=true;
              }
            }

            ImGui::PopFont();

            // delta
            ImGui::TableNextColumn();
            ImGui::PushFont(patFont);
            ImGui::AlignTextToFramePadding();
            ImGui::SetNextItemWidth(ImGui::CalcTextSize("0000").x);
            if (sampleMap.dpcmDelta<0) {
              sName=fmt::sprintf(" -- ##SD2%d",i);
            } else {
              sName=fmt::sprintf(" %2X ##SD2%d",sampleMap.dpcmDelta,i);
            }
            ImGui::Selectable(sName.c_str(),(sampleMapWaitingInput && sampleMapColumn==3 && i>=sampleMapMin && i<=sampleMapMax));

            if (ImGui::IsItemClicked(ImGuiMouseButton_Left)) {
              sampleMapFocused=true;
              sampleMapColumn=3;
              sampleMapDigit=0;
              sampleMapSelStart=i;
              sampleMapSelEnd=i;

              sampleMapMin=sampleMapSelStart;
              sampleMapMax=sampleMapSelEnd;
              if (sampleMapMin>sampleMapMax) {
                sampleMapMin^=sampleMapMax;
                sampleMapMax^=sampleMapMin;
                sampleMapMin^=sampleMapMax;
              }
              ImGui::InhibitInertialScroll();
            }
            if (sampleMapFocused && ImGui::IsItemHovered(ImGuiHoveredFlags_AllowWhenBlockedByActiveItem) && ImGui::IsMouseDown(ImGuiMouseButton_Left)) {
              sampleMapSelEnd=i;
            }
            if (ImGui::IsItemClicked(ImGuiMouseButton_Right)) {
              if (sampleMapSelStart==sampleMapSelEnd) {
                sampleMapFocused=true;
                sampleMapColumn=3;
                sampleMapDigit=0;
                sampleMapSelStart=i;
                sampleMapSelEnd=i;

                sampleMapMin=sampleMapSelStart;
                sampleMapMax=sampleMapSelEnd;
                if (sampleMapMin>sampleMapMax) {
                  sampleMapMin^=sampleMapMax;
                  sampleMapMax^=sampleMapMin;
                  sampleMapMin^=sampleMapMax;
                }
              }
              if (sampleMapFocused) {
                wannaOpenSMPopup=true;
              }
            }

            ImGui::PopFont();
          } else {
            ImGui::TableNextColumn();
            sName="???";
            if ((sampleMap.freq+60)>0 && (sampleMap.freq+60)<180) {
              sName=noteNames[sampleMap.freq+60];
            }
            sName+=fmt::sprintf("##SN%d",i);
            ImGui::PushFont(patFont);
            ImGui::AlignTextToFramePadding();
            ImGui::SetNextItemWidth(ImGui::CalcTextSize("00000").x);
            ImGui::Selectable(sName.c_str(),(sampleMapWaitingInput && sampleMapColumn==1 && i>=sampleMapMin && i<=sampleMapMax));
            if (ImGui::IsItemClicked(ImGuiMouseButton_Left)) {
              sampleMapFocused=true;
              sampleMapColumn=1;
              sampleMapDigit=0;
              sampleMapSelStart=i;
              sampleMapSelEnd=i;

              sampleMapMin=sampleMapSelStart;
              sampleMapMax=sampleMapSelEnd;
              if (sampleMapMin>sampleMapMax) {
                sampleMapMin^=sampleMapMax;
                sampleMapMax^=sampleMapMin;
                sampleMapMin^=sampleMapMax;
              }
              ImGui::InhibitInertialScroll();
            }
            if (sampleMapFocused && ImGui::IsItemHovered(ImGuiHoveredFlags_AllowWhenBlockedByActiveItem) && ImGui::IsMouseDown(ImGuiMouseButton_Left)) {
              sampleMapSelEnd=i;
            }
            if (ImGui::IsItemClicked(ImGuiMouseButton_Right)) {
              if (sampleMapSelStart==sampleMapSelEnd) {
                sampleMapFocused=true;
                sampleMapColumn=1;
                sampleMapDigit=0;
                sampleMapSelStart=i;
                sampleMapSelEnd=i;

                sampleMapMin=sampleMapSelStart;
                sampleMapMax=sampleMapSelEnd;
                if (sampleMapMin>sampleMapMax) {
                  sampleMapMin^=sampleMapMax;
                  sampleMapMax^=sampleMapMin;
                  sampleMapMin^=sampleMapMax;
                }
              }
              if (sampleMapFocused) {
                wannaOpenSMPopup=true;
              }
            }
            ImGui::PopFont();
          }

          ImGui::TableNextColumn();
          String prevName="---";
          if (sampleMap.map>=0 && sampleMap.map<e->song.sampleLen) {
            prevName=e->song.sample[sampleMap.map]->name;
          }
          ImGui::PushID(i+2);
          ImGui::SetNextItemWidth(ImGui::GetContentRegionAvail().x);
          if (ImGui::BeginCombo("##SMSample",prevName.c_str())) {
            if (ImGui::Selectable("---")) {
              sampleMap.map=-1;
            }
            for (int k=0; k<e->song.sampleLen; k++) {
              String itemName=fmt::sprintf("%d: %s",k,e->song.sample[k]->name);
              if (ImGui::Selectable(itemName.c_str())) {
                sampleMap.map=k;
              }
            }
            ImGui::EndCombo();
          }
          ImGui::PopID();
        }
        ImGui::PopStyleColor(2);
        ImGui::EndTable();
      }
    } else {
      sampleMapFocused=false;
    }
    ImGui::EndDisabled();
    if (wannaOpenSMPopup) {
      ImGui::OpenPopup("SampleMapUtils");
    }
    if (ImGui::BeginPopup("SampleMapUtils",ImGuiWindowFlags_NoMove|ImGuiWindowFlags_AlwaysAutoResize|ImGuiWindowFlags_NoTitleBar|ImGuiWindowFlags_NoSavedSettings)) {
      if (sampleMapSelStart==sampleMapSelEnd && sampleMapSelStart>=0 && sampleMapSelStart<120) {
        if (ins->type==DIV_INS_NES) {
          if (ImGui::MenuItem(_("set entire map to this pitch"))) {
            if (sampleMapSelStart>=0 && sampleMapSelStart<120) {
              for (int i=0; i<120; i++) {
                if (i==sampleMapSelStart) continue;
                ins->amiga.noteMap[i].dpcmFreq=ins->amiga.noteMap[sampleMapSelStart].dpcmFreq;
              }
            }
          }
          if (ImGui::MenuItem(_("set entire map to this delta counter value"))) {
            if (sampleMapSelStart>=0 && sampleMapSelStart<120) {
              for (int i=0; i<120; i++) {
                if (i==sampleMapSelStart) continue;
                ins->amiga.noteMap[i].dpcmDelta=ins->amiga.noteMap[sampleMapSelStart].dpcmDelta;
              }
            }
          }
        } else {
          if (ImGui::MenuItem(_("set entire map to this note"))) {
            if (sampleMapSelStart>=0 && sampleMapSelStart<120) {
              for (int i=0; i<120; i++) {
                if (i==sampleMapSelStart) continue;
                ins->amiga.noteMap[i].freq=ins->amiga.noteMap[sampleMapSelStart].freq;
              }
            }
          }
        }
        if (ImGui::MenuItem(_("set entire map to this sample"))) {
          if (sampleMapSelStart>=0 && sampleMapSelStart<120) {
            for (int i=0; i<120; i++) {
              if (i==sampleMapSelStart) continue;
              ins->amiga.noteMap[i].map=ins->amiga.noteMap[sampleMapSelStart].map;
            }
          }
        }
      }
      if (ins->type==DIV_INS_NES) {
        if (ImGui::MenuItem(_("reset pitches"))) {
          for (int i=0; i<120; i++) {
            ins->amiga.noteMap[i].dpcmFreq=15;
          }
        }
        if (ImGui::MenuItem(_("clear delta counter values"))) {
          for (int i=0; i<120; i++) {
            ins->amiga.noteMap[i].dpcmDelta=-1;
          }
        }
      } else {
        if (ImGui::MenuItem(_("reset notes"))) {
          for (int i=0; i<120; i++) {
            ins->amiga.noteMap[i].freq=i;
          }
        }
      }
      if (ImGui::MenuItem(_("clear map samples"))) {
        for (int i=0; i<120; i++) {
          ins->amiga.noteMap[i].map=-1;
        }
      }
      ImGui::EndPopup();
    }
    ImGui::EndTabItem();
  } else {
    sampleMapFocused=false;
  }
}

void FurnaceGUI::insTabFMModernHeader(DivInstrument* ins) {
  ImGui::TableNextRow(ImGuiTableRowFlags_Headers);
  ImGui::TableNextColumn();
  if (ins->type==DIV_INS_ESFM) {
    ImGui::TableNextColumn();
    CENTER_TEXT(ESFM_SHORT_NAME(ESFM_MODIN));
    ImGui::TextUnformatted(ESFM_SHORT_NAME(ESFM_MODIN));
    TOOLTIP_TEXT(ESFM_LONG_NAME(ESFM_MODIN));
    ImGui::TableNextColumn();
    ImGui::TableNextColumn();
    CENTER_TEXT(ESFM_SHORT_NAME(ESFM_DELAY));
    ImGui::TextUnformatted(ESFM_SHORT_NAME(ESFM_DELAY));
    TOOLTIP_TEXT(ESFM_LONG_NAME(ESFM_DELAY));
  }
  ImGui::TableNextColumn();
  CENTER_TEXT(FM_SHORT_NAME(FM_AR));
  ImGui::TextUnformatted(FM_SHORT_NAME(FM_AR));
  TOOLTIP_TEXT(FM_NAME(FM_AR));
  ImGui::TableNextColumn();
  CENTER_TEXT(FM_SHORT_NAME(FM_DR));
  ImGui::TextUnformatted(FM_SHORT_NAME(FM_DR));
  TOOLTIP_TEXT(FM_NAME(FM_DR));
  if (settings.susPosition==0) {
    ImGui::TableNextColumn();
    CENTER_TEXT(FM_SHORT_NAME(FM_SL));
    ImGui::TextUnformatted(FM_SHORT_NAME(FM_SL));
    TOOLTIP_TEXT(FM_NAME(FM_SL));
  }
  if (ins->type==DIV_INS_FM || ins->type==DIV_INS_OPZ || ins->type==DIV_INS_OPM) {
    ImGui::TableNextColumn();
    CENTER_TEXT(FM_SHORT_NAME(FM_D2R));
    ImGui::TextUnformatted(FM_SHORT_NAME(FM_D2R));
    TOOLTIP_TEXT(FM_NAME(FM_D2R));
  }
  ImGui::TableNextColumn();
  CENTER_TEXT(FM_SHORT_NAME(FM_RR));
  ImGui::TextUnformatted(FM_SHORT_NAME(FM_RR));
  TOOLTIP_TEXT(FM_NAME(FM_RR));
  if (settings.susPosition==1) {
    ImGui::TableNextColumn();
    CENTER_TEXT(FM_SHORT_NAME(FM_SL));
    ImGui::TextUnformatted(FM_SHORT_NAME(FM_SL));
    TOOLTIP_TEXT(FM_NAME(FM_SL));
  }
  ImGui::TableNextColumn();
  if (settings.susPosition==2) {
    ImGui::TableNextColumn();
    CENTER_TEXT(FM_SHORT_NAME(FM_SL));
    ImGui::TextUnformatted(FM_SHORT_NAME(FM_SL));
    TOOLTIP_TEXT(FM_NAME(FM_SL));
  }
  ImGui::TableNextColumn();
  CENTER_TEXT(FM_SHORT_NAME(FM_TL));
  ImGui::TextUnformatted(FM_SHORT_NAME(FM_TL));
  TOOLTIP_TEXT(FM_NAME(FM_TL));
  if (settings.susPosition==3) {
    ImGui::TableNextColumn();
    CENTER_TEXT(FM_SHORT_NAME(FM_SL));
    ImGui::TextUnformatted(FM_SHORT_NAME(FM_SL));
    TOOLTIP_TEXT(FM_NAME(FM_SL));
  }
  ImGui::TableNextColumn();
  if (ins->type==DIV_INS_FM || ins->type==DIV_INS_OPZ || ins->type==DIV_INS_OPM) {
    CENTER_TEXT(FM_SHORT_NAME(FM_RS));
    ImGui::TextUnformatted(FM_SHORT_NAME(FM_RS));
    TOOLTIP_TEXT(FM_NAME(FM_RS));
  } else {
    CENTER_TEXT(FM_SHORT_NAME(FM_KSL));
    ImGui::TextUnformatted(FM_SHORT_NAME(FM_KSL));
    TOOLTIP_TEXT(FM_NAME(FM_KSL));
  }
  if (ins->type==DIV_INS_OPZ) {
    ImGui::TableNextColumn();
    CENTER_TEXT(FM_SHORT_NAME(FM_EGSHIFT));
    ImGui::TextUnformatted(FM_SHORT_NAME(FM_EGSHIFT));
    TOOLTIP_TEXT(FM_NAME(FM_EGSHIFT));
    ImGui::TableNextColumn();
    CENTER_TEXT(FM_SHORT_NAME(FM_REV));
    ImGui::TextUnformatted(FM_SHORT_NAME(FM_REV));
    TOOLTIP_TEXT(FM_NAME(FM_REV));
  }
  if (ins->type==DIV_INS_ESFM) {
    ImGui::TableNextColumn();
    CENTER_TEXT(ESFM_SHORT_NAME(ESFM_OUTLVL));
    ImGui::TextUnformatted(ESFM_SHORT_NAME(ESFM_OUTLVL));
    TOOLTIP_TEXT(ESFM_LONG_NAME(ESFM_OUTLVL));
  }
  ImGui::TableNextColumn();
  CENTER_TEXT(FM_SHORT_NAME(FM_MULT));
  ImGui::TextUnformatted(FM_SHORT_NAME(FM_MULT));
  TOOLTIP_TEXT(FM_NAME(FM_MULT));
  if (ins->type==DIV_INS_OPZ) {
    ImGui::TableNextColumn();
    CENTER_TEXT(FM_SHORT_NAME(FM_FINE));
    ImGui::TextUnformatted(FM_SHORT_NAME(FM_FINE));
    TOOLTIP_TEXT(FM_NAME(FM_FINE));
  }
  if (ins->type==DIV_INS_ESFM) {
    ImGui::TableNextColumn();
    CENTER_TEXT(ESFM_SHORT_NAME(ESFM_CT));
    ImGui::TextUnformatted(ESFM_SHORT_NAME(ESFM_CT));
    TOOLTIP_TEXT(ESFM_LONG_NAME(ESFM_CT));
  }
  ImGui::TableNextColumn();
  if (ins->type==DIV_INS_FM || ins->type==DIV_INS_OPZ || ins->type==DIV_INS_OPM) {
    CENTER_TEXT(FM_SHORT_NAME(FM_DT));
    ImGui::TextUnformatted(FM_SHORT_NAME(FM_DT));
    TOOLTIP_TEXT(FM_NAME(FM_DT));
    ImGui::TableNextColumn();
  }
  if (ins->type==DIV_INS_ESFM) {
    CENTER_TEXT(ESFM_SHORT_NAME(ESFM_DT));
    ImGui::TextUnformatted(ESFM_SHORT_NAME(ESFM_DT));
    TOOLTIP_TEXT(ESFM_LONG_NAME(ESFM_DT));
    ImGui::TableNextColumn();
  }
  if (ins->type==DIV_INS_OPZ || ins->type==DIV_INS_OPM) {
    CENTER_TEXT(FM_SHORT_NAME(FM_DT2));
    ImGui::TextUnformatted(FM_SHORT_NAME(FM_DT2));
    TOOLTIP_TEXT(FM_NAME(FM_DT2));
    ImGui::TableNextColumn();
  }
  if (ins->type==DIV_INS_FM || ins->type==DIV_INS_OPM) {
    CENTER_TEXT(FM_SHORT_NAME(FM_AM));
    ImGui::TextUnformatted(FM_SHORT_NAME(FM_AM));
    TOOLTIP_TEXT(FM_NAME(FM_AM));
  } else {
    CENTER_TEXT("Other");
    ImGui::TextUnformatted("Other");
  }
  ImGui::TableNextColumn();
  if (ins->type==DIV_INS_OPL || ins->type==DIV_INS_OPL_DRUMS || ins->type==DIV_INS_OPZ || ins->type==DIV_INS_ESFM) {
    ImGui::TableNextColumn();
    CENTER_TEXT(FM_NAME(FM_WS));
    ImGui::TextUnformatted(FM_NAME(FM_WS));
  } else if (ins->type!=DIV_INS_OPLL && ins->type!=DIV_INS_OPM) {
    ImGui::TableNextColumn();
    CENTER_TEXT(FM_NAME(FM_SSG));
    ImGui::TextUnformatted(FM_NAME(FM_SSG));
  }
  ImGui::TableNextColumn();
  CENTER_TEXT(_("Envelope"));
  ImGui::TextUnformatted(_("Envelope"));
}

void FurnaceGUI::insTabFM(DivInstrument* ins) {
  int opCount=4;
  if (ins->type==DIV_INS_OPLL) opCount=2;
  if (ins->type==DIV_INS_OPL) opCount=(ins->fm.ops==4)?4:2;
  bool opsAreMutable=(ins->type==DIV_INS_FM || ins->type==DIV_INS_OPM);

  if (ImGui::BeginTabItem("FM")) {
    DivInstrumentFM& fmOrigin=(ins->type==DIV_INS_OPLL && ins->fm.opllPreset>0 && ins->fm.opllPreset<16)?opllPreview:ins->fm;

    bool isPresent[4];
    int isPresentCount=0;
    memset(isPresent,0,4*sizeof(bool));
    for (int i=0; i<e->song.systemLen; i++) {
      if (e->song.system[i]==DIV_SYSTEM_VRC7) {
        isPresent[3]=true;
      } else if (e->song.system[i]==DIV_SYSTEM_OPLL || e->song.system[i]==DIV_SYSTEM_OPLL_DRUMS) {
        isPresent[(e->song.systemFlags[i].getInt("patchSet",0))&3]=true;
      }
    }
    if (!isPresent[0] && !isPresent[1] && !isPresent[2] && !isPresent[3]) {
      isPresent[0]=true;
    }
    for (int i=0; i<4; i++) {
      if (isPresent[i]) isPresentCount++;
    }
    int presentWhich=0;
    for (int i=0; i<4; i++) {
      if (isPresent[i]) {
        presentWhich=i;
        break;
      }
    }

    if (ImGui::BeginTable("fmDetails",3,(ins->type==DIV_INS_ESFM)?ImGuiTableFlags_SizingStretchProp:ImGuiTableFlags_SizingStretchSame)) {
      ImGui::TableSetupColumn("c0",ImGuiTableColumnFlags_WidthStretch,((ins->type==DIV_INS_ESFM)?0.50f:0.0f));
      ImGui::TableSetupColumn("c1",ImGuiTableColumnFlags_WidthStretch,((ins->type==DIV_INS_ESFM)?0.15f:0.0f));
      ImGui::TableSetupColumn("c2",ImGuiTableColumnFlags_WidthStretch,((ins->type==DIV_INS_ESFM)?0.35f:0.0f));

      ImGui::TableNextRow();
      switch (ins->type) {
        case DIV_INS_FM:
        case DIV_INS_OPM:
          ImGui::TableNextColumn();
          P(CWSliderScalar(FM_NAME(FM_FB),ImGuiDataType_U8,&ins->fm.fb,&_ZERO,&_SEVEN)); rightClickable
          P(CWSliderScalar(FM_NAME(FM_FMS),ImGuiDataType_U8,&ins->fm.fms,&_ZERO,&_SEVEN)); rightClickable
          ImGui::TableNextColumn();
          P(CWSliderScalar(FM_NAME(FM_ALG),ImGuiDataType_U8,&ins->fm.alg,&_ZERO,&_SEVEN)); rightClickable
          P(CWSliderScalar(FM_NAME(FM_AMS),ImGuiDataType_U8,&ins->fm.ams,&_ZERO,&_THREE)); rightClickable
          ImGui::TableNextColumn();
          if (fmPreviewOn) {
            drawFMPreview(ImVec2(ImGui::GetContentRegionAvail().x,48.0*dpiScale));
            if (!fmPreviewPaused) {
              renderFMPreview(ins,1);
              WAKE_UP;
            }
          } else {
            drawAlgorithm(ins->fm.alg,FM_ALGS_4OP,ImVec2(ImGui::GetContentRegionAvail().x,48.0*dpiScale));
          }
          kvsConfig(ins);
          break;
        case DIV_INS_OPZ:
          ImGui::TableNextColumn();
          P(CWSliderScalar(FM_NAME(FM_FB),ImGuiDataType_U8,&ins->fm.fb,&_ZERO,&_SEVEN)); rightClickable
          P(CWSliderScalar(FM_NAME(FM_FMS),ImGuiDataType_U8,&ins->fm.fms,&_ZERO,&_SEVEN)); rightClickable
          P(CWSliderScalar(FM_NAME(FM_FMS2),ImGuiDataType_U8,&ins->fm.fms2,&_ZERO,&_SEVEN)); rightClickable
          ImGui::TableNextColumn();
          P(CWSliderScalar(FM_NAME(FM_ALG),ImGuiDataType_U8,&ins->fm.alg,&_ZERO,&_SEVEN)); rightClickable
          P(CWSliderScalar(FM_NAME(FM_AMS),ImGuiDataType_U8,&ins->fm.ams,&_ZERO,&_THREE)); rightClickable
          P(CWSliderScalar(FM_NAME(FM_AMS2),ImGuiDataType_U8,&ins->fm.ams2,&_ZERO,&_THREE)); rightClickable
          ImGui::TableNextColumn();
          if (fmPreviewOn) {
            drawFMPreview(ImVec2(ImGui::GetContentRegionAvail().x,48.0*dpiScale));
            if (!fmPreviewPaused) {
              renderFMPreview(ins,1);
              WAKE_UP;
            }
          } else {
            drawAlgorithm(ins->fm.alg,FM_ALGS_4OP,ImVec2(ImGui::GetContentRegionAvail().x,48.0*dpiScale));
          }
          kvsConfig(ins);

          if (ImGui::Button(_("Request from TX81Z"))) {
            doAction(GUI_ACTION_TX81Z_REQUEST);
          }
          /* 
          ImGui::SameLine();
          if (ImGui::Button("Send to TX81Z")) {
            showError("Coming soon!");
          }
          */
          break;
        case DIV_INS_OPL:
        case DIV_INS_OPL_DRUMS: {
          bool fourOp=(ins->fm.ops==4 || ins->type==DIV_INS_OPL_DRUMS);
          bool drums=ins->fm.opllPreset==16;
          int algMax=fourOp?3:1;
          ImGui::TableNextColumn();
          ins->fm.alg&=algMax;
          P(CWSliderScalar(FM_NAME(FM_FB),ImGuiDataType_U8,&ins->fm.fb,&_ZERO,&_SEVEN)); rightClickable
          if (ins->type==DIV_INS_OPL) {
            ImGui::BeginDisabled(ins->fm.opllPreset==16);
            if (ImGui::Checkbox("4-op",&fourOp)) { PARAMETER
              ins->fm.ops=fourOp?4:2;
            }
            ImGui::EndDisabled();
          }
          ImGui::TableNextColumn();
          P(CWSliderScalar(FM_NAME(FM_ALG),ImGuiDataType_U8,&ins->fm.alg,&_ZERO,&algMax)); rightClickable
          if (ins->type==DIV_INS_OPL) {
            if (ImGui::Checkbox(_("Drums"),&drums)) { PARAMETER
              ins->fm.opllPreset=drums?16:0;
            }
          }
          ImGui::TableNextColumn();
          if (fmPreviewOn) {
            drawFMPreview(ImVec2(ImGui::GetContentRegionAvail().x,48.0*dpiScale));
            if (!fmPreviewPaused) {
              renderFMPreview(ins,1);
              WAKE_UP;
            }
          } else {
            drawAlgorithm(ins->fm.alg&algMax,fourOp?FM_ALGS_4OP_OPL:FM_ALGS_2OP_OPL,ImVec2(ImGui::GetContentRegionAvail().x,48.0*dpiScale));
          }
          kvsConfig(ins);
          break;
        }
        case DIV_INS_OPLL: {
          bool dc=fmOrigin.fms;
          bool dm=fmOrigin.ams;
          bool sus=ins->fm.alg;
          ImGui::TableNextColumn();
          ImGui::BeginDisabled(ins->fm.opllPreset!=0);
          P(CWSliderScalar(FM_NAME(FM_FB),ImGuiDataType_U8,&fmOrigin.fb,&_ZERO,&_SEVEN)); rightClickable
          if (ImGui::Checkbox(FM_NAME(FM_DC),&dc)) { PARAMETER
            fmOrigin.fms=dc;
          }
          ImGui::EndDisabled();
          ImGui::TableNextColumn();
          if (ImGui::Checkbox(FM_NAME(FM_SUS),&sus)) { PARAMETER
            ins->fm.alg=sus;
          }
          ImGui::BeginDisabled(ins->fm.opllPreset!=0);
          if (ImGui::Checkbox(FM_NAME(FM_DM),&dm)) { PARAMETER
            fmOrigin.ams=dm;
          }
          ImGui::EndDisabled();
          ImGui::TableNextColumn();
          if (fmPreviewOn) {
            drawFMPreview(ImVec2(ImGui::GetContentRegionAvail().x,24.0*dpiScale));
            if (!fmPreviewPaused) {
              renderFMPreview(ins,1);
              WAKE_UP;
            }
          } else {
            drawAlgorithm(0,FM_ALGS_2OP_OPL,ImVec2(ImGui::GetContentRegionAvail().x,24.0*dpiScale));
          }
          kvsConfig(ins,false);

          ImGui::SetNextItemWidth(ImGui::GetContentRegionAvail().x);

          if (ImGui::BeginCombo("##LLPreset",_(opllInsNames[presentWhich][ins->fm.opllPreset]))) {
            if (isPresentCount>1) {
              if (ImGui::BeginTable("LLPresetList",isPresentCount)) {
                ImGui::TableNextRow(ImGuiTableRowFlags_Headers);
                for (int i=0; i<4; i++) {
                  if (!isPresent[i]) continue;
                  ImGui::TableNextColumn();
                  ImGui::Text(_("%s name"),opllVariants[i]);
                }
                for (int i=0; i<17; i++) {
                  ImGui::TableNextRow();
                  for (int j=0; j<4; j++) {
                    if (!isPresent[j]) continue;
                    ImGui::TableNextColumn();
                    ImGui::PushID(j*17+i);
                    if (ImGui::Selectable(_(opllInsNames[j][i]))) {
                      ins->fm.opllPreset=i;
                    }
                    ImGui::PopID();
                  }
                }
                ImGui::EndTable();
              }
            } else {
              for (int i=0; i<17; i++) {
                if (ImGui::Selectable(_(opllInsNames[presentWhich][i]))) {
                  ins->fm.opllPreset=i;
                }
              }
            }
            ImGui::EndCombo();
          }
          break;
        }
        case DIV_INS_ESFM: {
          ImGui::TableNextColumn();
          P(CWSliderScalar(ESFM_LONG_NAME(ESFM_NOISE),ImGuiDataType_U8,&ins->esfm.noise,&_ZERO,&_THREE,_(esfmNoiseModeNames[ins->esfm.noise&3]))); rightClickable
          ImGui::TextUnformatted(_(esfmNoiseModeDescriptions[ins->esfm.noise&3]));
          ImGui::TableNextColumn();
          ImGui::TableNextColumn();
          if (fmPreviewOn) {
            drawFMPreview(ImVec2(ImGui::GetContentRegionAvail().x,48.0*dpiScale));
            if (!fmPreviewPaused) {
              renderFMPreview(ins,1);
              WAKE_UP;
            }
          } else {
            drawESFMAlgorithm(ins->esfm, ImVec2(ImGui::GetContentRegionAvail().x,48.0*dpiScale));
          }
          kvsConfig(ins);
        }
        default:
          break;
      }
      ImGui::EndTable();
    }

    if (((ins->type==DIV_INS_OPLL || ins->type==DIV_INS_OPL) && ins->fm.opllPreset==16) || ins->type==DIV_INS_OPL_DRUMS) {
      ins->fm.ops=2;
      P(ImGui::Checkbox(_("Fixed frequency mode"),&ins->fm.fixedDrums));
      if (ImGui::IsItemHovered()) {
        ImGui::SetTooltip(_("when enabled, drums will be set to the specified frequencies, ignoring the note."));
      }
      if (ins->fm.fixedDrums) {
        int block=0;
        int fNum=0;
        if (ImGui::BeginTable("fixedDrumSettings",3)) {
          ImGui::TableNextRow(ImGuiTableRowFlags_Headers);
          ImGui::TableNextColumn();
          ImGui::Text(_("Drum"));
          ImGui::TableNextColumn();
          ImGui::Text(_("Block"));
          ImGui::TableNextColumn();
          ImGui::Text(_("FreqNum"));

          DRUM_FREQ(_("Kick"),"##DBlock0","##DFreq0",ins->fm.kickFreq);
          DRUM_FREQ(_("Snare/Hi-hat"),"##DBlock1","##DFreq1",ins->fm.snareHatFreq);
          DRUM_FREQ(_("Tom/Top"),"##DBlock2","##DFreq2",ins->fm.tomTopFreq);
          ImGui::EndTable();
        }
      }
    }

    bool willDisplayOps=true;
    if (ins->type==DIV_INS_OPLL && ins->fm.opllPreset!=0) willDisplayOps=false;
    if (!willDisplayOps && ins->type==DIV_INS_OPLL) {
      ins->fm.op[1].tl&=15;
      P(CWSliderScalar(_("Volume##TL"),ImGuiDataType_U8,&ins->fm.op[1].tl,&_FIFTEEN,&_ZERO)); rightClickable
      if (ins->fm.opllPreset==16) {
        ImGui::Text(_("this volume slider only works in compatibility (non-drums) system."));
      }

      // update OPLL preset preview
      if (ins->fm.opllPreset>0 && ins->fm.opllPreset<16) {
        const opll_patch_t* patchROM=NULL;

        switch (presentWhich) {
          case 1:
            patchROM=OPLL_GetPatchROM(opll_type_ymf281);
            break;
          case 2:
            patchROM=OPLL_GetPatchROM(opll_type_ym2423);
            break;
          case 3:
            patchROM=OPLL_GetPatchROM(opll_type_ds1001);
            break;
          default:
            patchROM=OPLL_GetPatchROM(opll_type_ym2413);
            break;
        }

        const opll_patch_t* patch=&patchROM[ins->fm.opllPreset-1];

        opllPreview.alg=ins->fm.alg;
        opllPreview.fb=patch->fb;
        opllPreview.fms=patch->dc;
        opllPreview.ams=patch->dm;

        opllPreview.op[0].tl=patch->tl;
        opllPreview.op[1].tl=ins->fm.op[1].tl;

        for (int i=0; i<2; i++) {
          opllPreview.op[i].am=patch->am[i];
          opllPreview.op[i].vib=patch->vib[i];
          opllPreview.op[i].ssgEnv=patch->et[i]?8:0;
          opllPreview.op[i].ksr=patch->ksr[i];
          opllPreview.op[i].ksl=patch->ksl[i];
          opllPreview.op[i].mult=patch->multi[i];
          opllPreview.op[i].ar=patch->ar[i];
          opllPreview.op[i].dr=patch->dr[i];
          opllPreview.op[i].sl=patch->sl[i];
          opllPreview.op[i].rr=patch->rr[i];
        }
      }
    }

    ImGui::BeginDisabled(!willDisplayOps);
    if (settings.fmLayout==0 || settings.fmLayout==7) {
      int numCols=15;
      if (ins->type==DIV_INS_OPL ||ins->type==DIV_INS_OPL_DRUMS) numCols=13;
      if (ins->type==DIV_INS_OPLL) numCols=12;
      if (ins->type==DIV_INS_OPZ) numCols=19;
      if (ins->type==DIV_INS_ESFM) numCols=19;
      if (ImGui::BeginTable("FMOperators",numCols,ImGuiTableFlags_SizingStretchProp|ImGuiTableFlags_BordersH|ImGuiTableFlags_BordersOuterV)) {
        // configure columns
        ImGui::TableSetupColumn("c0",ImGuiTableColumnFlags_WidthFixed); // op name
        if (ins->type==DIV_INS_ESFM) {
          ImGui::TableSetupColumn("c0e0",ImGuiTableColumnFlags_WidthStretch,0.05f); // outLvl
          ImGui::TableSetupColumn("c0e1",ImGuiTableColumnFlags_WidthFixed); // -separator-
          ImGui::TableSetupColumn("c0e2",ImGuiTableColumnFlags_WidthStretch,0.05f); // delay
        }
        ImGui::TableSetupColumn("c1",ImGuiTableColumnFlags_WidthStretch,0.05f); // ar
        ImGui::TableSetupColumn("c2",ImGuiTableColumnFlags_WidthStretch,0.05f); // dr
        ImGui::TableSetupColumn("c3",ImGuiTableColumnFlags_WidthStretch,0.05f); // sl
        if (ins->type==DIV_INS_FM || ins->type==DIV_INS_OPZ || ins->type==DIV_INS_OPM) {
          ImGui::TableSetupColumn("c4",ImGuiTableColumnFlags_WidthStretch,0.05f); // d2r
        }
        ImGui::TableSetupColumn("c5",ImGuiTableColumnFlags_WidthStretch,0.05f); // rr
        ImGui::TableSetupColumn("c6",ImGuiTableColumnFlags_WidthFixed); // -separator-
        ImGui::TableSetupColumn("c7",ImGuiTableColumnFlags_WidthStretch,0.05f); // tl
        ImGui::TableSetupColumn("c8",ImGuiTableColumnFlags_WidthStretch,0.05f); // rs/ksl
        if (ins->type==DIV_INS_OPZ) {
          ImGui::TableSetupColumn("c8z0",ImGuiTableColumnFlags_WidthStretch,0.05f); // egs
          ImGui::TableSetupColumn("c8z1",ImGuiTableColumnFlags_WidthStretch,0.05f); // rev
        }
        if (ins->type==DIV_INS_ESFM) {
          ImGui::TableSetupColumn("c8e0",ImGuiTableColumnFlags_WidthStretch,0.05f); // outLvl
        }
        ImGui::TableSetupColumn("c9",ImGuiTableColumnFlags_WidthStretch,0.05f); // mult

        if (ins->type==DIV_INS_OPZ) {
          ImGui::TableSetupColumn("c9z",ImGuiTableColumnFlags_WidthStretch,0.05f); // fine
        }

        if (ins->type==DIV_INS_ESFM) {
          ImGui::TableSetupColumn("c9e",ImGuiTableColumnFlags_WidthStretch,0.05f); // ct
        }

        if (ins->type==DIV_INS_FM || ins->type==DIV_INS_OPZ || ins->type==DIV_INS_OPM || ins->type==DIV_INS_ESFM) {
          ImGui::TableSetupColumn("c10",ImGuiTableColumnFlags_WidthStretch,0.05f); // dt
        }
        if (ins->type==DIV_INS_OPZ || ins->type==DIV_INS_OPM) {
          ImGui::TableSetupColumn("c11",ImGuiTableColumnFlags_WidthStretch,0.05f); // dt2
        }
        ImGui::TableSetupColumn("c15",ImGuiTableColumnFlags_WidthFixed); // am

        ImGui::TableSetupColumn("c12",ImGuiTableColumnFlags_WidthFixed); // -separator-
        if (ins->type!=DIV_INS_OPLL && ins->type!=DIV_INS_OPM) {
          ImGui::TableSetupColumn("c13",ImGuiTableColumnFlags_WidthStretch,0.2f); // ssg/waveform
        }
        ImGui::TableSetupColumn("c14",ImGuiTableColumnFlags_WidthStretch,0.3f); // env

        float sliderHeight=((ImGui::GetContentRegionAvail().y-ImGui::GetFrameHeightWithSpacing()*(settings.fmLayout==7?4.0f:1.0f))/opCount)-ImGui::GetStyle().ItemSpacing.y;

        // header
        if (settings.fmLayout==0) {
          insTabFMModernHeader(ins);
        }

        // main view
        for (int i=0; i<opCount; i++) {
          DivInstrumentFM::Operator& op=fmOrigin.op[(opCount==4 && ins->type!=DIV_INS_OPL_DRUMS && ins->type!=DIV_INS_ESFM)?opOrder[i]:i];
          DivInstrumentESFM::Operator& opE=ins->esfm.op[i];

          // modern with more labels
          if (settings.fmLayout==7) {
            insTabFMModernHeader(ins);
          }

          ImGui::TableNextRow();
          ImGui::TableNextColumn();

          // push colors
          if (settings.separateFMColors) {
            bool mod=true;
            if (ins->type==DIV_INS_OPL_DRUMS) {
              mod=false;
            } else if (ins->type==DIV_INS_ESFM) {
              // this is the same as the KVS heuristic in platform/esfm.h
              if (opE.outLvl==7) {
                mod=false;
              } else if (opE.outLvl>0) {
                if (i==3) {
                  mod=false;
                } else {
                  DivInstrumentESFM::Operator& opENext=ins->esfm.op[i+1];
                  if (opENext.modIn==0) {
                    mod=false;
                  } else if ((opE.outLvl-opENext.modIn)>=2) {
                    mod=false;
                  }
                }
              }
            } else if (opCount==4) {
              if (ins->type==DIV_INS_OPL) {
                if (opIsOutputOPL[fmOrigin.alg&3][i]) mod=false;
              } else {
                if (opIsOutput[fmOrigin.alg&7][i]) mod=false;
              }
            } else {
              if (i==1 || (ins->type==DIV_INS_OPL && (fmOrigin.alg&1))) mod=false;
            }
            if (mod) {
              pushAccentColors(
                uiColors[GUI_COLOR_FM_PRIMARY_MOD],
                uiColors[GUI_COLOR_FM_SECONDARY_MOD],
                uiColors[GUI_COLOR_FM_BORDER_MOD],
                uiColors[GUI_COLOR_FM_BORDER_SHADOW_MOD]
              );
            } else {
              pushAccentColors(
                uiColors[GUI_COLOR_FM_PRIMARY_CAR],
                uiColors[GUI_COLOR_FM_SECONDARY_CAR],
                uiColors[GUI_COLOR_FM_BORDER_CAR],
                uiColors[GUI_COLOR_FM_BORDER_SHADOW_CAR]
              );
            }
          }

          if (i==0) {
            float sliderMinHeightOPL=ImGui::GetFrameHeight()*4.0+ImGui::GetStyle().ItemSpacing.y*3.0;
            float sliderMinHeightESFM=ImGui::GetFrameHeight()*5.0+ImGui::GetStyle().ItemSpacing.y*4.0;
            if ((ins->type==DIV_INS_OPL || ins->type==DIV_INS_OPL_DRUMS || ins->type==DIV_INS_OPLL) && sliderHeight<sliderMinHeightOPL) {
              sliderHeight=sliderMinHeightOPL;
            }
            if (ins->type==DIV_INS_ESFM && sliderHeight<sliderMinHeightESFM) {
              sliderHeight=sliderMinHeightESFM;
            }
          }

          ImGui::PushID(fmt::sprintf("op%d",i).c_str());
          String opNameLabel;
          if (ins->type==DIV_INS_OPL_DRUMS) {
            opNameLabel=fmt::sprintf("%s",oplDrumNames[i]);
          } else if (ins->type==DIV_INS_OPL && fmOrigin.opllPreset==16) {
            if (i==1) {
              opNameLabel=_("Kick");
            } else {
              opNameLabel=_("Env");
            }
          } else {
            opNameLabel=fmt::sprintf("OP%d",i+1);
          }
          if (opsAreMutable) {
            pushToggleColors(op.enable);
            if (ImGui::Button(opNameLabel.c_str())) {
              op.enable=!op.enable;
              PARAMETER;
            }
            popToggleColors();
          } else {
            ImGui::TextUnformatted(opNameLabel.c_str());
          }

          // drag point
          OP_DRAG_POINT;

          int maxTl=127;
          if (ins->type==DIV_INS_OPLL) {
            if (i==1) {
              maxTl=15;
            } else {
              maxTl=63;
            }
          }
          if (ins->type==DIV_INS_OPL || ins->type==DIV_INS_OPL_DRUMS || ins->type==DIV_INS_ESFM) {
            maxTl=63;
          }
          int maxArDr=(ins->type==DIV_INS_FM || ins->type==DIV_INS_OPZ || ins->type==DIV_INS_OPM)?31:15;
          bool ssgOn=op.ssgEnv&8;
          bool ksrOn=op.ksr;
          bool vibOn=op.vib;
          bool susOn=op.sus;
          bool fixedOn=opE.fixed;
          unsigned char ssgEnv=op.ssgEnv&7;

          if (ins->type==DIV_INS_ESFM) {
            ImGui::TableNextColumn();
            CENTER_VSLIDER;
            P(CWVSliderScalar("##MODIN",ImVec2(20.0f*dpiScale,sliderHeight),ImGuiDataType_U8,&opE.modIn,&_ZERO,&_SEVEN)); rightClickable
            ImGui::TableNextColumn();
            ImGui::Dummy(ImVec2(4.0f*dpiScale,2.0f*dpiScale));
            ImGui::TableNextColumn();
            opE.delay&=7;
            CENTER_VSLIDER;
            P(CWVSliderScalar("##DELAY",ImVec2(20.0f*dpiScale,sliderHeight),ImGuiDataType_U8,&opE.delay,&_ZERO,&_SEVEN)); rightClickable
          }

          ImGui::TableNextColumn();
          op.ar&=maxArDr;
          CENTER_VSLIDER;
          P(CWVSliderScalar("##AR",ImVec2(20.0f*dpiScale,sliderHeight),ImGuiDataType_U8,&op.ar,&maxArDr,&_ZERO)); rightClickable

          ImGui::TableNextColumn();
          op.dr&=maxArDr;
          CENTER_VSLIDER;
          P(CWVSliderScalar("##DR",ImVec2(20.0f*dpiScale,sliderHeight),ImGuiDataType_U8,&op.dr,&maxArDr,&_ZERO)); rightClickable

          if (settings.susPosition==0) {
            ImGui::TableNextColumn();
            op.sl&=15;
            CENTER_VSLIDER;
            P(CWVSliderScalar("##SL",ImVec2(20.0f*dpiScale,sliderHeight),ImGuiDataType_U8,&op.sl,&_FIFTEEN,&_ZERO)); rightClickable
          }

          if (ins->type==DIV_INS_FM || ins->type==DIV_INS_OPZ || ins->type==DIV_INS_OPM) {
            ImGui::TableNextColumn();
            op.d2r&=31;
            CENTER_VSLIDER;
            P(CWVSliderScalar("##D2R",ImVec2(20.0f*dpiScale,sliderHeight),ImGuiDataType_U8,&op.d2r,&_THIRTY_ONE,&_ZERO)); rightClickable
          }

          ImGui::TableNextColumn();
          op.rr&=15;
          CENTER_VSLIDER;
          P(CWVSliderScalar("##RR",ImVec2(20.0f*dpiScale,sliderHeight),ImGuiDataType_U8,&op.rr,&_FIFTEEN,&_ZERO)); rightClickable

          if (settings.susPosition==1) {
            ImGui::TableNextColumn();
            op.sl&=15;
            CENTER_VSLIDER;
            P(CWVSliderScalar("##SL",ImVec2(20.0f*dpiScale,sliderHeight),ImGuiDataType_U8,&op.sl,&_FIFTEEN,&_ZERO)); rightClickable
          }

          ImGui::TableNextColumn();
          ImGui::Dummy(ImVec2(4.0f*dpiScale,2.0f*dpiScale));

          if (settings.susPosition==2) {
            ImGui::TableNextColumn();
            op.sl&=15;
            CENTER_VSLIDER;
            P(CWVSliderScalar("##SL",ImVec2(20.0f*dpiScale,sliderHeight),ImGuiDataType_U8,&op.sl,&_FIFTEEN,&_ZERO)); rightClickable
          }

          ImGui::TableNextColumn();
          op.tl&=maxTl;
          CENTER_VSLIDER;
          P(CWVSliderScalar("##TL",ImVec2(20.0f*dpiScale,sliderHeight),ImGuiDataType_U8,&op.tl,&maxTl,&_ZERO)); rightClickable

          if (settings.susPosition==3) {
            ImGui::TableNextColumn();
            op.sl&=15;
            CENTER_VSLIDER;
            P(CWVSliderScalar("##SL",ImVec2(20.0f*dpiScale,sliderHeight),ImGuiDataType_U8,&op.sl,&_FIFTEEN,&_ZERO)); rightClickable
          }

          ImGui::TableNextColumn();
          CENTER_VSLIDER;
          if (ins->type==DIV_INS_FM || ins->type==DIV_INS_OPZ || ins->type==DIV_INS_OPM) {
            P(CWVSliderScalar("##RS",ImVec2(20.0f*dpiScale,sliderHeight),ImGuiDataType_U8,&op.rs,&_ZERO,&_THREE)); rightClickable
          } else {
            int ksl=ins->type==DIV_INS_OPLL?op.ksl:kslMap[op.ksl&3];
            if (CWVSliderInt("##KSL",ImVec2(20.0f*dpiScale,sliderHeight),&ksl,0,3)) {
              op.ksl=(ins->type==DIV_INS_OPLL?ksl:kslMap[ksl&3]);
              PARAMETER;
            } rightClickable
          }

          if (ins->type==DIV_INS_OPZ) {
            ImGui::TableNextColumn();
            CENTER_VSLIDER;
            P(CWVSliderScalar("##EGS",ImVec2(20.0f*dpiScale,sliderHeight),ImGuiDataType_U8,&op.ksl,&_ZERO,&_THREE)); rightClickable

            ImGui::TableNextColumn();
            CENTER_VSLIDER;
            P(CWVSliderScalar("##REV",ImVec2(20.0f*dpiScale,sliderHeight),ImGuiDataType_U8,&op.dam,&_ZERO,&_SEVEN)); rightClickable
          }

          if (ins->type==DIV_INS_ESFM) {
            ImGui::TableNextColumn();
            CENTER_VSLIDER;
            P(CWVSliderScalar("##OUTLVL",ImVec2(20.0f*dpiScale,sliderHeight),ImGuiDataType_U8,&opE.outLvl,&_ZERO,&_SEVEN)); rightClickable
          }

          ImGui::TableNextColumn();
          CENTER_VSLIDER;
          P(CWVSliderScalar("##MULT",ImVec2(20.0f*dpiScale,sliderHeight),ImGuiDataType_U8,&op.mult,&_ZERO,&_FIFTEEN)); rightClickable

          if (ins->type==DIV_INS_OPZ) {
            ImGui::TableNextColumn();
            CENTER_VSLIDER;
            P(CWVSliderScalar("##FINE",ImVec2(20.0f*dpiScale,sliderHeight),ImGuiDataType_U8,&op.dvb,&_ZERO,&_FIFTEEN)); rightClickable
          }

          if (ins->type==DIV_INS_ESFM) {
            ImGui::TableNextColumn();
            CENTER_VSLIDER;
            P(CWVSliderScalar("##CT",ImVec2(20.0f*dpiScale,sliderHeight),ImGuiDataType_S8,&opE.ct,&_MINUS_TWENTY_FOUR,&_TWENTY_FOUR)); rightClickable
          }

          if (ins->type==DIV_INS_FM || ins->type==DIV_INS_OPZ || ins->type==DIV_INS_OPM) {
            int detune=detuneMap[settings.unsignedDetune?1:0][op.dt&7];
            ImGui::TableNextColumn();
            CENTER_VSLIDER;
            if (CWVSliderInt("##DT",ImVec2(20.0f*dpiScale,sliderHeight),&detune,settings.unsignedDetune?0:-3,settings.unsignedDetune?7:4)) { PARAMETER
              if (detune<-3) detune=-3;
              if (detune>7) detune=7;
              op.dt=detuneUnmap[settings.unsignedDetune?1:0][detune+3];
            } rightClickable

            if (ins->type!=DIV_INS_FM) {
              ImGui::TableNextColumn();
              CENTER_VSLIDER;
              P(CWVSliderScalar("##DT2",ImVec2(20.0f*dpiScale,sliderHeight),ImGuiDataType_U8,&op.dt2,&_ZERO,&_THREE)); rightClickable
            }

            ImGui::TableNextColumn();
            bool amOn=op.am;
            if (ins->type==DIV_INS_OPZ) {
              bool egtOn=op.egt;
              if (egtOn) {
                ImGui::SetCursorPosY(ImGui::GetCursorPosY()+0.5*(sliderHeight-ImGui::GetFrameHeight()*4.0-ImGui::GetStyle().ItemSpacing.y*3.0));
              } else {
                ImGui::SetCursorPosY(ImGui::GetCursorPosY()+0.5*(sliderHeight-ImGui::GetFrameHeight()*2.0-ImGui::GetStyle().ItemSpacing.y*1.0));
              }
              if (ImGui::Checkbox("AM",&amOn)) { PARAMETER
                op.am=amOn;
              }
              if (ImGui::Checkbox(_("Fixed"),&egtOn)) { PARAMETER
                op.egt=egtOn;
              }
              if (egtOn) {
                int block=op.dt;
                int freqNum=(op.mult<<4)|(op.dvb&15);
                if (ImGui::InputInt(_("Block"),&block,1,1)) {
                  if (block<0) block=0;
                  if (block>7) block=7;
                  op.dt=block;
                }
                if (ImGui::InputInt(_("FreqNum"),&freqNum,1,16)) {
                  if (freqNum<0) freqNum=0;
                  if (freqNum>255) freqNum=255;
                  op.mult=freqNum>>4;
                  op.dvb=freqNum&15;
                }
              }
            } else {
              ImGui::SetCursorPosY(ImGui::GetCursorPosY()+0.5*(sliderHeight-ImGui::GetFrameHeight()));
              if (ImGui::Checkbox("##AM",&amOn)) { PARAMETER
                op.am=amOn;
              }
            }

            if (ins->type!=DIV_INS_OPL && ins->type!=DIV_INS_OPL_DRUMS && ins->type!=DIV_INS_OPZ && ins->type!=DIV_INS_OPM) {
              ImGui::TableNextColumn();
              ImGui::Dummy(ImVec2(4.0f*dpiScale,2.0f*dpiScale));
              ImGui::TableNextColumn();
              ImGui::BeginDisabled(!ssgOn);
              drawSSGEnv(op.ssgEnv&7,ImVec2(ImGui::GetContentRegionAvail().x,sliderHeight-ImGui::GetFrameHeightWithSpacing()));
              ImGui::EndDisabled();
              if (ImGui::Checkbox("##SSGOn",&ssgOn)) { PARAMETER
                op.ssgEnv=(op.ssgEnv&7)|(ssgOn<<3);
              }

              ImGui::SameLine();
              ImGui::SetNextItemWidth(ImGui::GetContentRegionAvail().x);
              if (CWSliderScalar("##SSG",ImGuiDataType_U8,&ssgEnv,&_ZERO,&_SEVEN,_(ssgEnvTypes[ssgEnv]))) { PARAMETER
                op.ssgEnv=(op.ssgEnv&8)|(ssgEnv&7);
              }
            }
          } else if (ins->type==DIV_INS_ESFM) {
            ImGui::TableNextColumn();
            CENTER_VSLIDER;
            P(CWVSliderScalar("##DT",ImVec2(20.0f*dpiScale,sliderHeight),ImGuiDataType_S8,&opE.dt,&_MINUS_ONE_HUNDRED_TWENTY_EIGHT,&_ONE_HUNDRED_TWENTY_SEVEN)); rightClickable

            ImGui::TableNextColumn();
            bool amOn=op.am;
            bool leftOn=opE.left;
            bool rightOn=opE.right;

            ImGui::SetCursorPosY(ImGui::GetCursorPosY()+0.5*(sliderHeight-ImGui::GetFrameHeight()*5.0-ImGui::GetStyle().ItemSpacing.y*4.0));
            ImVec2 curPosBeforeDummy = ImGui::GetCursorPos();
            ImGui::Dummy(ImVec2(ImGui::GetFrameHeightWithSpacing()*2.0f+ImGui::CalcTextSize(FM_SHORT_NAME(FM_DAM)).x*2.0f,1.0f));
            ImGui::SetCursorPos(curPosBeforeDummy);

            if (ImGui::BeginTable("panCheckboxes",(fixedOn)?3:2,ImGuiTableFlags_SizingStretchProp)) {
              ImGui::TableSetupColumn("c0",ImGuiTableColumnFlags_WidthStretch,1.0);
              ImGui::TableSetupColumn("c1",ImGuiTableColumnFlags_WidthStretch,1.0);
              if (fixedOn) {
                ImGui::TableSetupColumn("c2",ImGuiTableColumnFlags_WidthStretch,1.2);
              }

              float yCoordBeforeTablePadding=ImGui::GetCursorPosY();
              ImGui::TableNextRow();
              ImGui::TableNextColumn();
              ImGui::SetCursorPosY(yCoordBeforeTablePadding);
              if (ImGui::Checkbox(ESFM_SHORT_NAME(ESFM_LEFT),&leftOn)) { PARAMETER
                opE.left=leftOn;
              }
              ImGui::TableNextColumn();
              ImGui::SetCursorPosY(yCoordBeforeTablePadding);
              if (ImGui::Checkbox(ESFM_SHORT_NAME(ESFM_RIGHT),&rightOn)) { PARAMETER
                opE.right=rightOn;
              }
              if (fixedOn) {
                ImGui::TableNextColumn();
                ImGui::SetCursorPosY(yCoordBeforeTablePadding);
                if (ImGui::Checkbox(FM_SHORT_NAME(FM_AM),&amOn)) { PARAMETER
                  op.am=amOn;
                }
              }
              ImGui::TableNextRow();
              ImGui::TableNextColumn();
              if (ImGui::Checkbox(FM_SHORT_NAME(FM_KSR),&ksrOn)) { PARAMETER
                op.ksr=ksrOn;
              }
              ImGui::TableNextColumn();
              if (ImGui::Checkbox(FM_SHORT_NAME(FM_SUS),&susOn)) { PARAMETER
                op.sus=susOn;
              }
              if (fixedOn) {
                bool damOn=op.dam;
                ImGui::TableNextColumn();
                if (ImGui::Checkbox(FM_SHORT_NAME(FM_DAM),&damOn)) { PARAMETER
                  op.dam=damOn;
                }
              }
              ImGui::EndTable();
            }
            ImGui::SetCursorPosY(ImGui::GetCursorPosY()-0.5*ImGui::GetStyle().ItemSpacing.y);
            if (ImGui::Checkbox(ESFM_NAME(ESFM_FIXED),&fixedOn)) { PARAMETER
              opE.fixed=fixedOn;
              // HACK: reset zoom and scroll in fixed pitch macros so that they draw correctly
              ins->std.opMacros[i].ssgMacro.vZoom=-1;
              ins->std.opMacros[i].dtMacro.vZoom=-1;
            }
            if (ins->type==DIV_INS_ESFM) {
              if (fixedOn) {
                int block=(opE.ct>>2)&7;
                int freqNum=((opE.ct&3)<<8)|((unsigned char)opE.dt);
                if (ImGui::InputInt(_("Block"),&block,1,1)) {
                  if (block<0) block=0;
                  if (block>7) block=7;
                  opE.ct=(opE.ct&(~(7<<2)))|(block<<2);
                }
                if (ImGui::InputInt(_("FreqNum"),&freqNum,1,16)) {
                  if (freqNum<0) freqNum=0;
                  if (freqNum>1023) freqNum=1023;
                  opE.dt=freqNum&0xff;
                  opE.ct=(opE.ct&(~3))|(freqNum>>8);
                }
              } else {
                if (ImGui::BeginTable("amVibCheckboxes",2,ImGuiTableFlags_SizingStretchSame)) {
                  ImGui::TableSetupColumn("c0",ImGuiTableColumnFlags_WidthStretch,0.0);
                  ImGui::TableSetupColumn("c1",ImGuiTableColumnFlags_WidthStretch,0.0);

                  float yCoordBeforeTablePadding=ImGui::GetCursorPosY();
                  ImGui::TableNextRow();
                  ImGui::TableNextColumn();
                  ImGui::SetCursorPosY(yCoordBeforeTablePadding);
                  if (ImGui::Checkbox(FM_SHORT_NAME(FM_AM),&amOn)) { PARAMETER
                    op.am=amOn;
                  }
                  ImGui::TableNextColumn();
                  ImGui::SetCursorPosY(yCoordBeforeTablePadding);
                  if (ImGui::Checkbox(FM_SHORT_NAME(FM_VIB),&vibOn)) { PARAMETER
                    op.vib=vibOn;
                  }
                  bool damOn=op.dam;
                  bool dvbOn=op.dvb;
                  ImGui::TableNextRow();
                  ImGui::TableNextColumn();
                  if (ImGui::Checkbox(FM_SHORT_NAME(FM_DAM),&damOn)) { PARAMETER
                    op.dam=damOn;
                  }
                  ImGui::TableNextColumn();
                  if (ImGui::Checkbox(FM_SHORT_NAME(FM_DVB),&dvbOn)) { PARAMETER
                    op.dvb=dvbOn;
                  }
                  ImGui::EndTable();
                }
              }
            }
          } else if (ins->type!=DIV_INS_OPM) {
            ImGui::TableNextColumn();
            bool amOn=op.am;
            ImGui::SetCursorPosY(ImGui::GetCursorPosY()+0.5*(sliderHeight-ImGui::GetFrameHeight()*4.0-ImGui::GetStyle().ItemSpacing.y*3.0));
            if (ImGui::Checkbox(FM_NAME(FM_AM),&amOn)) { PARAMETER
              op.am=amOn;
            }
            if (ImGui::Checkbox(FM_NAME(FM_VIB),&vibOn)) { PARAMETER
              op.vib=vibOn;
            }
            if (ImGui::Checkbox(FM_NAME(FM_KSR),&ksrOn)) { PARAMETER
              op.ksr=ksrOn;
            }
            if (ins->type==DIV_INS_OPL || ins->type==DIV_INS_OPL_DRUMS) {
              if (ImGui::Checkbox(FM_NAME(FM_SUS),&susOn)) { PARAMETER
                op.sus=susOn;
              }
            } else if (ins->type==DIV_INS_OPLL) {
              if (ImGui::Checkbox(FM_NAME(FM_EGS),&ssgOn)) { PARAMETER
                op.ssgEnv=(op.ssgEnv&7)|(ssgOn<<3);
              }
            }
          }

          if (ins->type==DIV_INS_OPL || ins->type==DIV_INS_OPL_DRUMS || ins->type==DIV_INS_OPZ || ins->type==DIV_INS_ESFM) {
            ImGui::TableNextColumn();
            ImGui::Dummy(ImVec2(4.0f*dpiScale,2.0f*dpiScale));
            ImGui::TableNextColumn();

            drawWaveform(op.ws&7,ins->type==DIV_INS_OPZ,ImVec2(ImGui::GetContentRegionAvail().x,sliderHeight-ImGui::GetFrameHeightWithSpacing()*((ins->type==DIV_INS_ESFM && fixedOn)?3.0f:1.0f)));
            ImGui::SetNextItemWidth(ImGui::GetContentRegionAvail().x);
            P(CWSliderScalar("##WS",ImGuiDataType_U8,&op.ws,&_ZERO,&_SEVEN,(ins->type==DIV_INS_OPZ)?opzWaveforms[op.ws&7]:(settings.oplStandardWaveNames?oplWaveformsStandard[op.ws&7]:oplWaveforms[op.ws&7]))); rightClickable
            if ((ins->type==DIV_INS_OPL || ins->type==DIV_INS_OPL_DRUMS) && ImGui::IsItemHovered()) {
              ImGui::SetTooltip(_("OPL2/3/4 only (last 4 waveforms are OPL3/4 only)"));
            }
            if (ins->type==DIV_INS_ESFM && fixedOn) {
              if (ImGui::Checkbox(FM_SHORT_NAME(FM_VIB),&vibOn)) { PARAMETER
                op.vib=vibOn;
              }
              bool dvbOn=op.dvb;
              if (ImGui::Checkbox(FM_SHORT_NAME(FM_DVB),&dvbOn)) { PARAMETER
                op.dvb=dvbOn;
              }
            }
          } else if (ins->type==DIV_INS_OPLL || ins->type==DIV_INS_OPM) {
            ImGui::TableNextColumn();
            ImGui::Dummy(ImVec2(4.0f*dpiScale,2.0f*dpiScale));
          }

          ImGui::TableNextColumn();
          drawFMEnv(op.tl&maxTl,op.ar&maxArDr,op.dr&maxArDr,(ins->type==DIV_INS_OPL || ins->type==DIV_INS_OPL_DRUMS || ins->type==DIV_INS_OPLL || ins->type==DIV_INS_ESFM)?((op.rr&15)*2):op.d2r&31,op.rr&15,op.sl&15,op.sus,op.ssgEnv&8,fmOrigin.alg,maxTl,maxArDr,15,ImVec2(ImGui::GetContentRegionAvail().x,sliderHeight),ins->type);

          if (settings.separateFMColors) {
            popAccentColors();
          }

          ImGui::PopID();
        }

        ImGui::EndTable();
      }
    } else if (settings.fmLayout>=4 && settings.fmLayout<=6) { // alternate
      int columns=2;
      switch (settings.fmLayout) {
        case 4: // 2x2
          columns=2;
          break;
        case 5: // 1x4
          columns=1;
          break;
        case 6: // 4x1
          columns=opCount;
          break;
      }
      char tempID[1024];
      ImVec2 oldPadding=ImGui::GetStyle().CellPadding;
      ImGui::PushStyleVar(ImGuiStyleVar_CellPadding,ImVec2(8.0f*dpiScale,4.0f*dpiScale));
      if (ImGui::BeginTable("AltFMOperators",columns,ImGuiTableFlags_SizingStretchSame|ImGuiTableFlags_BordersInner)) {
        for (int i=0; i<opCount; i++) {
          DivInstrumentFM::Operator& op=fmOrigin.op[(opCount==4 && ins->type!=DIV_INS_OPL_DRUMS && ins->type!=DIV_INS_ESFM)?opOrder[i]:i];
          DivInstrumentESFM::Operator& opE=ins->esfm.op[i];
          if ((settings.fmLayout!=6 && ((i+1)&1)) || i==0 || settings.fmLayout==5) ImGui::TableNextRow();
          ImGui::TableNextColumn();
          ImGui::PushID(fmt::sprintf("op%d",i).c_str());

          // push colors
          if (settings.separateFMColors) {
            bool mod=true;
            if (ins->type==DIV_INS_OPL_DRUMS) {
              mod=false;
            } else if (ins->type==DIV_INS_ESFM) {
              // this is the same as the KVS heuristic in platform/esfm.h
              if (opE.outLvl==7) mod=false;
              else if (opE.outLvl>0) {
                if (i==3) mod=false;
                else {
                  DivInstrumentESFM::Operator& opENext=ins->esfm.op[i+1];
                  if (opENext.modIn==0) mod=false;
                  else if ((opE.outLvl-opENext.modIn)>=2) mod=false;
                }
              }
            } else if (opCount==4) {
              if (ins->type==DIV_INS_OPL) {
                if (opIsOutputOPL[fmOrigin.alg&3][i]) mod=false;
              } else {
                if (opIsOutput[fmOrigin.alg&7][i]) mod=false;
              }
            } else {
              if (i==1 || (ins->type==DIV_INS_OPL && (fmOrigin.alg&1))) mod=false;
            }
            if (mod) {
              pushAccentColors(
                uiColors[GUI_COLOR_FM_PRIMARY_MOD],
                uiColors[GUI_COLOR_FM_SECONDARY_MOD],
                uiColors[GUI_COLOR_FM_BORDER_MOD],
                uiColors[GUI_COLOR_FM_BORDER_SHADOW_MOD]
              );
            } else {
              pushAccentColors(
                uiColors[GUI_COLOR_FM_PRIMARY_CAR],
                uiColors[GUI_COLOR_FM_SECONDARY_CAR],
                uiColors[GUI_COLOR_FM_BORDER_CAR],
                uiColors[GUI_COLOR_FM_BORDER_SHADOW_CAR]
              );
            }
          }

          ImGui::Dummy(ImVec2(dpiScale,dpiScale));
          if (ins->type==DIV_INS_OPL_DRUMS) {
            snprintf(tempID,1024,"%s",oplDrumNames[i]);
          } else if (ins->type==DIV_INS_OPL && fmOrigin.opllPreset==16) {
            if (i==1) {
              snprintf(tempID,1024,_("Envelope 2 (kick only)"));
            } else {
              snprintf(tempID,1024,_("Envelope"));
            }
          } else {
            snprintf(tempID,1024,_("Operator %d"),i+1);
          }
          float nextCursorPosX=ImGui::GetCursorPosX()+0.5*(ImGui::GetContentRegionAvail().x-ImGui::CalcTextSize(tempID).x-(opsAreMutable?(ImGui::GetStyle().FramePadding.x*2.0f):0.0f));
          OP_DRAG_POINT;
          ImGui::SameLine();
          ImGui::SetCursorPosX(nextCursorPosX);
          if (opsAreMutable) {
            pushToggleColors(op.enable);
            if (ImGui::Button(tempID)) {
              op.enable=!op.enable;
              PARAMETER;
            }
            popToggleColors();
          } else {
            ImGui::TextUnformatted(tempID);
          }

          float sliderHeight=200.0f*dpiScale;
          float waveWidth=140.0*dpiScale*((ins->type==DIV_INS_ESFM)?0.85f:1.0f);
          float waveHeight=sliderHeight-ImGui::GetFrameHeightWithSpacing()*((ins->type==DIV_INS_OPZ || ins->type==DIV_INS_OPL || ins->type==DIV_INS_ESFM)?5.0f:4.5f);

          int maxTl=127;
          if (ins->type==DIV_INS_OPLL) {
            if (i==1) {
              maxTl=15;
            } else {
              maxTl=63;
            }
          }
          if (ins->type==DIV_INS_OPL || ins->type==DIV_INS_OPL_DRUMS || ins->type==DIV_INS_ESFM) {
            maxTl=63;
          }
          int maxArDr=(ins->type==DIV_INS_FM || ins->type==DIV_INS_OPZ || ins->type==DIV_INS_OPM)?31:15;

          bool ssgOn=op.ssgEnv&8;
          bool ksrOn=op.ksr;
          bool vibOn=op.vib;
          bool egtOn=op.egt;
          bool susOn=op.sus; // yawn
          unsigned char ssgEnv=op.ssgEnv&7;

          ImGui::PushStyleVar(ImGuiStyleVar_CellPadding,oldPadding);
          if (ImGui::BeginTable("opParams",4,ImGuiTableFlags_BordersInnerV)) {
            ImGui::TableSetupColumn("c0",ImGuiTableColumnFlags_WidthFixed);
            ImGui::TableSetupColumn("c1",ImGuiTableColumnFlags_WidthFixed,waveWidth);
            ImGui::TableSetupColumn("c2",ImGuiTableColumnFlags_WidthStretch);
            ImGui::TableSetupColumn("c3",ImGuiTableColumnFlags_WidthFixed);

            ImGui::TableNextRow();
            ImGui::TableNextColumn();
            float textY=ImGui::GetCursorPosY();
            if (ins->type==DIV_INS_ESFM) {
              CENTER_TEXT_20(ESFM_SHORT_NAME(ESFM_DELAY));
              ImGui::TextUnformatted(ESFM_SHORT_NAME(ESFM_DELAY));
              TOOLTIP_TEXT(ESFM_LONG_NAME(ESFM_DELAY));
            } else {
              CENTER_TEXT_20(FM_SHORT_NAME(FM_AR));
              ImGui::TextUnformatted(FM_SHORT_NAME(FM_AR));
              TOOLTIP_TEXT(FM_NAME(FM_AR));
            }
            ImGui::TableNextColumn();
            if (ins->type==DIV_INS_FM) {
              ImGui::Text(_("SSG-EG"));
            } else if (ins->type!=DIV_INS_OPM) {
              ImGui::Text(_("Waveform"));
            }
            ImGui::TableNextColumn();
            ImGui::Text(_("Envelope"));
            ImGui::TableNextColumn();

            // A/D/S/R
            ImGui::TableNextColumn();

            if (ins->type==DIV_INS_ESFM) {
              opE.delay&=7;
              P(CWVSliderScalar("##DELAY",ImVec2(20.0f*dpiScale,sliderHeight),ImGuiDataType_U8,&opE.delay,&_ZERO,&_SEVEN)); rightClickable
              ImGui::SameLine();
            }

            op.ar&=maxArDr;
            float textX_AR=ImGui::GetCursorPosX();
            P(CWVSliderScalar("##AR",ImVec2(20.0f*dpiScale,sliderHeight),ImGuiDataType_U8,&op.ar,&maxArDr,&_ZERO)); rightClickable

            ImGui::SameLine();
            op.dr&=maxArDr;
            float textX_DR=ImGui::GetCursorPosX();
            P(CWVSliderScalar("##DR",ImVec2(20.0f*dpiScale,sliderHeight),ImGuiDataType_U8,&op.dr,&maxArDr,&_ZERO)); rightClickable

            float textX_SL=0.0f;
            if (settings.susPosition==0) {
              ImGui::SameLine();
              op.sl&=15;
              textX_SL=ImGui::GetCursorPosX();
              P(CWVSliderScalar("##SL",ImVec2(20.0f*dpiScale,sliderHeight),ImGuiDataType_U8,&op.sl,&_FIFTEEN,&_ZERO)); rightClickable
            }

            float textX_D2R=0.0f;
            if (ins->type==DIV_INS_FM || ins->type==DIV_INS_OPZ || ins->type==DIV_INS_OPM) {
              ImGui::SameLine();
              op.d2r&=31;
              textX_D2R=ImGui::GetCursorPosX();
              P(CWVSliderScalar("##D2R",ImVec2(20.0f*dpiScale,sliderHeight),ImGuiDataType_U8,&op.d2r,&_THIRTY_ONE,&_ZERO)); rightClickable
            }

            ImGui::SameLine();
            op.rr&=15;
            float textX_RR=ImGui::GetCursorPosX();
            P(CWVSliderScalar("##RR",ImVec2(20.0f*dpiScale,sliderHeight),ImGuiDataType_U8,&op.rr,&_FIFTEEN,&_ZERO)); rightClickable

            if (settings.susPosition>0) {
              ImGui::SameLine();
              op.sl&=15;
              textX_SL=ImGui::GetCursorPosX();
              P(CWVSliderScalar("##SL",ImVec2(20.0f*dpiScale,sliderHeight),ImGuiDataType_U8,&op.sl,&_FIFTEEN,&_ZERO)); rightClickable
            }

            ImVec2 prevCurPos=ImGui::GetCursorPos();

            // labels
            if (ins->type==DIV_INS_ESFM) {
              ImGui::SetCursorPos(ImVec2(textX_AR,textY));
              CENTER_TEXT_20(FM_SHORT_NAME(FM_AR));
              ImGui::TextUnformatted(FM_SHORT_NAME(FM_AR));
              TOOLTIP_TEXT(FM_NAME(FM_AR));
            }

            ImGui::SetCursorPos(ImVec2(textX_DR,textY));
            CENTER_TEXT_20(FM_SHORT_NAME(FM_DR));
            ImGui::TextUnformatted(FM_SHORT_NAME(FM_DR));
            TOOLTIP_TEXT(FM_NAME(FM_DR));

            ImGui::SetCursorPos(ImVec2(textX_SL,textY));
            CENTER_TEXT_20(FM_SHORT_NAME(FM_SL));
            ImGui::TextUnformatted(FM_SHORT_NAME(FM_SL));
            TOOLTIP_TEXT(FM_NAME(FM_SL));

            ImGui::SetCursorPos(ImVec2(textX_RR,textY));
            CENTER_TEXT_20(FM_SHORT_NAME(FM_RR));
            ImGui::TextUnformatted(FM_SHORT_NAME(FM_RR));
            TOOLTIP_TEXT(FM_NAME(FM_RR));

            if (ins->type==DIV_INS_FM || ins->type==DIV_INS_OPZ || ins->type==DIV_INS_OPM) {
              ImGui::SetCursorPos(ImVec2(textX_D2R,textY));
              CENTER_TEXT_20(FM_SHORT_NAME(FM_D2R));
              ImGui::TextUnformatted(FM_SHORT_NAME(FM_D2R));
              TOOLTIP_TEXT(FM_NAME(FM_D2R));
            }

            ImGui::SetCursorPos(prevCurPos);
            
            ImGui::TableNextColumn();
            switch (ins->type) {
              case DIV_INS_FM: {
                // SSG
                ImGui::BeginDisabled(!ssgOn);
                drawSSGEnv(op.ssgEnv&7,ImVec2(waveWidth,waveHeight));
                ImGui::EndDisabled();
                if (ImGui::Checkbox("##SSGOn",&ssgOn)) { PARAMETER
                  op.ssgEnv=(op.ssgEnv&7)|(ssgOn<<3);
                }

                ImGui::SameLine();
                ImGui::SetNextItemWidth(ImGui::GetContentRegionAvail().x);
                if (CWSliderScalar("##SSG",ImGuiDataType_U8,&ssgEnv,&_ZERO,&_SEVEN,_(ssgEnvTypes[ssgEnv]))) { PARAMETER
                  op.ssgEnv=(op.ssgEnv&8)|(ssgEnv&7);
                }
                
                // params
                ImGui::Separator();
                ImGui::SetNextItemWidth(ImGui::GetContentRegionAvail().x);
                snprintf(tempID,1024,"%s: %%d",FM_NAME(FM_MULT));
                P(CWSliderScalar("##MULT",ImGuiDataType_U8,&op.mult,&_ZERO,&_FIFTEEN,tempID)); rightClickable

                int detune=detuneMap[settings.unsignedDetune?1:0][op.dt&7];
                ImGui::SetNextItemWidth(ImGui::GetContentRegionAvail().x);
                snprintf(tempID,1024,"%s: %%d",FM_NAME(FM_DT));
                if (CWSliderInt("##DT",&detune,settings.unsignedDetune?0:-3,settings.unsignedDetune?7:4,tempID)) { PARAMETER
                  if (detune<-3) detune=-3;
                  if (detune>7) detune=7;
                  op.dt=detuneUnmap[settings.unsignedDetune?1:0][detune+3];
                } rightClickable

                ImGui::SetNextItemWidth(ImGui::GetContentRegionAvail().x);
                snprintf(tempID,1024,"%s: %%d",FM_NAME(FM_RS));
                P(CWSliderScalar("##RS",ImGuiDataType_U8,&op.rs,&_ZERO,&_THREE,tempID)); rightClickable

                break;
              }
              case DIV_INS_OPM: {
                // params
                ImGui::Separator();
                ImGui::SetNextItemWidth(ImGui::GetContentRegionAvail().x);
                snprintf(tempID,1024,"%s: %%d",FM_NAME(FM_MULT));
                P(CWSliderScalar("##MULT",ImGuiDataType_U8,&op.mult,&_ZERO,&_FIFTEEN,tempID)); rightClickable

                int detune=detuneMap[settings.unsignedDetune?1:0][op.dt&7];
                ImGui::SetNextItemWidth(ImGui::GetContentRegionAvail().x);
                snprintf(tempID,1024,"%s: %%d",FM_NAME(FM_DT));
                if (CWSliderInt("##DT",&detune,settings.unsignedDetune?0:-3,settings.unsignedDetune?7:4,tempID)) { PARAMETER
                  if (detune<-3) detune=-3;
                  if (detune>7) detune=7;
                  op.dt=detuneUnmap[settings.unsignedDetune?1:0][detune+3];
                } rightClickable

                ImGui::SetNextItemWidth(ImGui::GetContentRegionAvail().x);
                snprintf(tempID,1024,"%s: %%d",FM_NAME(FM_DT2));
                P(CWSliderScalar("##DT2",ImGuiDataType_U8,&op.dt2,&_ZERO,&_THREE,tempID)); rightClickable

                ImGui::SetNextItemWidth(ImGui::GetContentRegionAvail().x);
                snprintf(tempID,1024,"%s: %%d",FM_NAME(FM_RS));
                P(CWSliderScalar("##RS",ImGuiDataType_U8,&op.rs,&_ZERO,&_THREE,tempID)); rightClickable
                break;
              }
              case DIV_INS_OPLL:
                // waveform
                drawWaveform(i==0?(fmOrigin.ams&1):(fmOrigin.fms&1),ins->type==DIV_INS_OPZ,ImVec2(waveWidth,waveHeight));

                // params
                ImGui::Separator();
                if (ImGui::BeginTable("FMParamsInner",2)) {
                  ImGui::TableNextRow();
                  ImGui::TableNextColumn();
                  bool amOn=op.am;
                  if (ImGui::Checkbox(FM_NAME(FM_AM),&amOn)) { PARAMETER
                    op.am=amOn;
                  }
                  ImGui::TableNextColumn();
                  if (ImGui::Checkbox(FM_NAME(FM_KSR),&ksrOn)) { PARAMETER
                    op.ksr=ksrOn;
                  }

                  ImGui::TableNextRow();
                  ImGui::TableNextColumn();
                  if (ImGui::Checkbox(FM_NAME(FM_VIB),&vibOn)) { PARAMETER
                    op.vib=vibOn;
                  }
                  ImGui::TableNextColumn();
                  if (ImGui::Checkbox(FM_NAME(FM_EGS),&ssgOn)) { PARAMETER
                    op.ssgEnv=(op.ssgEnv&7)|(ssgOn<<3);
                  }
                  
                  ImGui::EndTable();
                }

                ImGui::SetNextItemWidth(ImGui::GetContentRegionAvail().x);
                snprintf(tempID,1024,"%s: %%d",FM_NAME(FM_MULT));
                P(CWSliderScalar("##MULT",ImGuiDataType_U8,&op.mult,&_ZERO,&_FIFTEEN,tempID)); rightClickable

                ImGui::SetNextItemWidth(ImGui::GetContentRegionAvail().x);
                snprintf(tempID,1024,"%s: %%d",FM_NAME(FM_KSL));
                P(CWSliderScalar("##KSL",ImGuiDataType_U8,&op.ksl,&_ZERO,&_THREE,tempID)); rightClickable

                break;
              case DIV_INS_OPL:
              case DIV_INS_OPL_DRUMS: {
                // waveform
                drawWaveform(op.ws&7,ins->type==DIV_INS_OPZ,ImVec2(waveWidth,waveHeight));
                ImGui::SetNextItemWidth(ImGui::GetContentRegionAvail().x);
                P(CWSliderScalar("##WS",ImGuiDataType_U8,&op.ws,&_ZERO,&_SEVEN,(ins->type==DIV_INS_OPZ)?opzWaveforms[op.ws&7]:(settings.oplStandardWaveNames?oplWaveformsStandard[op.ws&7]:oplWaveforms[op.ws&7]))); rightClickable
                if ((ins->type==DIV_INS_OPL || ins->type==DIV_INS_OPL_DRUMS) && ImGui::IsItemHovered()) {
                  ImGui::SetTooltip(_("OPL2/3/4 only (last 4 waveforms are OPL3/4 only)"));
                }

                // params
                ImGui::Separator();
                if (ImGui::BeginTable("FMParamsInner",2)) {
                  ImGui::TableNextRow();
                  ImGui::TableNextColumn();
                  bool amOn=op.am;
                  if (ImGui::Checkbox(FM_NAME(FM_AM),&amOn)) { PARAMETER
                    op.am=amOn;
                  }
                  ImGui::TableNextColumn();
                  if (ImGui::Checkbox(FM_NAME(FM_KSR),&ksrOn)) { PARAMETER
                    op.ksr=ksrOn;
                  }

                  ImGui::TableNextRow();
                  ImGui::TableNextColumn();
                  if (ImGui::Checkbox(FM_NAME(FM_VIB),&vibOn)) { PARAMETER
                    op.vib=vibOn;
                  }
                  ImGui::TableNextColumn();
                  if (ImGui::Checkbox(FM_NAME(FM_SUS),&susOn)) { PARAMETER
                    op.sus=susOn;
                  }
                  
                  ImGui::EndTable();
                }

                ImGui::SetNextItemWidth(ImGui::GetContentRegionAvail().x);
                snprintf(tempID,1024,"%s: %%d",FM_NAME(FM_MULT));
                P(CWSliderScalar("##MULT",ImGuiDataType_U8,&op.mult,&_ZERO,&_FIFTEEN,tempID)); rightClickable

                ImGui::SetNextItemWidth(ImGui::GetContentRegionAvail().x);
                snprintf(tempID,1024,"%s: %%d",FM_NAME(FM_KSL));
                int ksl=kslMap[op.ksl&3];
                if (CWSliderInt("##KSL",&ksl,0,3,tempID)) {
                  op.ksl=kslMap[ksl&3];
                  PARAMETER;
                } rightClickable

                break;
              }
              case DIV_INS_OPZ: {
                // waveform
                drawWaveform(op.ws&7,ins->type==DIV_INS_OPZ,ImVec2(waveWidth,waveHeight));
                ImGui::SetNextItemWidth(ImGui::GetContentRegionAvail().x);
                P(CWSliderScalar("##WS",ImGuiDataType_U8,&op.ws,&_ZERO,&_SEVEN,(ins->type==DIV_INS_OPZ)?opzWaveforms[op.ws&7]:(settings.oplStandardWaveNames?oplWaveformsStandard[op.ws&7]:oplWaveforms[op.ws&7]))); rightClickable
                if ((ins->type==DIV_INS_OPL || ins->type==DIV_INS_OPL_DRUMS) && ImGui::IsItemHovered()) {
                  ImGui::SetTooltip(_("OPL2/3/4 only (last 4 waveforms are OPL3/4 only)"));
                }

                // params
                ImGui::Separator();
                if (egtOn) {
                  int block=op.dt;
                  int freqNum=(op.mult<<4)|(op.dvb&15);
                  ImGui::Text(_("Block"));
                  ImGui::SameLine();
                  ImGui::SetNextItemWidth(ImGui::GetContentRegionAvail().x);
                  ImVec2 cursorAlign=ImGui::GetCursorPos();
                  if (ImGui::InputInt("##Block",&block,1,1)) {
                    if (block<0) block=0;
                    if (block>7) block=7;
                    op.dt=block;
                  }
                  
                  ImGui::Text(_("Freq"));
                  ImGui::SameLine();
                  ImGui::SetCursorPos(ImVec2(cursorAlign.x,ImGui::GetCursorPosY()));
                  ImGui::SetNextItemWidth(ImGui::GetContentRegionAvail().x);
                  if (ImGui::InputInt("##FreqNum",&freqNum,1,16)) {
                    if (freqNum<0) freqNum=0;
                    if (freqNum>255) freqNum=255;
                    op.mult=freqNum>>4;
                    op.dvb=freqNum&15;
                  }
                } else {
                  ImGui::SetNextItemWidth(ImGui::GetContentRegionAvail().x);
                  snprintf(tempID,1024,"%s: %%d",FM_NAME(FM_MULT));
                  P(CWSliderScalar("##MULT",ImGuiDataType_U8,&op.mult,&_ZERO,&_FIFTEEN,tempID)); rightClickable

                  int detune=detuneMap[settings.unsignedDetune?1:0][op.dt&7];
                  ImGui::SetNextItemWidth(ImGui::GetContentRegionAvail().x);
                  snprintf(tempID,1024,"%s: %%d",FM_NAME(FM_DT));
                  if (CWSliderInt("##DT",&detune,settings.unsignedDetune?0:-3,settings.unsignedDetune?7:4,tempID)) { PARAMETER
                    if (detune<-3) detune=-3;
                    if (detune>7) detune=7;
                    op.dt=detuneUnmap[settings.unsignedDetune?1:0][detune+3];
                  } rightClickable
                }

                ImGui::SetNextItemWidth(ImGui::GetContentRegionAvail().x);
                snprintf(tempID,1024,"%s: %%d",FM_NAME(FM_DT2));
                P(CWSliderScalar("##DT2",ImGuiDataType_U8,&op.dt2,&_ZERO,&_THREE,tempID)); rightClickable
                if (ImGui::IsItemHovered()) {
                  ImGui::SetTooltip(_("Only on YM2151 (OPM)"));
                }

                ImGui::SetNextItemWidth(ImGui::GetContentRegionAvail().x);
                snprintf(tempID,1024,"%s: %%d",FM_NAME(FM_RS));
                P(CWSliderScalar("##RS",ImGuiDataType_U8,&op.rs,&_ZERO,&_THREE,tempID)); rightClickable
                break;
              }
              case DIV_INS_ESFM:
                // waveform
                drawWaveform(op.ws&7,ins->type==DIV_INS_OPZ,ImVec2(waveWidth,waveHeight));
                ImGui::SetNextItemWidth(ImGui::GetContentRegionAvail().x);
                P(CWSliderScalar("##WS",ImGuiDataType_U8,&op.ws,&_ZERO,&_SEVEN,(ins->type==DIV_INS_OPZ)?opzWaveforms[op.ws&7]:(settings.oplStandardWaveNames?oplWaveformsStandard[op.ws&7]:oplWaveforms[op.ws&7]))); rightClickable

                // params
                ImGui::Separator();
                ImGui::SetNextItemWidth(ImGui::GetContentRegionAvail().x);
                snprintf(tempID,1024,"%s: %%d",FM_NAME(FM_MULT));
                P(CWSliderScalar("##MULT",ImGuiDataType_U8,&op.mult,&_ZERO,&_FIFTEEN,tempID)); rightClickable

                if (opE.fixed) {
                  int block=(opE.ct>>2)&7;
                  int freqNum=((opE.ct&3)<<8)|((unsigned char)opE.dt);
                  ImGui::Text(_("Blk"));
                  if (ImGui::IsItemHovered()) {
                    ImGui::SetTooltip(_("Block"));
                  }
                  ImGui::SameLine();
                  ImGui::SetNextItemWidth(ImGui::GetContentRegionAvail().x);
                  //ImVec2 cursorAlign=ImGui::GetCursorPos();
                  if (ImGui::InputInt("##Block",&block,1,1)) {
                    if (block<0) block=0;
                    if (block>7) block=7;
                    opE.ct=(opE.ct&(~(7<<2)))|(block<<2);
                  }

                  ImGui::Text(_("F"));
                  if (ImGui::IsItemHovered()) {
                    ImGui::SetTooltip(_("Frequency (F-Num)"));
                  }
                  ImGui::SameLine();
                  //ImGui::SetCursorPos(ImVec2(cursorAlign.x,ImGui::GetCursorPosY()));
                  ImGui::SetNextItemWidth(ImGui::GetContentRegionAvail().x);
                  if (ImGui::InputInt("##FreqNum",&freqNum,1,16)) {
                    if (freqNum<0) freqNum=0;
                    if (freqNum>1023) freqNum=1023;
                    opE.dt=freqNum&0xff;
                    opE.ct=(opE.ct&(~3))|(freqNum>>8);
                  }
                } else {
                  ImGui::SetNextItemWidth(ImGui::GetContentRegionAvail().x);
                  snprintf(tempID,1024,"%s: %%d",ESFM_NAME(ESFM_CT));
                  P(CWSliderScalar("##CT",ImGuiDataType_S8,&opE.ct,&_MINUS_TWENTY_FOUR,&_TWENTY_FOUR,tempID)); rightClickable

                  ImGui::SetNextItemWidth(ImGui::GetContentRegionAvail().x);
                  snprintf(tempID,1024,"%s: %%d",ESFM_NAME(ESFM_DT));
                  P(CWSliderScalar("##DT",ImGuiDataType_S8,&opE.dt,&_MINUS_ONE_HUNDRED_TWENTY_EIGHT,&_ONE_HUNDRED_TWENTY_SEVEN,tempID)); rightClickable
                }

                if (ImGui::BeginTable("panCheckboxes",2,ImGuiTableFlags_SizingStretchSame)) {
                  ImGui::TableSetupColumn("c0",ImGuiTableColumnFlags_WidthStretch,0.0f);
                  ImGui::TableSetupColumn("c1",ImGuiTableColumnFlags_WidthStretch,0.0f);

                  float yPosOutsideTablePadding=ImGui::GetCursorPosY();
                  bool leftOn=opE.left;
                  bool rightOn=opE.right;
                  ImGui::TableNextRow();
                  ImGui::TableNextColumn();
                  ImGui::SetCursorPosY(yPosOutsideTablePadding);
                  if (ImGui::Checkbox(ESFM_SHORT_NAME(ESFM_LEFT),&leftOn)) { PARAMETER
                    opE.left=leftOn;
                  }
                  ImGui::TableNextColumn();
                  ImGui::SetCursorPosY(yPosOutsideTablePadding);
                  if (ImGui::Checkbox(ESFM_SHORT_NAME(ESFM_RIGHT),&rightOn)) { PARAMETER
                    opE.right=rightOn;
                  }
                  ImGui::EndTable();
                }
                break;
              default:
                break;
            }

            ImGui::TableNextColumn();
            float envHeight=sliderHeight;//-ImGui::GetStyle().ItemSpacing.y*2.0f;
            if (ins->type==DIV_INS_OPZ) {
              envHeight-=ImGui::GetFrameHeightWithSpacing()*2.0f;
            }
            if (ins->type==DIV_INS_ESFM) {
              envHeight-=ImGui::GetFrameHeightWithSpacing()*3.0f;
            }
            drawFMEnv(op.tl&maxTl,op.ar&maxArDr,op.dr&maxArDr,(ins->type==DIV_INS_OPL || ins->type==DIV_INS_OPL_DRUMS || ins->type==DIV_INS_OPLL || ins->type==DIV_INS_ESFM)?((op.rr&15)*2):op.d2r&31,op.rr&15,op.sl&15,op.sus,op.ssgEnv&8,fmOrigin.alg,maxTl,maxArDr,15,ImVec2(ImGui::GetContentRegionAvail().x,envHeight),ins->type);

            if (ins->type==DIV_INS_OPZ) {
              ImGui::Separator();
              if (ImGui::BeginTable("FMParamsInnerOPZ",2)) {
                ImGui::TableNextRow();
                ImGui::TableNextColumn();
                if (!egtOn) {
                  ImGui::SetNextItemWidth(ImGui::GetContentRegionAvail().x);
                  snprintf(tempID,1024,"%s: %%d",FM_NAME(FM_FINE));
                  P(CWSliderScalar("##FINE",ImGuiDataType_U8,&op.dvb,&_ZERO,&_FIFTEEN,tempID)); rightClickable
                }

                ImGui::TableNextColumn();
                bool amOn=op.am;
                if (ImGui::Checkbox(FM_NAME(FM_AM),&amOn)) { PARAMETER
                  op.am=amOn;
                }
                ImGui::SameLine();
                if (ImGui::Checkbox(_("Fixed"),&egtOn)) { PARAMETER
                  op.egt=egtOn;
                }

                ImGui::TableNextRow();
                ImGui::TableNextColumn();
                ImGui::SetNextItemWidth(ImGui::GetContentRegionAvail().x);
                snprintf(tempID,1024,"%s: %%d",FM_NAME(FM_EGSHIFT));
                P(CWSliderScalar("##EGShift",ImGuiDataType_U8,&op.ksl,&_ZERO,&_THREE,tempID)); rightClickable

                ImGui::TableNextColumn();
                ImGui::SetNextItemWidth(ImGui::GetContentRegionAvail().x);
                snprintf(tempID,1024,"%s: %%d",FM_NAME(FM_REV));
                P(CWSliderScalar("##REV",ImGuiDataType_U8,&op.dam,&_ZERO,&_SEVEN,tempID)); rightClickable

                ImGui::TableNextColumn();


                ImGui::EndTable();
              }
            }

            if (ins->type==DIV_INS_ESFM) {
              ImGui::Separator();
              if (ImGui::BeginTable("FMParamsInnerESFM",2)) {
                ImGui::TableSetupColumn("c0",ImGuiTableColumnFlags_WidthStretch,0.64f);
                ImGui::TableSetupColumn("c1",ImGuiTableColumnFlags_WidthStretch,0.36f);
                ImGui::TableNextRow();
                ImGui::TableNextColumn();

                ImGui::SetNextItemWidth(ImGui::GetContentRegionAvail().x);
                snprintf(tempID,1024,"%s: %%d",FM_NAME(FM_KSL));
                int ksl=kslMap[op.ksl&3];
                if (CWSliderInt("##KSL",&ksl,0,3,tempID)) {
                  op.ksl=kslMap[ksl&3];
                  PARAMETER;
                } rightClickable

                bool amOn=op.am;
                bool fixedOn=opE.fixed;
                ImGui::TableNextColumn();
                if (ImGui::Checkbox(FM_SHORT_NAME(FM_KSR),&ksrOn)) { PARAMETER
                  op.ksr=ksrOn;
                }
                ImGui::TableNextRow();
                ImGui::TableNextColumn();
                if (ImGui::BeginTable("vibAmCheckboxes",2)) {
                  ImGui::TableSetupColumn("c0",ImGuiTableColumnFlags_WidthStretch,0.0f);
                  ImGui::TableSetupColumn("c1",ImGuiTableColumnFlags_WidthStretch,0.0f);

                  float yPosOutsideTablePadding=ImGui::GetCursorPosY();
                  ImGui::TableNextRow();
                  ImGui::TableNextColumn();
                  ImGui::SetCursorPosY(yPosOutsideTablePadding);
                  if (ImGui::Checkbox(FM_SHORT_NAME(FM_VIB),&vibOn)) { PARAMETER
                    op.vib=vibOn;
                  }
                  ImGui::TableNextColumn();
                  ImGui::SetCursorPosY(yPosOutsideTablePadding);
                  if (ImGui::Checkbox(FM_SHORT_NAME(FM_AM),&amOn)) { PARAMETER
                    op.am=amOn;
                  }

                  bool damOn=op.dam;
                  bool dvbOn=op.dvb;
                  ImGui::TableNextRow();
                  ImGui::TableNextColumn();
                  if (ImGui::Checkbox(FM_SHORT_NAME(FM_DVB),&dvbOn)) { PARAMETER
                    op.dvb=dvbOn;
                  }
                  ImGui::TableNextColumn();
                  if (ImGui::Checkbox(FM_SHORT_NAME(FM_DAM),&damOn)) { PARAMETER
                    op.dam=damOn;
                  }
                  ImGui::EndTable();
                }
                ImGui::TableNextColumn();
                if (ImGui::Checkbox(FM_SHORT_NAME(FM_SUS),&susOn)) { PARAMETER
                  op.sus=susOn;
                }
                if (ImGui::Checkbox(ESFM_NAME(ESFM_FIXED),&fixedOn)) { PARAMETER
                  opE.fixed=fixedOn;
                  // HACK: reset zoom and scroll in fixed pitch macros so that they draw correctly
                  ins->std.opMacros[i].ssgMacro.vZoom=-1;
                  ins->std.opMacros[i].dtMacro.vZoom=-1;
                }

                ImGui::EndTable();
              }
            }

            ImGui::TableNextColumn();
            op.tl&=maxTl;
            float tlSliderWidth=(ins->type==DIV_INS_ESFM)?20.0f*dpiScale:ImGui::GetFrameHeight();
            float tlSliderHeight=sliderHeight-((ins->type==DIV_INS_FM || ins->type==DIV_INS_OPM)?(ImGui::GetFrameHeightWithSpacing()+ImGui::CalcTextSize(FM_SHORT_NAME(FM_AM)).y+ImGui::GetStyle().ItemSpacing.y):0.0f);
            float textX_tl=ImGui::GetCursorPosX();
            P(CWVSliderScalar("##TL",ImVec2(tlSliderWidth,tlSliderHeight),ImGuiDataType_U8,&op.tl,&maxTl,&_ZERO)); rightClickable

            if (ins->type==DIV_INS_FM || ins->type==DIV_INS_OPM) {
              CENTER_TEXT(FM_SHORT_NAME(FM_AM));
              ImGui::TextUnformatted(FM_SHORT_NAME(FM_AM));
              TOOLTIP_TEXT(FM_NAME(FM_AM));
              bool amOn=op.am;
              if (ImGui::Checkbox("##AM",&amOn)) { PARAMETER
                op.am=amOn;
              }
            }

            if (ins->type==DIV_INS_ESFM) {
              ImGui::SameLine();
              float textX_outLvl=ImGui::GetCursorPosX();
              P(CWVSliderScalar("##OUTLVL",ImVec2(tlSliderWidth,tlSliderHeight),ImGuiDataType_U8,&opE.outLvl,&_ZERO,&_SEVEN)); rightClickable

              ImGui::SameLine();
              float textX_modIn=ImGui::GetCursorPosX();
              P(CWVSliderScalar("##MODIN",ImVec2(tlSliderWidth,tlSliderHeight),ImGuiDataType_U8,&opE.modIn,&_ZERO,&_SEVEN)); rightClickable

              prevCurPos=ImGui::GetCursorPos();
              ImGui::SetCursorPos(ImVec2(textX_tl,textY));
              CENTER_TEXT_20(FM_SHORT_NAME(FM_TL));
              ImGui::TextUnformatted(FM_SHORT_NAME(FM_TL));
              TOOLTIP_TEXT(FM_NAME(FM_TL));

              ImGui::SetCursorPos(ImVec2(textX_outLvl,textY));
              CENTER_TEXT_20(ESFM_SHORT_NAME(ESFM_OUTLVL));
              ImGui::TextUnformatted(ESFM_SHORT_NAME(ESFM_OUTLVL));
              TOOLTIP_TEXT(ESFM_LONG_NAME(ESFM_OUTLVL));

              ImGui::SetCursorPos(ImVec2(textX_modIn,textY));
              CENTER_TEXT_20(ESFM_SHORT_NAME(ESFM_MODIN));
              ImGui::TextUnformatted(ESFM_SHORT_NAME(ESFM_MODIN));
              TOOLTIP_TEXT(ESFM_LONG_NAME(ESFM_MODIN));

              ImGui::SetCursorPos(prevCurPos);
            } else {
              prevCurPos=ImGui::GetCursorPos();
              ImGui::SetCursorPos(ImVec2(textX_tl,textY));
              CENTER_TEXT(FM_SHORT_NAME(FM_TL));
              ImGui::TextUnformatted(FM_SHORT_NAME(FM_TL));
              TOOLTIP_TEXT(FM_NAME(FM_TL));

              ImGui::SetCursorPos(prevCurPos);
            }

            ImGui::EndTable();
          }
          ImGui::PopStyleVar();

          if (settings.separateFMColors) {
            popAccentColors();
          }

          ImGui::PopID();
        }
        ImGui::EndTable();
      }
      ImGui::PopStyleVar();
    } else { // classic
      int columns=2;
      switch (settings.fmLayout) {
        case 1: // 2x2
          columns=2;
          break;
        case 2: // 1x4
          columns=1;
          break;
        case 3: // 4x1
          columns=opCount;
          break;
      }
      if (ImGui::BeginTable("FMOperators",columns,ImGuiTableFlags_SizingStretchSame)) {
        for (int i=0; i<opCount; i++) {
          DivInstrumentFM::Operator& op=fmOrigin.op[(opCount==4 && ins->type!=DIV_INS_OPL_DRUMS && ins->type!=DIV_INS_ESFM)?opOrder[i]:i];
          DivInstrumentESFM::Operator& opE=ins->esfm.op[i];
          if ((settings.fmLayout!=3 && ((i+1)&1)) || i==0 || settings.fmLayout==2) ImGui::TableNextRow();
          ImGui::TableNextColumn();
          ImGui::Separator();
          ImGui::PushID(fmt::sprintf("op%d",i).c_str());

          // push colors
          if (settings.separateFMColors) {
            bool mod=true;
            if (ins->type==DIV_INS_OPL_DRUMS) {
              mod=false;
            } else if (ins->type==DIV_INS_ESFM) {
              // this is the same as the KVS heuristic in platform/esfm.h
              if (opE.outLvl==7) {
                mod=false;
              } else if (opE.outLvl>0) {
                if (i==3) {
                  mod=false;
                } else {
                  DivInstrumentESFM::Operator& opENext=ins->esfm.op[i+1];
                  if (opENext.modIn==0) {
                    mod=false;
                  } else if ((opE.outLvl-opENext.modIn)>=2) {
                    mod=false;
                  }
                }
              }
            } else if (opCount==4) {
              if (ins->type==DIV_INS_OPL) {
                if (opIsOutputOPL[fmOrigin.alg&3][i]) mod=false;
              } else {
                if (opIsOutput[fmOrigin.alg&7][i]) mod=false;
              }
            } else {
              if (i==1 || (ins->type==DIV_INS_OPL && (fmOrigin.alg&1))) mod=false;
            }
            if (mod) {
              pushAccentColors(
                uiColors[GUI_COLOR_FM_PRIMARY_MOD],
                uiColors[GUI_COLOR_FM_SECONDARY_MOD],
                uiColors[GUI_COLOR_FM_BORDER_MOD],
                uiColors[GUI_COLOR_FM_BORDER_SHADOW_MOD]
              );
            } else {
              pushAccentColors(
                uiColors[GUI_COLOR_FM_PRIMARY_CAR],
                uiColors[GUI_COLOR_FM_SECONDARY_CAR],
                uiColors[GUI_COLOR_FM_BORDER_CAR],
                uiColors[GUI_COLOR_FM_BORDER_SHADOW_CAR]
              );
            }
          }

          ImGui::Dummy(ImVec2(dpiScale,dpiScale));
          String opNameLabel;
          OP_DRAG_POINT;
          ImGui::SameLine();
          if (ins->type==DIV_INS_OPL_DRUMS) {
            opNameLabel=fmt::sprintf("%s",oplDrumNames[i]);
          } else if (ins->type==DIV_INS_OPL && fmOrigin.opllPreset==16) {
            if (i==1) {
              opNameLabel=_("Envelope 2 (kick only)");
            } else {
              opNameLabel=_("Envelope");
            }
          } else {
            opNameLabel=fmt::sprintf("OP%d",i+1);
          }
          if (opsAreMutable) {
            pushToggleColors(op.enable);
            if (ImGui::Button(opNameLabel.c_str())) {
              op.enable=!op.enable;
              PARAMETER;
            }
            popToggleColors();
          } else {
            ImGui::TextUnformatted(opNameLabel.c_str());
          }

          ImGui::SameLine();

          bool amOn=op.am;
          if (ImGui::Checkbox(FM_NAME(FM_AM),&amOn)) { PARAMETER
            op.am=amOn;
          }

          int maxTl=127;
          if (ins->type==DIV_INS_OPLL) {
            if (i==1) {
              maxTl=15;
            } else {
              maxTl=63;
            }
          }
          if (ins->type==DIV_INS_OPL || ins->type==DIV_INS_OPL_DRUMS || ins->type==DIV_INS_ESFM) {
            maxTl=63;
          }
          int maxArDr=(ins->type==DIV_INS_FM || ins->type==DIV_INS_OPZ || ins->type==DIV_INS_OPM)?31:15;

          bool ssgOn=op.ssgEnv&8;
          bool ksrOn=op.ksr;
          bool vibOn=op.vib;
          bool susOn=op.sus; // don't you make fun of this one
          unsigned char ssgEnv=op.ssgEnv&7;
          if (ins->type!=DIV_INS_OPL && ins->type!=DIV_INS_OPL_DRUMS && ins->type!=DIV_INS_OPZ && ins->type!=DIV_INS_OPM && ins->type!=DIV_INS_ESFM) {
            ImGui::SameLine();
            if (ImGui::Checkbox((ins->type==DIV_INS_OPLL)?FM_NAME(FM_EGS):_("SSG On"),&ssgOn)) { PARAMETER
              op.ssgEnv=(op.ssgEnv&7)|(ssgOn<<3);
            }
          }

          if (ins->type==DIV_INS_OPL || ins->type==DIV_INS_OPL_DRUMS || ins->type==DIV_INS_ESFM) {
            ImGui::SameLine();
            if (ImGui::Checkbox(FM_NAME(FM_SUS),&susOn)) { PARAMETER
              op.sus=susOn;
            }
          }

          if (ins->type==DIV_INS_OPZ) {
            ImGui::SameLine();
            bool fixedOn=op.egt;
            if (ImGui::Checkbox(_("Fixed"),&fixedOn)) { PARAMETER
              op.egt=fixedOn;
            }
          }

          //52.0 controls vert scaling; default 96
          drawFMEnv(op.tl&maxTl,op.ar&maxArDr,op.dr&maxArDr,(ins->type==DIV_INS_OPL || ins->type==DIV_INS_OPL_DRUMS || ins->type==DIV_INS_OPLL || ins->type==DIV_INS_ESFM)?((op.rr&15)*2):op.d2r&31,op.rr&15,op.sl&15,op.sus,op.ssgEnv&8,fmOrigin.alg,maxTl,maxArDr,15,ImVec2(ImGui::GetContentRegionAvail().x,52.0*dpiScale),ins->type);
          //P(CWSliderScalar(FM_NAME(FM_AR),ImGuiDataType_U8,&op.ar,&_ZERO,&_THIRTY_ONE)); rightClickable
          if (ImGui::BeginTable("opParams",2,ImGuiTableFlags_SizingStretchProp)) {
            ImGui::TableSetupColumn("c0",ImGuiTableColumnFlags_WidthStretch,0.0); \
            ImGui::TableSetupColumn("c1",ImGuiTableColumnFlags_WidthFixed,0.0); \

            if (ins->type==DIV_INS_ESFM) {
              ImGui::TableNextRow();
              ImGui::TableNextColumn();
              ImGui::SetNextItemWidth(ImGui::GetContentRegionAvail().x);
              opE.delay&=7;
              P(CWSliderScalar("##DELAY",ImGuiDataType_U8,&opE.delay,&_ZERO,&_SEVEN)); rightClickable
              ImGui::TableNextColumn();
              ImGui::Text("%s",ESFM_NAME(ESFM_DELAY));
            }

            ImGui::TableNextRow();
            ImGui::TableNextColumn();
            ImGui::SetNextItemWidth(ImGui::GetContentRegionAvail().x);
            op.ar&=maxArDr;
            P(CWSliderScalar("##AR",ImGuiDataType_U8,&op.ar,&maxArDr,&_ZERO)); rightClickable
            ImGui::TableNextColumn();
            ImGui::Text("%s",FM_NAME(FM_AR));

            ImGui::TableNextRow();
            ImGui::TableNextColumn();
            ImGui::SetNextItemWidth(ImGui::GetContentRegionAvail().x);
            op.dr&=maxArDr;
            P(CWSliderScalar("##DR",ImGuiDataType_U8,&op.dr,&maxArDr,&_ZERO)); rightClickable
            ImGui::TableNextColumn();
            ImGui::Text("%s",FM_NAME(FM_DR));

            if (settings.susPosition==0) {
              ImGui::TableNextRow();
              ImGui::TableNextColumn();
              ImGui::SetNextItemWidth(ImGui::GetContentRegionAvail().x);
              P(CWSliderScalar("##SL",ImGuiDataType_U8,&op.sl,&_FIFTEEN,&_ZERO)); rightClickable
              ImGui::TableNextColumn();
              ImGui::Text("%s",FM_NAME(FM_SL));
            }

            if (ins->type==DIV_INS_FM || ins->type==DIV_INS_OPZ || ins->type==DIV_INS_OPM) {
              ImGui::TableNextRow();
              ImGui::TableNextColumn();
              ImGui::SetNextItemWidth(ImGui::GetContentRegionAvail().x);
              P(CWSliderScalar("##D2R",ImGuiDataType_U8,&op.d2r,&_THIRTY_ONE,&_ZERO)); rightClickable
              ImGui::TableNextColumn();
              ImGui::Text("%s",FM_NAME(FM_D2R));
            }

            ImGui::TableNextRow();
            ImGui::TableNextColumn();
            ImGui::SetNextItemWidth(ImGui::GetContentRegionAvail().x);
            P(CWSliderScalar("##RR",ImGuiDataType_U8,&op.rr,&_FIFTEEN,&_ZERO)); rightClickable
            ImGui::TableNextColumn();
            ImGui::Text("%s",FM_NAME(FM_RR));

            if (settings.susPosition>0) {
              ImGui::TableNextRow();
              ImGui::TableNextColumn();
              ImGui::SetNextItemWidth(ImGui::GetContentRegionAvail().x);
              P(CWSliderScalar("##SL",ImGuiDataType_U8,&op.sl,&_FIFTEEN,&_ZERO)); rightClickable
              ImGui::TableNextColumn();
              ImGui::Text("%s",FM_NAME(FM_SL));
            }

            ImGui::TableNextRow();
            ImGui::TableNextColumn();
            ImGui::SetNextItemWidth(ImGui::GetContentRegionAvail().x);
            op.tl&=maxTl;
            P(CWSliderScalar("##TL",ImGuiDataType_U8,&op.tl,&maxTl,&_ZERO)); rightClickable
            ImGui::TableNextColumn();
            ImGui::Text("%s",FM_NAME(FM_TL));

            ImGui::TableNextRow();
            ImGui::TableNextColumn();
            ImGui::Separator();
            ImGui::TableNextColumn();
            ImGui::Separator();
            
            ImGui::TableNextRow();
            ImGui::TableNextColumn();
            ImGui::SetNextItemWidth(ImGui::GetContentRegionAvail().x);
            if (ins->type==DIV_INS_FM || ins->type==DIV_INS_OPZ || ins->type==DIV_INS_OPM) {
              P(CWSliderScalar("##RS",ImGuiDataType_U8,&op.rs,&_ZERO,&_THREE)); rightClickable
              ImGui::TableNextColumn();
              ImGui::Text("%s",FM_NAME(FM_RS));
            } else {
              int ksl=ins->type==DIV_INS_OPLL?op.ksl:kslMap[op.ksl&3];
              if (CWSliderInt("##KSL",&ksl,0,3)) {
                op.ksl=(ins->type==DIV_INS_OPLL?ksl:kslMap[ksl&3]);
                PARAMETER;
              } rightClickable
              ImGui::TableNextColumn();
              ImGui::Text("%s",FM_NAME(FM_KSL));
            }

            if (ins->type==DIV_INS_OPZ) {
              ImGui::TableNextRow();
              ImGui::TableNextColumn();
              ImGui::SetNextItemWidth(ImGui::GetContentRegionAvail().x);
              P(CWSliderScalar(FM_NAME(FM_EGSHIFT),ImGuiDataType_U8,&op.ksl,&_ZERO,&_THREE)); rightClickable
              ImGui::TableNextColumn();
              ImGui::Text("%s",FM_NAME(FM_EGSHIFT));

              ImGui::TableNextRow();
              ImGui::TableNextColumn();
              ImGui::SetNextItemWidth(ImGui::GetContentRegionAvail().x);
              P(CWSliderScalar(FM_NAME(FM_REV),ImGuiDataType_U8,&op.dam,&_ZERO,&_SEVEN)); rightClickable
              ImGui::TableNextColumn();
              ImGui::Text("%s",FM_NAME(FM_REV));
            }

            if (ins->type==DIV_INS_OPZ) {
              if (op.egt) {
                int block=op.dt;
                int freqNum=(op.mult<<4)|(op.dvb&15);

                ImGui::TableNextRow();
                ImGui::TableNextColumn();
                ImGui::SetNextItemWidth(ImGui::GetContentRegionAvail().x);
                if (CWSliderInt(FM_NAME(FM_MULT),&block,0,7)) { PARAMETER
                  if (block<0) block=0;
                  if (block>7) block=7;
                  op.dt=block;
                } rightClickable
                ImGui::TableNextColumn();
                ImGui::Text("Block");

                ImGui::TableNextRow();
                ImGui::TableNextColumn();
                ImGui::SetNextItemWidth(ImGui::GetContentRegionAvail().x);
                if (CWSliderInt(FM_NAME(FM_FINE),&freqNum,0,255)) { PARAMETER
                  if (freqNum<0) freqNum=0;
                  if (freqNum>255) freqNum=255;
                  op.mult=freqNum>>4;
                  op.dvb=freqNum&15;
                } rightClickable
                ImGui::TableNextColumn();
                ImGui::Text(_("FreqNum"));
              } else {
                ImGui::TableNextRow();
                ImGui::TableNextColumn();
                ImGui::SetNextItemWidth(ImGui::GetContentRegionAvail().x);
                P(CWSliderScalar(FM_NAME(FM_MULT),ImGuiDataType_U8,&op.mult,&_ZERO,&_FIFTEEN)); rightClickable
                ImGui::TableNextColumn();
                ImGui::Text("%s",FM_NAME(FM_MULT));

                ImGui::TableNextRow();
                ImGui::TableNextColumn();
                ImGui::SetNextItemWidth(ImGui::GetContentRegionAvail().x);
                P(CWSliderScalar(FM_NAME(FM_FINE),ImGuiDataType_U8,&op.dvb,&_ZERO,&_FIFTEEN)); rightClickable
                ImGui::TableNextColumn();
                ImGui::Text("%s",FM_NAME(FM_FINE));
              }
            } else {
              ImGui::TableNextRow();
              ImGui::TableNextColumn();
              ImGui::SetNextItemWidth(ImGui::GetContentRegionAvail().x);
              P(CWSliderScalar(FM_NAME(FM_MULT),ImGuiDataType_U8,&op.mult,&_ZERO,&_FIFTEEN)); rightClickable
              ImGui::TableNextColumn();
              ImGui::Text("%s",FM_NAME(FM_MULT));
            }
            
            if (ins->type==DIV_INS_FM || ins->type==DIV_INS_OPZ || ins->type==DIV_INS_OPM) {
              if (!(ins->type==DIV_INS_OPZ && op.egt)) {
                int detune=detuneMap[settings.unsignedDetune?1:0][op.dt&7];
                ImGui::TableNextRow();
                ImGui::TableNextColumn();
                ImGui::SetNextItemWidth(ImGui::GetContentRegionAvail().x);
                if (CWSliderInt("##DT",&detune,settings.unsignedDetune?0:-3,settings.unsignedDetune?7:4)) { PARAMETER
                  if (detune<-3) detune=-3;
                  if (detune>7) detune=7;
                  op.dt=detuneUnmap[settings.unsignedDetune?1:0][detune+3];
                } rightClickable
                ImGui::TableNextColumn();
                ImGui::Text("%s",FM_NAME(FM_DT));
              }

              if (ins->type!=DIV_INS_FM) {
                ImGui::TableNextRow();
                ImGui::TableNextColumn();
                ImGui::SetNextItemWidth(ImGui::GetContentRegionAvail().x);
                P(CWSliderScalar("##DT2",ImGuiDataType_U8,&op.dt2,&_ZERO,&_THREE)); rightClickable
                ImGui::TableNextColumn();
                ImGui::Text("%s",FM_NAME(FM_DT2));
              }

              if (ins->type==DIV_INS_FM) { // OPN only
                ImGui::TableNextRow();
                ImGui::TableNextColumn();
                ImGui::SetNextItemWidth(ImGui::GetContentRegionAvail().x);
                if (CWSliderScalar("##SSG",ImGuiDataType_U8,&ssgEnv,&_ZERO,&_SEVEN,_(ssgEnvTypes[ssgEnv]))) { PARAMETER
                  op.ssgEnv=(op.ssgEnv&8)|(ssgEnv&7);
                } rightClickable
                ImGui::TableNextColumn();
                ImGui::Text("%s",FM_NAME(FM_SSG));
              }
            }

            if (ins->type==DIV_INS_ESFM) {
              bool fixedOn=opE.fixed;
              if (fixedOn) {
                int block=(opE.ct>>2)&7;
                int freqNum=((opE.ct&3)<<8)|((unsigned char)opE.dt);
                ImGui::TableNextRow();
                ImGui::TableNextColumn();
                ImGui::SetNextItemWidth(ImGui::GetContentRegionAvail().x);
                if (ImGui::InputInt("##Block",&block,1,1)) {
                  if (block<0) block=0;
                  if (block>7) block=7;
                  opE.ct=(opE.ct&(~(7<<2)))|(block<<2);
                }
                ImGui::TableNextColumn();
                ImGui::Text(_("Block"));
                ImGui::TableNextRow();
                ImGui::TableNextColumn();
                ImGui::SetNextItemWidth(ImGui::GetContentRegionAvail().x);
                if (ImGui::InputInt("##FreqNum",&freqNum,1,16)) {
                  if (freqNum<0) freqNum=0;
                  if (freqNum>1023) freqNum=1023;
                  opE.dt=freqNum&0xff;
                  opE.ct=(opE.ct&(~3))|(freqNum>>8);
                }
                ImGui::TableNextColumn();
                ImGui::Text(_("FreqNum"));
              } else {
                ImGui::TableNextRow();
                ImGui::TableNextColumn();
                ImGui::SetNextItemWidth(ImGui::GetContentRegionAvail().x);
                P(CWSliderScalar("##CT",ImGuiDataType_S8,&opE.ct,&_MINUS_TWENTY_FOUR,&_TWENTY_FOUR)); rightClickable
                ImGui::TableNextColumn();
                ImGui::Text("%s",ESFM_NAME(ESFM_CT));

                ImGui::TableNextRow();
                ImGui::TableNextColumn();
                ImGui::SetNextItemWidth(ImGui::GetContentRegionAvail().x);
                P(CWSliderScalar("##DT",ImGuiDataType_S8,&opE.dt,&_MINUS_ONE_HUNDRED_TWENTY_EIGHT,&_ONE_HUNDRED_TWENTY_SEVEN)); rightClickable
                ImGui::TableNextColumn();
                ImGui::Text("%s",ESFM_NAME(ESFM_DT));
              }

            }

            if (ins->type==DIV_INS_OPL || ins->type==DIV_INS_OPL_DRUMS || ins->type==DIV_INS_OPZ || ins->type==DIV_INS_ESFM) {
              ImGui::TableNextRow();
              ImGui::TableNextColumn();
              ImGui::SetNextItemWidth(ImGui::GetContentRegionAvail().x);
              P(CWSliderScalar("##WS",ImGuiDataType_U8,&op.ws,&_ZERO,&_SEVEN,(ins->type==DIV_INS_OPZ)?opzWaveforms[op.ws&7]:(settings.oplStandardWaveNames?oplWaveformsStandard[op.ws&7]:oplWaveforms[op.ws&7]))); rightClickable
              if ((ins->type==DIV_INS_OPL || ins->type==DIV_INS_OPL_DRUMS) && ImGui::IsItemHovered()) {
                ImGui::SetTooltip(_("OPL2/3/4 only (last 4 waveforms are OPL3/4 only)"));
              }
              ImGui::TableNextColumn();
              ImGui::Text("%s",FM_NAME(FM_WS));
            }

            if (ins->type==DIV_INS_ESFM) {
              ImGui::TableNextRow();
              ImGui::TableNextColumn();
              ImGui::Separator();
              ImGui::TableNextColumn();
              ImGui::Separator();

              ImGui::TableNextRow();
              ImGui::TableNextColumn();
              ImGui::SetNextItemWidth(ImGui::GetContentRegionAvail().x);
              P(CWSliderScalar("##OUTLVL",ImGuiDataType_U8,&opE.outLvl,&_ZERO,&_SEVEN)); rightClickable
              ImGui::TableNextColumn();
              ImGui::Text("%s",ESFM_NAME(ESFM_OUTLVL));

              ImGui::TableNextRow();
              ImGui::TableNextColumn();
              ImGui::SetNextItemWidth(ImGui::GetContentRegionAvail().x);
              P(CWSliderScalar("##MODIN",ImGuiDataType_U8,&opE.modIn,&_ZERO,&_SEVEN)); rightClickable
              ImGui::TableNextColumn();
              ImGui::Text("%s",ESFM_NAME(ESFM_MODIN));
            }

            ImGui::EndTable();
          }

          if (ins->type==DIV_INS_OPLL || ins->type==DIV_INS_OPL || ins->type==DIV_INS_OPL_DRUMS || ins->type==DIV_INS_ESFM) {
            if (ImGui::Checkbox(FM_NAME(FM_VIB),&vibOn)) { PARAMETER
              op.vib=vibOn;
            }
            ImGui::SameLine();
            if (ImGui::Checkbox(FM_NAME(FM_KSR),&ksrOn)) { PARAMETER
              op.ksr=ksrOn;
            }
          }

          if (ins->type==DIV_INS_ESFM) {
            bool dvbOn=op.dvb;
            bool damOn=op.dam;
            bool leftOn=opE.left;
            bool rightOn=opE.right;
            bool fixedOn=opE.fixed;
            if (ImGui::Checkbox(FM_NAME(FM_DVB),&dvbOn)) { PARAMETER
              op.dvb=dvbOn;
            }
            ImGui::SameLine();
            if (ImGui::Checkbox(FM_NAME(FM_DAM),&damOn)) { PARAMETER
              op.dam=damOn;
            }
            if (ImGui::Checkbox(ESFM_NAME(ESFM_LEFT),&leftOn)) { PARAMETER
              opE.left=leftOn;
            }
            ImGui::SameLine();
            if (ImGui::Checkbox(ESFM_NAME(ESFM_RIGHT),&rightOn)) { PARAMETER
              opE.right=rightOn;
            }
            ImGui::SameLine();
            if (ImGui::Checkbox(ESFM_NAME(ESFM_FIXED),&fixedOn)) { PARAMETER
              opE.fixed=fixedOn;
              // HACK: reset zoom and scroll in fixed pitch macros so that they draw correctly
              ins->std.opMacros[i].ssgMacro.vZoom=-1;
              ins->std.opMacros[i].dtMacro.vZoom=-1;
            }
          }

          if (settings.separateFMColors) {
            popAccentColors();
          }

          ImGui::PopID();
        }
        ImGui::EndTable();
      }
    }
    ImGui::EndDisabled();
    ImGui::EndTabItem();
  }
}

void FurnaceGUI::drawInsSID3(DivInstrument* ins)
{
  char buffer[100];
  char buffer2[100];

  if (ImGui::BeginTabItem("SID3")) 
  {
    if (ImGui::BeginTable("sid3Waves",2,0)) 
    {
      ImGui::TableSetupColumn("c0",ImGuiTableColumnFlags_WidthFixed,0.0f);
      ImGui::TableSetupColumn("c1",ImGuiTableColumnFlags_WidthFixed,0.0f);

      ImGui::TableNextRow();
      ImGui::TableNextColumn();

      ImGui::AlignTextToFramePadding();
      ImGui::Text(_("Waveform"));
      ImGui::SameLine();
      pushToggleColors(ins->sid3.triOn);
      if (ImGui::Button(_("tri"))) { PARAMETER
        ins->sid3.triOn=!ins->sid3.triOn;
      }
      popToggleColors();
      ImGui::SameLine();
      pushToggleColors(ins->sid3.sawOn);
      if (ImGui::Button(_("saw"))) { PARAMETER
        ins->sid3.sawOn=!ins->sid3.sawOn;
      }
      popToggleColors();
      ImGui::SameLine();
      pushToggleColors(ins->sid3.pulseOn);
      if (ImGui::Button(_("pulse"))) { PARAMETER
        ins->sid3.pulseOn=!ins->sid3.pulseOn;
      }
      popToggleColors();
      ImGui::SameLine();
      pushToggleColors(ins->sid3.noiseOn);
      if (ImGui::Button(_("noise"))) { PARAMETER
        ins->sid3.noiseOn=!ins->sid3.noiseOn;
      }
      if (ImGui::IsItemHovered()) 
      {
        ImGui::SetTooltip(_("Like in SID2, specific noise LFSR feedback bits config can produce tonal waves.\n"
        "Refer to the manual for LFSR bits macro configurations for which frequency calculation is altered\n"
        "in a way that makes tonal noise stay in tune."));
      }
      popToggleColors();
      ImGui::SameLine();

      P(ImGui::Checkbox(_("1-bit noise"),&ins->sid3.oneBitNoise));
      ImGui::SameLine();

      pushToggleColors(ins->sid3.specialWaveOn);
      if (ImGui::Button(_("special"))) { PARAMETER
        ins->sid3.specialWaveOn=!ins->sid3.specialWaveOn;
      }
      popToggleColors();

      P(CWSliderScalar(_("Special wave"),ImGuiDataType_U8,&ins->sid3.special_wave,&_ZERO,&_SID3_SPECIAL_WAVES,_(sid3SpecialWaveforms[ins->sid3.special_wave % SID3_NUM_SPECIAL_WAVES]))); rightClickable

      if(ImGui::Checkbox(_("Wavetable channel"),&ins->sid3.doWavetable))
      {
        PARAMETER;
        ins->std.waveMacro.vZoom=-1;
        for(int i = 0; i < 256; i++)
        {
          ins->std.waveMacro.val[i]=0;
        }
      }
      if (ImGui::IsItemHovered()) 
      {
        ImGui::SetTooltip(_("Forces waveform macro to control wavetable index."));
      }

      bool invLeft=ins->sid3.phaseInv & SID3_INV_SIGNAL_LEFT;
      if (ImGui::Checkbox(_("Inv. left"),&invLeft)) { PARAMETER
        ins->sid3.phaseInv^=SID3_INV_SIGNAL_LEFT;
      }
      if (ImGui::IsItemHovered())
      {
        ImGui::SetTooltip(_("Invert left channel signal"));
      }
      ImGui::SameLine();
      bool invRight=ins->sid3.phaseInv & SID3_INV_SIGNAL_RIGHT;
      if (ImGui::Checkbox(_("Inv. right"),&invRight)) { PARAMETER
        ins->sid3.phaseInv^=SID3_INV_SIGNAL_RIGHT;
      }
      if (ImGui::IsItemHovered())
      {
        ImGui::SetTooltip(_("Invert right channel signal"));
      }

      ImGui::TableNextColumn();

      CENTER_TEXT(_("Special wave preview"));
      ImGui::TextUnformatted(_("Special wave preview"));
      drawWaveformSID3(ins->sid3.special_wave,ImVec2(120.0f * dpiScale, 70.0f * dpiScale));

      ImGui::EndTable();
    }

    ImVec2 sliderSize=ImVec2(30.0f*dpiScale,256.0*dpiScale);

    if (ImGui::BeginTable("SID3EnvParams",6,ImGuiTableFlags_NoHostExtendX))
    {
      ImGui::TableSetupColumn("c0",ImGuiTableColumnFlags_WidthFixed,sliderSize.x);
      ImGui::TableSetupColumn("c1",ImGuiTableColumnFlags_WidthFixed,sliderSize.x);
      ImGui::TableSetupColumn("c2",ImGuiTableColumnFlags_WidthFixed,sliderSize.x);
      ImGui::TableSetupColumn("c3",ImGuiTableColumnFlags_WidthFixed,sliderSize.x);
      ImGui::TableSetupColumn("c4",ImGuiTableColumnFlags_WidthFixed,sliderSize.x);
      ImGui::TableSetupColumn("c5",ImGuiTableColumnFlags_WidthStretch);

      ImGui::TableNextRow();
      ImGui::TableNextColumn();
      CENTER_TEXT(_("A"));
      ImGui::TextUnformatted(_("A"));
      ImGui::TableNextColumn();
      CENTER_TEXT(_("D"));
      ImGui::TextUnformatted(_("D"));
      ImGui::TableNextColumn();
      CENTER_TEXT(_("S"));
      ImGui::TextUnformatted(_("S"));
      ImGui::TableNextColumn();
      CENTER_TEXT(_("SR"));
      ImGui::TextUnformatted(_("SR"));
      ImGui::TableNextColumn();
      CENTER_TEXT(_("R"));
      ImGui::TextUnformatted(_("R"));
      ImGui::TableNextColumn();
      CENTER_TEXT(_("Envelope"));
      ImGui::TextUnformatted(_("Envelope"));

      ImGui::TableNextRow();
      ImGui::TableNextColumn();
      P(CWVSliderScalar("##Attack",sliderSize,ImGuiDataType_U8,&ins->sid3.a,&_ZERO,&_TWO_HUNDRED_FIFTY_FIVE)); rightClickable
      ImGui::TableNextColumn();
      P(CWVSliderScalar("##Decay",sliderSize,ImGuiDataType_U8,&ins->sid3.d,&_ZERO,&_TWO_HUNDRED_FIFTY_FIVE)); rightClickable
      ImGui::TableNextColumn();
      P(CWVSliderScalar("##Sustain",sliderSize,ImGuiDataType_U8,&ins->sid3.s,&_ZERO,&_TWO_HUNDRED_FIFTY_FIVE)); rightClickable
      ImGui::TableNextColumn();
      P(CWVSliderScalar("##SustainRate",sliderSize,ImGuiDataType_U8,&ins->sid3.sr,&_ZERO,&_TWO_HUNDRED_FIFTY_FIVE)); rightClickable
      ImGui::TableNextColumn();
      P(CWVSliderScalar("##Release",sliderSize,ImGuiDataType_U8,&ins->sid3.r,&_ZERO,&_TWO_HUNDRED_FIFTY_FIVE)); rightClickable
      ImGui::TableNextColumn();
      drawSID3Env(0,(ins->sid3.a == 0 ? (255) : (256-ins->sid3.a)),(ins->sid3.d == 0 ? (255) : (256-ins->sid3.d)),ins->sid3.sr,255-(ins->sid3.r == 255 ? (ins->sid3.r - 1) : ins->sid3.r),255-ins->sid3.s,0,0,0,255,256,255,ImVec2(ImGui::GetContentRegionAvail().x,sliderSize.y),ins->type); //the (ins->sid3.r == 15 ? (ins->sid3.r - 1) : ins->sid3.r) is used so release part never becomes horizontal (which isn't the case with SID3 envelope)

      ImGui::EndTable();
    }
    
    if(!ins->sid3.doWavetable)
    {
      strncpy(buffer,macroSID3WaveMixMode(0,(float)ins->sid3.mixMode,NULL).c_str(),40);
      P(CWSliderScalar(_("Wave Mix Mode"),ImGuiDataType_U8,&ins->sid3.mixMode,&_ZERO,&_FOUR,buffer));
      P(CWSliderScalar(_("Duty"),ImGuiDataType_U16,&ins->sid3.duty,&_ZERO,&_SIXTY_FIVE_THOUSAND_FIVE_HUNDRED_THIRTY_FIVE)); rightClickable
      P(CWSliderScalar(_("Feedback"),ImGuiDataType_U8,&ins->sid3.feedback,&_ZERO,&_TWO_HUNDRED_FIFTY_FIVE));
      bool resetDuty=ins->sid3.resetDuty;
      if (ImGui::Checkbox(_("Reset duty on new note"),&resetDuty)) 
      { PARAMETER
        ins->sid3.resetDuty=resetDuty;
      }
      if (ImGui::Checkbox(_("Absolute Duty Macro"),&ins->sid3.dutyIsAbs)) {
        ins->std.dutyMacro.vZoom=-1;
        PARAMETER;
      }
    }

    bool ringMod=ins->sid3.ringMod;
    if (ImGui::Checkbox(_("Ring Modulation"),&ringMod)) { PARAMETER
      ins->sid3.ringMod=ringMod;
    }

    ImGui::SameLine();

    strncpy(buffer,macroSID3SourceChan(0,(float)ins->sid3.ring_mod_source,NULL).c_str(),40);
    P(CWSliderScalar(_("Source channel##rmsrc"),ImGuiDataType_U8,&ins->sid3.ring_mod_source,&_ZERO,&_SID3_NUM_CHANNELS,buffer));

    bool oscSync=ins->sid3.oscSync;
    if (ImGui::Checkbox(_("Oscillator Sync"),&oscSync)) { PARAMETER
      ins->sid3.oscSync=oscSync;
    }

    ImGui::SameLine();

    strncpy(buffer,macroSID3SourceChan(0,(float)ins->sid3.sync_source,NULL).c_str(),40);
    P(CWSliderScalar(_("Source channel##hssrc"),ImGuiDataType_U8,&ins->sid3.sync_source,&_ZERO,&_SID3_NUM_CHANNELS_MINUS_ONE,buffer));

    bool phaseMod=ins->sid3.phase_mod;
    if (ImGui::Checkbox(_("Phase modulation"),&phaseMod)) { PARAMETER
      ins->sid3.phase_mod=phaseMod;
    }

    ImGui::SameLine();

    strncpy(buffer,macroSID3SourceChan(0,(float)ins->sid3.phase_mod_source,NULL).c_str(),40);
    P(CWSliderScalar(_("Source channel##pmsrc"),ImGuiDataType_U8,&ins->sid3.phase_mod_source,&_ZERO,&_SID3_NUM_CHANNELS_MINUS_ONE,buffer));

    ImGui::Separator();

    if(!ins->sid3.doWavetable)
    {
      bool sepNoisePitch=ins->sid3.separateNoisePitch;
      if (ImGui::Checkbox(_("Separate noise pitch"),&sepNoisePitch)) { PARAMETER
        ins->sid3.separateNoisePitch=sepNoisePitch;
      }
      if (ImGui::IsItemHovered()) 
      {
        ImGui::SetTooltip(_("Make noise pitch independent from other waves' pitch.\nNoise pitch will be controllable via macros."));
      }
    }

    for(int i = 0; i < SID3_NUM_FILTERS; i++)
    {
      DivInstrumentSID3::Filter* filt = &ins->sid3.filt[i];

      if(filt->enabled)
      {
        ImGui::Separator();
      }

      bool enable=filt->enabled;
      snprintf(buffer, 100, _("Enable filter %d"), i + 1);
      if (ImGui::Checkbox(buffer,&enable)) { PARAMETER
        filt->enabled=enable;
      }

      if(filt->enabled)
      {
        bool init=filt->init;
        snprintf(buffer, 100, _("Initialize filter %d"), i + 1);
        if (ImGui::Checkbox(buffer,&init)) { PARAMETER
          filt->init=init;
        }
        ImGui::SameLine();
        snprintf(buffer, 100, _("Connect to channel input##contoinput%d"), i + 1);
        bool toInput=filt->mode & SID3_FILTER_CHANNEL_INPUT;
        if (ImGui::Checkbox(buffer,&toInput)) { PARAMETER
          filt->mode ^= SID3_FILTER_CHANNEL_INPUT;
        }

        snprintf(buffer, 100, _("Cutoff##fcut%d"), i + 1);
        P(CWSliderScalar(buffer,ImGuiDataType_U16,&filt->cutoff,&_ZERO,&_SIXTY_FIVE_THOUSAND_FIVE_HUNDRED_THIRTY_FIVE)); rightClickable
        snprintf(buffer, 100, _("Resonance##fres%d"), i + 1);
        P(CWSliderScalar(buffer,ImGuiDataType_U8,&filt->resonance,&_ZERO,&_TWO_HUNDRED_FIFTY_FIVE)); rightClickable
        snprintf(buffer, 100, _("Output volume##foutvol%d"), i + 1);
        P(CWSliderScalar(buffer,ImGuiDataType_U8,&filt->output_volume,&_ZERO,&_TWO_HUNDRED_FIFTY_FIVE)); rightClickable
        snprintf(buffer, 100, _("Distortion level##fdist%d"), i + 1);
        P(CWSliderScalar(buffer,ImGuiDataType_U8,&filt->distortion_level,&_ZERO,&_TWO_HUNDRED_FIFTY_FIVE)); rightClickable

        ImGui::AlignTextToFramePadding();
        ImGui::Text(_("Filter Mode"));
        ImGui::SameLine();

        bool lp=filt->mode & SID3_FILTER_LP;
        pushToggleColors(lp);
        snprintf(buffer, 100, _("low##flow%d"), i + 1);
        if (ImGui::Button(buffer)) { PARAMETER
          filt->mode ^= SID3_FILTER_LP;
        }
        popToggleColors();
        ImGui::SameLine();

        bool bp=filt->mode & SID3_FILTER_BP;
        pushToggleColors(bp);
        snprintf(buffer, 100, _("band##fband%d"), i + 1);
        if (ImGui::Button(buffer)) { PARAMETER
          filt->mode ^= SID3_FILTER_BP;
        }
        popToggleColors();
        ImGui::SameLine();

        bool hp=filt->mode & SID3_FILTER_HP;
        pushToggleColors(hp);
        snprintf(buffer, 100, _("high##fhigh%d"), i + 1);
        if (ImGui::Button(buffer)) { PARAMETER
          filt->mode ^= SID3_FILTER_HP;
        }
        popToggleColors();


        ImGui::SameLine();
        snprintf(buffer, 100, _("Connect to channel output##contooutput%d"), i + 1);
        bool toOutput=filt->mode & SID3_FILTER_OUTPUT;
        if (ImGui::Checkbox(buffer,&toOutput)) { PARAMETER
          filt->mode ^= SID3_FILTER_OUTPUT;
        }

        snprintf(buffer, 100, _("Absolute cutoff macro##abscutoff%d"), i + 1);
        bool absCutoff=filt->absoluteCutoff;
        if (ImGui::Checkbox(buffer,&absCutoff)) { PARAMETER
          filt->absoluteCutoff = !filt->absoluteCutoff;
          ins->std.opMacros[i].d2rMacro.vZoom=-1;
        }

        snprintf(buffer, 100, _("Change cutoff with pitch##bindcutoff%d"), i + 1);
        P(ImGui::Checkbox(buffer,&filt->bindCutoffToNote));
        if (ImGui::IsItemHovered()) 
        {
          ImGui::SetTooltip(_("Filter cutoff will change with frequency/pitch.\nSee settings below."));
        }

        if(filt->bindCutoffToNote)
        {
          snprintf(buffer, 100, _("Decrease cutoff when pitch increases##decreasecutoff%d"), i + 1);
          P(ImGui::Checkbox(buffer,&filt->bindCutoffToNoteDir));
          if (ImGui::IsItemHovered()) 
          {
            ImGui::SetTooltip(_("If this is enabled, filter cutoff will decrease if you increase the pitch.\n"
            "If this is disabled, filter cutoff will increase if you increase the pitch."));
          }

          snprintf(buffer2, 100, _("%s"), noteNameNormal(filt->bindCutoffToNoteCenter % 12, (short)(filt->bindCutoffToNoteCenter / 12) - 5));
          snprintf(buffer, 100, _("Cutoff change center note##bindcutcenternote%d"), i + 1);
          P(CWSliderScalar(buffer,ImGuiDataType_U8,&filt->bindCutoffToNoteCenter,&_ZERO,&_ONE_HUNDRED_SEVENTY_NINE,buffer2)); rightClickable
          if (ImGui::IsItemHovered()) 
          {
            ImGui::SetTooltip(_("The center note for cutoff changes. At this note no cutoff change happens.\nAs pitch goes lower or higher, cutoff changes apply."));
          }

          snprintf(buffer, 100, _("Cutoff change strength##bindcutstrength%d"), i + 1);
          P(CWSliderScalar(buffer,ImGuiDataType_U8,&filt->bindCutoffToNoteStrength,&_ZERO,&_TWO_HUNDRED_FIFTY_FIVE)); rightClickable
          if (ImGui::IsItemHovered()) 
          {
            ImGui::SetTooltip(_("How much cutoff changes for given pitch change."));
          }
          snprintf(buffer, 100, _("Scale cutoff only once on new note##bindcutnn%d"), i + 1);
          P(ImGui::Checkbox(buffer,&filt->bindCutoffOnNote));
          if (ImGui::IsItemHovered()) 
          {
            ImGui::SetTooltip(_("Filter cutoff will be changed only once on new note.\nIf this option is disabled, cutoff scaling will be applied\nevery time a pitch change happens."));
          }
        }

        snprintf(buffer, 100, _("Change resonance with pitch##bindres%d"), i + 1);
        P(ImGui::Checkbox(buffer,&filt->bindResonanceToNote));
        if (ImGui::IsItemHovered()) 
        {
          ImGui::SetTooltip(_("Filter resonance will change with frequency/pitch.\nSee settings below."));
        }

        if(filt->bindResonanceToNote)
        {
          snprintf(buffer, 100, _("Decrease resonance when pitch increases##decreaseres%d"), i + 1);
          P(ImGui::Checkbox(buffer,&filt->bindResonanceToNoteDir));
          if (ImGui::IsItemHovered()) 
          {
            ImGui::SetTooltip(_("If this is enabled, filter resonance will decrease if you increase the pitch.\n"
            "If this is disabled, filter resonance will increase if you increase the pitch."));
          }

          snprintf(buffer2, 100, _("%s"), noteNameNormal(filt->bindResonanceToNoteCenter % 12, (short)(filt->bindResonanceToNoteCenter / 12) - 5));
          snprintf(buffer, 100, _("Resonance change center note##bindrescenternote%d"), i + 1);
          P(CWSliderScalar(buffer,ImGuiDataType_U8,&filt->bindResonanceToNoteCenter,&_ZERO,&_ONE_HUNDRED_SEVENTY_NINE,buffer2)); rightClickable
          if (ImGui::IsItemHovered()) 
          {
            ImGui::SetTooltip(_("The center note for resonance changes. At this note no resonance change happens.\nAs pitch goes lower or higher, resonance changes apply."));
          }

          snprintf(buffer, 100, _("Resonance change strength##bindresstrength%d"), i + 1);
          P(CWSliderScalar(buffer,ImGuiDataType_U8,&filt->bindResonanceToNoteStrength,&_ZERO,&_TWO_HUNDRED_FIFTY_FIVE)); rightClickable
          if (ImGui::IsItemHovered()) 
          {
            ImGui::SetTooltip(_("How much resonance changes for given pitch change."));
          }
          snprintf(buffer, 100, _("Scale resonance only once on new note##bindresnn%d"), i + 1);
          P(ImGui::Checkbox(buffer,&filt->bindResonanceOnNote));
          if (ImGui::IsItemHovered()) 
          {
            ImGui::SetTooltip(_("Filter resonance will be changed only once on new note.\nIf this option is disabled, resonance scaling will be applied\nevery time a pitch change happens."));
          }
        }
      }
    }

    ImGui::Separator();

    if (ImGui::BeginTable("SID3filtmatrix",1)) 
    {
      if (waveGenVisible) ImGui::TableSetupColumn("c1",ImGuiTableColumnFlags_WidthFixed,250.0f*dpiScale);
      ImGui::TableNextRow();
      ImGui::TableNextColumn();

      CENTER_TEXT(_("Filters connection matrix"));
      ImGui::Text(_("Filters connection matrix"));

      if (ImGui::BeginTable("SID3checkboxesmatrix",3 + SID3_NUM_FILTERS)) 
      {
        ImGui::TableNextRow();
        ImGui::TableNextColumn();
        ImGui::Text(">>");
        ImGui::TableNextColumn();
        ImGui::Text(_("In"));

        for(int i = 0; i < SID3_NUM_FILTERS; i++)
        {
          ImGui::TableNextColumn();
          ImGui::Text("%d", i + 1);
        }

        ImGui::TableNextColumn();
        ImGui::Text(_("Out"));

        ImGui::TableNextRow();

        for(int i = 0; i < SID3_NUM_FILTERS; i++)
        {
          DivInstrumentSID3::Filter* filt = &ins->sid3.filt[i];

          ImGui::TableNextRow();
          ImGui::TableNextColumn();
          ImGui::Text("%d", i + 1);

          ImGui::TableNextColumn();

          snprintf(buffer, 40, "##filtmatrixin%d", i + 1);
          bool toInput=filt->mode & SID3_FILTER_CHANNEL_INPUT;
          if (ImGui::Checkbox(buffer,&toInput)) { PARAMETER
            filt->mode ^= SID3_FILTER_CHANNEL_INPUT;
          }
          if (ImGui::IsItemHovered()) 
          {
            ImGui::SetTooltip(_("Feed signal from channel to filter %d input"), i + 1);
          }

          for(int j = 0; j < SID3_NUM_FILTERS; j++)
          {
            ImGui::TableNextColumn();
            snprintf(buffer, 40, "##filtmatrix%d%d", i + 1, j + 1);

            bool enable=filt->filter_matrix & (1 << j);
            if (ImGui::Checkbox(buffer,&enable)) { PARAMETER
              filt->filter_matrix ^= (1 << j);
            }
            if (ImGui::IsItemHovered()) 
            {
              ImGui::SetTooltip(_("Feed signal from filter %d output to filter %d input"), j + 1, i + 1);
            }
          }

          ImGui::TableNextColumn();

          snprintf(buffer, 40, "##filtmatrixout%d", i + 1);
          bool toOutput=filt->mode & SID3_FILTER_OUTPUT;
          if (ImGui::Checkbox(buffer,&toOutput)) { PARAMETER
            filt->mode ^= SID3_FILTER_OUTPUT;
          }
          if (ImGui::IsItemHovered()) 
          {
            ImGui::SetTooltip(_("Feed signal from filter %d output to channel output"), i + 1);
          }
        }

        ImGui::EndTable();
      }

      ImGui::EndTable();
    }

    ImGui::EndTabItem();
  }

  if(!ins->amiga.useSample)
  {
    insTabWavetable(ins);
  }
  insTabSample(ins);

  std::vector<FurnaceGUIMacroDesc> macroList;

  for(int i = 0; i < SID3_NUM_FILTERS; i++)
  {
    snprintf(buffer, 40, _("Filter %d macros"), i + 1);

    if (ImGui::BeginTabItem(buffer))
    {
      macroList.push_back(FurnaceGUIMacroDesc(_("Cutoff"),&ins->std.opMacros[i].d2rMacro,ins->sid3.filt[i].absoluteCutoff?0:-65535,65535,160,uiColors[GUI_COLOR_MACRO_FILTER]));
      macroList.push_back(FurnaceGUIMacroDesc(_("Resonance"),&ins->std.opMacros[i].damMacro,0,255,160,uiColors[GUI_COLOR_MACRO_FILTER]));
      macroList.push_back(FurnaceGUIMacroDesc(_("Filter Toggle"),&ins->std.opMacros[i].drMacro,0,1,32,uiColors[GUI_COLOR_MACRO_FILTER],false,NULL,NULL,true));
      macroList.push_back(FurnaceGUIMacroDesc(_("Filter Mode"),&ins->std.opMacros[i].ksrMacro,0,3,48,uiColors[GUI_COLOR_MACRO_FILTER],false,NULL,NULL,true,filtModeBits));
      macroList.push_back(FurnaceGUIMacroDesc(_("Distortion Level"),&ins->std.opMacros[i].dt2Macro,0,255,160,uiColors[GUI_COLOR_MACRO_FILTER]));
      macroList.push_back(FurnaceGUIMacroDesc(_("Output Volume"),&ins->std.opMacros[i].dtMacro,0,255,160,uiColors[GUI_COLOR_MACRO_FILTER]));
      macroList.push_back(FurnaceGUIMacroDesc(_("Channel Input Connection"),&ins->std.opMacros[i].dvbMacro,0,1,32,uiColors[GUI_COLOR_MACRO_FILTER],false,NULL,NULL,true));
      macroList.push_back(FurnaceGUIMacroDesc(_("Channel Output Connection"),&ins->std.opMacros[i].egtMacro,0,1,32,uiColors[GUI_COLOR_MACRO_FILTER],false,NULL,NULL,true));
      macroList.push_back(FurnaceGUIMacroDesc(_("Connection Matrix Row"),&ins->std.opMacros[i].kslMacro,0,SID3_NUM_FILTERS,16 * SID3_NUM_FILTERS,uiColors[GUI_COLOR_MACRO_FILTER],false,NULL,NULL,true,sid3FilterMatrixBits));

      drawMacros(macroList,macroEditStateOP[i]);

      ImGui::EndTabItem();
    }
  }

  if (ImGui::BeginTabItem(_("Macros"))) 
  {
    //ImGui::Text("Size of DivInstrument is too high... exactly %d bytes, of which SID3 shit takes %d bytes", sizeof(DivInstrument), sizeof(DivInstrumentSID3));

    macroList.push_back(FurnaceGUIMacroDesc(_("Volume"),&ins->std.volMacro,0,255,160,uiColors[GUI_COLOR_MACRO_VOLUME]));

    macroList.push_back(FurnaceGUIMacroDesc(_("Arpeggio"),&ins->std.arpMacro,-120,120,160,uiColors[GUI_COLOR_MACRO_PITCH],true,NULL,macroHoverNote,false,NULL,true,ins->std.arpMacro.val));
    macroList.push_back(FurnaceGUIMacroDesc(_("Pitch"),&ins->std.pitchMacro,-2048,2047,160,uiColors[GUI_COLOR_MACRO_PITCH],true,macroRelativeMode));

    if(ins->sid3.doWavetable)
    {
      int waveCount=MAX(1,e->song.waveLen-1);
      macroList.push_back(FurnaceGUIMacroDesc(_("Waveform"),&ins->std.waveMacro,0,waveCount,160,uiColors[GUI_COLOR_MACRO_WAVE],false,NULL,NULL,false,NULL));
    }
    else
    {
      macroList.push_back(FurnaceGUIMacroDesc(_("Duty"),&ins->std.dutyMacro,ins->sid3.dutyIsAbs?0:-65535,65535,160,uiColors[GUI_COLOR_MACRO_OTHER]));
      macroList.push_back(FurnaceGUIMacroDesc(_("Waveform"),&ins->std.waveMacro,0,5,16 * 5,uiColors[GUI_COLOR_MACRO_WAVE],false,NULL,NULL,true,sid3ShapeBits));
      macroList.push_back(FurnaceGUIMacroDesc(_("Special Wave"),&ins->std.algMacro,0,SID3_NUM_SPECIAL_WAVES - 1,160,uiColors[GUI_COLOR_MACRO_WAVE],false,NULL,macroSID3SpecialWaves));
    }

    if(ins->sid3.separateNoisePitch && !ins->sid3.doWavetable)
    {
      macroList.push_back(FurnaceGUIMacroDesc(_("Noise Arpeggio"),&ins->std.opMacros[3].amMacro,-120,120,160,uiColors[GUI_COLOR_MACRO_PITCH],true,NULL,macroHoverNote,false,NULL,true,ins->std.opMacros[3].amMacro.val,true));
      macroList.push_back(FurnaceGUIMacroDesc(_("Noise Pitch"),&ins->std.opMacros[0].arMacro,-2048,2047,160,uiColors[GUI_COLOR_MACRO_PITCH],true,macroRelativeMode,NULL,false,NULL,false,NULL,false,true));
    }

    macroList.push_back(FurnaceGUIMacroDesc(_("Panning (left)"),&ins->std.panLMacro,0,255,160,uiColors[GUI_COLOR_MACRO_OTHER],false,NULL));
    macroList.push_back(FurnaceGUIMacroDesc(_("Panning (right)"),&ins->std.panRMacro,0,255,160,uiColors[GUI_COLOR_MACRO_OTHER]));

    macroList.push_back(FurnaceGUIMacroDesc(_("Channel inversion"),&ins->std.opMacros[2].arMacro,0,2,32,uiColors[GUI_COLOR_MACRO_OTHER],false,NULL,NULL,true,minModModeBits));

    macroList.push_back(FurnaceGUIMacroDesc(_("Key On/Off"),&ins->std.opMacros[0].amMacro,0,1,32,uiColors[GUI_COLOR_MACRO_OTHER],false,NULL,NULL,true));

    macroList.push_back(FurnaceGUIMacroDesc(_("Special"),&ins->std.ex1Macro,0,3,48,uiColors[GUI_COLOR_MACRO_OTHER],false,NULL,NULL,true,sid3ControlBits));

    macroList.push_back(FurnaceGUIMacroDesc(_("Ring Mod Source"),&ins->std.fmsMacro,0,SID3_NUM_CHANNELS,64,uiColors[GUI_COLOR_MACRO_OTHER],false,NULL,macroSID3SourceChan));
    macroList.push_back(FurnaceGUIMacroDesc(_("Hard Sync Source"),&ins->std.amsMacro,0,SID3_NUM_CHANNELS - 1,64,uiColors[GUI_COLOR_MACRO_OTHER],false,NULL,macroSID3SourceChan));
    macroList.push_back(FurnaceGUIMacroDesc(_("Phase Mod Source"),&ins->std.fbMacro,0,SID3_NUM_CHANNELS - 1,64,uiColors[GUI_COLOR_MACRO_OTHER],false,NULL,macroSID3SourceChan));
    
    if(!ins->sid3.doWavetable)
    {
      macroList.push_back(FurnaceGUIMacroDesc(_("Feedback"),&ins->std.opMacros[3].arMacro,0,255,160,uiColors[GUI_COLOR_MACRO_OTHER]));
    }

    macroList.push_back(FurnaceGUIMacroDesc(_("Phase Reset"),&ins->std.phaseResetMacro,0,1,32,uiColors[GUI_COLOR_MACRO_OTHER],false,NULL,NULL,true));

    if(!ins->sid3.doWavetable)
    {
      macroList.push_back(FurnaceGUIMacroDesc(_("Noise Phase Reset"),&ins->std.opMacros[1].amMacro,0,1,32,uiColors[GUI_COLOR_MACRO_OTHER],false,NULL,NULL,true));
    }
    macroList.push_back(FurnaceGUIMacroDesc(_("Envelope Reset"),&ins->std.opMacros[2].amMacro,0,1,32,uiColors[GUI_COLOR_MACRO_OTHER],false,NULL,NULL,true));

    macroList.push_back(FurnaceGUIMacroDesc(_("Attack"),&ins->std.ex2Macro,0,255,160,uiColors[GUI_COLOR_MACRO_ENVELOPE]));
    macroList.push_back(FurnaceGUIMacroDesc(_("Decay"),&ins->std.ex3Macro,0,255,160,uiColors[GUI_COLOR_MACRO_ENVELOPE]));
    macroList.push_back(FurnaceGUIMacroDesc(_("Sustain"),&ins->std.ex4Macro,0,255,160,uiColors[GUI_COLOR_MACRO_ENVELOPE]));
    macroList.push_back(FurnaceGUIMacroDesc(_("Sustain Rate"),&ins->std.ex5Macro,0,255,160,uiColors[GUI_COLOR_MACRO_ENVELOPE]));
    macroList.push_back(FurnaceGUIMacroDesc(_("Release"),&ins->std.ex6Macro,0,255,160,uiColors[GUI_COLOR_MACRO_ENVELOPE]));

    if(!ins->sid3.doWavetable)
    {
      macroList.push_back(FurnaceGUIMacroDesc(_("Noise LFSR bits"),&ins->std.ex7Macro,0,30,16 * 30,uiColors[GUI_COLOR_MACRO_NOISE],false,NULL,macroSID3NoiseLFSR,true));
      macroList.push_back(FurnaceGUIMacroDesc(_("1-Bit Noise"),&ins->std.opMacros[1].arMacro,0,1,32,uiColors[GUI_COLOR_MACRO_NOISE],false,NULL,NULL,true));
      macroList.push_back(FurnaceGUIMacroDesc(_("Wave Mix"),&ins->std.ex8Macro,0,4,64,uiColors[GUI_COLOR_MACRO_OTHER],false,NULL,macroSID3WaveMixMode));
    }
    else
    {
      macroList.push_back(FurnaceGUIMacroDesc(_("Sample Mode"),&ins->std.opMacros[1].arMacro,0,1,32,uiColors[GUI_COLOR_MACRO_NOISE],false,NULL,NULL,true));
    }

    drawMacros(macroList,macroEditStateMacros);

    ImGui::EndTabItem();
  }
}

void FurnaceGUI::drawInsEdit() {
  if (nextWindow==GUI_WINDOW_INS_EDIT) {
    insEditOpen=true;
    ImGui::SetNextWindowFocus();
    nextWindow=GUI_WINDOW_NOTHING;
  }
  if (!insEditOpen) return;
  if (mobileUI) {
    patWindowPos=(portrait?ImVec2(0.0f,(mobileMenuPos*-0.65*canvasH)):ImVec2((0.16*canvasH)+0.5*canvasW*mobileMenuPos,0.0f));
    patWindowSize=(portrait?ImVec2(canvasW,canvasH-(0.16*canvasW)-(pianoOpen?(0.4*canvasW):0.0f)):ImVec2(canvasW-(0.16*canvasH),canvasH-(pianoOpen?(0.3*canvasH):0.0f)));
    ImGui::SetNextWindowPos(patWindowPos);
    ImGui::SetNextWindowSize(patWindowSize);
  } else {
    ImGui::SetNextWindowSizeConstraints(ImVec2(440.0f*dpiScale,400.0f*dpiScale),ImVec2(canvasW,canvasH));
  }
  if (ImGui::Begin("Instrument Editor",&insEditOpen,globalWinFlags|(settings.allowEditDocking?0:ImGuiWindowFlags_NoDocking),_("Instrument Editor"))) {
    DivInstrument* ins=NULL;
    if (curIns==-2) {
      ImGui::SetCursorPosY(ImGui::GetCursorPosY()+(ImGui::GetContentRegionAvail().y-ImGui::GetFrameHeightWithSpacing()+ImGui::GetStyle().ItemSpacing.y)*0.5f);
      CENTER_TEXT(_("waiting..."));
      ImGui::Text(_("waiting..."));
    } else if (curIns<0 || curIns>=(int)e->song.ins.size()) {
      ImGui::SetCursorPosY(ImGui::GetCursorPosY()+(ImGui::GetContentRegionAvail().y-ImGui::GetFrameHeightWithSpacing()*(e->song.ins.empty()?2.0f:3.0f)+ImGui::GetStyle().ItemSpacing.y)*0.5f);
      CENTER_TEXT(_("no instrument selected"));
      ImGui::Text(_("no instrument selected"));
      if (ImGui::BeginTable("noAssetCenter",3)) {
        ImGui::TableSetupColumn("c0",ImGuiTableColumnFlags_WidthStretch,0.5f);
        ImGui::TableSetupColumn("c1",ImGuiTableColumnFlags_WidthFixed);
        ImGui::TableSetupColumn("c2",ImGuiTableColumnFlags_WidthStretch,0.5f);

        ImGui::TableNextRow();
        ImGui::TableNextColumn();
        ImGui::TableNextColumn();

        if (e->song.ins.size()>0) {
          ImGui::SetNextItemWidth(ImGui::GetContentRegionAvail().x);
          if (ImGui::BeginCombo("##InsSelect",_("select one..."))) {
            String name;
            for (size_t i=0; i<e->song.ins.size(); i++) {
              name=fmt::sprintf("%.2X: %s##_INSS%d",i,e->song.ins[i]->name,i);
              if (ImGui::Selectable(name.c_str(),curIns==(int)i)) {
                curIns=i;
                wavePreviewInit=true;
                updateFMPreview=true;
                ins = e->song.ins[curIns];
              }
            }
            ImGui::EndCombo();
          }
          ImGui::AlignTextToFramePadding();
          ImGui::TextUnformatted(_("or"));
          ImGui::SameLine();
        }
        if (ImGui::Button(_("Open"))) {
          doAction(GUI_ACTION_INS_LIST_OPEN);
        }
        ImGui::SameLine();
        ImGui::TextUnformatted(_("or"));
        ImGui::SameLine();
        if (ImGui::Button(_("Create New"))) {
          doAction(GUI_ACTION_INS_LIST_ADD);
        }

        ImGui::TableNextColumn();
        ImGui::EndTable();
      }
    } else {
      ins=e->song.ins[curIns];
      if (updateFMPreview) {
        renderFMPreview(ins);
        updateFMPreview=false;
      }
      if (settings.insEditColorize) {
        if (ins->type>=DIV_INS_MAX) {
          pushAccentColors(uiColors[GUI_COLOR_INSTR_UNKNOWN],uiColors[GUI_COLOR_INSTR_UNKNOWN],uiColors[GUI_COLOR_INSTR_UNKNOWN],ImVec4(0.0f,0.0f,0.0f,0.0f));
        } else {
          pushAccentColors(uiColors[GUI_COLOR_INSTR_STD+ins->type],uiColors[GUI_COLOR_INSTR_STD+ins->type],uiColors[GUI_COLOR_INSTR_STD+ins->type],ImVec4(0.0f,0.0f,0.0f,0.0f));
        }
      }
      if (ImGui::BeginTable("InsProp",3)) {
        ImGui::TableSetupColumn("c0",ImGuiTableColumnFlags_WidthFixed);
        ImGui::TableSetupColumn("c1",ImGuiTableColumnFlags_WidthFixed);
        ImGui::TableSetupColumn("c2",ImGuiTableColumnFlags_WidthStretch);
        ImGui::TableNextRow();
        ImGui::TableNextColumn();
        String insIndex=fmt::sprintf("%.2X",curIns);
        ImGui::SetNextItemWidth(72.0f*dpiScale);
        if (ImGui::BeginCombo("##InsSelect",insIndex.c_str())) {
          String name;
          for (size_t i=0; i<e->song.ins.size(); i++) {
            name=fmt::sprintf("%.2X: %s##_INSS%d",i,e->song.ins[i]->name,i);
            if (ImGui::Selectable(name.c_str(),curIns==(int)i)) {
              curIns=i;
              ins=e->song.ins[curIns];
              wavePreviewInit=true;
              updateFMPreview=true;
            }
          }
          ImGui::EndCombo();
        }

        ImGui::TableNextColumn();
        ImGui::Text(_("Name"));

        ImGui::TableNextColumn();
        ImGui::SetNextItemWidth(ImGui::GetContentRegionAvail().x);
        ImGui::PushID(2+curIns);
        if (ImGui::InputText("##Name",&ins->name)) {
          MARK_MODIFIED;
        }
        ImGui::PopID();

        ImGui::TableNextRow();
        ImGui::TableNextColumn();
        if (ImGui::Button(ICON_FA_FOLDER_OPEN "##IELoad")) {
          doAction(GUI_ACTION_INS_LIST_OPEN_REPLACE);
        }
        if (ImGui::IsItemHovered()) {
          ImGui::SetTooltip(_("Open"));
        }
        ImGui::SameLine();
        if (ImGui::Button(ICON_FA_FLOPPY_O "##IESave")) {
          doAction(GUI_ACTION_INS_LIST_SAVE);
        }
        if (ImGui::IsItemHovered()) {
          ImGui::SetTooltip(_("Save"));
        }
        if (ImGui::BeginPopupContextItem("InsSaveFormats",ImGuiMouseButton_Right)) {
          if (ImGui::MenuItem(_("save as .dmp..."))) {
            doAction(GUI_ACTION_INS_LIST_SAVE_DMP);
          }
          ImGui::EndPopup();
        }

        ImGui::TableNextColumn();
        ImGui::Text(_("Type"));

        ImGui::TableNextColumn();
        int insType=ins->type;
        ImGui::SetNextItemWidth(ImGui::GetContentRegionAvail().x);
        bool warnType=true;
        for (DivInstrumentType i: e->getPossibleInsTypes()) {
          if (i==insType) {
            warnType=false;
          }
        }

        pushWarningColor(warnType,warnType && failedNoteOn);
        if (ImGui::BeginCombo("##Type",(insType>=DIV_INS_MAX)?_("Unknown"):_(insTypes[insType][0]))) {
          std::vector<DivInstrumentType> insTypeList;
          if (settings.displayAllInsTypes) {
            for (int i=0; insTypes[i][0]; i++) {
              insTypeList.push_back((DivInstrumentType)i);
            }
          } else {
            insTypeList=e->getPossibleInsTypes();
          }
          for (DivInstrumentType i: insTypeList) {
            if (ImGui::Selectable(insTypes[i][0],insType==i)) {
              //DivInstrumentType prevType = ins->type;
              ins->type=i;

              /* what is this?
              //clamp some settings
              if(prevType == DIV_INS_SID3)
              {
                ins->sid3.a = CLAMP(ins->sid3.a, 0, 15);
                ins->sid3.d = CLAMP(ins->sid3.a, 0, 15);
                ins->sid3.s = CLAMP(ins->sid3.a, 0, 15);
                ins->sid3.r = CLAMP(ins->sid3.a, 0, 15);

                ins->sid3.duty = CLAMP(ins->sid3.a, 0, 0xfff);

                ins->sid3.mixMode = CLAMP(ins->sid3.mixMode, 0, 3);
              }
              if(prevType == DIV_INS_SID3 || prevType == DIV_INS_SID2)
              {
                ins->sid3.cut = CLAMP(ins->sid3.cut, 0, 0x7ff);
                ins->sid3.res = CLAMP(ins->sid3.res, 0, 0xf);
              }*/

              // reset macro zoom
              ins->std.volMacro.vZoom=-1;
              ins->std.dutyMacro.vZoom=-1;
              ins->std.waveMacro.vZoom=-1;
              ins->std.ex1Macro.vZoom=-1;
              ins->std.ex2Macro.vZoom=-1;
              ins->std.ex3Macro.vZoom=-1;
              ins->std.ex4Macro.vZoom=-1;
              ins->std.ex5Macro.vZoom=-1;
              ins->std.ex6Macro.vZoom=-1;
              ins->std.ex7Macro.vZoom=-1;
              ins->std.ex8Macro.vZoom=-1;
              ins->std.panLMacro.vZoom=-1;
              ins->std.panRMacro.vZoom=-1;
              ins->std.phaseResetMacro.vZoom=-1;
              ins->std.algMacro.vZoom=-1;
              ins->std.fbMacro.vZoom=-1;
              ins->std.fmsMacro.vZoom=-1;
              ins->std.amsMacro.vZoom=-1;
              for (int j=0; j<4; j++) {
                ins->std.opMacros[j].amMacro.vZoom=-1;
                ins->std.opMacros[j].arMacro.vZoom=-1;
                ins->std.opMacros[j].drMacro.vZoom=-1;
                ins->std.opMacros[j].multMacro.vZoom=-1;
                ins->std.opMacros[j].rrMacro.vZoom=-1;
                ins->std.opMacros[j].slMacro.vZoom=-1;
                ins->std.opMacros[j].tlMacro.vZoom=-1;
                ins->std.opMacros[j].dt2Macro.vZoom=-1;
                ins->std.opMacros[j].rsMacro.vZoom=-1;
                ins->std.opMacros[j].dtMacro.vZoom=-1;
                ins->std.opMacros[j].d2rMacro.vZoom=-1;
                ins->std.opMacros[j].ssgMacro.vZoom=-1;
                ins->std.opMacros[j].damMacro.vZoom=-1;
                ins->std.opMacros[j].dvbMacro.vZoom=-1;
                ins->std.opMacros[j].egtMacro.vZoom=-1;
                ins->std.opMacros[j].kslMacro.vZoom=-1;
                ins->std.opMacros[j].susMacro.vZoom=-1;
                ins->std.opMacros[j].vibMacro.vZoom=-1;
                ins->std.opMacros[j].wsMacro.vZoom=-1;
                ins->std.opMacros[j].ksrMacro.vZoom=-1;
              }
            }
          }
          ImGui::EndCombo();
        } else if (warnType) {
          if (ImGui::IsItemHovered()) {
            ImGui::SetTooltip(_("none of the currently present chips are able to play this instrument type!"));
          }
        }
        popWarningColor();

        ImGui::EndTable();
      }
      

      if (ImGui::BeginTabBar("insEditTab")) {
        std::vector<FurnaceGUIMacroDesc> macroList;

        // TODO:this is horrible. please change.
        if(ins->type == DIV_INS_SID3)
        {
          drawInsSID3(ins);
          ImGui::EndTabBar();
          goto insEditEnd;
        }

        if (ins->type==DIV_INS_FM || ins->type==DIV_INS_OPL || ins->type==DIV_INS_OPLL || ins->type==DIV_INS_OPZ || ins->type==DIV_INS_OPL_DRUMS || ins->type==DIV_INS_OPM || ins->type==DIV_INS_ESFM) {
          char label[32];
          int opCount=4;
          if (ins->type==DIV_INS_OPLL) opCount=2;
          if (ins->type==DIV_INS_OPL) opCount=(ins->fm.ops==4)?4:2;

          insTabFM(ins);

          if (ins->type!=DIV_INS_ESFM) {
            if (ImGui::BeginTabItem(_("FM Macros"))) {
              if (ins->type==DIV_INS_OPLL) {
                macroList.push_back(FurnaceGUIMacroDesc(FM_NAME(FM_SUS),&ins->std.algMacro,0,1,32,uiColors[GUI_COLOR_MACRO_OTHER],false,NULL,NULL,true));
                macroList.push_back(FurnaceGUIMacroDesc(FM_NAME(FM_FB),&ins->std.fbMacro,0,7,96,uiColors[GUI_COLOR_MACRO_OTHER]));
                macroList.push_back(FurnaceGUIMacroDesc(FM_NAME(FM_DC),&ins->std.fmsMacro,0,1,32,uiColors[GUI_COLOR_MACRO_OTHER],false,NULL,NULL,true));
                macroList.push_back(FurnaceGUIMacroDesc(FM_NAME(FM_DM),&ins->std.amsMacro,0,1,32,uiColors[GUI_COLOR_MACRO_OTHER],false,NULL,NULL,true));
              } else {
                macroList.push_back(FurnaceGUIMacroDesc(FM_NAME(FM_ALG),&ins->std.algMacro,0,7,96,uiColors[GUI_COLOR_MACRO_OTHER]));
                macroList.push_back(FurnaceGUIMacroDesc(FM_NAME(FM_FB),&ins->std.fbMacro,0,7,96,uiColors[GUI_COLOR_MACRO_OTHER]));
                if (ins->type!=DIV_INS_OPL && ins->type!=DIV_INS_OPL_DRUMS) {
                  if (ins->type==DIV_INS_OPZ) {
                    // TODO: FMS2/AMS2 macros
                    macroList.push_back(FurnaceGUIMacroDesc(FM_NAME(FM_FMS),&ins->std.fmsMacro,0,7,96,uiColors[GUI_COLOR_MACRO_OTHER]));
                    macroList.push_back(FurnaceGUIMacroDesc(FM_NAME(FM_AMS),&ins->std.amsMacro,0,3,48,uiColors[GUI_COLOR_MACRO_OTHER]));
                  } else {
                    macroList.push_back(FurnaceGUIMacroDesc(FM_NAME(FM_FMS),&ins->std.fmsMacro,0,7,96,uiColors[GUI_COLOR_MACRO_OTHER]));
                    macroList.push_back(FurnaceGUIMacroDesc(FM_NAME(FM_AMS),&ins->std.amsMacro,0,3,48,uiColors[GUI_COLOR_MACRO_OTHER]));
                  }
                }
              }

              if (ins->type==DIV_INS_FM) {
                macroList.push_back(FurnaceGUIMacroDesc(_("LFO Speed"),&ins->std.ex3Macro,0,8,96,uiColors[GUI_COLOR_MACRO_OTHER]));
              }
              if (ins->type==DIV_INS_OPZ || ins->type==DIV_INS_OPM) {
                macroList.push_back(FurnaceGUIMacroDesc(_("AM Depth"),&ins->std.ex1Macro,0,127,128,uiColors[GUI_COLOR_MACRO_OTHER]));
                macroList.push_back(FurnaceGUIMacroDesc(_("PM Depth"),&ins->std.ex2Macro,0,127,128,uiColors[GUI_COLOR_MACRO_OTHER]));
                macroList.push_back(FurnaceGUIMacroDesc(_("LFO Speed"),&ins->std.ex3Macro,0,255,128,uiColors[GUI_COLOR_MACRO_OTHER]));
                macroList.push_back(FurnaceGUIMacroDesc(_("LFO Shape"),&ins->std.waveMacro,0,3,48,uiColors[GUI_COLOR_MACRO_OTHER],false,NULL,macroLFOWaves));
              }
              if (ins->type==DIV_INS_FM || ins->type==DIV_INS_OPM) {
                macroList.push_back(FurnaceGUIMacroDesc(_("OpMask"),&ins->std.ex4Macro,0,4,128,uiColors[GUI_COLOR_MACRO_OTHER],false,NULL,NULL,true,fmOperatorBits));
              } else if (ins->type==DIV_INS_OPZ) {
                macroList.push_back(FurnaceGUIMacroDesc(_("AM Depth 2"),&ins->std.ex5Macro,0,127,128,uiColors[GUI_COLOR_MACRO_OTHER]));
                macroList.push_back(FurnaceGUIMacroDesc(_("PM Depth 2"),&ins->std.ex6Macro,0,127,128,uiColors[GUI_COLOR_MACRO_OTHER]));
                macroList.push_back(FurnaceGUIMacroDesc(_("LFO2 Speed"),&ins->std.ex7Macro,0,255,128,uiColors[GUI_COLOR_MACRO_OTHER]));
                macroList.push_back(FurnaceGUIMacroDesc(_("LFO2 Shape"),&ins->std.ex8Macro,0,3,48,uiColors[GUI_COLOR_MACRO_OTHER],false,NULL,macroLFOWaves));
              }
              drawMacros(macroList,macroEditStateFM);
              ImGui::EndTabItem();
            }
          }
          for (int i=0; i<opCount; i++) {
            if (ins->type==DIV_INS_OPL_DRUMS) {
              if (i>0) break;
              snprintf(label,31,_("Operator Macros"));
            } else {
              snprintf(label,31,_("OP%d Macros"),i+1);
            }
            if (ImGui::BeginTabItem(label)) {
              ImGui::PushID(i);
              int ordi=(opCount==4 && ins->type!=DIV_INS_ESFM)?orderedOps[i]:i;
              int maxTl=127;
              if (ins->type==DIV_INS_OPLL) {
                if (i==1) {
                  maxTl=15;
                } else {
                  maxTl=63;
                }
              }
              if (ins->type==DIV_INS_OPL || ins->type==DIV_INS_OPL_DRUMS || ins->type==DIV_INS_ESFM) {
                maxTl=63;
              }
              int maxArDr=(ins->type==DIV_INS_FM || ins->type==DIV_INS_OPZ || ins->type==DIV_INS_OPM)?31:15;

              if (ins->type==DIV_INS_OPL || ins->type==DIV_INS_OPL_DRUMS) {
                macroList.push_back(FurnaceGUIMacroDesc(FM_NAME(FM_TL),&ins->std.opMacros[ordi].tlMacro,0,maxTl,128,uiColors[GUI_COLOR_MACRO_VOLUME]));
                macroList.push_back(FurnaceGUIMacroDesc(FM_NAME(FM_AR),&ins->std.opMacros[ordi].arMacro,0,maxArDr,64,uiColors[GUI_COLOR_MACRO_ENVELOPE]));
                macroList.push_back(FurnaceGUIMacroDesc(FM_NAME(FM_DR),&ins->std.opMacros[ordi].drMacro,0,maxArDr,64,uiColors[GUI_COLOR_MACRO_ENVELOPE]));
                macroList.push_back(FurnaceGUIMacroDesc(FM_NAME(FM_SL),&ins->std.opMacros[ordi].slMacro,0,15,64,uiColors[GUI_COLOR_MACRO_ENVELOPE]));
                macroList.push_back(FurnaceGUIMacroDesc(FM_NAME(FM_RR),&ins->std.opMacros[ordi].rrMacro,0,15,64,uiColors[GUI_COLOR_MACRO_ENVELOPE]));
                macroList.push_back(FurnaceGUIMacroDesc(FM_NAME(FM_KSL),&ins->std.opMacros[ordi].kslMacro,0,3,32,uiColors[GUI_COLOR_MACRO_OTHER]));
                macroList.push_back(FurnaceGUIMacroDesc(FM_NAME(FM_MULT),&ins->std.opMacros[ordi].multMacro,0,15,64,uiColors[GUI_COLOR_MACRO_OTHER]));
                macroList.push_back(FurnaceGUIMacroDesc(FM_NAME(FM_WS),&ins->std.opMacros[ordi].wsMacro,0,7,64,uiColors[GUI_COLOR_MACRO_OTHER]));

                macroList.push_back(FurnaceGUIMacroDesc(FM_NAME(FM_AM),&ins->std.opMacros[ordi].amMacro,0,1,32,uiColors[GUI_COLOR_MACRO_OTHER],false,NULL,NULL,true));
                macroList.push_back(FurnaceGUIMacroDesc(FM_NAME(FM_VIB),&ins->std.opMacros[ordi].vibMacro,0,1,32,uiColors[GUI_COLOR_MACRO_OTHER],false,NULL,NULL,true));
                macroList.push_back(FurnaceGUIMacroDesc(FM_NAME(FM_KSR),&ins->std.opMacros[ordi].ksrMacro,0,1,32,uiColors[GUI_COLOR_MACRO_OTHER],false,NULL,NULL,true));
                macroList.push_back(FurnaceGUIMacroDesc(FM_NAME(FM_SUS),&ins->std.opMacros[ordi].susMacro,0,1,32,uiColors[GUI_COLOR_MACRO_OTHER],false,NULL,NULL,true));
              } else if (ins->type==DIV_INS_OPLL) {
                macroList.push_back(FurnaceGUIMacroDesc(FM_NAME(FM_TL),&ins->std.opMacros[ordi].tlMacro,0,maxTl,128,uiColors[GUI_COLOR_MACRO_VOLUME]));
                macroList.push_back(FurnaceGUIMacroDesc(FM_NAME(FM_AR),&ins->std.opMacros[ordi].arMacro,0,maxArDr,64,uiColors[GUI_COLOR_MACRO_ENVELOPE]));
                macroList.push_back(FurnaceGUIMacroDesc(FM_NAME(FM_DR),&ins->std.opMacros[ordi].drMacro,0,maxArDr,64,uiColors[GUI_COLOR_MACRO_ENVELOPE]));
                macroList.push_back(FurnaceGUIMacroDesc(FM_NAME(FM_SL),&ins->std.opMacros[ordi].slMacro,0,15,64,uiColors[GUI_COLOR_MACRO_ENVELOPE]));
                macroList.push_back(FurnaceGUIMacroDesc(FM_NAME(FM_RR),&ins->std.opMacros[ordi].rrMacro,0,15,64,uiColors[GUI_COLOR_MACRO_ENVELOPE]));
                macroList.push_back(FurnaceGUIMacroDesc(FM_NAME(FM_KSL),&ins->std.opMacros[ordi].kslMacro,0,3,32,uiColors[GUI_COLOR_MACRO_OTHER]));
                macroList.push_back(FurnaceGUIMacroDesc(FM_NAME(FM_MULT),&ins->std.opMacros[ordi].multMacro,0,15,64,uiColors[GUI_COLOR_MACRO_OTHER]));

                macroList.push_back(FurnaceGUIMacroDesc(FM_NAME(FM_AM),&ins->std.opMacros[ordi].amMacro,0,1,32,uiColors[GUI_COLOR_MACRO_OTHER],false,NULL,NULL,true));
                macroList.push_back(FurnaceGUIMacroDesc(FM_NAME(FM_VIB),&ins->std.opMacros[ordi].vibMacro,0,1,32,uiColors[GUI_COLOR_MACRO_OTHER],false,NULL,NULL,true));
                macroList.push_back(FurnaceGUIMacroDesc(FM_NAME(FM_KSR),&ins->std.opMacros[ordi].ksrMacro,0,1,32,uiColors[GUI_COLOR_MACRO_OTHER],false,NULL,NULL,true));
                macroList.push_back(FurnaceGUIMacroDesc(FM_NAME(FM_EGS),&ins->std.opMacros[ordi].egtMacro,0,1,32,uiColors[GUI_COLOR_MACRO_OTHER],false,NULL,NULL,true));
              } else if (ins->type==DIV_INS_ESFM) {
                macroList.push_back(FurnaceGUIMacroDesc(FM_NAME(FM_TL),&ins->std.opMacros[ordi].tlMacro,0,maxTl,128,uiColors[GUI_COLOR_MACRO_VOLUME]));
                macroList.push_back(FurnaceGUIMacroDesc(ESFM_NAME(ESFM_DELAY),&ins->std.opMacros[ordi].dt2Macro,0,7,64,uiColors[GUI_COLOR_MACRO_ENVELOPE]));
                macroList.push_back(FurnaceGUIMacroDesc(FM_NAME(FM_AR),&ins->std.opMacros[ordi].arMacro,0,maxArDr,64,uiColors[GUI_COLOR_MACRO_ENVELOPE]));
                macroList.push_back(FurnaceGUIMacroDesc(FM_NAME(FM_DR),&ins->std.opMacros[ordi].drMacro,0,maxArDr,64,uiColors[GUI_COLOR_MACRO_ENVELOPE]));
                macroList.push_back(FurnaceGUIMacroDesc(FM_NAME(FM_SL),&ins->std.opMacros[ordi].slMacro,0,15,64,uiColors[GUI_COLOR_MACRO_ENVELOPE]));
                macroList.push_back(FurnaceGUIMacroDesc(FM_NAME(FM_RR),&ins->std.opMacros[ordi].rrMacro,0,15,64,uiColors[GUI_COLOR_MACRO_ENVELOPE]));
                macroList.push_back(FurnaceGUIMacroDesc(FM_NAME(FM_KSL),&ins->std.opMacros[ordi].kslMacro,0,3,32,uiColors[GUI_COLOR_MACRO_OTHER]));
                macroList.push_back(FurnaceGUIMacroDesc(FM_NAME(FM_MULT),&ins->std.opMacros[ordi].multMacro,0,15,64,uiColors[GUI_COLOR_MACRO_OTHER]));
                macroList.push_back(FurnaceGUIMacroDesc(FM_NAME(FM_WS),&ins->std.opMacros[ordi].wsMacro,0,7,64,uiColors[GUI_COLOR_MACRO_OTHER]));
                macroList.push_back(FurnaceGUIMacroDesc(ESFM_NAME(ESFM_OUTLVL),&ins->std.opMacros[ordi].egtMacro,0,7,64,uiColors[GUI_COLOR_MACRO_VOLUME]));
                macroList.push_back(FurnaceGUIMacroDesc(ESFM_NAME(ESFM_MODIN),&ins->std.opMacros[ordi].d2rMacro,0,7,64,uiColors[GUI_COLOR_MACRO_VOLUME]));
                if (ins->esfm.op[ordi].fixed) {
                  macroList.push_back(FurnaceGUIMacroDesc(_("Block"),&ins->std.opMacros[ordi].ssgMacro,0,7,64,uiColors[GUI_COLOR_MACRO_PITCH],true));
                  macroList.push_back(FurnaceGUIMacroDesc(_("FreqNum"),&ins->std.opMacros[ordi].dtMacro,0,1023,160,uiColors[GUI_COLOR_MACRO_PITCH]));
                } else {
                  macroList.push_back(FurnaceGUIMacroDesc(_("Op. Arpeggio"),&ins->std.opMacros[ordi].ssgMacro,-120,120,160,uiColors[GUI_COLOR_MACRO_PITCH],true,NULL,macroHoverNote,false,NULL,true,ins->std.opMacros[ordi].ssgMacro.val,true));
                  macroList.push_back(FurnaceGUIMacroDesc(_("Op. Pitch"),&ins->std.opMacros[ordi].dtMacro,-2048,2047,160,uiColors[GUI_COLOR_MACRO_PITCH],true,macroRelativeMode,NULL,false,NULL,false,NULL,false,true));
                }

                macroList.push_back(FurnaceGUIMacroDesc(FM_NAME(FM_AM),&ins->std.opMacros[ordi].amMacro,0,1,32,uiColors[GUI_COLOR_MACRO_OTHER],false,NULL,NULL,true));
                macroList.push_back(FurnaceGUIMacroDesc(FM_NAME(FM_VIB),&ins->std.opMacros[ordi].vibMacro,0,1,32,uiColors[GUI_COLOR_MACRO_OTHER],false,NULL,NULL,true));
                macroList.push_back(FurnaceGUIMacroDesc(FM_NAME(FM_DAM),&ins->std.opMacros[ordi].damMacro,0,1,32,uiColors[GUI_COLOR_MACRO_OTHER],false,NULL,NULL,true));
                macroList.push_back(FurnaceGUIMacroDesc(FM_NAME(FM_DVB),&ins->std.opMacros[ordi].dvbMacro,0,1,32,uiColors[GUI_COLOR_MACRO_OTHER],false,NULL,NULL,true));
                macroList.push_back(FurnaceGUIMacroDesc(FM_NAME(FM_KSR),&ins->std.opMacros[ordi].ksrMacro,0,1,32,uiColors[GUI_COLOR_MACRO_OTHER],false,NULL,NULL,true));
                macroList.push_back(FurnaceGUIMacroDesc(FM_NAME(FM_SUS),&ins->std.opMacros[ordi].susMacro,0,1,32,uiColors[GUI_COLOR_MACRO_OTHER],false,NULL,NULL,true));
                macroList.push_back(FurnaceGUIMacroDesc(_("Op. Panning"),&ins->std.opMacros[ordi].rsMacro,0,2,40,uiColors[GUI_COLOR_MACRO_OTHER],false,NULL,NULL,true,panBits));
              } else {
                macroList.push_back(FurnaceGUIMacroDesc(FM_NAME(FM_TL),&ins->std.opMacros[ordi].tlMacro,0,maxTl,128,uiColors[GUI_COLOR_MACRO_VOLUME]));
                macroList.push_back(FurnaceGUIMacroDesc(FM_NAME(FM_AR),&ins->std.opMacros[ordi].arMacro,0,maxArDr,64,uiColors[GUI_COLOR_MACRO_ENVELOPE]));
                macroList.push_back(FurnaceGUIMacroDesc(FM_NAME(FM_DR),&ins->std.opMacros[ordi].drMacro,0,maxArDr,64,uiColors[GUI_COLOR_MACRO_ENVELOPE]));
                macroList.push_back(FurnaceGUIMacroDesc(FM_NAME(FM_D2R),&ins->std.opMacros[ordi].d2rMacro,0,31,64,uiColors[GUI_COLOR_MACRO_ENVELOPE]));
                macroList.push_back(FurnaceGUIMacroDesc(FM_NAME(FM_RR),&ins->std.opMacros[ordi].rrMacro,0,15,64,uiColors[GUI_COLOR_MACRO_ENVELOPE]));
                macroList.push_back(FurnaceGUIMacroDesc(FM_NAME(FM_SL),&ins->std.opMacros[ordi].slMacro,0,15,64,uiColors[GUI_COLOR_MACRO_ENVELOPE]));
                macroList.push_back(FurnaceGUIMacroDesc(FM_NAME(FM_RS),&ins->std.opMacros[ordi].rsMacro,0,3,32,uiColors[GUI_COLOR_MACRO_OTHER]));
                macroList.push_back(FurnaceGUIMacroDesc(FM_NAME(FM_MULT),&ins->std.opMacros[ordi].multMacro,0,15,64,uiColors[GUI_COLOR_MACRO_OTHER]));
                macroList.push_back(FurnaceGUIMacroDesc(FM_NAME(FM_DT),&ins->std.opMacros[ordi].dtMacro,0,7,64,uiColors[GUI_COLOR_MACRO_PITCH]));
                if (ins->type==DIV_INS_OPM || ins->type==DIV_INS_OPZ) {
                  macroList.push_back(FurnaceGUIMacroDesc(FM_NAME(FM_DT2),&ins->std.opMacros[ordi].dt2Macro,0,3,32,uiColors[GUI_COLOR_MACRO_PITCH]));
                }
                macroList.push_back(FurnaceGUIMacroDesc(FM_NAME(FM_AM),&ins->std.opMacros[ordi].amMacro,0,1,32,uiColors[GUI_COLOR_MACRO_OTHER],false,NULL,NULL,true));

                if (ins->type==DIV_INS_FM) {
                  macroList.push_back(FurnaceGUIMacroDesc(FM_NAME(FM_SSG),&ins->std.opMacros[ordi].ssgMacro,0,4,64,uiColors[GUI_COLOR_MACRO_ENVELOPE],false,NULL,NULL,true,ssgEnvBits));
                }
              }
              drawMacros(macroList,macroEditStateOP[ordi]);
              ImGui::PopID();
              ImGui::EndTabItem();
            }
          }
        }
        if (ins->type==DIV_INS_GB) if (ImGui::BeginTabItem("Game Boy")) {
          P(ImGui::Checkbox(_("Use software envelope"),&ins->gb.softEnv));
          P(ImGui::Checkbox(_("Initialize envelope on every note"),&ins->gb.alwaysInit));
          P(ImGui::Checkbox(_("Double wave length (GBA only)"),&ins->gb.doubleWave));

          ImGui::BeginDisabled(ins->gb.softEnv);
          if (ImGui::BeginTable("GBParams",2)) {
            ImGui::TableSetupColumn("c0",ImGuiTableColumnFlags_WidthStretch,0.6f);
            ImGui::TableSetupColumn("c1",ImGuiTableColumnFlags_WidthStretch,0.4f);

            ImGui::TableNextRow();
            ImGui::TableNextColumn();
            if (ImGui::BeginTable("GBParamsI",2)) {
              ImGui::TableSetupColumn("ci0",ImGuiTableColumnFlags_WidthFixed);
              ImGui::TableSetupColumn("ci1",ImGuiTableColumnFlags_WidthStretch);

              ImGui::TableNextRow();
              ImGui::TableNextColumn();
              ImGui::Text(_("Volume"));
              ImGui::TableNextColumn();
              ImGui::SetNextItemWidth(ImGui::GetContentRegionAvail().x);
              P(CWSliderScalar("##GBVolume",ImGuiDataType_U8,&ins->gb.envVol,&_ZERO,&_FIFTEEN)); rightClickable

              ImGui::TableNextRow();
              ImGui::TableNextColumn();
              ImGui::Text(_("Length"));
              ImGui::TableNextColumn();
              ImGui::SetNextItemWidth(ImGui::GetContentRegionAvail().x);
              P(CWSliderScalar("##GBEnvLen",ImGuiDataType_U8,&ins->gb.envLen,&_ZERO,&_SEVEN)); rightClickable

              ImGui::TableNextRow();
              ImGui::TableNextColumn();
              ImGui::Text(_("Sound Length"));
              ImGui::TableNextColumn();
              ImGui::SetNextItemWidth(ImGui::GetContentRegionAvail().x);
              P(CWSliderScalar("##GBSoundLen",ImGuiDataType_U8,&ins->gb.soundLen,&_ZERO,&_SIXTY_FOUR,ins->gb.soundLen>63?_("Infinity"):"%d")); rightClickable

              ImGui::TableNextRow();
              ImGui::TableNextColumn();
              ImGui::Text(_("Direction"));
              ImGui::TableNextColumn();
              bool goesUp=ins->gb.envDir;
              if (ImGui::RadioButton(_("Up"),goesUp)) { PARAMETER
                goesUp=true;
                ins->gb.envDir=goesUp;
              }
              ImGui::SameLine();
              if (ImGui::RadioButton(_("Down"),!goesUp)) { PARAMETER
                goesUp=false;
                ins->gb.envDir=goesUp;
              }

              ImGui::EndTable();
            }

            ImGui::TableNextColumn();
            drawGBEnv(ins->gb.envVol,ins->gb.envLen,ins->gb.soundLen,ins->gb.envDir,ImVec2(ImGui::GetContentRegionAvail().x,100.0f*dpiScale));

            ImGui::EndTable();
          }

          if (ImGui::BeginChild("HWSeq",ImGui::GetContentRegionAvail(),true,ImGuiWindowFlags_MenuBar)) {
            ImGui::BeginMenuBar();
            ImGui::Text(_("Hardware Sequence"));
            ImGui::EndMenuBar();

            if (ins->gb.hwSeqLen>0) if (ImGui::BeginTable("HWSeqList",3)) {
              ImGui::TableSetupColumn("c0",ImGuiTableColumnFlags_WidthFixed);
              ImGui::TableSetupColumn("c1",ImGuiTableColumnFlags_WidthStretch);
              ImGui::TableSetupColumn("c2",ImGuiTableColumnFlags_WidthFixed);
              int curFrame=0;
              ImGui::TableNextRow(ImGuiTableRowFlags_Headers);
              ImGui::TableNextColumn();
              ImGui::Text(_("Tick"));
              ImGui::TableNextColumn();
              ImGui::Text(_("Command"));
              ImGui::TableNextColumn();
              ImGui::Text(_("Move/Remove"));
              for (int i=0; i<ins->gb.hwSeqLen; i++) {
                ImGui::TableNextRow();
                ImGui::TableNextColumn();
                ImGui::Text("%d (#%d)",curFrame,i);
                ImGui::TableNextColumn();
                ImGui::PushID(i);
                if (ins->gb.hwSeq[i].cmd>=DivInstrumentGB::DIV_GB_HWCMD_MAX) {
                  ins->gb.hwSeq[i].cmd=0;
                }
                int cmd=ins->gb.hwSeq[i].cmd;
                ImGui::SetNextItemWidth(ImGui::GetContentRegionAvail().x);
                if (ImGui::Combo("##HWSeqCmd",&cmd,LocalizedComboGetter,gbHWSeqCmdTypes,DivInstrumentGB::DIV_GB_HWCMD_MAX)) {
                  if (ins->gb.hwSeq[i].cmd!=cmd) {
                    ins->gb.hwSeq[i].cmd=cmd;
                    ins->gb.hwSeq[i].data=0;
                  }
                }
                bool somethingChanged=false;
                switch (ins->gb.hwSeq[i].cmd) {
                  case DivInstrumentGB::DIV_GB_HWCMD_ENVELOPE: {
                    int hwsVol=(ins->gb.hwSeq[i].data&0xf0)>>4;
                    bool hwsDir=ins->gb.hwSeq[i].data&8;
                    int hwsLen=ins->gb.hwSeq[i].data&7;
                    int hwsSoundLen=ins->gb.hwSeq[i].data>>8;

                    if (CWSliderInt(_("Volume"),&hwsVol,0,15)) {
                      somethingChanged=true;
                    }
                    if (CWSliderInt(_("Env Length"),&hwsLen,0,7)) {
                      somethingChanged=true;
                    }
                    if (CWSliderInt(_("Sound Length"),&hwsSoundLen,0,64,hwsSoundLen>63?_("Infinity"):"%d")) {
                      somethingChanged=true;
                    }
                    if (ImGui::RadioButton(_("Up"),hwsDir)) { PARAMETER
                      hwsDir=true;
                      somethingChanged=true;
                    }
                    ImGui::SameLine();
                    if (ImGui::RadioButton(_("Down"),!hwsDir)) { PARAMETER
                      hwsDir=false;
                      somethingChanged=true;
                    }

                    if (somethingChanged) {
                      ins->gb.hwSeq[i].data=(hwsLen&7)|(hwsDir?8:0)|(hwsVol<<4)|(hwsSoundLen<<8);
                      PARAMETER;
                    }
                    break;
                  }
                  case DivInstrumentGB::DIV_GB_HWCMD_SWEEP: {
                    int hwsShift=ins->gb.hwSeq[i].data&7;
                    int hwsSpeed=(ins->gb.hwSeq[i].data&0x70)>>4;
                    bool hwsDir=ins->gb.hwSeq[i].data&8;

                    if (CWSliderInt(_("Shift"),&hwsShift,0,7)) {
                      somethingChanged=true;
                    }
                    if (CWSliderInt(_("Speed"),&hwsSpeed,0,7)) {
                      somethingChanged=true;
                    }

                    if (ImGui::RadioButton(_("Up"),!hwsDir)) { PARAMETER
                      hwsDir=false;
                      somethingChanged=true;
                    }
                    ImGui::SameLine();
                    if (ImGui::RadioButton(_("Down"),hwsDir)) { PARAMETER
                      hwsDir=true;
                      somethingChanged=true;
                    }

                    if (somethingChanged) {
                      ins->gb.hwSeq[i].data=(hwsShift&7)|(hwsDir?8:0)|(hwsSpeed<<4);
                      PARAMETER;
                    }
                    break;
                  }
                  case DivInstrumentGB::DIV_GB_HWCMD_WAIT: {
                    int len=ins->gb.hwSeq[i].data+1;
                    curFrame+=ins->gb.hwSeq[i].data+1;

                    if (ImGui::InputInt(_("Ticks"),&len,1,4)) {
                      if (len<1) len=1;
                      if (len>255) len=256;
                      somethingChanged=true;
                    }

                    if (somethingChanged) {
                      ins->gb.hwSeq[i].data=len-1;
                      PARAMETER;
                    }
                    break;
                  }
                  case DivInstrumentGB::DIV_GB_HWCMD_WAIT_REL:
                    curFrame++;
                    break;
                  case DivInstrumentGB::DIV_GB_HWCMD_LOOP:
                  case DivInstrumentGB::DIV_GB_HWCMD_LOOP_REL: {
                    int pos=ins->gb.hwSeq[i].data;

                    if (ImGui::InputInt(_("Position"),&pos,1,1)) {
                      if (pos<0) pos=0;
                      if (pos>(ins->gb.hwSeqLen-1)) pos=(ins->gb.hwSeqLen-1);
                      somethingChanged=true;
                    }

                    if (somethingChanged) {
                      ins->gb.hwSeq[i].data=pos;
                      PARAMETER;
                    }
                    break;
                  }
                  default:
                    break;
                }
                ImGui::PopID();
                ImGui::TableNextColumn();
                ImGui::PushID(i+512);
                if (ImGui::Button(ICON_FA_CHEVRON_UP "##HWCmdUp")) {
                  if (i>0) {
                    e->lockEngine([ins,i]() {
                      ins->gb.hwSeq[i-1].cmd^=ins->gb.hwSeq[i].cmd;
                      ins->gb.hwSeq[i].cmd^=ins->gb.hwSeq[i-1].cmd;
                      ins->gb.hwSeq[i-1].cmd^=ins->gb.hwSeq[i].cmd;

                      ins->gb.hwSeq[i-1].data^=ins->gb.hwSeq[i].data;
                      ins->gb.hwSeq[i].data^=ins->gb.hwSeq[i-1].data;
                      ins->gb.hwSeq[i-1].data^=ins->gb.hwSeq[i].data;
                    });
                  }
                  MARK_MODIFIED;
                }
                ImGui::SameLine();
                if (ImGui::Button(ICON_FA_CHEVRON_DOWN "##HWCmdDown")) {
                  if (i<ins->gb.hwSeqLen-1) {
                    e->lockEngine([ins,i]() {
                      ins->gb.hwSeq[i+1].cmd^=ins->gb.hwSeq[i].cmd;
                      ins->gb.hwSeq[i].cmd^=ins->gb.hwSeq[i+1].cmd;
                      ins->gb.hwSeq[i+1].cmd^=ins->gb.hwSeq[i].cmd;

                      ins->gb.hwSeq[i+1].data^=ins->gb.hwSeq[i].data;
                      ins->gb.hwSeq[i].data^=ins->gb.hwSeq[i+1].data;
                      ins->gb.hwSeq[i+1].data^=ins->gb.hwSeq[i].data;
                    });
                  }
                  MARK_MODIFIED;
                }
                ImGui::SameLine();
                pushDestColor();
                if (ImGui::Button(ICON_FA_TIMES "##HWCmdDel")) {
                  for (int j=i; j<ins->gb.hwSeqLen-1; j++) {
                    ins->gb.hwSeq[j].cmd=ins->gb.hwSeq[j+1].cmd;
                    ins->gb.hwSeq[j].data=ins->gb.hwSeq[j+1].data;
                  }
                  ins->gb.hwSeqLen--;
                }
                popDestColor();
                ImGui::PopID();
              }
              ImGui::EndTable();
            }

            if (ImGui::Button(ICON_FA_PLUS "##HWCmdAdd")) {
              if (ins->gb.hwSeqLen<255) {
                ins->gb.hwSeq[ins->gb.hwSeqLen].cmd=0;
                ins->gb.hwSeq[ins->gb.hwSeqLen].data=0;
                ins->gb.hwSeqLen++;
              }
            }
          }
          ImGui::EndChild();
          ImGui::EndDisabled();
          ImGui::EndTabItem();
        }
        if (ins->type==DIV_INS_C64 || ins->type==DIV_INS_SID2) if (ImGui::BeginTabItem((ins->type==DIV_INS_SID2)?"SID2":"C64")) {
          ImGui::AlignTextToFramePadding();
          ImGui::Text(_("Waveform"));
          ImGui::SameLine();
          pushToggleColors(ins->c64.triOn);
          if (ImGui::Button(_("tri"))) { PARAMETER
            ins->c64.triOn=!ins->c64.triOn;
          }
          popToggleColors();
          ImGui::SameLine();
          pushToggleColors(ins->c64.sawOn);
          if (ImGui::Button(_("saw"))) { PARAMETER
            ins->c64.sawOn=!ins->c64.sawOn;
          }
          popToggleColors();
          ImGui::SameLine();
          pushToggleColors(ins->c64.pulseOn);
          if (ImGui::Button(_("pulse"))) { PARAMETER
            ins->c64.pulseOn=!ins->c64.pulseOn;
          }
          popToggleColors();
          ImGui::SameLine();
          pushToggleColors(ins->c64.noiseOn);
          if (ImGui::Button(_("noise"))) { PARAMETER
            ins->c64.noiseOn=!ins->c64.noiseOn;
          }
          popToggleColors();

          ImVec2 sliderSize=ImVec2(20.0f*dpiScale,128.0*dpiScale);

          if (ImGui::BeginTable("C64EnvParams",5,ImGuiTableFlags_NoHostExtendX)) {
            ImGui::TableSetupColumn("c0",ImGuiTableColumnFlags_WidthFixed,sliderSize.x);
            ImGui::TableSetupColumn("c1",ImGuiTableColumnFlags_WidthFixed,sliderSize.x);
            ImGui::TableSetupColumn("c2",ImGuiTableColumnFlags_WidthFixed,sliderSize.x);
            ImGui::TableSetupColumn("c3",ImGuiTableColumnFlags_WidthFixed,sliderSize.x);
            ImGui::TableSetupColumn("c4",ImGuiTableColumnFlags_WidthStretch);

            ImGui::TableNextRow();
            ImGui::TableNextColumn();
            CENTER_TEXT("A");
            ImGui::TextUnformatted("A");
            ImGui::TableNextColumn();
            CENTER_TEXT("D");
            ImGui::TextUnformatted("D");
            ImGui::TableNextColumn();
            CENTER_TEXT("S");
            ImGui::TextUnformatted("S");
            ImGui::TableNextColumn();
            CENTER_TEXT("R");
            ImGui::TextUnformatted("R");
            ImGui::TableNextColumn();
            CENTER_TEXT(_("Envelope"));
            ImGui::TextUnformatted(_("Envelope"));

            ImGui::TableNextRow();
            ImGui::TableNextColumn();
            P(CWVSliderScalar("##Attack",sliderSize,ImGuiDataType_U8,&ins->c64.a,&_ZERO,&_FIFTEEN)); rightClickable
            ImGui::TableNextColumn();
            P(CWVSliderScalar("##Decay",sliderSize,ImGuiDataType_U8,&ins->c64.d,&_ZERO,&_FIFTEEN)); rightClickable
            ImGui::TableNextColumn();
            P(CWVSliderScalar("##Sustain",sliderSize,ImGuiDataType_U8,&ins->c64.s,&_ZERO,&_FIFTEEN)); rightClickable
            ImGui::TableNextColumn();
            P(CWVSliderScalar("##Release",sliderSize,ImGuiDataType_U8,&ins->c64.r,&_ZERO,&_FIFTEEN)); rightClickable
            ImGui::TableNextColumn();
            drawFMEnv((ins->type==DIV_INS_SID2)?(15-ins->sid2.volume):0,16-ins->c64.a,16-ins->c64.d,15-ins->c64.r,15-ins->c64.r,15-ins->c64.s,0,0,0,15,16,15,ImVec2(ImGui::GetContentRegionAvail().x,sliderSize.y),ins->type);

            ImGui::EndTable();
          }

          P(CWSliderScalar(_("Duty"),ImGuiDataType_U16,&ins->c64.duty,&_ZERO,&_FOUR_THOUSAND_NINETY_FIVE)); rightClickable
          bool resetDuty=ins->c64.resetDuty;
          if (ImGui::Checkbox(_("Reset duty on new note"),&resetDuty)) 
          { PARAMETER
            ins->c64.resetDuty=resetDuty;
          }

          bool ringMod=ins->c64.ringMod;
          if (ImGui::Checkbox(_("Ring Modulation"),&ringMod)) { PARAMETER
            ins->c64.ringMod=ringMod;
          }
          bool oscSync=ins->c64.oscSync;
          if (ImGui::Checkbox(_("Oscillator Sync"),&oscSync)) { PARAMETER
            ins->c64.oscSync=oscSync;
          }

          P(ImGui::Checkbox(_("Enable filter"),&ins->c64.toFilter));
          P(ImGui::Checkbox(_("Initialize filter"),&ins->c64.initFilter));
          
          if (ins->type==DIV_INS_SID2) {
            P(CWSliderScalar(_("Cutoff"),ImGuiDataType_U16,&ins->c64.cut,&_ZERO,&_FOUR_THOUSAND_NINETY_FIVE)); rightClickable
            P(CWSliderScalar(_("Resonance"),ImGuiDataType_U8,&ins->c64.res,&_ZERO,&_TWO_HUNDRED_FIFTY_FIVE)); rightClickable
          } else {
            P(CWSliderScalar(_("Cutoff"),ImGuiDataType_U16,&ins->c64.cut,&_ZERO,&_TWO_THOUSAND_FORTY_SEVEN)); rightClickable
            P(CWSliderScalar(_("Resonance"),ImGuiDataType_U8,&ins->c64.res,&_ZERO,&_FIFTEEN)); rightClickable
          }

          ImGui::AlignTextToFramePadding();
          ImGui::Text(_("Filter Mode"));
          ImGui::SameLine();
          pushToggleColors(ins->c64.lp);
          if (ImGui::Button(_("low"))) { PARAMETER
            ins->c64.lp=!ins->c64.lp;
          }
          popToggleColors();
          ImGui::SameLine();
          pushToggleColors(ins->c64.bp);
          if (ImGui::Button(_("band"))) { PARAMETER
            ins->c64.bp=!ins->c64.bp;
          }
          popToggleColors();
          ImGui::SameLine();
          pushToggleColors(ins->c64.hp);
          if (ImGui::Button(_("high"))) { PARAMETER
            ins->c64.hp=!ins->c64.hp;
          }
          popToggleColors();
          if (ins->type!=DIV_INS_SID2) {
            ImGui::SameLine();
            pushToggleColors(ins->c64.ch3off);
            if (ImGui::Button(_("ch3off"))) { PARAMETER
              ins->c64.ch3off=!ins->c64.ch3off;
            }
            popToggleColors();
          }

          if (ins->type==DIV_INS_SID2) {
            P(CWSliderScalar(_("Noise Mode"),ImGuiDataType_U8,&ins->sid2.noiseMode,&_ZERO,&_THREE));
            P(CWSliderScalar(_("Wave Mix Mode"),ImGuiDataType_U8,&ins->sid2.mixMode,&_ZERO,&_THREE,sid2WaveMixModes[ins->sid2.mixMode&3]));
          }

          if (ImGui::Checkbox(_("Absolute Cutoff Macro"),&ins->c64.filterIsAbs)) {
            ins->std.algMacro.vZoom=-1;
            PARAMETER;
          }
          if (ImGui::Checkbox(_("Absolute Duty Macro"),&ins->c64.dutyIsAbs)) {
            ins->std.dutyMacro.vZoom=-1;
            PARAMETER;
          }

          if (ins->type!=DIV_INS_SID2) {
            P(ImGui::Checkbox(_("Don't test before new note"),&ins->c64.noTest));
          }
          ImGui::EndTabItem();
        }
        if (ins->type==DIV_INS_SU) if (ImGui::BeginTabItem("Sound Unit")) {
          P(ImGui::Checkbox(_("Switch roles of frequency and phase reset timer"),&ins->su.switchRoles));
          if (ImGui::BeginChild("HWSeqSU",ImGui::GetContentRegionAvail(),true,ImGuiWindowFlags_MenuBar)) {
            ImGui::BeginMenuBar();
            ImGui::Text(_("Hardware Sequence"));
            ImGui::EndMenuBar();

            if (ins->su.hwSeqLen>0) if (ImGui::BeginTable("HWSeqListSU",3)) {
              ImGui::TableSetupColumn("c0",ImGuiTableColumnFlags_WidthFixed);
              ImGui::TableSetupColumn("c1",ImGuiTableColumnFlags_WidthStretch);
              ImGui::TableSetupColumn("c2",ImGuiTableColumnFlags_WidthFixed);
              int curFrame=0;
              ImGui::TableNextRow(ImGuiTableRowFlags_Headers);
              ImGui::TableNextColumn();
              ImGui::Text(_("Tick"));
              ImGui::TableNextColumn();
              ImGui::Text(_("Command"));
              ImGui::TableNextColumn();
              ImGui::Text(_("Move/Remove"));
              for (int i=0; i<ins->su.hwSeqLen; i++) {
                ImGui::TableNextRow();
                ImGui::TableNextColumn();
                ImGui::Text("%d (#%d)",curFrame,i);
                ImGui::TableNextColumn();
                ImGui::PushID(i);
                if (ins->su.hwSeq[i].cmd>=DivInstrumentSoundUnit::DIV_SU_HWCMD_MAX) {
                  ins->su.hwSeq[i].cmd=0;
                }
                int cmd=ins->su.hwSeq[i].cmd;
                ImGui::SetNextItemWidth(ImGui::GetContentRegionAvail().x);
                if (ImGui::Combo("##HWSeqCmd",&cmd,LocalizedComboGetter,suHWSeqCmdTypes,DivInstrumentSoundUnit::DIV_SU_HWCMD_MAX)) {
                  if (ins->su.hwSeq[i].cmd!=cmd) {
                    ins->su.hwSeq[i].cmd=cmd;
                    ins->su.hwSeq[i].val=0;
                    ins->su.hwSeq[i].bound=0;
                    ins->su.hwSeq[i].speed=0;
                  }
                }
                bool somethingChanged=false;
                switch (ins->su.hwSeq[i].cmd) {
                  case DivInstrumentSoundUnit::DIV_SU_HWCMD_VOL: {
                    int swPeriod=ins->su.hwSeq[i].speed;
                    int swBound=ins->su.hwSeq[i].bound;
                    int swVal=ins->su.hwSeq[i].val&31;
                    bool swDir=ins->su.hwSeq[i].val&32;
                    bool swLoop=ins->su.hwSeq[i].val&64;
                    bool swInvert=ins->su.hwSeq[i].val&128;

                    if (ImGui::InputInt(_("Period"),&swPeriod,1,16)) {
                      if (swPeriod<0) swPeriod=0;
                      if (swPeriod>65535) swPeriod=65535;
                      somethingChanged=true;
                    }
                    if (CWSliderInt(_("Amount"),&swVal,0,31)) {
                      somethingChanged=true;
                    }
                    if (CWSliderInt(_("Bound"),&swBound,0,255)) {
                      somethingChanged=true;
                    }
                    if (ImGui::RadioButton(_("Up"),swDir)) { PARAMETER
                      swDir=true;
                      somethingChanged=true;
                    }
                    ImGui::SameLine();
                    if (ImGui::RadioButton(_("Down"),!swDir)) { PARAMETER
                      swDir=false;
                      somethingChanged=true;
                    }
                    if (ImGui::Checkbox(_("Loop"),&swLoop)) { PARAMETER
                      somethingChanged=true;
                    }
                    ImGui::SameLine();
                    if (ImGui::Checkbox(_("Flip"),&swInvert)) { PARAMETER
                      somethingChanged=true;
                    }

                    if (somethingChanged) {
                      ins->su.hwSeq[i].speed=swPeriod;
                      ins->su.hwSeq[i].bound=swBound;
                      ins->su.hwSeq[i].val=(swVal&31)|(swDir?32:0)|(swLoop?64:0)|(swInvert?128:0);
                      PARAMETER;
                    }
                    break;
                  }
                  case DivInstrumentSoundUnit::DIV_SU_HWCMD_PITCH:
                  case DivInstrumentSoundUnit::DIV_SU_HWCMD_CUT: {
                    int swPeriod=ins->su.hwSeq[i].speed;
                    int swBound=ins->su.hwSeq[i].bound;
                    int swVal=ins->su.hwSeq[i].val&127;
                    bool swDir=ins->su.hwSeq[i].val&128;

                    if (ImGui::InputInt(_("Period"),&swPeriod,1,16)) {
                      if (swPeriod<0) swPeriod=0;
                      if (swPeriod>65535) swPeriod=65535;
                      somethingChanged=true;
                    }
                    if (CWSliderInt(_("Amount"),&swVal,0,31)) {
                      somethingChanged=true;
                    }
                    if (CWSliderInt(_("Bound"),&swBound,0,255)) {
                      somethingChanged=true;
                    }
                    if (ImGui::RadioButton(_("Up"),swDir)) { PARAMETER
                      swDir=true;
                      somethingChanged=true;
                    }
                    ImGui::SameLine();
                    if (ImGui::RadioButton(_("Down"),!swDir)) { PARAMETER
                      swDir=false;
                      somethingChanged=true;
                    }

                    if (somethingChanged) {
                      ins->su.hwSeq[i].speed=swPeriod;
                      ins->su.hwSeq[i].bound=swBound;
                      ins->su.hwSeq[i].val=(swVal&127)|(swDir?128:0);
                      PARAMETER;
                    }
                    break;
                  }
                  case DivInstrumentSoundUnit::DIV_SU_HWCMD_WAIT: {
                    int len=ins->su.hwSeq[i].val+1;
                    curFrame+=ins->su.hwSeq[i].val+1;

                    if (ImGui::InputInt(_("Ticks"),&len)) {
                      if (len<1) len=1;
                      if (len>255) len=256;
                      somethingChanged=true;
                    }

                    if (somethingChanged) {
                      ins->su.hwSeq[i].val=len-1;
                      PARAMETER;
                    }
                    break;
                  }
                  case DivInstrumentSoundUnit::DIV_SU_HWCMD_WAIT_REL:
                    curFrame++;
                    break;
                  case DivInstrumentSoundUnit::DIV_SU_HWCMD_LOOP:
                  case DivInstrumentSoundUnit::DIV_SU_HWCMD_LOOP_REL: {
                    int pos=ins->su.hwSeq[i].val;

                    if (ImGui::InputInt(_("Position"),&pos,1,4)) {
                      if (pos<0) pos=0;
                      if (pos>(ins->su.hwSeqLen-1)) pos=(ins->su.hwSeqLen-1);
                      somethingChanged=true;
                    }

                    if (somethingChanged) {
                      ins->su.hwSeq[i].val=pos;
                      PARAMETER;
                    }
                    break;
                  }
                  default:
                    break;
                }
                ImGui::PopID();
                ImGui::TableNextColumn();
                ImGui::PushID(i+512);
                if (ImGui::Button(ICON_FA_CHEVRON_UP "##HWCmdUp")) {
                  if (i>0) {
                    e->lockEngine([ins,i]() {
                      ins->su.hwSeq[i-1].cmd^=ins->su.hwSeq[i].cmd;
                      ins->su.hwSeq[i].cmd^=ins->su.hwSeq[i-1].cmd;
                      ins->su.hwSeq[i-1].cmd^=ins->su.hwSeq[i].cmd;

                      ins->su.hwSeq[i-1].speed^=ins->su.hwSeq[i].speed;
                      ins->su.hwSeq[i].speed^=ins->su.hwSeq[i-1].speed;
                      ins->su.hwSeq[i-1].speed^=ins->su.hwSeq[i].speed;

                      ins->su.hwSeq[i-1].val^=ins->su.hwSeq[i].val;
                      ins->su.hwSeq[i].val^=ins->su.hwSeq[i-1].val;
                      ins->su.hwSeq[i-1].val^=ins->su.hwSeq[i].val;

                      ins->su.hwSeq[i-1].bound^=ins->su.hwSeq[i].bound;
                      ins->su.hwSeq[i].bound^=ins->su.hwSeq[i-1].bound;
                      ins->su.hwSeq[i-1].bound^=ins->su.hwSeq[i].bound;
                    });
                  }
                  MARK_MODIFIED;
                }
                ImGui::SameLine();
                if (ImGui::Button(ICON_FA_CHEVRON_DOWN "##HWCmdDown")) {
                  if (i<ins->su.hwSeqLen-1) {
                    e->lockEngine([ins,i]() {
                      ins->su.hwSeq[i+1].cmd^=ins->su.hwSeq[i].cmd;
                      ins->su.hwSeq[i].cmd^=ins->su.hwSeq[i+1].cmd;
                      ins->su.hwSeq[i+1].cmd^=ins->su.hwSeq[i].cmd;

                      ins->su.hwSeq[i+1].speed^=ins->su.hwSeq[i].speed;
                      ins->su.hwSeq[i].speed^=ins->su.hwSeq[i+1].speed;
                      ins->su.hwSeq[i+1].speed^=ins->su.hwSeq[i].speed;

                      ins->su.hwSeq[i+1].val^=ins->su.hwSeq[i].val;
                      ins->su.hwSeq[i].val^=ins->su.hwSeq[i+1].val;
                      ins->su.hwSeq[i+1].val^=ins->su.hwSeq[i].val;

                      ins->su.hwSeq[i+1].bound^=ins->su.hwSeq[i].bound;
                      ins->su.hwSeq[i].bound^=ins->su.hwSeq[i+1].bound;
                      ins->su.hwSeq[i+1].bound^=ins->su.hwSeq[i].bound;
                    });
                  }
                  MARK_MODIFIED;
                }
                ImGui::SameLine();
                pushDestColor();
                if (ImGui::Button(ICON_FA_TIMES "##HWCmdDel")) {
                  for (int j=i; j<ins->su.hwSeqLen-1; j++) {
                    ins->su.hwSeq[j].cmd=ins->su.hwSeq[j+1].cmd;
                    ins->su.hwSeq[j].speed=ins->su.hwSeq[j+1].speed;
                    ins->su.hwSeq[j].val=ins->su.hwSeq[j+1].val;
                    ins->su.hwSeq[j].bound=ins->su.hwSeq[j+1].bound;
                  }
                  ins->su.hwSeqLen--;
                }
                popDestColor();
                ImGui::PopID();
              }
              ImGui::EndTable();
            }

            if (ImGui::Button(ICON_FA_PLUS "##HWCmdAdd")) {
              if (ins->su.hwSeqLen<255) {
                ins->su.hwSeq[ins->su.hwSeqLen].cmd=0;
                ins->su.hwSeq[ins->su.hwSeqLen].speed=0;
                ins->su.hwSeq[ins->su.hwSeqLen].val=0;
                ins->su.hwSeq[ins->su.hwSeqLen].bound=0;
                ins->su.hwSeqLen++;
              }
            }
          }
          ImGui::EndChild();
          ImGui::EndTabItem();
        }
        if (ins->type==DIV_INS_MSM6258 ||
            ins->type==DIV_INS_MSM6295 ||
            ins->type==DIV_INS_ADPCMA ||
            ins->type==DIV_INS_ADPCMB ||
            ins->type==DIV_INS_SEGAPCM ||
            ins->type==DIV_INS_QSOUND ||
            ins->type==DIV_INS_YMZ280B ||
            ins->type==DIV_INS_RF5C68 ||
            ins->type==DIV_INS_AMIGA ||
            ins->type==DIV_INS_MULTIPCM ||
            ins->type==DIV_INS_SU ||
            ins->type==DIV_INS_SNES ||
            ins->type==DIV_INS_ES5506 ||
            ins->type==DIV_INS_K007232 ||
            ins->type==DIV_INS_GA20 ||
            ins->type==DIV_INS_K053260 ||
            ins->type==DIV_INS_C140 ||
            ins->type==DIV_INS_C219 ||
            ins->type==DIV_INS_NDS ||
            ins->type==DIV_INS_GBA_DMA ||
            ins->type==DIV_INS_GBA_MINMOD ||
            ins->type==DIV_INS_SUPERVISION) {
          insTabSample(ins);
        }
        if (ins->type==DIV_INS_N163) if (ImGui::BeginTabItem("Namco 163")) {
          bool preLoad=ins->n163.waveMode&0x1;
          if (ImGui::Checkbox(_("Load waveform"),&preLoad)) { PARAMETER
            ins->n163.waveMode=(ins->n163.waveMode&~0x1)|(preLoad?0x1:0);
          }

          if (ImGui::IsItemHovered()) {
            ImGui::SetTooltip(_("when enabled, a waveform will be loaded into RAM.\nwhen disabled, only the offset and length change."));
          }

          if (preLoad) {
            if (ImGui::InputInt(_("Waveform##WAVE"),&ins->n163.wave,1,10)) { PARAMETER
              if (ins->n163.wave<0) ins->n163.wave=0;
              if (ins->n163.wave>=e->song.waveLen) ins->n163.wave=e->song.waveLen-1;
            }
          }

          ImGui::Separator();

          P(ImGui::Checkbox(_("Per-channel wave position/length"),&ins->n163.perChanPos));

          if (ins->n163.perChanPos) {
            if (ImGui::BeginTable("N1PerChPos",3)) {
              ImGui::TableSetupColumn("c0",ImGuiTableColumnFlags_WidthFixed);
              ImGui::TableSetupColumn("c1",ImGuiTableColumnFlags_WidthStretch,0.5f);
              ImGui::TableSetupColumn("c2",ImGuiTableColumnFlags_WidthStretch,0.5f);

              ImGui::TableNextRow(ImGuiTableRowFlags_Headers);
              ImGui::TableNextColumn();
              ImGui::Text(_("Ch"));
              ImGui::TableNextColumn();
              ImGui::Text(_("Position"));
              ImGui::TableNextColumn();
              ImGui::Text(_("Length"));

              for (int i=0; i<8; i++) {
                ImGui::PushID(64+i);
                ImGui::TableNextRow();
                ImGui::TableNextColumn();
                ImGui::Dummy(ImVec2(dpiScale,ImGui::GetFrameHeightWithSpacing()));
                ImGui::SameLine();
                ImGui::Text("%d",i+1);

                ImGui::TableNextColumn();
                ImGui::SetNextItemWidth(ImGui::GetContentRegionAvail().x);
                if (ImGui::InputInt("##pcOff",&ins->n163.wavePosCh[i],1,16)) { PARAMETER
                  if (ins->n163.wavePosCh[i]<0) ins->n163.wavePosCh[i]=0;
                  if (ins->n163.wavePosCh[i]>255) ins->n163.wavePosCh[i]=255;
                }

                ImGui::TableNextColumn();
                ImGui::SetNextItemWidth(ImGui::GetContentRegionAvail().x);
                if (ImGui::InputInt("##pcLen",&ins->n163.waveLenCh[i],4,16)) { PARAMETER
                  if (ins->n163.waveLenCh[i]<0) ins->n163.waveLenCh[i]=0;
                  if (ins->n163.waveLenCh[i]>252) ins->n163.waveLenCh[i]=252;
                  ins->n163.waveLenCh[i]&=0xfc;
                }
                ImGui::PopID();
              }

              ImGui::EndTable();
            }
          } else {
            if (ImGui::InputInt("Position##WAVEPOS",&ins->n163.wavePos,1,16)) { PARAMETER
              if (ins->n163.wavePos<0) ins->n163.wavePos=0;
              if (ins->n163.wavePos>255) ins->n163.wavePos=255;
            }
            if (ImGui::InputInt("Length##WAVELEN",&ins->n163.waveLen,4,16)) { PARAMETER
              if (ins->n163.waveLen<0) ins->n163.waveLen=0;
              if (ins->n163.waveLen>252) ins->n163.waveLen=252;
              ins->n163.waveLen&=0xfc;
            }
          }
          ImGui::EndTabItem();
        }
        if (ins->type==DIV_INS_FDS) if (ImGui::BeginTabItem("FDS")) {
          float modTable[32];
          int modTableInt[256];
          ImGui::Checkbox(_("Compatibility mode"),&ins->fds.initModTableWithFirstWave);
          if (ImGui::IsItemHovered()) {
            ImGui::SetTooltip(_("only use for compatibility with .dmf modules!\n- initializes modulation table with first wavetable\n- does not alter modulation parameters on instrument change"));
          }
          if (ImGui::InputInt(_("Modulation depth"),&ins->fds.modDepth,1,4)) {
            if (ins->fds.modDepth<0) ins->fds.modDepth=0;
            if (ins->fds.modDepth>63) ins->fds.modDepth=63;
          }
          if (ImGui::InputInt(_("Modulation speed"),&ins->fds.modSpeed,1,4)) {
            if (ins->fds.modSpeed<0) ins->fds.modSpeed=0;
            if (ins->fds.modSpeed>4095) ins->fds.modSpeed=4095;
          }
          ImGui::Text(_("Modulation table"));
          for (int i=0; i<32; i++) {
            modTable[i]=ins->fds.modTable[i];
            modTableInt[i]=ins->fds.modTable[i];
          }
          ImVec2 modTableSize=ImVec2(ImGui::GetContentRegionAvail().x,96.0f*dpiScale);
          PlotCustom("ModTable",modTable,32,0,NULL,-4,3,modTableSize,sizeof(float),ImVec4(1.0f,1.0f,1.0f,1.0f),0,NULL,NULL,true);
          if (ImGui::IsItemClicked(ImGuiMouseButton_Left)) {
            macroDragStart=ImGui::GetItemRectMin();
            macroDragAreaSize=modTableSize;
            macroDragMin=-4;
            macroDragMax=3;
            macroDragBitMode=false;
            macroDragInitialValueSet=false;
            macroDragInitialValue=false;
            macroDragLen=32;
            macroDragActive=true;
            macroDragCTarget=(unsigned char*)ins->fds.modTable;
            macroDragChar=true;
            macroDragLineMode=false;
            macroDragLineInitial=ImVec2(0,0);
            processDrags(ImGui::GetMousePos().x,ImGui::GetMousePos().y);
            ImGui::InhibitInertialScroll();
          }

          ImGui::SetNextItemWidth(ImGui::GetContentRegionAvail().x); // wavetable text input size found here
          if (ImGui::InputText("##MMLModTable",&mmlStringModTable)) {
            int discardIt=0;
            memset(modTableInt,0,256*sizeof(int));
            decodeMMLStrW(mmlStringModTable,modTableInt,discardIt,-4,3,false);
            for (int i=0; i<32; i++) {
              if (i>=discardIt) {
                modTableInt[i]=0;
              } else {
                if (modTableInt[i]<-4) modTableInt[i]=-4;
                if (modTableInt[i]>3) modTableInt[i]=3;
              }
              ins->fds.modTable[i]=modTableInt[i];
            }
            MARK_MODIFIED;
          }
          if (!ImGui::IsItemActive()) {
            encodeMMLStr(mmlStringModTable,modTableInt,32,-1,-1,false);
          }
          ImGui::EndTabItem();
        }
        if (ins->type==DIV_INS_VBOY) if (ImGui::BeginTabItem("Virtual Boy")) {
          float modTable[32];
          int modTableInt[256];
          P(ImGui::Checkbox(_("Set modulation table (channel 5 only)"),&ins->fds.initModTableWithFirstWave));

          ImGui::BeginDisabled(!ins->fds.initModTableWithFirstWave);
          for (int i=0; i<32; i++) {
            modTable[i]=ins->fds.modTable[i];
            modTableInt[i]=modTableHex?((unsigned char)ins->fds.modTable[i]):ins->fds.modTable[i];
          }
          ImVec2 modTableSize=ImVec2(ImGui::GetContentRegionAvail().x,256.0f*dpiScale);
          PlotCustom("ModTable",modTable,32,0,NULL,-128,127,modTableSize,sizeof(float),ImVec4(1.0f,1.0f,1.0f,1.0f),0,NULL,NULL,true);
          if (ImGui::IsItemClicked(ImGuiMouseButton_Left)) {
            macroDragStart=ImGui::GetItemRectMin();
            macroDragAreaSize=modTableSize;
            macroDragMin=-128;
            macroDragMax=127;
            macroDragBitMode=false;
            macroDragInitialValueSet=false;
            macroDragInitialValue=false;
            macroDragLen=32;
            macroDragActive=true;
            macroDragCTarget=(unsigned char*)ins->fds.modTable;
            macroDragChar=true;
            macroDragLineMode=false;
            macroDragLineInitial=ImVec2(0,0);
            processDrags(ImGui::GetMousePos().x,ImGui::GetMousePos().y);
            ImGui::InhibitInertialScroll();
          }
          
          if (ImGui::Button(modTableHex?"Hex##MTHex":"Dec##MTHex")) {
            modTableHex=!modTableHex;
          }
          ImGui::SameLine();
          ImGui::SetNextItemWidth(ImGui::GetContentRegionAvail().x); // wavetable text input size found here
          if (ImGui::InputText("##MMLModTable",&mmlStringModTable)) {
            int discardIt=0;
            memset(modTableInt,0,256*sizeof(int));
            decodeMMLStrW(mmlStringModTable,modTableInt,discardIt,modTableHex?0:-128,modTableHex?255:127,modTableHex);
            for (int i=0; i<32; i++) {
              if (i>=discardIt) {
                modTableInt[i]=0;
              } else {
                if (modTableInt[i]>=128) modTableInt[i]-=256;
              }
              ins->fds.modTable[i]=modTableInt[i];
            }
            MARK_MODIFIED;
          }
          if (!ImGui::IsItemActive()) {
            encodeMMLStr(mmlStringModTable,modTableInt,32,-1,-1,modTableHex);
          }
          ImGui::SameLine();

          ImGui::EndDisabled();
          ImGui::EndTabItem();
        }
        if (ins->type==DIV_INS_ES5506) if (ImGui::BeginTabItem("ES5506")) {
          if (ImGui::BeginTable("ESParams",2,ImGuiTableFlags_SizingStretchSame)) {
            ImGui::TableSetupColumn("c0",ImGuiTableColumnFlags_WidthStretch,0.0);
            ImGui::TableSetupColumn("c1",ImGuiTableColumnFlags_WidthStretch,0.0);
            // filter
            ImGui::TableNextRow();
            ImGui::TableNextColumn();
            P(CWSliderScalar(_("Filter Mode"),ImGuiDataType_U8,&ins->es5506.filter.mode,&_ZERO,&_THREE,es5506FilterModes[ins->es5506.filter.mode&3]));
            ImGui::TableNextRow();
            ImGui::TableNextColumn();
            P(CWSliderScalar(_("Filter K1"),ImGuiDataType_U16,&ins->es5506.filter.k1,&_ZERO,&_SIXTY_FIVE_THOUSAND_FIVE_HUNDRED_THIRTY_FIVE)); rightClickable
            ImGui::TableNextColumn();
            P(CWSliderScalar(_("Filter K2"),ImGuiDataType_U16,&ins->es5506.filter.k2,&_ZERO,&_SIXTY_FIVE_THOUSAND_FIVE_HUNDRED_THIRTY_FIVE)); rightClickable
            // envelope
            ImGui::TableNextRow();
            ImGui::TableNextColumn();
            P(CWSliderScalar(_("Envelope length"),ImGuiDataType_U16,&ins->es5506.envelope.ecount,&_ZERO,&_FIVE_HUNDRED_ELEVEN)); rightClickable
            ImGui::TableNextRow();
            ImGui::TableNextColumn();
            P(CWSliderScalar(_("Left Volume Ramp"),ImGuiDataType_S8,&ins->es5506.envelope.lVRamp,&_MINUS_ONE_HUNDRED_TWENTY_EIGHT,&_ONE_HUNDRED_TWENTY_SEVEN)); rightClickable
            ImGui::TableNextColumn();
            P(CWSliderScalar(_("Right Volume Ramp"),ImGuiDataType_S8,&ins->es5506.envelope.rVRamp,&_MINUS_ONE_HUNDRED_TWENTY_EIGHT,&_ONE_HUNDRED_TWENTY_SEVEN)); rightClickable
            ImGui::TableNextRow();
            ImGui::TableNextColumn();
            P(CWSliderScalar(_("Filter K1 Ramp"),ImGuiDataType_S8,&ins->es5506.envelope.k1Ramp,&_MINUS_ONE_HUNDRED_TWENTY_EIGHT,&_ONE_HUNDRED_TWENTY_SEVEN)); rightClickable
            ImGui::TableNextColumn();
            P(CWSliderScalar(_("Filter K2 Ramp"),ImGuiDataType_S8,&ins->es5506.envelope.k2Ramp,&_MINUS_ONE_HUNDRED_TWENTY_EIGHT,&_ONE_HUNDRED_TWENTY_SEVEN)); rightClickable
            ImGui::TableNextRow();
            ImGui::TableNextColumn();
            ImGui::Checkbox(_("K1 Ramp Slowdown"),&ins->es5506.envelope.k1Slow);
            ImGui::TableNextColumn();
            ImGui::Checkbox(_("K2 Ramp Slowdown"),&ins->es5506.envelope.k2Slow);
            ImGui::EndTable();
          }
          ImGui::EndTabItem();
        }
        if (ins->type==DIV_INS_MULTIPCM) {
          if (ImGui::BeginTabItem("MultiPCM")) {
            ImVec2 sliderSize=ImVec2(20.0f*dpiScale,128.0*dpiScale);
            if (ImGui::BeginTable("MultiPCMADSRParams",7,ImGuiTableFlags_NoHostExtendX)) {
              ImGui::TableSetupColumn("c0",ImGuiTableColumnFlags_WidthFixed,sliderSize.x);
              ImGui::TableSetupColumn("c1",ImGuiTableColumnFlags_WidthFixed,sliderSize.x);
              ImGui::TableSetupColumn("c2",ImGuiTableColumnFlags_WidthFixed,sliderSize.x);
              ImGui::TableSetupColumn("c3",ImGuiTableColumnFlags_WidthFixed,sliderSize.x);
              ImGui::TableSetupColumn("c4",ImGuiTableColumnFlags_WidthFixed,sliderSize.x);
              ImGui::TableSetupColumn("c5",ImGuiTableColumnFlags_WidthFixed,sliderSize.x);
              ImGui::TableSetupColumn("c6",ImGuiTableColumnFlags_WidthStretch);

              ImGui::TableNextRow();
              ImGui::TableNextColumn();
              CENTER_TEXT("AR");
              ImGui::TextUnformatted("AR");
              if (ImGui::IsItemHovered()) {
                  ImGui::SetTooltip(_("Attack Rate"));
              }
              ImGui::TableNextColumn();
              CENTER_TEXT("D1R");
              ImGui::TextUnformatted("D1R");
              if (ImGui::IsItemHovered()) {
                  ImGui::SetTooltip(_("Decay 1 Rate"));
              }
              ImGui::TableNextColumn();
              CENTER_TEXT("DL");
              ImGui::TextUnformatted("DL");
              if (ImGui::IsItemHovered()) {
                  ImGui::SetTooltip(_("Decay Level"));
              }
              ImGui::TableNextColumn();
              CENTER_TEXT("D2R");
              ImGui::TextUnformatted("D2R");
              if (ImGui::IsItemHovered()) {
                  ImGui::SetTooltip(_("Decay 2 Rate"));
              }
              ImGui::TableNextColumn();
              CENTER_TEXT("RR");
              ImGui::TextUnformatted("RR");
              if (ImGui::IsItemHovered()) {
                  ImGui::SetTooltip(_("Release Rate"));
              }
              ImGui::TableNextColumn();
              CENTER_TEXT("RC");
              ImGui::TextUnformatted("RC");
              if (ImGui::IsItemHovered()) {
                  ImGui::SetTooltip(_("Rate Correction"));
              }
              ImGui::TableNextColumn();
              CENTER_TEXT(_("Envelope"));
              ImGui::TextUnformatted(_("Envelope"));

              ImGui::TableNextRow();
              ImGui::TableNextColumn();
              P(CWVSliderScalar("##Attack Rate",sliderSize,ImGuiDataType_U8,&ins->multipcm.ar,&_ZERO,&_FIFTEEN)); rightClickable
              ImGui::TableNextColumn();
              P(CWVSliderScalar("##Decay 1 Rate",sliderSize,ImGuiDataType_U8,&ins->multipcm.d1r,&_ZERO,&_FIFTEEN)); rightClickable
              ImGui::TableNextColumn();
              P(CWVSliderScalar("##Decay Level",sliderSize,ImGuiDataType_U8,&ins->multipcm.dl,&_ZERO,&_FIFTEEN)); rightClickable
              ImGui::TableNextColumn();
              P(CWVSliderScalar("##Decay 2 Rate",sliderSize,ImGuiDataType_U8,&ins->multipcm.d2r,&_ZERO,&_FIFTEEN)); rightClickable
              ImGui::TableNextColumn();
              P(CWVSliderScalar("##Release Rate",sliderSize,ImGuiDataType_U8,&ins->multipcm.rr,&_ZERO,&_FIFTEEN)); rightClickable
              ImGui::TableNextColumn();
              P(CWVSliderScalar("##Rate Correction",sliderSize,ImGuiDataType_U8,&ins->multipcm.rc,&_ZERO,&_FIFTEEN)); rightClickable
              ImGui::TableNextColumn();
              drawFMEnv(0,ins->multipcm.ar,ins->multipcm.d1r,ins->multipcm.d2r,ins->multipcm.rr,ins->multipcm.dl,0,0,0,127,15,15,ImVec2(ImGui::GetContentRegionAvail().x,sliderSize.y),ins->type);
              ImGui::EndTable();
            }
            if (ImGui::BeginTable("MultiPCMLFOParams",3,ImGuiTableFlags_SizingStretchSame)) {
              ImGui::TableSetupColumn("c0",ImGuiTableColumnFlags_WidthStretch,0.0);
              ImGui::TableSetupColumn("c1",ImGuiTableColumnFlags_WidthStretch,0.0);
              ImGui::TableSetupColumn("c2",ImGuiTableColumnFlags_WidthStretch,0.0);
              ImGui::TableNextColumn();
              P(CWSliderScalar(_("LFO Rate"),ImGuiDataType_U8,&ins->multipcm.lfo,&_ZERO,&_SEVEN)); rightClickable
              ImGui::TableNextColumn();
              P(CWSliderScalar(_("PM Depth"),ImGuiDataType_U8,&ins->multipcm.vib,&_ZERO,&_SEVEN)); rightClickable
              ImGui::TableNextColumn();
              P(CWSliderScalar(_("AM Depth"),ImGuiDataType_U8,&ins->multipcm.am,&_ZERO,&_SEVEN)); rightClickable
              ImGui::EndTable();
            }
            P(ImGui::Checkbox(_("Damp"),&ins->multipcm.damp));
            if (ImGui::IsItemHovered()) {
              ImGui::SetTooltip(_("Only for OPL4 PCM."));
            }
            P(ImGui::Checkbox(_("Pseudo Reverb"),&ins->multipcm.pseudoReverb));
            if (ImGui::IsItemHovered()) {
              ImGui::SetTooltip(_("Only for OPL4 PCM."));
            }
            P(ImGui::Checkbox(_("LFO Reset"),&ins->multipcm.lfoReset));
            if (ImGui::IsItemHovered()) {
              ImGui::SetTooltip(_("Only for OPL4 PCM."));
            }
            P(ImGui::Checkbox(_("Level Direct"),&ins->multipcm.levelDirect));
            ImGui::EndTabItem();
          }
        }
        if (ins->type==DIV_INS_SNES) if (ImGui::BeginTabItem("SNES")) {
          P(ImGui::Checkbox(_("Use envelope"),&ins->snes.useEnv));
          ImVec2 sliderSize=ImVec2(20.0f*dpiScale,128.0*dpiScale);
          if (ins->snes.useEnv) {
            if (ImGui::BeginTable("SNESEnvParams",ins->snes.sus?6:5,ImGuiTableFlags_NoHostExtendX)) {
              ImGui::TableSetupColumn("c0",ImGuiTableColumnFlags_WidthFixed,sliderSize.x);
              ImGui::TableSetupColumn("c1",ImGuiTableColumnFlags_WidthFixed,sliderSize.x);
              ImGui::TableSetupColumn("c2",ImGuiTableColumnFlags_WidthFixed,sliderSize.x);
              if (ins->snes.sus) {
                ImGui::TableSetupColumn("c2x",ImGuiTableColumnFlags_WidthFixed,sliderSize.x);
              }
              ImGui::TableSetupColumn("c3",ImGuiTableColumnFlags_WidthFixed,sliderSize.x);
              ImGui::TableSetupColumn("c4",ImGuiTableColumnFlags_WidthStretch);

              ImGui::TableNextRow();
              ImGui::TableNextColumn();
              CENTER_TEXT("A");
              ImGui::TextUnformatted("A");
              ImGui::TableNextColumn();
              CENTER_TEXT("D");
              ImGui::TextUnformatted("D");
              ImGui::TableNextColumn();
              CENTER_TEXT("S");
              ImGui::TextUnformatted("S");
              if (ins->snes.sus) {
                ImGui::TableNextColumn();
                CENTER_TEXT("D2");
                ImGui::TextUnformatted("D2");
              }
              ImGui::TableNextColumn();
              CENTER_TEXT("R");
              ImGui::TextUnformatted("R");
              ImGui::TableNextColumn();
              CENTER_TEXT(_("Envelope"));
              ImGui::TextUnformatted(_("Envelope"));

              ImGui::TableNextRow();
              ImGui::TableNextColumn();
              P(CWVSliderScalar("##Attack",sliderSize,ImGuiDataType_U8,&ins->snes.a,&_ZERO,&_FIFTEEN)); rightClickable
              ImGui::TableNextColumn();
              P(CWVSliderScalar("##Decay",sliderSize,ImGuiDataType_U8,&ins->snes.d,&_ZERO,&_SEVEN)); rightClickable
              ImGui::TableNextColumn();
              P(CWVSliderScalar("##Sustain",sliderSize,ImGuiDataType_U8,&ins->snes.s,&_ZERO,&_SEVEN)); rightClickable
              if (ins->snes.sus) {
                ImGui::TableNextColumn();
                P(CWVSliderScalar("##Decay2",sliderSize,ImGuiDataType_U8,&ins->snes.d2,&_ZERO,&_THIRTY_ONE)); rightClickable
              }
              ImGui::TableNextColumn();
              P(CWVSliderScalar("##Release",sliderSize,ImGuiDataType_U8,&ins->snes.r,&_ZERO,&_THIRTY_ONE)); rightClickable
              ImGui::TableNextColumn();
              drawFMEnv(0,ins->snes.a+1,1+ins->snes.d*2,ins->snes.sus?ins->snes.d2:ins->snes.r,ins->snes.sus?ins->snes.r:31,(14-ins->snes.s*2),(ins->snes.r==0 || (ins->snes.sus && ins->snes.d2==0)),0,0,7,16,31,ImVec2(ImGui::GetContentRegionAvail().x,sliderSize.y),ins->type);

              ImGui::EndTable();
            }
            ImGui::Text(_("Sustain/release mode:"));
            if (ImGui::RadioButton(_("Direct (cut on release)"),ins->snes.sus==0)) {
              ins->snes.sus=0;
            }
            if (ImGui::RadioButton(_("Effective (linear decrease)"),ins->snes.sus==1)) {
              ins->snes.sus=1;
            }
            if (ImGui::RadioButton(_("Effective (exponential decrease)"),ins->snes.sus==2)) {
              ins->snes.sus=2;
            }
            if (ImGui::RadioButton(_("Delayed (write R on release)"),ins->snes.sus==3)) {
              ins->snes.sus=3;
            }
          } else {
            if (ImGui::BeginTable("SNESGainParams",2,ImGuiTableFlags_NoHostExtendX)) {
              ImGui::TableSetupColumn("c0",ImGuiTableColumnFlags_WidthStretch);
              ImGui::TableSetupColumn("c1",ImGuiTableColumnFlags_WidthFixed,sliderSize.x);

              ImGui::TableNextRow();
              ImGui::TableNextColumn();
              CENTER_TEXT(_("Gain Mode"));
              ImGui::TextUnformatted(_("Gain Mode"));
              ImGui::TableNextColumn();
              CENTER_TEXT(_("Gain"));
              ImGui::TextUnformatted(_("Gain"));

              ImGui::TableNextRow();
              ImGui::TableNextColumn();
              if (ImGui::RadioButton(_("Direct"),ins->snes.gainMode==DivInstrumentSNES::GAIN_MODE_DIRECT)) {
                ins->snes.gainMode=DivInstrumentSNES::GAIN_MODE_DIRECT;
                PARAMETER;
              }
              if (ImGui::RadioButton(_("Decrease (linear)"),ins->snes.gainMode==DivInstrumentSNES::GAIN_MODE_DEC_LINEAR)) {
                ins->snes.gainMode=DivInstrumentSNES::GAIN_MODE_DEC_LINEAR;
                PARAMETER;
              }
              if (ImGui::RadioButton(_("Decrease (logarithmic)"),ins->snes.gainMode==DivInstrumentSNES::GAIN_MODE_DEC_LOG)) {
                ins->snes.gainMode=DivInstrumentSNES::GAIN_MODE_DEC_LOG;
                PARAMETER;
              }
              if (ImGui::RadioButton(_("Increase (linear)"),ins->snes.gainMode==DivInstrumentSNES::GAIN_MODE_INC_LINEAR)) {
                ins->snes.gainMode=DivInstrumentSNES::GAIN_MODE_INC_LINEAR;
                PARAMETER;
              }
              if (ImGui::RadioButton(_("Increase (bent line)"),ins->snes.gainMode==DivInstrumentSNES::GAIN_MODE_INC_INVLOG)) {
                ins->snes.gainMode=DivInstrumentSNES::GAIN_MODE_INC_INVLOG;
                PARAMETER;
              }

              ImGui::TableNextColumn();
              unsigned char gainMax=(ins->snes.gainMode==DivInstrumentSNES::GAIN_MODE_DIRECT)?127:31;
              if (ins->snes.gain>gainMax) ins->snes.gain=gainMax;
              P(CWVSliderScalar("##Gain",sliderSize,ImGuiDataType_U8,&ins->snes.gain,&_ZERO,&gainMax)); rightClickable

              ImGui::EndTable();
            }
            if (ins->snes.gainMode==DivInstrumentSNES::GAIN_MODE_DEC_LINEAR || ins->snes.gainMode==DivInstrumentSNES::GAIN_MODE_DEC_LOG) {
              ImGui::TextWrapped(_("using decrease modes will not produce any sound at all, unless you know what you are doing.\nit is recommended to use the Gain macro for decrease instead."));
            }
          }
          ImGui::EndTabItem();
        }
        if (ins->type==DIV_INS_GB ||
            (ins->type==DIV_INS_AMIGA && ins->amiga.useWave) ||
            (ins->type==DIV_INS_GBA_DMA && ins->amiga.useWave) ||
            (ins->type==DIV_INS_X1_010 && !ins->amiga.useSample) ||
            ins->type==DIV_INS_N163 ||
            ins->type==DIV_INS_FDS ||
            (ins->type==DIV_INS_SWAN && !ins->amiga.useSample) ||
            (ins->type==DIV_INS_PCE && !ins->amiga.useSample) ||
            (ins->type==DIV_INS_VBOY) ||
            ins->type==DIV_INS_SCC ||
            ins->type==DIV_INS_SNES ||
            ins->type==DIV_INS_NAMCO ||
            ins->type==DIV_INS_SM8521 ||
            (ins->type==DIV_INS_GBA_MINMOD && ins->amiga.useWave)) 
        {
          insTabWavetable(ins);
        }
        if (ins->type<DIV_INS_MAX) if (ImGui::BeginTabItem(_("Macros"))) {
          // NEW CODE
          // this is only the first part of an insEdit refactor.
          // don't complain yet!
          int waveCount=MAX(1,e->song.waveLen-1);

          switch (ins->type) {
            case DIV_INS_STD:
              macroList.push_back(FurnaceGUIMacroDesc(_("Volume"),&ins->std.volMacro,0,15,160,uiColors[GUI_COLOR_MACRO_VOLUME]));
              macroList.push_back(FurnaceGUIMacroDesc(_("Arpeggio"),&ins->std.arpMacro,-120,120,160,uiColors[GUI_COLOR_MACRO_PITCH],true,NULL,macroHoverNote,false,NULL,true,ins->std.arpMacro.val));
              macroList.push_back(FurnaceGUIMacroDesc(_("Noise Mode"),&ins->std.dutyMacro,0,3,160,uiColors[GUI_COLOR_MACRO_NOISE]));
              macroList.push_back(FurnaceGUIMacroDesc(_("Panning"),&ins->std.panLMacro,0,2,32,uiColors[GUI_COLOR_MACRO_OTHER],false,NULL,NULL,true,panBits));
              macroList.push_back(FurnaceGUIMacroDesc(_("Pitch"),&ins->std.pitchMacro,-2048,2047,160,uiColors[GUI_COLOR_MACRO_PITCH],true,macroRelativeMode));
              macroList.push_back(FurnaceGUIMacroDesc(_("Phase Reset"),&ins->std.phaseResetMacro,0,1,32,uiColors[GUI_COLOR_MACRO_OTHER],false,NULL,NULL,true));
              break;
            case DIV_INS_FM:
              macroList.push_back(FurnaceGUIMacroDesc(_("Volume"),&ins->std.volMacro,0,127,160,uiColors[GUI_COLOR_MACRO_VOLUME]));
              macroList.push_back(FurnaceGUIMacroDesc(_("Arpeggio"),&ins->std.arpMacro,-120,120,160,uiColors[GUI_COLOR_MACRO_PITCH],true,NULL,macroHoverNote,false,NULL,true,ins->std.arpMacro.val));
              macroList.push_back(FurnaceGUIMacroDesc(_("Panning"),&ins->std.panLMacro,0,2,32,uiColors[GUI_COLOR_MACRO_OTHER],false,NULL,NULL,true,panBits));
              macroList.push_back(FurnaceGUIMacroDesc(_("Pitch"),&ins->std.pitchMacro,-2048,2047,160,uiColors[GUI_COLOR_MACRO_PITCH],true,macroRelativeMode));
              macroList.push_back(FurnaceGUIMacroDesc(_("Phase Reset"),&ins->std.phaseResetMacro,0,1,32,uiColors[GUI_COLOR_MACRO_OTHER],false,NULL,NULL,true));
              break;
            case DIV_INS_GB:
              if (ins->gb.softEnv) {
                macroList.push_back(FurnaceGUIMacroDesc(_("Volume"),&ins->std.volMacro,0,15,160,uiColors[GUI_COLOR_MACRO_VOLUME]));
              }
              macroList.push_back(FurnaceGUIMacroDesc(_("Arpeggio"),&ins->std.arpMacro,-120,120,160,uiColors[GUI_COLOR_MACRO_PITCH],true,NULL,macroHoverNote,false,NULL,true,ins->std.arpMacro.val));
              macroList.push_back(FurnaceGUIMacroDesc(_("Duty/Noise"),&ins->std.dutyMacro,0,3,160,uiColors[GUI_COLOR_MACRO_NOISE]));
              macroList.push_back(FurnaceGUIMacroDesc(_("Waveform"),&ins->std.waveMacro,0,waveCount,160,uiColors[GUI_COLOR_MACRO_WAVE],false,NULL,NULL,false,NULL));
              macroList.push_back(FurnaceGUIMacroDesc(_("Panning"),&ins->std.panLMacro,0,2,32,uiColors[GUI_COLOR_MACRO_OTHER],false,NULL,NULL,true,panBits));
              macroList.push_back(FurnaceGUIMacroDesc(_("Pitch"),&ins->std.pitchMacro,-2048,2047,160,uiColors[GUI_COLOR_MACRO_PITCH],true,macroRelativeMode));
              macroList.push_back(FurnaceGUIMacroDesc(_("Phase Reset"),&ins->std.phaseResetMacro,0,1,32,uiColors[GUI_COLOR_MACRO_OTHER],false,NULL,NULL,true));
              break;
            case DIV_INS_C64:
              macroList.push_back(FurnaceGUIMacroDesc(_("Volume"),&ins->std.volMacro,0,15,160,uiColors[GUI_COLOR_MACRO_VOLUME]));
              macroList.push_back(FurnaceGUIMacroDesc(_("Arpeggio"),&ins->std.arpMacro,-120,120,160,uiColors[GUI_COLOR_MACRO_PITCH],true,NULL,macroHoverNote,false,NULL,true,ins->std.arpMacro.val));
              macroList.push_back(FurnaceGUIMacroDesc(_("Duty"),&ins->std.dutyMacro,ins->c64.dutyIsAbs?0:-4095,4095,160,uiColors[GUI_COLOR_MACRO_OTHER]));
              macroList.push_back(FurnaceGUIMacroDesc(_("Waveform"),&ins->std.waveMacro,0,4,64,uiColors[GUI_COLOR_MACRO_WAVE],false,NULL,NULL,true,c64ShapeBits));
              macroList.push_back(FurnaceGUIMacroDesc(_("Pitch"),&ins->std.pitchMacro,-2048,2047,160,uiColors[GUI_COLOR_MACRO_PITCH],true,macroRelativeMode));
              macroList.push_back(FurnaceGUIMacroDesc(_("Cutoff"),&ins->std.algMacro,ins->c64.filterIsAbs?0:-2047,2047,160,uiColors[GUI_COLOR_MACRO_FILTER]));
              macroList.push_back(FurnaceGUIMacroDesc(_("Resonance"),&ins->std.ex2Macro,0,15,64,uiColors[GUI_COLOR_MACRO_FILTER]));
              macroList.push_back(FurnaceGUIMacroDesc(_("Filter Mode"),&ins->std.ex1Macro,0,4,64,uiColors[GUI_COLOR_MACRO_FILTER],false,NULL,NULL,true,filtModeBits));
              macroList.push_back(FurnaceGUIMacroDesc(_("Filter Toggle"),&ins->std.ex3Macro,0,1,32,uiColors[GUI_COLOR_MACRO_FILTER],false,NULL,NULL,true));
              macroList.push_back(FurnaceGUIMacroDesc(_("Special"),&ins->std.ex4Macro,0,4,64,uiColors[GUI_COLOR_MACRO_OTHER],false,NULL,NULL,true,c64TestGateBits));
              macroList.push_back(FurnaceGUIMacroDesc(_("Attack"),&ins->std.ex5Macro,0,15,128,uiColors[GUI_COLOR_MACRO_ENVELOPE]));
              macroList.push_back(FurnaceGUIMacroDesc(_("Decay"),&ins->std.ex6Macro,0,15,128,uiColors[GUI_COLOR_MACRO_ENVELOPE]));
              macroList.push_back(FurnaceGUIMacroDesc(_("Sustain"),&ins->std.ex7Macro,0,15,128,uiColors[GUI_COLOR_MACRO_ENVELOPE]));
              macroList.push_back(FurnaceGUIMacroDesc(_("Release"),&ins->std.ex8Macro,0,15,128,uiColors[GUI_COLOR_MACRO_ENVELOPE]));
              break;
            case DIV_INS_AMIGA:
              macroList.push_back(FurnaceGUIMacroDesc(_("Volume"),&ins->std.volMacro,0,64,160,uiColors[GUI_COLOR_MACRO_VOLUME]));
              macroList.push_back(FurnaceGUIMacroDesc(_("Arpeggio"),&ins->std.arpMacro,-120,120,160,uiColors[GUI_COLOR_MACRO_PITCH],true,NULL,macroHoverNote,false,NULL,true,ins->std.arpMacro.val));
              macroList.push_back(FurnaceGUIMacroDesc(_("Waveform"),&ins->std.waveMacro,0,waveCount,160,uiColors[GUI_COLOR_MACRO_WAVE],false,NULL,NULL,false,NULL));
              if (ins->std.panLMacro.mode) {
                macroList.push_back(FurnaceGUIMacroDesc(_("Panning"),&ins->std.panLMacro,-16,16,63,uiColors[GUI_COLOR_MACRO_OTHER],false,macroQSoundMode));
                macroList.push_back(FurnaceGUIMacroDesc(_("Surround"),&ins->std.panRMacro,0,1,32,uiColors[GUI_COLOR_MACRO_OTHER],false,NULL,NULL,true));
              } else {
                macroList.push_back(FurnaceGUIMacroDesc(_("Panning (left)"),&ins->std.panLMacro,0,127,158,uiColors[GUI_COLOR_MACRO_OTHER],false,macroQSoundMode));
                macroList.push_back(FurnaceGUIMacroDesc(_("Panning (right)"),&ins->std.panRMacro,0,127,158,uiColors[GUI_COLOR_MACRO_OTHER]));
              }
              macroList.push_back(FurnaceGUIMacroDesc(_("Pitch"),&ins->std.pitchMacro,-2048,2047,160,uiColors[GUI_COLOR_MACRO_PITCH],true,macroRelativeMode));
              macroList.push_back(FurnaceGUIMacroDesc(_("Phase Reset"),&ins->std.phaseResetMacro,0,1,32,uiColors[GUI_COLOR_MACRO_OTHER],false,NULL,NULL,true));
              break;
            case DIV_INS_PCE:
              macroList.push_back(FurnaceGUIMacroDesc(_("Volume"),&ins->std.volMacro,0,31,160,uiColors[GUI_COLOR_MACRO_VOLUME]));
              macroList.push_back(FurnaceGUIMacroDesc(_("Arpeggio"),&ins->std.arpMacro,-120,120,160,uiColors[GUI_COLOR_MACRO_PITCH],true,NULL,macroHoverNote,false,NULL,true,ins->std.arpMacro.val));
              if (!ins->amiga.useSample) {
                macroList.push_back(FurnaceGUIMacroDesc(_("Noise"),&ins->std.dutyMacro,0,1,160,uiColors[GUI_COLOR_MACRO_NOISE]));
              }
              macroList.push_back(FurnaceGUIMacroDesc(_("Waveform"),&ins->std.waveMacro,0,waveCount,160,uiColors[GUI_COLOR_MACRO_WAVE],false,NULL,NULL,false,NULL));
              macroList.push_back(FurnaceGUIMacroDesc(_("Panning (left)"),&ins->std.panLMacro,0,15,46,uiColors[GUI_COLOR_MACRO_OTHER],false,NULL));
              macroList.push_back(FurnaceGUIMacroDesc(_("Panning (right)"),&ins->std.panRMacro,0,15,46,uiColors[GUI_COLOR_MACRO_OTHER]));
              macroList.push_back(FurnaceGUIMacroDesc(_("Pitch"),&ins->std.pitchMacro,-2048,2047,160,uiColors[GUI_COLOR_MACRO_PITCH],true,macroRelativeMode));
              macroList.push_back(FurnaceGUIMacroDesc(_("Phase Reset"),&ins->std.phaseResetMacro,0,1,32,uiColors[GUI_COLOR_MACRO_OTHER],false,NULL,NULL,true));
              break;
            case DIV_INS_AY:
              macroList.push_back(FurnaceGUIMacroDesc(_("Volume"),&ins->std.volMacro,0,15,160,uiColors[GUI_COLOR_MACRO_VOLUME]));
              macroList.push_back(FurnaceGUIMacroDesc(_("Arpeggio"),&ins->std.arpMacro,-120,120,160,uiColors[GUI_COLOR_MACRO_PITCH],true,NULL,macroHoverNote,false,NULL,true,ins->std.arpMacro.val));
              if (!ins->amiga.useSample) {
                macroList.push_back(FurnaceGUIMacroDesc(_("Noise Freq"),&ins->std.dutyMacro,0,31,160,uiColors[GUI_COLOR_MACRO_NOISE]));
                macroList.push_back(FurnaceGUIMacroDesc(_("Waveform"),&ins->std.waveMacro,0,3,48,uiColors[GUI_COLOR_MACRO_WAVE],false,NULL,NULL,true,ayShapeBits));
              }
              macroList.push_back(FurnaceGUIMacroDesc(_("Pitch"),&ins->std.pitchMacro,-2048,2047,160,uiColors[GUI_COLOR_MACRO_PITCH],true,macroRelativeMode));
              macroList.push_back(FurnaceGUIMacroDesc(_("Phase Reset"),&ins->std.phaseResetMacro,0,1,32,uiColors[GUI_COLOR_MACRO_OTHER],false,NULL,NULL,true));
              macroList.push_back(FurnaceGUIMacroDesc(_("Envelope"),&ins->std.ex2Macro,0,4,64,uiColors[GUI_COLOR_MACRO_ENVELOPE],false,NULL,NULL,true,ayEnvBits));
              macroList.push_back(FurnaceGUIMacroDesc(_("AutoEnv Num"),&ins->std.ex3Macro,0,15,160,uiColors[GUI_COLOR_MACRO_ENVELOPE]));
              macroList.push_back(FurnaceGUIMacroDesc(_("AutoEnv Den"),&ins->std.algMacro,0,15,160,uiColors[GUI_COLOR_MACRO_ENVELOPE]));
              macroList.push_back(FurnaceGUIMacroDesc(_("Force Period"),&ins->std.ex4Macro,0,4095,160,uiColors[GUI_COLOR_MACRO_PITCH]));
              macroList.push_back(FurnaceGUIMacroDesc(_("Env Period"),&ins->std.ex5Macro,0,65535,160,uiColors[GUI_COLOR_MACRO_ENVELOPE]));
              break;
            case DIV_INS_AY8930:
              macroList.push_back(FurnaceGUIMacroDesc(_("Volume"),&ins->std.volMacro,0,31,160,uiColors[GUI_COLOR_MACRO_VOLUME]));
              macroList.push_back(FurnaceGUIMacroDesc(_("Arpeggio"),&ins->std.arpMacro,-120,120,160,uiColors[GUI_COLOR_MACRO_PITCH],true,NULL,macroHoverNote,false,NULL,true,ins->std.arpMacro.val));
              if (!ins->amiga.useSample) {
                macroList.push_back(FurnaceGUIMacroDesc(_("Noise Freq"),&ins->std.dutyMacro,0,255,160,uiColors[GUI_COLOR_MACRO_NOISE]));
                macroList.push_back(FurnaceGUIMacroDesc(_("Waveform"),&ins->std.waveMacro,0,3,64,uiColors[GUI_COLOR_MACRO_WAVE],false,NULL,NULL,true,ayShapeBits));
              }
              macroList.push_back(FurnaceGUIMacroDesc(_("Pitch"),&ins->std.pitchMacro,-2048,2047,160,uiColors[GUI_COLOR_MACRO_PITCH],true,macroRelativeMode));
              macroList.push_back(FurnaceGUIMacroDesc(_("Phase Reset"),&ins->std.phaseResetMacro,0,1,32,uiColors[GUI_COLOR_MACRO_OTHER],false,NULL,NULL,true));
              macroList.push_back(FurnaceGUIMacroDesc(_("Duty"),&ins->std.ex1Macro,0,8,160,uiColors[GUI_COLOR_MACRO_OTHER]));
              macroList.push_back(FurnaceGUIMacroDesc(_("Envelope"),&ins->std.ex2Macro,0,4,64,uiColors[GUI_COLOR_MACRO_ENVELOPE],false,NULL,NULL,true,ayEnvBits));
              macroList.push_back(FurnaceGUIMacroDesc(_("AutoEnv Num"),&ins->std.ex3Macro,0,15,160,uiColors[GUI_COLOR_MACRO_ENVELOPE]));
              macroList.push_back(FurnaceGUIMacroDesc(_("AutoEnv Den"),&ins->std.algMacro,0,15,160,uiColors[GUI_COLOR_MACRO_ENVELOPE]));
              macroList.push_back(FurnaceGUIMacroDesc(_("Force Period"),&ins->std.ex4Macro,0,65535,160,uiColors[GUI_COLOR_MACRO_PITCH]));
              macroList.push_back(FurnaceGUIMacroDesc(_("Env Period"),&ins->std.ex5Macro,0,65535,160,uiColors[GUI_COLOR_MACRO_ENVELOPE]));
              macroList.push_back(FurnaceGUIMacroDesc(_("Noise AND Mask"),&ins->std.fbMacro,0,8,96,uiColors[GUI_COLOR_MACRO_NOISE],false,NULL,NULL,true));
              macroList.push_back(FurnaceGUIMacroDesc(_("Noise OR Mask"),&ins->std.fmsMacro,0,8,96,uiColors[GUI_COLOR_MACRO_NOISE],false,NULL,NULL,true));
              break;
            case DIV_INS_TIA:
              macroList.push_back(FurnaceGUIMacroDesc(_("Volume"),&ins->std.volMacro,0,15,160,uiColors[GUI_COLOR_MACRO_VOLUME]));
              macroList.push_back(FurnaceGUIMacroDesc(_("Arpeggio"),&ins->std.arpMacro,-120,120,160,uiColors[GUI_COLOR_MACRO_PITCH],true,NULL,macroHoverNote,false,NULL,true,ins->std.arpMacro.val));
              macroList.push_back(FurnaceGUIMacroDesc(_("Waveform"),&ins->std.waveMacro,0,15,160,uiColors[GUI_COLOR_MACRO_WAVE],false,NULL,NULL,false,NULL));
              macroList.push_back(FurnaceGUIMacroDesc(_("Pitch"),&ins->std.pitchMacro,-2048,2047,160,uiColors[GUI_COLOR_MACRO_PITCH],true,macroRelativeMode));
              break;
            case DIV_INS_SAA1099:
              macroList.push_back(FurnaceGUIMacroDesc(_("Volume"),&ins->std.volMacro,0,15,160,uiColors[GUI_COLOR_MACRO_VOLUME]));
              macroList.push_back(FurnaceGUIMacroDesc(_("Arpeggio"),&ins->std.arpMacro,-120,120,160,uiColors[GUI_COLOR_MACRO_PITCH],true,NULL,macroHoverNote,false,NULL,true,ins->std.arpMacro.val));
              macroList.push_back(FurnaceGUIMacroDesc(_("Duty/Noise"),&ins->std.dutyMacro,0,3,160,uiColors[GUI_COLOR_MACRO_NOISE]));
              macroList.push_back(FurnaceGUIMacroDesc(_("Waveform"),&ins->std.waveMacro,0,2,64,uiColors[GUI_COLOR_MACRO_WAVE],false,NULL,NULL,true,ayShapeBits));
              macroList.push_back(FurnaceGUIMacroDesc(_("Panning (left)"),&ins->std.panLMacro,0,15,46,uiColors[GUI_COLOR_MACRO_OTHER],false,NULL));
              macroList.push_back(FurnaceGUIMacroDesc(_("Panning (right)"),&ins->std.panRMacro,0,15,46,uiColors[GUI_COLOR_MACRO_OTHER]));
              macroList.push_back(FurnaceGUIMacroDesc(_("Pitch"),&ins->std.pitchMacro,-2048,2047,160,uiColors[GUI_COLOR_MACRO_PITCH],true,macroRelativeMode));
              macroList.push_back(FurnaceGUIMacroDesc(_("Envelope"),&ins->std.ex1Macro,0,8,160,uiColors[GUI_COLOR_MACRO_ENVELOPE],false,NULL,NULL,true,saaEnvBits));
              break;
            case DIV_INS_VIC:
              macroList.push_back(FurnaceGUIMacroDesc(_("Volume"),&ins->std.volMacro,0,15,160,uiColors[GUI_COLOR_MACRO_VOLUME]));
              macroList.push_back(FurnaceGUIMacroDesc(_("Arpeggio"),&ins->std.arpMacro,-120,120,160,uiColors[GUI_COLOR_MACRO_PITCH],true,NULL,macroHoverNote,false,NULL,true,ins->std.arpMacro.val));
              macroList.push_back(FurnaceGUIMacroDesc(_("On/Off"),&ins->std.dutyMacro,0,1,160,uiColors[GUI_COLOR_MACRO_OTHER]));
              macroList.push_back(FurnaceGUIMacroDesc(_("Waveform"),&ins->std.waveMacro,0,15,160,uiColors[GUI_COLOR_MACRO_WAVE],false,NULL,NULL,false,NULL));
              macroList.push_back(FurnaceGUIMacroDesc(_("Pitch"),&ins->std.pitchMacro,-2048,2047,160,uiColors[GUI_COLOR_MACRO_PITCH],true,macroRelativeMode));
              break;
            case DIV_INS_PET:
              macroList.push_back(FurnaceGUIMacroDesc(_("Volume"),&ins->std.volMacro,0,1,160,uiColors[GUI_COLOR_MACRO_VOLUME]));
              macroList.push_back(FurnaceGUIMacroDesc(_("Arpeggio"),&ins->std.arpMacro,-120,120,160,uiColors[GUI_COLOR_MACRO_PITCH],true,NULL,macroHoverNote,false,NULL,true,ins->std.arpMacro.val));
              macroList.push_back(FurnaceGUIMacroDesc(_("Waveform"),&ins->std.waveMacro,0,8,160,uiColors[GUI_COLOR_MACRO_WAVE],false,NULL,NULL,true,NULL));
              macroList.push_back(FurnaceGUIMacroDesc(_("Pitch"),&ins->std.pitchMacro,-2048,2047,160,uiColors[GUI_COLOR_MACRO_PITCH],true,macroRelativeMode));
              break;
            case DIV_INS_VRC6:
              macroList.push_back(FurnaceGUIMacroDesc(_("Volume"),&ins->std.volMacro,0,15,160,uiColors[GUI_COLOR_MACRO_VOLUME]));
              macroList.push_back(FurnaceGUIMacroDesc(_("Arpeggio"),&ins->std.arpMacro,-120,120,160,uiColors[GUI_COLOR_MACRO_PITCH],true,NULL,macroHoverNote,false,NULL,true,ins->std.arpMacro.val));
              if (!ins->amiga.useSample) {
                macroList.push_back(FurnaceGUIMacroDesc(_("Duty"),&ins->std.dutyMacro,0,7,160,uiColors[GUI_COLOR_MACRO_OTHER]));
              } else {
                macroList.push_back(FurnaceGUIMacroDesc(_("Waveform"),&ins->std.waveMacro,0,waveCount,160,uiColors[GUI_COLOR_MACRO_WAVE],false,NULL,NULL,false,NULL));
              }
              macroList.push_back(FurnaceGUIMacroDesc(_("Pitch"),&ins->std.pitchMacro,-2048,2047,160,uiColors[GUI_COLOR_MACRO_PITCH],true,macroRelativeMode));
              if (ins->amiga.useSample) {
                macroList.push_back(FurnaceGUIMacroDesc(_("Phase Reset"),&ins->std.phaseResetMacro,0,1,32,uiColors[GUI_COLOR_MACRO_OTHER],false,NULL,NULL,true));
              }
              break;
            case DIV_INS_OPLL:
              macroList.push_back(FurnaceGUIMacroDesc(_("Volume"),&ins->std.volMacro,0,15,160,uiColors[GUI_COLOR_MACRO_VOLUME]));
              macroList.push_back(FurnaceGUIMacroDesc(_("Arpeggio"),&ins->std.arpMacro,-120,120,160,uiColors[GUI_COLOR_MACRO_PITCH],true,NULL,macroHoverNote,false,NULL,true,ins->std.arpMacro.val));
              macroList.push_back(FurnaceGUIMacroDesc(_("Patch"),&ins->std.waveMacro,0,15,160,uiColors[GUI_COLOR_MACRO_WAVE],false,NULL,NULL,false,NULL));
              macroList.push_back(FurnaceGUIMacroDesc(_("Pitch"),&ins->std.pitchMacro,-2048,2047,160,uiColors[GUI_COLOR_MACRO_PITCH],true,macroRelativeMode));
              macroList.push_back(FurnaceGUIMacroDesc(_("Phase Reset"),&ins->std.phaseResetMacro,0,1,32,uiColors[GUI_COLOR_MACRO_OTHER],false,NULL,NULL,true));
              break;
            case DIV_INS_OPL:
              macroList.push_back(FurnaceGUIMacroDesc(_("Volume"),&ins->std.volMacro,0,63,160,uiColors[GUI_COLOR_MACRO_VOLUME]));
              macroList.push_back(FurnaceGUIMacroDesc(_("Arpeggio"),&ins->std.arpMacro,-120,120,160,uiColors[GUI_COLOR_MACRO_PITCH],true,NULL,macroHoverNote,false,NULL,true,ins->std.arpMacro.val));
              macroList.push_back(FurnaceGUIMacroDesc(_("Panning"),&ins->std.panLMacro,0,4,32,uiColors[GUI_COLOR_MACRO_OTHER],false,NULL,NULL,true,panBits));
              macroList.push_back(FurnaceGUIMacroDesc(_("Pitch"),&ins->std.pitchMacro,-2048,2047,160,uiColors[GUI_COLOR_MACRO_PITCH],true,macroRelativeMode));
              macroList.push_back(FurnaceGUIMacroDesc(_("Phase Reset"),&ins->std.phaseResetMacro,0,1,32,uiColors[GUI_COLOR_MACRO_OTHER],false,NULL,NULL,true));
              break;
            case DIV_INS_FDS:
              macroList.push_back(FurnaceGUIMacroDesc(_("Volume"),&ins->std.volMacro,0,32,160,uiColors[GUI_COLOR_MACRO_VOLUME]));
              macroList.push_back(FurnaceGUIMacroDesc(_("Arpeggio"),&ins->std.arpMacro,-120,120,160,uiColors[GUI_COLOR_MACRO_PITCH],true,NULL,macroHoverNote,false,NULL,true,ins->std.arpMacro.val));
              macroList.push_back(FurnaceGUIMacroDesc(_("Waveform"),&ins->std.waveMacro,0,waveCount,160,uiColors[GUI_COLOR_MACRO_WAVE],false,NULL,NULL,false,NULL));
              macroList.push_back(FurnaceGUIMacroDesc(_("Pitch"),&ins->std.pitchMacro,-2048,2047,160,uiColors[GUI_COLOR_MACRO_PITCH],true,macroRelativeMode));
              macroList.push_back(FurnaceGUIMacroDesc(_("Mod Depth"),&ins->std.ex1Macro,0,63,160,uiColors[GUI_COLOR_MACRO_OTHER]));
              macroList.push_back(FurnaceGUIMacroDesc(_("Mod Speed"),&ins->std.ex2Macro,0,4095,160,uiColors[GUI_COLOR_MACRO_OTHER]));
              macroList.push_back(FurnaceGUIMacroDesc(_("Mod Position"),&ins->std.ex3Macro,0,127,160,uiColors[GUI_COLOR_MACRO_OTHER]));
              break;
            case DIV_INS_VBOY:
              macroList.push_back(FurnaceGUIMacroDesc(_("Volume"),&ins->std.volMacro,0,15,160,uiColors[GUI_COLOR_MACRO_VOLUME]));
              macroList.push_back(FurnaceGUIMacroDesc(_("Arpeggio"),&ins->std.arpMacro,-120,120,160,uiColors[GUI_COLOR_MACRO_PITCH],true,NULL,macroHoverNote,false,NULL,true,ins->std.arpMacro.val));
              macroList.push_back(FurnaceGUIMacroDesc(_("Noise Length"),&ins->std.dutyMacro,0,7,160,uiColors[GUI_COLOR_MACRO_NOISE]));
              macroList.push_back(FurnaceGUIMacroDesc(_("Waveform"),&ins->std.waveMacro,0,waveCount,160,uiColors[GUI_COLOR_MACRO_WAVE],false,NULL,NULL,false,NULL));
              macroList.push_back(FurnaceGUIMacroDesc(_("Panning (left)"),&ins->std.panLMacro,0,15,46,uiColors[GUI_COLOR_MACRO_OTHER],false,NULL));
              macroList.push_back(FurnaceGUIMacroDesc(_("Panning (right)"),&ins->std.panRMacro,0,15,46,uiColors[GUI_COLOR_MACRO_OTHER]));
              macroList.push_back(FurnaceGUIMacroDesc(_("Pitch"),&ins->std.pitchMacro,-2048,2047,160,uiColors[GUI_COLOR_MACRO_PITCH],true,macroRelativeMode));
              macroList.push_back(FurnaceGUIMacroDesc(_("Phase Reset"),&ins->std.phaseResetMacro,0,1,32,uiColors[GUI_COLOR_MACRO_OTHER],false,NULL,NULL,true));
              break;
            case DIV_INS_N163:
              macroList.push_back(FurnaceGUIMacroDesc(_("Volume"),&ins->std.volMacro,0,15,160,uiColors[GUI_COLOR_MACRO_VOLUME]));
              macroList.push_back(FurnaceGUIMacroDesc(_("Arpeggio"),&ins->std.arpMacro,-120,120,160,uiColors[GUI_COLOR_MACRO_PITCH],true,NULL,macroHoverNote,false,NULL,true,ins->std.arpMacro.val));
              macroList.push_back(FurnaceGUIMacroDesc(_("Wave Pos"),&ins->std.dutyMacro,0,255,160,uiColors[GUI_COLOR_MACRO_OTHER]));
              macroList.push_back(FurnaceGUIMacroDesc(_("Waveform"),&ins->std.waveMacro,0,waveCount,160,uiColors[GUI_COLOR_MACRO_WAVE],false,NULL,NULL,false,NULL));
              macroList.push_back(FurnaceGUIMacroDesc(_("Pitch"),&ins->std.pitchMacro,-2048,2047,160,uiColors[GUI_COLOR_MACRO_PITCH],true,macroRelativeMode));
              macroList.push_back(FurnaceGUIMacroDesc(_("Wave Length"),&ins->std.ex1Macro,0,252,160,uiColors[GUI_COLOR_MACRO_OTHER]));
              break;
            case DIV_INS_SCC:
              macroList.push_back(FurnaceGUIMacroDesc(_("Volume"),&ins->std.volMacro,0,15,160,uiColors[GUI_COLOR_MACRO_VOLUME]));
              macroList.push_back(FurnaceGUIMacroDesc(_("Arpeggio"),&ins->std.arpMacro,-120,120,160,uiColors[GUI_COLOR_MACRO_PITCH],true,NULL,macroHoverNote,false,NULL,true,ins->std.arpMacro.val));
              macroList.push_back(FurnaceGUIMacroDesc(_("Waveform"),&ins->std.waveMacro,0,waveCount,160,uiColors[GUI_COLOR_MACRO_WAVE],false,NULL,NULL,false,NULL));
              macroList.push_back(FurnaceGUIMacroDesc(_("Pitch"),&ins->std.pitchMacro,-2048,2047,160,uiColors[GUI_COLOR_MACRO_PITCH],true,macroRelativeMode));
              break;
            case DIV_INS_OPZ:
              macroList.push_back(FurnaceGUIMacroDesc(_("Volume"),&ins->std.volMacro,0,127,160,uiColors[GUI_COLOR_MACRO_VOLUME]));
              macroList.push_back(FurnaceGUIMacroDesc(_("Arpeggio"),&ins->std.arpMacro,-120,120,160,uiColors[GUI_COLOR_MACRO_PITCH],true,NULL,macroHoverNote,false,NULL,true,ins->std.arpMacro.val));
              macroList.push_back(FurnaceGUIMacroDesc(_("Noise Freq"),&ins->std.dutyMacro,0,32,160,uiColors[GUI_COLOR_MACRO_NOISE]));
              macroList.push_back(FurnaceGUIMacroDesc(_("Panning"),&ins->std.panLMacro,0,2,32,uiColors[GUI_COLOR_MACRO_OTHER],false,NULL,NULL,true,panBits));
              macroList.push_back(FurnaceGUIMacroDesc(_("Pitch"),&ins->std.pitchMacro,-2048,2047,160,uiColors[GUI_COLOR_MACRO_PITCH],true,macroRelativeMode));
              macroList.push_back(FurnaceGUIMacroDesc(_("Phase Reset"),&ins->std.phaseResetMacro,0,1,32,uiColors[GUI_COLOR_MACRO_OTHER],false,NULL,NULL,true));
              break;
            case DIV_INS_POKEY:
              macroList.push_back(FurnaceGUIMacroDesc(_("Volume"),&ins->std.volMacro,0,15,160,uiColors[GUI_COLOR_MACRO_VOLUME]));
              macroList.push_back(FurnaceGUIMacroDesc(_("Arpeggio"),&ins->std.arpMacro,-120,120,160,uiColors[GUI_COLOR_MACRO_PITCH],true,NULL,macroHoverNote,false,NULL,true,ins->std.arpMacro.val));
              macroList.push_back(FurnaceGUIMacroDesc(_("AUDCTL"),&ins->std.dutyMacro,0,8,160,uiColors[GUI_COLOR_MACRO_GLOBAL],false,NULL,NULL,true,pokeyCtlBits));
              macroList.push_back(FurnaceGUIMacroDesc(_("Waveform"),&ins->std.waveMacro,0,7,160,uiColors[GUI_COLOR_MACRO_WAVE],false,NULL,NULL,false,NULL));
              macroList.push_back(FurnaceGUIMacroDesc(_("Pitch"),&ins->std.pitchMacro,-2048,2047,160,uiColors[GUI_COLOR_MACRO_PITCH],true,macroRelativeMode));
              break;
            case DIV_INS_BEEPER:
              macroList.push_back(FurnaceGUIMacroDesc(_("Volume"),&ins->std.volMacro,0,1,160,uiColors[GUI_COLOR_MACRO_VOLUME]));
              macroList.push_back(FurnaceGUIMacroDesc(_("Arpeggio"),&ins->std.arpMacro,-120,120,160,uiColors[GUI_COLOR_MACRO_PITCH],true,NULL,macroHoverNote,false,NULL,true,ins->std.arpMacro.val));
              macroList.push_back(FurnaceGUIMacroDesc(_("Pulse Width"),&ins->std.dutyMacro,0,255,160,uiColors[GUI_COLOR_MACRO_OTHER]));
              macroList.push_back(FurnaceGUIMacroDesc(_("Pitch"),&ins->std.pitchMacro,-2048,2047,160,uiColors[GUI_COLOR_MACRO_PITCH],true,macroRelativeMode));
              break;
            case DIV_INS_SWAN:
              macroList.push_back(FurnaceGUIMacroDesc(_("Volume"),&ins->std.volMacro,0,15,160,uiColors[GUI_COLOR_MACRO_VOLUME]));
              macroList.push_back(FurnaceGUIMacroDesc(_("Arpeggio"),&ins->std.arpMacro,-120,120,160,uiColors[GUI_COLOR_MACRO_PITCH],true,NULL,macroHoverNote,false,NULL,true,ins->std.arpMacro.val));
              if (!ins->amiga.useSample) {
                macroList.push_back(FurnaceGUIMacroDesc(_("Noise"),&ins->std.dutyMacro,0,8,160,uiColors[GUI_COLOR_MACRO_NOISE]));
              }
              macroList.push_back(FurnaceGUIMacroDesc(_("Waveform"),&ins->std.waveMacro,0,waveCount,160,uiColors[GUI_COLOR_MACRO_WAVE],false,NULL,NULL,false,NULL));
              macroList.push_back(FurnaceGUIMacroDesc(_("Panning (left)"),&ins->std.panLMacro,0,15,46,uiColors[GUI_COLOR_MACRO_OTHER],false,NULL));
              macroList.push_back(FurnaceGUIMacroDesc(_("Panning (right)"),&ins->std.panRMacro,0,15,46,uiColors[GUI_COLOR_MACRO_OTHER]));
              macroList.push_back(FurnaceGUIMacroDesc(_("Pitch"),&ins->std.pitchMacro,-2048,2047,160,uiColors[GUI_COLOR_MACRO_PITCH],true,macroRelativeMode));
              macroList.push_back(FurnaceGUIMacroDesc(_("Phase Reset"),&ins->std.phaseResetMacro,0,1,32,uiColors[GUI_COLOR_MACRO_OTHER],false,NULL,NULL,true));
              break;
            case DIV_INS_MIKEY:
              macroList.push_back(FurnaceGUIMacroDesc(_("Volume"),&ins->std.volMacro,0,127,160,uiColors[GUI_COLOR_MACRO_VOLUME]));
              macroList.push_back(FurnaceGUIMacroDesc(_("Arpeggio"),&ins->std.arpMacro,-120,120,160,uiColors[GUI_COLOR_MACRO_PITCH],true,NULL,macroHoverNote,false,NULL,true,ins->std.arpMacro.val));
              if (!ins->amiga.useSample) {
                macroList.push_back(FurnaceGUIMacroDesc(_("Duty/Int"),&ins->std.dutyMacro,0,10,160,uiColors[GUI_COLOR_MACRO_NOISE],false,NULL,NULL,true,mikeyFeedbackBits));
              }
              macroList.push_back(FurnaceGUIMacroDesc(_("Panning (left)"),&ins->std.panLMacro,0,15,46,uiColors[GUI_COLOR_MACRO_OTHER],false,NULL));
              macroList.push_back(FurnaceGUIMacroDesc(_("Panning (right)"),&ins->std.panRMacro,0,15,46,uiColors[GUI_COLOR_MACRO_OTHER]));
              macroList.push_back(FurnaceGUIMacroDesc(_("Pitch"),&ins->std.pitchMacro,-2048,2047,160,uiColors[GUI_COLOR_MACRO_PITCH],true,macroRelativeMode));
              macroList.push_back(FurnaceGUIMacroDesc(_("Phase Reset"),&ins->std.phaseResetMacro,0,1,32,uiColors[GUI_COLOR_MACRO_OTHER],false,NULL,NULL,true));
              macroList.push_back(FurnaceGUIMacroDesc(_("Load LFSR"),&ins->std.ex1Macro,0,12,160,uiColors[GUI_COLOR_MACRO_NOISE],false,NULL,NULL,true));
              break;
            case DIV_INS_VERA:
              macroList.push_back(FurnaceGUIMacroDesc(_("Volume"),&ins->std.volMacro,0,63,160,uiColors[GUI_COLOR_MACRO_VOLUME]));
              macroList.push_back(FurnaceGUIMacroDesc(_("Arpeggio"),&ins->std.arpMacro,-120,120,160,uiColors[GUI_COLOR_MACRO_PITCH],true,NULL,macroHoverNote,false,NULL,true,ins->std.arpMacro.val));
              macroList.push_back(FurnaceGUIMacroDesc(_("Duty"),&ins->std.dutyMacro,0,63,160,uiColors[GUI_COLOR_MACRO_OTHER]));
              macroList.push_back(FurnaceGUIMacroDesc(_("Waveform"),&ins->std.waveMacro,0,3,160,uiColors[GUI_COLOR_MACRO_WAVE],false,NULL,NULL,false,NULL));
              macroList.push_back(FurnaceGUIMacroDesc(_("Panning"),&ins->std.panLMacro,0,2,32,uiColors[GUI_COLOR_MACRO_OTHER],false,NULL,NULL,true,panBits));
              macroList.push_back(FurnaceGUIMacroDesc(_("Pitch"),&ins->std.pitchMacro,-2048,2047,160,uiColors[GUI_COLOR_MACRO_PITCH],true,macroRelativeMode));
              break;
            case DIV_INS_X1_010:
              macroList.push_back(FurnaceGUIMacroDesc(_("Volume"),&ins->std.volMacro,0,15,160,uiColors[GUI_COLOR_MACRO_VOLUME]));
              macroList.push_back(FurnaceGUIMacroDesc(_("Arpeggio"),&ins->std.arpMacro,-120,120,160,uiColors[GUI_COLOR_MACRO_PITCH],true,NULL,macroHoverNote,false,NULL,true,ins->std.arpMacro.val));
              macroList.push_back(FurnaceGUIMacroDesc(_("Waveform"),&ins->std.waveMacro,0,waveCount,160,uiColors[GUI_COLOR_MACRO_WAVE],false,NULL,NULL,false,NULL));
              macroList.push_back(FurnaceGUIMacroDesc(_("Panning (left)"),&ins->std.panLMacro,0,15,46,uiColors[GUI_COLOR_MACRO_OTHER],false,NULL));
              macroList.push_back(FurnaceGUIMacroDesc(_("Panning (right)"),&ins->std.panRMacro,0,15,46,uiColors[GUI_COLOR_MACRO_OTHER]));
              macroList.push_back(FurnaceGUIMacroDesc(_("Pitch"),&ins->std.pitchMacro,-2048,2047,160,uiColors[GUI_COLOR_MACRO_PITCH],true,macroRelativeMode));
              if (ins->amiga.useSample) {
                macroList.push_back(FurnaceGUIMacroDesc(_("Phase Reset"),&ins->std.phaseResetMacro,0,1,32,uiColors[GUI_COLOR_MACRO_OTHER],false,NULL,NULL,true));
              } else {
                macroList.push_back(FurnaceGUIMacroDesc(_("Envelope Mode"),&ins->std.ex1Macro,0,7,160,uiColors[GUI_COLOR_MACRO_ENVELOPE],false,NULL,NULL,true,x1_010EnvBits));
                macroList.push_back(FurnaceGUIMacroDesc(_("Envelope"),&ins->std.ex2Macro,0,255,160,uiColors[GUI_COLOR_MACRO_ENVELOPE],false,NULL,NULL,false,ayEnvBits));
                macroList.push_back(FurnaceGUIMacroDesc(_("AutoEnv Num"),&ins->std.ex3Macro,0,15,160,uiColors[GUI_COLOR_MACRO_ENVELOPE]));
                macroList.push_back(FurnaceGUIMacroDesc(_("AutoEnv Den"),&ins->std.algMacro,0,15,160,uiColors[GUI_COLOR_MACRO_ENVELOPE]));
              }
              break;
            case DIV_INS_VRC6_SAW:
              macroList.push_back(FurnaceGUIMacroDesc(_("Volume"),&ins->std.volMacro,0,63,160,uiColors[GUI_COLOR_MACRO_VOLUME]));
              macroList.push_back(FurnaceGUIMacroDesc(_("Arpeggio"),&ins->std.arpMacro,-120,120,160,uiColors[GUI_COLOR_MACRO_PITCH],true,NULL,macroHoverNote,false,NULL,true,ins->std.arpMacro.val));
              macroList.push_back(FurnaceGUIMacroDesc(_("Pitch"),&ins->std.pitchMacro,-2048,2047,160,uiColors[GUI_COLOR_MACRO_PITCH],true,macroRelativeMode));
              break;
            case DIV_INS_ES5506: {
              float usesAmigaVol=true;
              for (int i=0; i<e->song.systemLen; i++) {
                if (e->song.system[i]==DIV_SYSTEM_ES5506) {
                  if (!e->song.systemFlags[i].getBool("amigaVol",false)) {
                    usesAmigaVol=false;
                    break;
                  }
                }
              }
              macroList.push_back(FurnaceGUIMacroDesc(_("Volume"),&ins->std.volMacro,0,usesAmigaVol?64:4095,160,uiColors[GUI_COLOR_MACRO_VOLUME]));
              macroList.push_back(FurnaceGUIMacroDesc(_("Arpeggio"),&ins->std.arpMacro,-120,120,160,uiColors[GUI_COLOR_MACRO_PITCH],true,NULL,macroHoverNote,false,NULL,true,ins->std.arpMacro.val));
              macroList.push_back(FurnaceGUIMacroDesc(_("Filter Mode"),&ins->std.dutyMacro,0,3,160,uiColors[GUI_COLOR_MACRO_FILTER],false,NULL,&macroHoverES5506FilterMode));
              macroList.push_back(FurnaceGUIMacroDesc(_("Panning (left)"),&ins->std.panLMacro,0,4095,160,uiColors[GUI_COLOR_MACRO_OTHER],false,NULL));
              macroList.push_back(FurnaceGUIMacroDesc(_("Panning (right)"),&ins->std.panRMacro,0,4095,160,uiColors[GUI_COLOR_MACRO_OTHER]));
              macroList.push_back(FurnaceGUIMacroDesc(_("Pitch"),&ins->std.pitchMacro,-2048,2047,160,uiColors[GUI_COLOR_MACRO_PITCH],true,macroRelativeMode));
              macroList.push_back(FurnaceGUIMacroDesc(_("Phase Reset"),&ins->std.phaseResetMacro,0,1,32,uiColors[GUI_COLOR_MACRO_OTHER],false,NULL,NULL,true));
              macroList.push_back(FurnaceGUIMacroDesc(_("Filter K1"),&ins->std.ex1Macro,((ins->std.ex1Macro.mode==1)?(-65535):0),65535,160,uiColors[GUI_COLOR_MACRO_FILTER],false,macroRelativeMode));
              macroList.push_back(FurnaceGUIMacroDesc(_("Filter K2"),&ins->std.ex2Macro,((ins->std.ex2Macro.mode==1)?(-65535):0),65535,160,uiColors[GUI_COLOR_MACRO_FILTER],false,macroRelativeMode));
              macroList.push_back(FurnaceGUIMacroDesc(_("Outputs"),&ins->std.fbMacro,0,5,64,uiColors[GUI_COLOR_MACRO_OTHER]));
              macroList.push_back(FurnaceGUIMacroDesc(_("Control"),&ins->std.algMacro,0,2,32,uiColors[GUI_COLOR_MACRO_OTHER],false,NULL,NULL,true,es5506ControlModes));
              break;
            }
            case DIV_INS_MULTIPCM:
              macroList.push_back(FurnaceGUIMacroDesc(_("Volume"),&ins->std.volMacro,0,127,160,uiColors[GUI_COLOR_MACRO_VOLUME]));
              macroList.push_back(FurnaceGUIMacroDesc(_("Arpeggio"),&ins->std.arpMacro,-120,120,160,uiColors[GUI_COLOR_MACRO_PITCH],true,NULL,macroHoverNote,false,NULL,true,ins->std.arpMacro.val));
              macroList.push_back(FurnaceGUIMacroDesc(_("Panning"),&ins->std.panLMacro,-7,7,45,uiColors[GUI_COLOR_MACRO_OTHER],false,NULL));
              macroList.push_back(FurnaceGUIMacroDesc(_("Pitch"),&ins->std.pitchMacro,-2048,2047,160,uiColors[GUI_COLOR_MACRO_PITCH],true,macroRelativeMode));
              macroList.push_back(FurnaceGUIMacroDesc(_("Phase Reset"),&ins->std.phaseResetMacro,0,1,32,uiColors[GUI_COLOR_MACRO_OTHER],false,NULL,NULL,true));
              macroList.push_back(FurnaceGUIMacroDesc(_("LFO Speed"),&ins->std.ex1Macro,0,7,160,uiColors[GUI_COLOR_MACRO_OTHER]));
              macroList.push_back(FurnaceGUIMacroDesc(_("LFO Vib Depth"),&ins->std.fmsMacro,0,7,160,uiColors[GUI_COLOR_MACRO_PITCH]));
              macroList.push_back(FurnaceGUIMacroDesc(_("LFO AM Depth"),&ins->std.amsMacro,0,7,160,uiColors[GUI_COLOR_MACRO_VOLUME]));
              break;
            case DIV_INS_SNES:
              macroList.push_back(FurnaceGUIMacroDesc(_("Volume"),&ins->std.volMacro,0,127,160,uiColors[GUI_COLOR_MACRO_VOLUME]));
              macroList.push_back(FurnaceGUIMacroDesc(_("Arpeggio"),&ins->std.arpMacro,-120,120,160,uiColors[GUI_COLOR_MACRO_PITCH],true,NULL,macroHoverNote,false,NULL,true,ins->std.arpMacro.val));
              macroList.push_back(FurnaceGUIMacroDesc(_("Noise Freq"),&ins->std.dutyMacro,0,31,160,uiColors[GUI_COLOR_MACRO_NOISE]));
              macroList.push_back(FurnaceGUIMacroDesc(_("Waveform"),&ins->std.waveMacro,0,waveCount,160,uiColors[GUI_COLOR_MACRO_WAVE],false,NULL,NULL,false,NULL));
              macroList.push_back(FurnaceGUIMacroDesc(_("Panning (left)"),&ins->std.panLMacro,0,127,158,uiColors[GUI_COLOR_MACRO_OTHER],false,NULL));
              macroList.push_back(FurnaceGUIMacroDesc(_("Panning (right)"),&ins->std.panRMacro,0,127,158,uiColors[GUI_COLOR_MACRO_OTHER]));
              macroList.push_back(FurnaceGUIMacroDesc(_("Pitch"),&ins->std.pitchMacro,-2048,2047,160,uiColors[GUI_COLOR_MACRO_PITCH],true,macroRelativeMode));
              macroList.push_back(FurnaceGUIMacroDesc(_("Special"),&ins->std.ex1Macro,0,5,96,uiColors[GUI_COLOR_MACRO_OTHER],false,NULL,NULL,true,snesModeBits));
              macroList.push_back(FurnaceGUIMacroDesc(_("Gain"),&ins->std.ex2Macro,0,255,256,uiColors[GUI_COLOR_MACRO_VOLUME],false,NULL,macroHoverGain,false));
              break;
            case DIV_INS_SU:
              macroList.push_back(FurnaceGUIMacroDesc(_("Volume"),&ins->std.volMacro,0,127,160,uiColors[GUI_COLOR_MACRO_VOLUME]));
              macroList.push_back(FurnaceGUIMacroDesc(_("Arpeggio"),&ins->std.arpMacro,-120,120,160,uiColors[GUI_COLOR_MACRO_PITCH],true,NULL,macroHoverNote,false,NULL,true,ins->std.arpMacro.val));
              macroList.push_back(FurnaceGUIMacroDesc(_("Duty/Noise"),&ins->std.dutyMacro,0,127,160,uiColors[GUI_COLOR_MACRO_NOISE]));
              macroList.push_back(FurnaceGUIMacroDesc(_("Waveform"),&ins->std.waveMacro,0,7,160,uiColors[GUI_COLOR_MACRO_WAVE],false,NULL,NULL,false,NULL));
              macroList.push_back(FurnaceGUIMacroDesc(_("Panning"),&ins->std.panLMacro,-127,127,160,uiColors[GUI_COLOR_MACRO_OTHER],false,NULL));
              macroList.push_back(FurnaceGUIMacroDesc(_("Pitch"),&ins->std.pitchMacro,-2048,2047,160,uiColors[GUI_COLOR_MACRO_PITCH],true,macroRelativeMode));
              macroList.push_back(FurnaceGUIMacroDesc(_("Phase Reset"),&ins->std.phaseResetMacro,0,1,32,uiColors[GUI_COLOR_MACRO_OTHER],false,NULL,NULL,true));
              macroList.push_back(FurnaceGUIMacroDesc(_("Cutoff"),&ins->std.ex1Macro,0,16383,160,uiColors[GUI_COLOR_MACRO_FILTER]));
              macroList.push_back(FurnaceGUIMacroDesc(_("Resonance"),&ins->std.ex2Macro,0,255,160,uiColors[GUI_COLOR_MACRO_FILTER]));
              macroList.push_back(FurnaceGUIMacroDesc(_("Control"),&ins->std.ex3Macro,0,4,64,uiColors[GUI_COLOR_MACRO_FILTER],false,NULL,NULL,true,suControlBits));
              macroList.push_back(FurnaceGUIMacroDesc(_("Phase Reset Timer"),&ins->std.ex4Macro,0,65535,160,uiColors[GUI_COLOR_MACRO_PITCH])); // again reuse code from resonance macro but use ex4 instead
              break;
            case DIV_INS_NAMCO:
              macroList.push_back(FurnaceGUIMacroDesc(_("Volume"),&ins->std.volMacro,0,15,160,uiColors[GUI_COLOR_MACRO_VOLUME]));
              macroList.push_back(FurnaceGUIMacroDesc(_("Arpeggio"),&ins->std.arpMacro,-120,120,160,uiColors[GUI_COLOR_MACRO_PITCH],true,NULL,macroHoverNote,false,NULL,true,ins->std.arpMacro.val));
              macroList.push_back(FurnaceGUIMacroDesc(_("Noise"),&ins->std.dutyMacro,0,1,160,uiColors[GUI_COLOR_MACRO_NOISE]));
              macroList.push_back(FurnaceGUIMacroDesc(_("Waveform"),&ins->std.waveMacro,0,waveCount,160,uiColors[GUI_COLOR_MACRO_WAVE],false,NULL,NULL,false,NULL));
              macroList.push_back(FurnaceGUIMacroDesc(_("Panning (left)"),&ins->std.panLMacro,0,15,46,uiColors[GUI_COLOR_MACRO_OTHER],false,NULL));
              macroList.push_back(FurnaceGUIMacroDesc(_("Panning (right)"),&ins->std.panRMacro,0,15,46,uiColors[GUI_COLOR_MACRO_OTHER]));
              macroList.push_back(FurnaceGUIMacroDesc(_("Pitch"),&ins->std.pitchMacro,-2048,2047,160,uiColors[GUI_COLOR_MACRO_PITCH],true,macroRelativeMode));
              break;
            case DIV_INS_OPL_DRUMS:
              macroList.push_back(FurnaceGUIMacroDesc(_("Volume"),&ins->std.volMacro,0,63,160,uiColors[GUI_COLOR_MACRO_VOLUME]));
              macroList.push_back(FurnaceGUIMacroDesc(_("Arpeggio"),&ins->std.arpMacro,-120,120,160,uiColors[GUI_COLOR_MACRO_PITCH],true,NULL,macroHoverNote,false,NULL,true,ins->std.arpMacro.val));
              macroList.push_back(FurnaceGUIMacroDesc(_("Panning"),&ins->std.panLMacro,0,4,32,uiColors[GUI_COLOR_MACRO_OTHER],false,NULL,NULL,true,panBits));
              macroList.push_back(FurnaceGUIMacroDesc(_("Pitch"),&ins->std.pitchMacro,-2048,2047,160,uiColors[GUI_COLOR_MACRO_PITCH],true,macroRelativeMode));
              macroList.push_back(FurnaceGUIMacroDesc(_("Phase Reset"),&ins->std.phaseResetMacro,0,1,32,uiColors[GUI_COLOR_MACRO_OTHER],false,NULL,NULL,true));
              break;
            case DIV_INS_OPM:
              macroList.push_back(FurnaceGUIMacroDesc(_("Volume"),&ins->std.volMacro,0,127,160,uiColors[GUI_COLOR_MACRO_VOLUME]));
              macroList.push_back(FurnaceGUIMacroDesc(_("Arpeggio"),&ins->std.arpMacro,-120,120,160,uiColors[GUI_COLOR_MACRO_PITCH],true,NULL,macroHoverNote,false,NULL,true,ins->std.arpMacro.val));
              macroList.push_back(FurnaceGUIMacroDesc(_("Noise Freq"),&ins->std.dutyMacro,0,32,160,uiColors[GUI_COLOR_MACRO_NOISE]));
              macroList.push_back(FurnaceGUIMacroDesc(_("Panning"),&ins->std.panLMacro,0,2,32,uiColors[GUI_COLOR_MACRO_OTHER],false,NULL,NULL,true,panBits));
              macroList.push_back(FurnaceGUIMacroDesc(_("Pitch"),&ins->std.pitchMacro,-2048,2047,160,uiColors[GUI_COLOR_MACRO_PITCH],true,macroRelativeMode));
              macroList.push_back(FurnaceGUIMacroDesc(_("Phase Reset"),&ins->std.phaseResetMacro,0,1,32,uiColors[GUI_COLOR_MACRO_OTHER],false,NULL,NULL,true));
              break;
            case DIV_INS_NES:
              macroList.push_back(FurnaceGUIMacroDesc(_("Volume"),&ins->std.volMacro,0,15,160,uiColors[GUI_COLOR_MACRO_VOLUME]));
              macroList.push_back(FurnaceGUIMacroDesc(_("Arpeggio"),&ins->std.arpMacro,-120,120,160,uiColors[GUI_COLOR_MACRO_PITCH],true,NULL,macroHoverNote,false,NULL,true,ins->std.arpMacro.val));
              macroList.push_back(FurnaceGUIMacroDesc(_("Duty/Noise"),&ins->std.dutyMacro,0,3,160,uiColors[GUI_COLOR_MACRO_NOISE]));
              macroList.push_back(FurnaceGUIMacroDesc(_("Pitch"),&ins->std.pitchMacro,-2048,2047,160,uiColors[GUI_COLOR_MACRO_PITCH],true,macroRelativeMode));
              macroList.push_back(FurnaceGUIMacroDesc(_("Phase Reset"),&ins->std.phaseResetMacro,0,1,32,uiColors[GUI_COLOR_MACRO_OTHER],false,NULL,NULL,true));
              break;
            case DIV_INS_MSM6258:
              macroList.push_back(FurnaceGUIMacroDesc(_("Freq Divider"),&ins->std.dutyMacro,0,2,160,uiColors[GUI_COLOR_MACRO_GLOBAL]));
              macroList.push_back(FurnaceGUIMacroDesc(_("Panning"),&ins->std.panLMacro,0,2,32,uiColors[GUI_COLOR_MACRO_OTHER],false,NULL,NULL,true,panBits));
              macroList.push_back(FurnaceGUIMacroDesc(_("Phase Reset"),&ins->std.phaseResetMacro,0,1,32,uiColors[GUI_COLOR_MACRO_OTHER],false,NULL,NULL,true));
              macroList.push_back(FurnaceGUIMacroDesc(_("Clock Divider"),&ins->std.ex1Macro,0,1,160,uiColors[GUI_COLOR_MACRO_GLOBAL]));
              break;
            case DIV_INS_MSM6295:
              macroList.push_back(FurnaceGUIMacroDesc(_("Volume"),&ins->std.volMacro,0,8,160,uiColors[GUI_COLOR_MACRO_VOLUME]));
              macroList.push_back(FurnaceGUIMacroDesc(_("Freq Divider"),&ins->std.dutyMacro,0,1,160,uiColors[GUI_COLOR_MACRO_GLOBAL]));
              macroList.push_back(FurnaceGUIMacroDesc(_("Phase Reset"),&ins->std.phaseResetMacro,0,1,32,uiColors[GUI_COLOR_MACRO_OTHER],false,NULL,NULL,true));
              break;
            case DIV_INS_ADPCMA:
              macroList.push_back(FurnaceGUIMacroDesc(_("Volume"),&ins->std.volMacro,0,31,160,uiColors[GUI_COLOR_MACRO_VOLUME]));
              macroList.push_back(FurnaceGUIMacroDesc(_("Global Volume"),&ins->std.dutyMacro,0,63,160,uiColors[GUI_COLOR_MACRO_GLOBAL]));
              macroList.push_back(FurnaceGUIMacroDesc(_("Panning"),&ins->std.panLMacro,0,2,32,uiColors[GUI_COLOR_MACRO_OTHER],false,NULL,NULL,true,panBits));
              macroList.push_back(FurnaceGUIMacroDesc(_("Phase Reset"),&ins->std.phaseResetMacro,0,1,32,uiColors[GUI_COLOR_MACRO_OTHER],false,NULL,NULL,true));
              break;
            case DIV_INS_ADPCMB:
              macroList.push_back(FurnaceGUIMacroDesc(_("Volume"),&ins->std.volMacro,0,255,160,uiColors[GUI_COLOR_MACRO_VOLUME]));
              macroList.push_back(FurnaceGUIMacroDesc(_("Arpeggio"),&ins->std.arpMacro,-120,120,160,uiColors[GUI_COLOR_MACRO_PITCH],true,NULL,macroHoverNote,false,NULL,true,ins->std.arpMacro.val));
              macroList.push_back(FurnaceGUIMacroDesc(_("Panning"),&ins->std.panLMacro,0,2,32,uiColors[GUI_COLOR_MACRO_OTHER],false,NULL,NULL,true,panBits));
              macroList.push_back(FurnaceGUIMacroDesc(_("Pitch"),&ins->std.pitchMacro,-2048,2047,160,uiColors[GUI_COLOR_MACRO_PITCH],true,macroRelativeMode));
              macroList.push_back(FurnaceGUIMacroDesc(_("Phase Reset"),&ins->std.phaseResetMacro,0,1,32,uiColors[GUI_COLOR_MACRO_OTHER],false,NULL,NULL,true));
              break;
            case DIV_INS_SEGAPCM:
              macroList.push_back(FurnaceGUIMacroDesc(_("Volume"),&ins->std.volMacro,0,127,160,uiColors[GUI_COLOR_MACRO_VOLUME]));
              macroList.push_back(FurnaceGUIMacroDesc(_("Arpeggio"),&ins->std.arpMacro,-120,120,160,uiColors[GUI_COLOR_MACRO_PITCH],true,NULL,macroHoverNote,false,NULL,true,ins->std.arpMacro.val));
              macroList.push_back(FurnaceGUIMacroDesc(_("Panning (left)"),&ins->std.panLMacro,0,127,158,uiColors[GUI_COLOR_MACRO_OTHER],false,NULL));
              macroList.push_back(FurnaceGUIMacroDesc(_("Panning (right)"),&ins->std.panRMacro,0,127,158,uiColors[GUI_COLOR_MACRO_OTHER]));
              macroList.push_back(FurnaceGUIMacroDesc(_("Pitch"),&ins->std.pitchMacro,-2048,2047,160,uiColors[GUI_COLOR_MACRO_PITCH],true,macroRelativeMode));
              macroList.push_back(FurnaceGUIMacroDesc(_("Phase Reset"),&ins->std.phaseResetMacro,0,1,32,uiColors[GUI_COLOR_MACRO_OTHER],false,NULL,NULL,true));
              break;
            case DIV_INS_QSOUND:
              macroList.push_back(FurnaceGUIMacroDesc(_("Volume"),&ins->std.volMacro,0,16383,160,uiColors[GUI_COLOR_MACRO_VOLUME]));
              macroList.push_back(FurnaceGUIMacroDesc(_("Arpeggio"),&ins->std.arpMacro,-120,120,160,uiColors[GUI_COLOR_MACRO_PITCH],true,NULL,macroHoverNote,false,NULL,true,ins->std.arpMacro.val));
              macroList.push_back(FurnaceGUIMacroDesc(_("Echo Level"),&ins->std.dutyMacro,0,32767,160,uiColors[GUI_COLOR_MACRO_OTHER]));
              macroList.push_back(FurnaceGUIMacroDesc(_("Panning"),&ins->std.panLMacro,-16,16,63,uiColors[GUI_COLOR_MACRO_OTHER]));
              macroList.push_back(FurnaceGUIMacroDesc(_("Surround"),&ins->std.panRMacro,0,1,32,uiColors[GUI_COLOR_MACRO_OTHER],false,NULL,NULL,true));
              macroList.push_back(FurnaceGUIMacroDesc(_("Pitch"),&ins->std.pitchMacro,-2048,2047,160,uiColors[GUI_COLOR_MACRO_PITCH],true,macroRelativeMode));
              macroList.push_back(FurnaceGUIMacroDesc(_("Phase Reset"),&ins->std.phaseResetMacro,0,1,32,uiColors[GUI_COLOR_MACRO_OTHER],false,NULL,NULL,true));
              macroList.push_back(FurnaceGUIMacroDesc(_("Echo Feedback"),&ins->std.ex1Macro,0,16383,160,uiColors[GUI_COLOR_MACRO_GLOBAL]));
              macroList.push_back(FurnaceGUIMacroDesc(_("Echo Length"),&ins->std.ex2Macro,0,2725,160,uiColors[GUI_COLOR_MACRO_GLOBAL]));
              break;
            case DIV_INS_YMZ280B:
              macroList.push_back(FurnaceGUIMacroDesc(_("Volume"),&ins->std.volMacro,0,255,160,uiColors[GUI_COLOR_MACRO_VOLUME]));
              macroList.push_back(FurnaceGUIMacroDesc(_("Arpeggio"),&ins->std.arpMacro,-120,120,160,uiColors[GUI_COLOR_MACRO_PITCH],true,NULL,macroHoverNote,false,NULL,true,ins->std.arpMacro.val));
              macroList.push_back(FurnaceGUIMacroDesc(_("Panning"),&ins->std.panLMacro,-7,7,45,uiColors[GUI_COLOR_MACRO_OTHER],false,NULL));
              macroList.push_back(FurnaceGUIMacroDesc(_("Pitch"),&ins->std.pitchMacro,-2048,2047,160,uiColors[GUI_COLOR_MACRO_PITCH],true,macroRelativeMode));
              macroList.push_back(FurnaceGUIMacroDesc(_("Phase Reset"),&ins->std.phaseResetMacro,0,1,32,uiColors[GUI_COLOR_MACRO_OTHER],false,NULL,NULL,true));
              break;
            case DIV_INS_RF5C68:
              macroList.push_back(FurnaceGUIMacroDesc(_("Volume"),&ins->std.volMacro,0,255,160,uiColors[GUI_COLOR_MACRO_VOLUME]));
              macroList.push_back(FurnaceGUIMacroDesc(_("Arpeggio"),&ins->std.arpMacro,-120,120,160,uiColors[GUI_COLOR_MACRO_PITCH],true,NULL,macroHoverNote,false,NULL,true,ins->std.arpMacro.val));
              macroList.push_back(FurnaceGUIMacroDesc(_("Panning (left)"),&ins->std.panLMacro,0,15,46,uiColors[GUI_COLOR_MACRO_OTHER],false,NULL));
              macroList.push_back(FurnaceGUIMacroDesc(_("Panning (right)"),&ins->std.panRMacro,0,15,46,uiColors[GUI_COLOR_MACRO_OTHER]));
              macroList.push_back(FurnaceGUIMacroDesc(_("Pitch"),&ins->std.pitchMacro,-2048,2047,160,uiColors[GUI_COLOR_MACRO_PITCH],true,macroRelativeMode));
              macroList.push_back(FurnaceGUIMacroDesc(_("Phase Reset"),&ins->std.phaseResetMacro,0,1,32,uiColors[GUI_COLOR_MACRO_OTHER],false,NULL,NULL,true));
              break;
            case DIV_INS_MSM5232:
              macroList.push_back(FurnaceGUIMacroDesc(_("Volume"),&ins->std.volMacro,0,127,160,uiColors[GUI_COLOR_MACRO_VOLUME]));
              macroList.push_back(FurnaceGUIMacroDesc(_("Arpeggio"),&ins->std.arpMacro,-120,120,160,uiColors[GUI_COLOR_MACRO_PITCH],true,NULL,macroHoverNote,false,NULL,true,ins->std.arpMacro.val));
              macroList.push_back(FurnaceGUIMacroDesc(_("Group Ctrl"),&ins->std.dutyMacro,0,5,160,uiColors[GUI_COLOR_MACRO_GLOBAL],false,NULL,NULL,true,msm5232ControlBits));
              macroList.push_back(FurnaceGUIMacroDesc(_("Group Attack"),&ins->std.ex1Macro,0,5,96,uiColors[GUI_COLOR_MACRO_GLOBAL]));
              macroList.push_back(FurnaceGUIMacroDesc(_("Group Decay"),&ins->std.ex2Macro,0,11,160,uiColors[GUI_COLOR_MACRO_GLOBAL]));
              macroList.push_back(FurnaceGUIMacroDesc(_("Noise"),&ins->std.ex3Macro,0,1,32,uiColors[GUI_COLOR_MACRO_NOISE],false,NULL,NULL,true));
              break;
            case DIV_INS_T6W28:
              macroList.push_back(FurnaceGUIMacroDesc(_("Volume"),&ins->std.volMacro,0,15,160,uiColors[GUI_COLOR_MACRO_VOLUME]));
              macroList.push_back(FurnaceGUIMacroDesc(_("Arpeggio"),&ins->std.arpMacro,-120,120,160,uiColors[GUI_COLOR_MACRO_PITCH],true,NULL,macroHoverNote,false,NULL,true,ins->std.arpMacro.val));
              macroList.push_back(FurnaceGUIMacroDesc(_("Noise Type"),&ins->std.dutyMacro,0,1,160,uiColors[GUI_COLOR_MACRO_NOISE]));
              macroList.push_back(FurnaceGUIMacroDesc(_("Panning (left)"),&ins->std.panLMacro,0,15,46,uiColors[GUI_COLOR_MACRO_OTHER],false,NULL));
              macroList.push_back(FurnaceGUIMacroDesc(_("Panning (right)"),&ins->std.panRMacro,0,15,46,uiColors[GUI_COLOR_MACRO_OTHER]));
              macroList.push_back(FurnaceGUIMacroDesc(_("Pitch"),&ins->std.pitchMacro,-2048,2047,160,uiColors[GUI_COLOR_MACRO_PITCH],true,macroRelativeMode));
              macroList.push_back(FurnaceGUIMacroDesc(_("Phase Reset"),&ins->std.phaseResetMacro,0,1,32,uiColors[GUI_COLOR_MACRO_OTHER],false,NULL,NULL,true));
              break;
            case DIV_INS_K007232:
              macroList.push_back(FurnaceGUIMacroDesc(_("Volume"),&ins->std.volMacro,0,15,160,uiColors[GUI_COLOR_MACRO_VOLUME]));
              macroList.push_back(FurnaceGUIMacroDesc(_("Arpeggio"),&ins->std.arpMacro,-120,120,160,uiColors[GUI_COLOR_MACRO_PITCH],true,NULL,macroHoverNote,false,NULL,true,ins->std.arpMacro.val));
              macroList.push_back(FurnaceGUIMacroDesc(_("Panning (left)"),&ins->std.panLMacro,0,15,46,uiColors[GUI_COLOR_MACRO_OTHER],false,NULL));
              macroList.push_back(FurnaceGUIMacroDesc(_("Panning (right)"),&ins->std.panRMacro,0,15,46,uiColors[GUI_COLOR_MACRO_OTHER]));
              macroList.push_back(FurnaceGUIMacroDesc(_("Pitch"),&ins->std.pitchMacro,-2048,2047,160,uiColors[GUI_COLOR_MACRO_PITCH],true,macroRelativeMode));
              macroList.push_back(FurnaceGUIMacroDesc(_("Phase Reset"),&ins->std.phaseResetMacro,0,1,32,uiColors[GUI_COLOR_MACRO_OTHER],false,NULL,NULL,true));
              break;
            case DIV_INS_GA20:
              macroList.push_back(FurnaceGUIMacroDesc(_("Volume"),&ins->std.volMacro,0,255,160,uiColors[GUI_COLOR_MACRO_VOLUME]));
              macroList.push_back(FurnaceGUIMacroDesc(_("Arpeggio"),&ins->std.arpMacro,-120,120,160,uiColors[GUI_COLOR_MACRO_PITCH],true,NULL,macroHoverNote,false,NULL,true,ins->std.arpMacro.val));
              macroList.push_back(FurnaceGUIMacroDesc(_("Pitch"),&ins->std.pitchMacro,-2048,2047,160,uiColors[GUI_COLOR_MACRO_PITCH],true,macroRelativeMode));
              macroList.push_back(FurnaceGUIMacroDesc(_("Phase Reset"),&ins->std.phaseResetMacro,0,1,32,uiColors[GUI_COLOR_MACRO_OTHER],false,NULL,NULL,true));
              break;
            case DIV_INS_POKEMINI:
              macroList.push_back(FurnaceGUIMacroDesc(_("Volume"),&ins->std.volMacro,0,2,160,uiColors[GUI_COLOR_MACRO_VOLUME]));
              macroList.push_back(FurnaceGUIMacroDesc(_("Arpeggio"),&ins->std.arpMacro,-120,120,160,uiColors[GUI_COLOR_MACRO_PITCH],true,NULL,macroHoverNote,false,NULL,true,ins->std.arpMacro.val));
              macroList.push_back(FurnaceGUIMacroDesc(_("Pulse Width"),&ins->std.dutyMacro,0,255,160,uiColors[GUI_COLOR_MACRO_OTHER]));
              macroList.push_back(FurnaceGUIMacroDesc(_("Pitch"),&ins->std.pitchMacro,-2048,2047,160,uiColors[GUI_COLOR_MACRO_PITCH],true,macroRelativeMode));
              break;
            case DIV_INS_SUPERVISION:
              macroList.push_back(FurnaceGUIMacroDesc(_("Volume"),&ins->std.volMacro,0,15,160,uiColors[GUI_COLOR_MACRO_VOLUME]));
              macroList.push_back(FurnaceGUIMacroDesc(_("Arpeggio"),&ins->std.arpMacro,-120,120,160,uiColors[GUI_COLOR_MACRO_PITCH],true,NULL,macroHoverNote,false,NULL,true,ins->std.arpMacro.val));
              macroList.push_back(FurnaceGUIMacroDesc(_("Duty/Noise"),&ins->std.dutyMacro,0,3,160,uiColors[GUI_COLOR_MACRO_NOISE]));
              macroList.push_back(FurnaceGUIMacroDesc(_("Noise/PCM Pan"),&ins->std.panLMacro,0,2,32,uiColors[GUI_COLOR_MACRO_OTHER],false,NULL,NULL,true,panBits));
              macroList.push_back(FurnaceGUIMacroDesc(_("Pitch"),&ins->std.pitchMacro,-2048,2047,160,uiColors[GUI_COLOR_MACRO_PITCH],true,macroRelativeMode));
              break;
            case DIV_INS_SM8521:
              macroList.push_back(FurnaceGUIMacroDesc(_("Volume"),&ins->std.volMacro,0,31,160,uiColors[GUI_COLOR_MACRO_VOLUME]));
              macroList.push_back(FurnaceGUIMacroDesc(_("Arpeggio"),&ins->std.arpMacro,-120,120,160,uiColors[GUI_COLOR_MACRO_PITCH],true,NULL,macroHoverNote,false,NULL,true,ins->std.arpMacro.val));
              macroList.push_back(FurnaceGUIMacroDesc(_("Waveform"),&ins->std.waveMacro,0,waveCount,160,uiColors[GUI_COLOR_MACRO_WAVE],false,NULL,NULL,false,NULL));
              macroList.push_back(FurnaceGUIMacroDesc(_("Pitch"),&ins->std.pitchMacro,-2048,2047,160,uiColors[GUI_COLOR_MACRO_PITCH],true,macroRelativeMode));
              break;
            case DIV_INS_PV1000:
              macroList.push_back(FurnaceGUIMacroDesc(_("Volume"),&ins->std.volMacro,0,1,160,uiColors[GUI_COLOR_MACRO_VOLUME]));
              macroList.push_back(FurnaceGUIMacroDesc(_("Arpeggio"),&ins->std.arpMacro,-120,120,160,uiColors[GUI_COLOR_MACRO_PITCH],true,NULL,macroHoverNote,false,NULL,true,ins->std.arpMacro.val));
              macroList.push_back(FurnaceGUIMacroDesc(_("Pitch"),&ins->std.pitchMacro,-2048,2047,160,uiColors[GUI_COLOR_MACRO_PITCH],true,macroRelativeMode));
              break;
            case DIV_INS_K053260:
              macroList.push_back(FurnaceGUIMacroDesc(_("Volume"),&ins->std.volMacro,0,127,160,uiColors[GUI_COLOR_MACRO_VOLUME]));
              macroList.push_back(FurnaceGUIMacroDesc(_("Arpeggio"),&ins->std.arpMacro,-120,120,160,uiColors[GUI_COLOR_MACRO_PITCH],true,NULL,macroHoverNote,false,NULL,true,ins->std.arpMacro.val));
              macroList.push_back(FurnaceGUIMacroDesc(_("Panning"),&ins->std.panLMacro,-3,3,37,uiColors[GUI_COLOR_MACRO_OTHER],false,NULL));
              macroList.push_back(FurnaceGUIMacroDesc(_("Pitch"),&ins->std.pitchMacro,-2048,2047,160,uiColors[GUI_COLOR_MACRO_PITCH],true,macroRelativeMode));
              macroList.push_back(FurnaceGUIMacroDesc(_("Phase Reset"),&ins->std.phaseResetMacro,0,1,32,uiColors[GUI_COLOR_MACRO_OTHER],false,NULL,NULL,true));
              break;
            case DIV_INS_TED:
              macroList.push_back(FurnaceGUIMacroDesc(_("Volume"),&ins->std.volMacro,0,8,160,uiColors[GUI_COLOR_MACRO_VOLUME]));
              macroList.push_back(FurnaceGUIMacroDesc(_("Arpeggio"),&ins->std.arpMacro,-120,120,160,uiColors[GUI_COLOR_MACRO_PITCH],true,NULL,macroHoverNote,false,NULL,true,ins->std.arpMacro.val));
              macroList.push_back(FurnaceGUIMacroDesc(_("Square/Noise"),&ins->std.dutyMacro,0,2,80,uiColors[GUI_COLOR_MACRO_NOISE],false,NULL,NULL,true,tedControlBits));
              macroList.push_back(FurnaceGUIMacroDesc(_("Pitch"),&ins->std.pitchMacro,-2048,2047,160,uiColors[GUI_COLOR_MACRO_PITCH],true,macroRelativeMode));
              macroList.push_back(FurnaceGUIMacroDesc(_("Phase Reset"),&ins->std.phaseResetMacro,0,1,32,uiColors[GUI_COLOR_MACRO_OTHER],false,NULL,NULL,true));
              break;
            case DIV_INS_C140:
              macroList.push_back(FurnaceGUIMacroDesc(_("Volume"),&ins->std.volMacro,0,255,160,uiColors[GUI_COLOR_MACRO_VOLUME]));
              macroList.push_back(FurnaceGUIMacroDesc(_("Arpeggio"),&ins->std.arpMacro,-120,120,160,uiColors[GUI_COLOR_MACRO_PITCH],true,NULL,macroHoverNote,false,NULL,true,ins->std.arpMacro.val));
              macroList.push_back(FurnaceGUIMacroDesc(_("Panning (left)"),&ins->std.panLMacro,0,255,160,uiColors[GUI_COLOR_MACRO_OTHER],false,NULL));
              macroList.push_back(FurnaceGUIMacroDesc(_("Panning (right)"),&ins->std.panRMacro,0,255,160,uiColors[GUI_COLOR_MACRO_OTHER]));
              macroList.push_back(FurnaceGUIMacroDesc(_("Pitch"),&ins->std.pitchMacro,-2048,2047,160,uiColors[GUI_COLOR_MACRO_PITCH],true,macroRelativeMode));
              macroList.push_back(FurnaceGUIMacroDesc(_("Phase Reset"),&ins->std.phaseResetMacro,0,1,32,uiColors[GUI_COLOR_MACRO_OTHER],false,NULL,NULL,true));
              break;
            case DIV_INS_C219:
              macroList.push_back(FurnaceGUIMacroDesc(_("Volume"),&ins->std.volMacro,0,255,160,uiColors[GUI_COLOR_MACRO_VOLUME]));
              macroList.push_back(FurnaceGUIMacroDesc(_("Arpeggio"),&ins->std.arpMacro,-120,120,160,uiColors[GUI_COLOR_MACRO_PITCH],true,NULL,macroHoverNote,false,NULL,true,ins->std.arpMacro.val));
              macroList.push_back(FurnaceGUIMacroDesc(_("Control"),&ins->std.dutyMacro,0,3,120,uiColors[GUI_COLOR_MACRO_OTHER],false,NULL,NULL,true,c219ControlBits));
              macroList.push_back(FurnaceGUIMacroDesc(_("Panning (left)"),&ins->std.panLMacro,0,255,160,uiColors[GUI_COLOR_MACRO_OTHER],false,NULL));
              macroList.push_back(FurnaceGUIMacroDesc(_("Panning (right)"),&ins->std.panRMacro,0,255,160,uiColors[GUI_COLOR_MACRO_OTHER]));
              macroList.push_back(FurnaceGUIMacroDesc(_("Pitch"),&ins->std.pitchMacro,-2048,2047,160,uiColors[GUI_COLOR_MACRO_PITCH],true,macroRelativeMode));
              macroList.push_back(FurnaceGUIMacroDesc(_("Phase Reset"),&ins->std.phaseResetMacro,0,1,32,uiColors[GUI_COLOR_MACRO_OTHER],false,NULL,NULL,true));
              break;
            case DIV_INS_ESFM:
              macroList.push_back(FurnaceGUIMacroDesc(_("Volume"),&ins->std.volMacro,0,63,160,uiColors[GUI_COLOR_MACRO_VOLUME]));
              macroList.push_back(FurnaceGUIMacroDesc(_("Arpeggio"),&ins->std.arpMacro,-120,120,160,uiColors[GUI_COLOR_MACRO_PITCH],true,NULL,macroHoverNote,false,NULL,true,ins->std.arpMacro.val));
              macroList.push_back(FurnaceGUIMacroDesc(_("OP4 Noise Mode"),&ins->std.dutyMacro,0,3,160,uiColors[GUI_COLOR_MACRO_NOISE]));
              macroList.push_back(FurnaceGUIMacroDesc(_("Panning"),&ins->std.panLMacro,0,2,32,uiColors[GUI_COLOR_MACRO_OTHER],false,NULL,NULL,true,panBits));
              macroList.push_back(FurnaceGUIMacroDesc(_("Pitch"),&ins->std.pitchMacro,-2048,2047,160,uiColors[GUI_COLOR_MACRO_PITCH],true,macroRelativeMode));
              macroList.push_back(FurnaceGUIMacroDesc(_("Phase Reset"),&ins->std.phaseResetMacro,0,1,32,uiColors[GUI_COLOR_MACRO_OTHER],false,NULL,NULL,true));
              break;
            case DIV_INS_POWERNOISE:
              macroList.push_back(FurnaceGUIMacroDesc(_("Volume"),&ins->std.volMacro,0,15,160,uiColors[GUI_COLOR_MACRO_VOLUME]));
              macroList.push_back(FurnaceGUIMacroDesc(_("Arpeggio"),&ins->std.arpMacro,-120,120,160,uiColors[GUI_COLOR_MACRO_PITCH],true,NULL,macroHoverNote,false,NULL,true,ins->std.arpMacro.val));
              macroList.push_back(FurnaceGUIMacroDesc(_("Panning (left)"),&ins->std.panLMacro,0,15,46,uiColors[GUI_COLOR_MACRO_OTHER],false,NULL));
              macroList.push_back(FurnaceGUIMacroDesc(_("Panning (right)"),&ins->std.panRMacro,0,15,46,uiColors[GUI_COLOR_MACRO_OTHER]));
              macroList.push_back(FurnaceGUIMacroDesc(_("Pitch"),&ins->std.pitchMacro,-2048,2047,160,uiColors[GUI_COLOR_MACRO_PITCH],true,macroRelativeMode));
              macroList.push_back(FurnaceGUIMacroDesc(_("Phase Reset"),&ins->std.phaseResetMacro,0,1,32,uiColors[GUI_COLOR_MACRO_OTHER],false,NULL,NULL,true));
              macroList.push_back(FurnaceGUIMacroDesc(_("Control"),&ins->std.ex1Macro,0,2,32,uiColors[GUI_COLOR_MACRO_NOISE],false,NULL,NULL,true,powerNoiseControlBits));
              macroList.push_back(FurnaceGUIMacroDesc(_("Tap A Location"),&ins->std.ex4Macro,0,15,96,uiColors[GUI_COLOR_MACRO_NOISE]));
              macroList.push_back(FurnaceGUIMacroDesc(_("Tap B Location"),&ins->std.ex5Macro,0,15,96,uiColors[GUI_COLOR_MACRO_NOISE]));
              macroList.push_back(FurnaceGUIMacroDesc(_("Load LFSR"),&ins->std.ex8Macro,0,16,256,uiColors[GUI_COLOR_MACRO_NOISE],false,NULL,NULL,true));
              break;
            case DIV_INS_POWERNOISE_SLOPE:
              macroList.push_back(FurnaceGUIMacroDesc(_("Volume"),&ins->std.volMacro,0,15,160,uiColors[GUI_COLOR_MACRO_VOLUME]));
              macroList.push_back(FurnaceGUIMacroDesc(_("Arpeggio"),&ins->std.arpMacro,-120,120,160,uiColors[GUI_COLOR_MACRO_PITCH],true,NULL,macroHoverNote,false,NULL,true,ins->std.arpMacro.val));
              macroList.push_back(FurnaceGUIMacroDesc(_("Panning (left)"),&ins->std.panLMacro,0,15,46,uiColors[GUI_COLOR_MACRO_OTHER],false,NULL));
              macroList.push_back(FurnaceGUIMacroDesc(_("Panning (right)"),&ins->std.panRMacro,0,15,46,uiColors[GUI_COLOR_MACRO_OTHER]));
              macroList.push_back(FurnaceGUIMacroDesc(_("Pitch"),&ins->std.pitchMacro,-2048,2047,160,uiColors[GUI_COLOR_MACRO_PITCH],true,macroRelativeMode));
              macroList.push_back(FurnaceGUIMacroDesc(_("Phase Reset"),&ins->std.phaseResetMacro,0,1,32,uiColors[GUI_COLOR_MACRO_OTHER],false,NULL,NULL,true));
              macroList.push_back(FurnaceGUIMacroDesc(_("Control"),&ins->std.ex1Macro,0,6,96,uiColors[GUI_COLOR_MACRO_OTHER],false,NULL,NULL,true,powerNoiseSlopeControlBits));
              macroList.push_back(FurnaceGUIMacroDesc(_("Portion A Length"),&ins->std.ex2Macro,0,255,128,uiColors[GUI_COLOR_MACRO_OTHER]));
              macroList.push_back(FurnaceGUIMacroDesc(_("Portion B Length"),&ins->std.ex3Macro,0,255,128,uiColors[GUI_COLOR_MACRO_OTHER]));
              macroList.push_back(FurnaceGUIMacroDesc(_("Portion A Offset"),&ins->std.ex6Macro,0,15,96,uiColors[GUI_COLOR_MACRO_OTHER]));
              macroList.push_back(FurnaceGUIMacroDesc(_("Portion B Offset"),&ins->std.ex7Macro,0,15,96,uiColors[GUI_COLOR_MACRO_OTHER]));
              break;
            case DIV_INS_DAVE:
              macroList.push_back(FurnaceGUIMacroDesc(_("Volume"),&ins->std.volMacro,0,63,160,uiColors[GUI_COLOR_MACRO_VOLUME]));
              macroList.push_back(FurnaceGUIMacroDesc(_("Arpeggio"),&ins->std.arpMacro,-120,120,160,uiColors[GUI_COLOR_MACRO_PITCH],true,NULL,macroHoverNote,false,NULL,true,ins->std.arpMacro.val));
              macroList.push_back(FurnaceGUIMacroDesc(_("Noise Freq"),&ins->std.dutyMacro,0,3,160,uiColors[GUI_COLOR_MACRO_NOISE]));
              macroList.push_back(FurnaceGUIMacroDesc(_("Waveform"),&ins->std.waveMacro,0,4,160,uiColors[GUI_COLOR_MACRO_WAVE],false,NULL,NULL,false,NULL));
              macroList.push_back(FurnaceGUIMacroDesc(_("Panning (left)"),&ins->std.panLMacro,0,63,94,uiColors[GUI_COLOR_MACRO_OTHER],false,NULL));
              macroList.push_back(FurnaceGUIMacroDesc(_("Panning (right)"),&ins->std.panRMacro,0,63,94,uiColors[GUI_COLOR_MACRO_OTHER]));
              macroList.push_back(FurnaceGUIMacroDesc(_("Pitch"),&ins->std.pitchMacro,-2048,2047,160,uiColors[GUI_COLOR_MACRO_PITCH],true,macroRelativeMode));
              macroList.push_back(FurnaceGUIMacroDesc(_("Phase Reset"),&ins->std.phaseResetMacro,0,1,32,uiColors[GUI_COLOR_MACRO_OTHER],false,NULL,NULL,true));
              macroList.push_back(FurnaceGUIMacroDesc(_("Control"),&ins->std.ex1Macro,0,4,64,uiColors[GUI_COLOR_MACRO_OTHER],false,NULL,NULL,true,daveControlBits));
              break;
            case DIV_INS_NDS:
              macroList.push_back(FurnaceGUIMacroDesc(_("Volume"),&ins->std.volMacro,0,127,160,uiColors[GUI_COLOR_MACRO_VOLUME]));
              macroList.push_back(FurnaceGUIMacroDesc(_("Arpeggio"),&ins->std.arpMacro,-120,120,160,uiColors[GUI_COLOR_MACRO_PITCH],true,NULL,macroHoverNote,false,NULL,true,ins->std.arpMacro.val));
              if (!ins->amiga.useSample) {
                macroList.push_back(FurnaceGUIMacroDesc(_("Duty"),&ins->std.dutyMacro,0,7,160,uiColors[GUI_COLOR_MACRO_OTHER]));
              }
              macroList.push_back(FurnaceGUIMacroDesc(_("Panning"),&ins->std.panLMacro,-64,63,160,uiColors[GUI_COLOR_MACRO_OTHER],false,NULL));
              macroList.push_back(FurnaceGUIMacroDesc(_("Pitch"),&ins->std.pitchMacro,-2048,2047,160,uiColors[GUI_COLOR_MACRO_PITCH],true,macroRelativeMode));
              macroList.push_back(FurnaceGUIMacroDesc(_("Phase Reset"),&ins->std.phaseResetMacro,0,1,32,uiColors[GUI_COLOR_MACRO_OTHER],false,NULL,NULL,true));
              break;
            case DIV_INS_GBA_DMA:
              macroList.push_back(FurnaceGUIMacroDesc(_("Volume"),&ins->std.volMacro,0,2,160,uiColors[GUI_COLOR_MACRO_VOLUME]));
              macroList.push_back(FurnaceGUIMacroDesc(_("Arpeggio"),&ins->std.arpMacro,-120,120,160,uiColors[GUI_COLOR_MACRO_PITCH],true,NULL,macroHoverNote,false,NULL,true,ins->std.arpMacro.val));
              macroList.push_back(FurnaceGUIMacroDesc(_("Waveform"),&ins->std.waveMacro,0,waveCount,160,uiColors[GUI_COLOR_MACRO_WAVE],false,NULL,NULL,false,NULL));
              macroList.push_back(FurnaceGUIMacroDesc(_("Panning"),&ins->std.panLMacro,0,2,32,uiColors[GUI_COLOR_MACRO_OTHER],false,NULL,NULL,true,panBits));
              macroList.push_back(FurnaceGUIMacroDesc(_("Pitch"),&ins->std.pitchMacro,-2048,2047,160,uiColors[GUI_COLOR_MACRO_PITCH],true,macroRelativeMode));
              macroList.push_back(FurnaceGUIMacroDesc(_("Phase Reset"),&ins->std.phaseResetMacro,0,1,32,uiColors[GUI_COLOR_MACRO_OTHER],false,NULL,NULL,true));
              break;
            case DIV_INS_GBA_MINMOD:
              macroList.push_back(FurnaceGUIMacroDesc(_("Volume"),&ins->std.volMacro,0,255,160,uiColors[GUI_COLOR_MACRO_VOLUME]));
              macroList.push_back(FurnaceGUIMacroDesc(_("Arpeggio"),&ins->std.arpMacro,-120,120,160,uiColors[GUI_COLOR_MACRO_PITCH],true,NULL,macroHoverNote,false,NULL,true,ins->std.arpMacro.val));
              macroList.push_back(FurnaceGUIMacroDesc(_("Waveform"),&ins->std.waveMacro,0,waveCount,160,uiColors[GUI_COLOR_MACRO_WAVE],false,NULL,NULL,false,NULL));
              macroList.push_back(FurnaceGUIMacroDesc(_("Panning (left)"),&ins->std.panLMacro,0,255,160,uiColors[GUI_COLOR_MACRO_OTHER],false,NULL));
              macroList.push_back(FurnaceGUIMacroDesc(_("Panning (right)"),&ins->std.panRMacro,0,255,160,uiColors[GUI_COLOR_MACRO_OTHER]));
              macroList.push_back(FurnaceGUIMacroDesc(_("Pitch"),&ins->std.pitchMacro,-2048,2047,160,uiColors[GUI_COLOR_MACRO_PITCH],true,macroRelativeMode));
              macroList.push_back(FurnaceGUIMacroDesc(_("Phase Reset"),&ins->std.phaseResetMacro,0,1,32,uiColors[GUI_COLOR_MACRO_OTHER],false,NULL,NULL,true));
              macroList.push_back(FurnaceGUIMacroDesc(_("Special"),&ins->std.ex1Macro,0,2,96,uiColors[GUI_COLOR_MACRO_OTHER],false,NULL,NULL,true,minModModeBits));
              break;
            case DIV_INS_BIFURCATOR:
              macroList.push_back(FurnaceGUIMacroDesc(_("Volume"),&ins->std.volMacro,0,255,160,uiColors[GUI_COLOR_MACRO_VOLUME]));
              macroList.push_back(FurnaceGUIMacroDesc(_("Arpeggio"),&ins->std.arpMacro,-120,120,160,uiColors[GUI_COLOR_MACRO_PITCH],true,NULL,macroHoverNote,false,NULL,true,ins->std.arpMacro.val));
              macroList.push_back(FurnaceGUIMacroDesc(_("Parameter"),&ins->std.dutyMacro,0,65535,160,uiColors[GUI_COLOR_MACRO_OTHER]));
              macroList.push_back(FurnaceGUIMacroDesc(_("Panning (left)"),&ins->std.panLMacro,0,255,160,uiColors[GUI_COLOR_MACRO_OTHER],false,NULL));
              macroList.push_back(FurnaceGUIMacroDesc(_("Panning (right)"),&ins->std.panRMacro,0,255,160,uiColors[GUI_COLOR_MACRO_OTHER]));
              macroList.push_back(FurnaceGUIMacroDesc(_("Pitch"),&ins->std.pitchMacro,-2048,2047,160,uiColors[GUI_COLOR_MACRO_PITCH],true,macroRelativeMode));
              macroList.push_back(FurnaceGUIMacroDesc(_("Load Value"),&ins->std.ex1Macro,0,65535,160,uiColors[GUI_COLOR_MACRO_OTHER]));
              break;
            case DIV_INS_SID2:
              macroList.push_back(FurnaceGUIMacroDesc(_("Volume"),&ins->std.volMacro,0,15,160,uiColors[GUI_COLOR_MACRO_VOLUME]));
              macroList.push_back(FurnaceGUIMacroDesc(_("Arpeggio"),&ins->std.arpMacro,-120,120,160,uiColors[GUI_COLOR_MACRO_PITCH],true,NULL,macroHoverNote,false,NULL,true,ins->std.arpMacro.val));
              macroList.push_back(FurnaceGUIMacroDesc(_("Duty"),&ins->std.dutyMacro,ins->c64.dutyIsAbs?0:-4095,4095,160,uiColors[GUI_COLOR_MACRO_OTHER]));
              macroList.push_back(FurnaceGUIMacroDesc(_("Waveform"),&ins->std.waveMacro,0,4,64,uiColors[GUI_COLOR_MACRO_WAVE],false,NULL,NULL,true,c64ShapeBits));
              macroList.push_back(FurnaceGUIMacroDesc(_("Pitch"),&ins->std.pitchMacro,-2048,2047,160,uiColors[GUI_COLOR_MACRO_PITCH],true,macroRelativeMode));
              macroList.push_back(FurnaceGUIMacroDesc(_("Phase Reset"),&ins->std.phaseResetMacro,0,1,32,uiColors[GUI_COLOR_MACRO_OTHER],false,NULL,NULL,true));
              macroList.push_back(FurnaceGUIMacroDesc(_("Cutoff"),&ins->std.algMacro,ins->c64.filterIsAbs?0:-4095,4095,160,uiColors[GUI_COLOR_MACRO_FILTER]));
              macroList.push_back(FurnaceGUIMacroDesc(_("Resonance"),&ins->std.ex2Macro,0,255,160,uiColors[GUI_COLOR_MACRO_FILTER]));
              macroList.push_back(FurnaceGUIMacroDesc(_("Filter Mode"),&ins->std.ex1Macro,0,3,64,uiColors[GUI_COLOR_MACRO_FILTER],false,NULL,NULL,true,filtModeBits));
              macroList.push_back(FurnaceGUIMacroDesc(_("Filter Toggle"),&ins->std.ex3Macro,0,1,32,uiColors[GUI_COLOR_MACRO_FILTER],false,NULL,NULL,true));
              macroList.push_back(FurnaceGUIMacroDesc(_("Special"),&ins->std.ex4Macro,0,3,48,uiColors[GUI_COLOR_MACRO_OTHER],false,NULL,NULL,true,sid2ControlBits));
              macroList.push_back(FurnaceGUIMacroDesc(_("Attack"),&ins->std.ex5Macro,0,15,128,uiColors[GUI_COLOR_MACRO_ENVELOPE]));
              macroList.push_back(FurnaceGUIMacroDesc(_("Decay"),&ins->std.ex6Macro,0,15,128,uiColors[GUI_COLOR_MACRO_ENVELOPE]));
              macroList.push_back(FurnaceGUIMacroDesc(_("Sustain"),&ins->std.ex7Macro,0,15,128,uiColors[GUI_COLOR_MACRO_ENVELOPE]));
              macroList.push_back(FurnaceGUIMacroDesc(_("Release"),&ins->std.ex8Macro,0,15,128,uiColors[GUI_COLOR_MACRO_ENVELOPE]));
              macroList.push_back(FurnaceGUIMacroDesc(_("Noise Mode"),&ins->std.fmsMacro,0,3,64,uiColors[GUI_COLOR_MACRO_NOISE]));
              macroList.push_back(FurnaceGUIMacroDesc(_("Wave Mix"),&ins->std.amsMacro,0,3,64,uiColors[GUI_COLOR_MACRO_OTHER],false,NULL,macroSID2WaveMixMode));
              break;
<<<<<<< HEAD
            case DIV_INS_SID3: break;

=======
            case DIV_INS_UPD1771C:
              macroList.push_back(FurnaceGUIMacroDesc(_("Volume"),&ins->std.volMacro,0,31,160,uiColors[GUI_COLOR_MACRO_VOLUME]));
              macroList.push_back(FurnaceGUIMacroDesc(_("Arpeggio"),&ins->std.arpMacro,-120,120,160,uiColors[GUI_COLOR_MACRO_PITCH],true,NULL,macroHoverNote,false,NULL,true,ins->std.arpMacro.val));
              macroList.push_back(FurnaceGUIMacroDesc(_("Waveform"),&ins->std.waveMacro,0,7,160,uiColors[GUI_COLOR_MACRO_WAVE],false,NULL,NULL,false,NULL));
              macroList.push_back(FurnaceGUIMacroDesc(_("Wave Pos"),&ins->std.ex1Macro,0,31,160,uiColors[GUI_COLOR_MACRO_OTHER]));
              macroList.push_back(FurnaceGUIMacroDesc(_("Duty/Mode"),&ins->std.dutyMacro,0,1,160,uiColors[GUI_COLOR_MACRO_NOISE]));
              macroList.push_back(FurnaceGUIMacroDesc(_("Pitch"),&ins->std.pitchMacro,-2048,2047,160,uiColors[GUI_COLOR_MACRO_PITCH],true,macroRelativeMode));
              break;
>>>>>>> cac67cf2
            case DIV_INS_MAX:
            case DIV_INS_NULL:
              break;
          }

          drawMacros(macroList,macroEditStateMacros);
          ImGui::EndTabItem();
        }
        if (ins->type==DIV_INS_AY) {
          if (!ins->amiga.useSample)
          {
            if (ImGui::BeginTabItem(_("Timer Macros")))
            {
              ImGui::Text(_("warning: timer effects are not supported by VGM export!"));
              macroList.push_back(FurnaceGUIMacroDesc(_("Timer FX"),&ins->std.ex6Macro,0,3,64,uiColors[GUI_COLOR_MACRO_OTHER]));
              macroList.push_back(FurnaceGUIMacroDesc(_("TFX Offset"),&ins->std.ex7Macro,-2048,2047,160,uiColors[GUI_COLOR_MACRO_PITCH],true));
              macroList.push_back(FurnaceGUIMacroDesc(_("Timer Num"),&ins->std.ex8Macro,0,15,64,uiColors[GUI_COLOR_MACRO_OTHER]));
              macroList.push_back(FurnaceGUIMacroDesc(_("Timer Den"),&ins->std.fmsMacro,0,15,64,uiColors[GUI_COLOR_MACRO_OTHER]));
              macroList.push_back(FurnaceGUIMacroDesc(_("PWM Boundary"),&ins->std.amsMacro,0,15,64,uiColors[GUI_COLOR_MACRO_OTHER]));
              // workaround, because the gui will not set
              // zoom or scroll if we're not in macros tab
              ins->std.ex7Macro.vZoom=128;
              ins->std.ex7Macro.vScroll=2048-64;
              drawMacros(macroList,macroEditStateMacros);
              ImGui::EndTabItem();
            }
          }
        }
        if (ins->type==DIV_INS_POWERNOISE || ins->type==DIV_INS_POWERNOISE_SLOPE) {
          if (ImGui::BeginTabItem("PowerNoise")) {
            int pnOctave=ins->powernoise.octave;
            if (ImGui::InputInt(_("Octave offset"),&pnOctave,1,4)) { PARAMETER
              if (pnOctave<0) pnOctave=0;
              if (pnOctave>15) pnOctave=15;
              ins->powernoise.octave=pnOctave;
            }
            ImGui::Text(_("go to Macros for other parameters."));
            ImGui::EndTabItem();
          }
        }
        if (ins->type==DIV_INS_NES ||
            ins->type==DIV_INS_AY ||
            ins->type==DIV_INS_AY8930 ||
            ins->type==DIV_INS_MIKEY ||
            ins->type==DIV_INS_PCE ||
            ins->type==DIV_INS_X1_010 ||
            ins->type==DIV_INS_SWAN ||
            ins->type==DIV_INS_VRC6) {
          insTabSample(ins);
        }
        if (ins->type>=DIV_INS_MAX) {
          if (ImGui::BeginTabItem(_("Error"))) {
            ImGui::Text(_("invalid instrument type! change it first."));
            ImGui::EndTabItem();
          }
        }
        ImGui::EndTabBar();
        insEditEnd:;
      }
      if (settings.insEditColorize) {
        popAccentColors();
      }
    }
    if (displayMacroMenu) {
      displayMacroMenu=false;
      if (lastMacroDesc.macro!=NULL) {
        ImGui::OpenPopup("macroMenu");
      }
    }
    if (ImGui::BeginPopup("macroMenu",ImGuiWindowFlags_NoMove|ImGuiWindowFlags_AlwaysAutoResize|ImGuiWindowFlags_NoTitleBar|ImGuiWindowFlags_NoSavedSettings)) {
      if (ImGui::MenuItem(_("copy"))) {
        String mmlStr;
        encodeMMLStr(mmlStr,lastMacroDesc.macro->val,lastMacroDesc.macro->len,lastMacroDesc.macro->loop,lastMacroDesc.macro->rel);
        SDL_SetClipboardText(mmlStr.c_str());
      }
      if (ImGui::MenuItem(_("paste"))) {
        String mmlStr;
        char* clipText=SDL_GetClipboardText();
        if (clipText!=NULL) {
          if (clipText[0]) {
            mmlStr=clipText;
          }
          SDL_free(clipText);
        }
        if (!mmlStr.empty()) {
          decodeMMLStr(mmlStr,lastMacroDesc.macro->val,lastMacroDesc.macro->len,lastMacroDesc.macro->loop,lastMacroDesc.min,(lastMacroDesc.isBitfield)?((1<<(lastMacroDesc.isBitfield?lastMacroDesc.max:0))-1):lastMacroDesc.max,lastMacroDesc.macro->rel);
        }
      }
      ImGui::Separator();
      if (ImGui::MenuItem(_("clear"))) {
        lastMacroDesc.macro->len=0;
        lastMacroDesc.macro->loop=255;
        lastMacroDesc.macro->rel=255;
        for (int i=0; i<256; i++) {
          lastMacroDesc.macro->val[i]=0;
        }
      }
      if (ImGui::MenuItem(_("clear contents"))) {
        for (int i=0; i<256; i++) {
          lastMacroDesc.macro->val[i]=0;
        }
      }
      ImGui::Separator();
      if (ImGui::BeginMenu(_("offset..."))) {
        ImGui::InputInt(_("X"),&macroOffX,1,10);
        ImGui::InputInt(_("Y"),&macroOffY,1,10);
        if (ImGui::Button(_("offset"))) {
          int oldData[256];
          memset(oldData,0,256*sizeof(int));
          memcpy(oldData,lastMacroDesc.macro->val,lastMacroDesc.macro->len*sizeof(int));

          for (int i=0; i<lastMacroDesc.macro->len; i++) {
            int val=0;
            if ((i-macroOffX)>=0 && (i-macroOffX)<lastMacroDesc.macro->len) {
              val=oldData[i-macroOffX]+macroOffY;
              if (val<lastMacroDesc.min) val=lastMacroDesc.min;
              if (val>lastMacroDesc.max) val=lastMacroDesc.max;
            }
            lastMacroDesc.macro->val[i]=val;
          }

          if (lastMacroDesc.macro->loop<lastMacroDesc.macro->len) {
            lastMacroDesc.macro->loop+=macroOffX;
          } else {
            lastMacroDesc.macro->loop=255;
          }
          if ((lastMacroDesc.macro->rel+macroOffX)>=0 && (lastMacroDesc.macro->rel+macroOffX)<lastMacroDesc.macro->len) {
            lastMacroDesc.macro->rel+=macroOffX;
          } else {
            lastMacroDesc.macro->rel=255;
          }

          ImGui::CloseCurrentPopup();
        }
        ImGui::EndMenu();
      }
      if (ImGui::BeginMenu(_("scale..."))) {
        if (ImGui::InputFloat(_("X"),&macroScaleX,1.0f,10.0f,"%.2f%%")) {
          if (macroScaleX<0.1) macroScaleX=0.1;
          if (macroScaleX>12800.0) macroScaleX=12800.0;
        }
        ImGui::InputFloat(_("Y"),&macroScaleY,1.0f,10.0f,"%.2f%%");
        if (ImGui::Button(_("scale"))) {
          int oldData[256];
          memset(oldData,0,256*sizeof(int));
          memcpy(oldData,lastMacroDesc.macro->val,lastMacroDesc.macro->len*sizeof(int));

          lastMacroDesc.macro->len=MIN(255,((double)lastMacroDesc.macro->len*(macroScaleX/100.0)));

          for (int i=0; i<lastMacroDesc.macro->len; i++) {
            int val=0;
            double posX=round((double)i*(100.0/macroScaleX)-0.01);
            if (posX>=0 && posX<lastMacroDesc.macro->len) {
              val=round((double)oldData[(int)posX]*(macroScaleY/100.0));
              if (val<lastMacroDesc.min) val=lastMacroDesc.min;
              if (val>lastMacroDesc.max) val=lastMacroDesc.max;
            }
            lastMacroDesc.macro->val[i]=val;
          }

          ImGui::CloseCurrentPopup();
        }
        ImGui::EndMenu();
      }
      if (ImGui::BeginMenu(_("randomize..."))) {
        if (macroRandMin<lastMacroDesc.min) macroRandMin=lastMacroDesc.min;
        if (macroRandMin>lastMacroDesc.max) macroRandMin=lastMacroDesc.max;
        if (macroRandMax<lastMacroDesc.min) macroRandMax=lastMacroDesc.min;
        if (macroRandMax>lastMacroDesc.max) macroRandMax=lastMacroDesc.max;
        ImGui::InputInt(_("Min"),&macroRandMin,1,10);
        ImGui::InputInt(_("Max"),&macroRandMax,1,10);
        if (ImGui::Button(_("randomize"))) {
          for (int i=0; i<lastMacroDesc.macro->len; i++) {
            int val=0;
            if (macroRandMax<=macroRandMin) {
              val=macroRandMin;
            } else {
              val=macroRandMin+(rand()%(macroRandMax-macroRandMin+1));
            }
            lastMacroDesc.macro->val[i]=val;
          }

          ImGui::CloseCurrentPopup();
        }
        ImGui::EndMenu();
      }
      
      ImGui::EndPopup();
    }
  }

  if (ImGui::IsWindowFocused(ImGuiFocusedFlags_ChildWindows)) curWindow=GUI_WINDOW_INS_EDIT;
  ImGui::End();
}

void FurnaceGUI::checkRecordInstrumentUndoStep() {
  if (insEditOpen && curIns>=0 && curIns<(int)e->song.ins.size()) {
    DivInstrument* ins=e->song.ins[curIns];

    // invalidate cachedCurIns/any possible changes if the cachedCurIns was referencing a different
    // instrument altgoether
    bool insChanged=ins!=cachedCurInsPtr;
    if (insChanged) {
      insEditMayBeDirty=false;
      cachedCurInsPtr=ins;
      cachedCurIns=*ins;
    }

    cachedCurInsPtr=ins;

    // check against the last cached to see if diff -- note that modifications to instruments
    // happen outside drawInsEdit (e.g. cursor inputs are processed and can directly modify
    // macro data).  but don't check until we think the user input is complete.
    bool delayDiff=ImGui::IsMouseDown(ImGuiMouseButton_Left) || ImGui::IsMouseDown(ImGuiMouseButton_Right) || ImGui::GetIO().WantCaptureKeyboard;
    if (!delayDiff && insEditMayBeDirty) {
      bool hasChange=ins->recordUndoStepIfChanged(e->processTime, &cachedCurIns);
      if (hasChange) {
        cachedCurIns=*ins;
      }
      insEditMayBeDirty=false;
    }
  } else {
    cachedCurInsPtr=NULL;
    insEditMayBeDirty=false;
  }
}

void FurnaceGUI::doUndoInstrument() {
  if (!insEditOpen) return;
  if (curIns<0 || curIns>=(int)e->song.ins.size()) return;
  DivInstrument* ins=e->song.ins[curIns];
  // is locking the engine necessary? copied from doUndoSample
  e->lockEngine([this,ins]() {
    ins->undo();
    cachedCurInsPtr=ins;
    cachedCurIns=*ins;
  });
}

void FurnaceGUI::doRedoInstrument() {
  if (!insEditOpen) return;
  if (curIns<0 || curIns>=(int)e->song.ins.size()) return;
  DivInstrument* ins=e->song.ins[curIns];
  // is locking the engine necessary? copied from doRedoSample
  e->lockEngine([this,ins]() {
    ins->redo();
    cachedCurInsPtr=ins;
    cachedCurIns=*ins;
  });
}<|MERGE_RESOLUTION|>--- conflicted
+++ resolved
@@ -3308,13 +3308,9 @@
         ins->type==DIV_INS_AY8930 ||
         ins->type==DIV_INS_VRC6 ||
         ins->type==DIV_INS_SU ||
-<<<<<<< HEAD
         ins->type==DIV_INS_NDS ||
+        ins->type==DIV_INS_SUPERVISION ||
         ins->type==DIV_INS_SID3) {
-=======
-        ins->type==DIV_INS_NDS || 
-        ins->type==DIV_INS_SUPERVISION) {
->>>>>>> cac67cf2
       P(ImGui::Checkbox(_("Use sample"),&ins->amiga.useSample));
       if (ins->type==DIV_INS_X1_010) {
         if (ImGui::InputInt(_("Sample bank slot##BANKSLOT"),&ins->x1_010.bankSlot,1,4)) { PARAMETER
@@ -8568,10 +8564,6 @@
               macroList.push_back(FurnaceGUIMacroDesc(_("Noise Mode"),&ins->std.fmsMacro,0,3,64,uiColors[GUI_COLOR_MACRO_NOISE]));
               macroList.push_back(FurnaceGUIMacroDesc(_("Wave Mix"),&ins->std.amsMacro,0,3,64,uiColors[GUI_COLOR_MACRO_OTHER],false,NULL,macroSID2WaveMixMode));
               break;
-<<<<<<< HEAD
-            case DIV_INS_SID3: break;
-
-=======
             case DIV_INS_UPD1771C:
               macroList.push_back(FurnaceGUIMacroDesc(_("Volume"),&ins->std.volMacro,0,31,160,uiColors[GUI_COLOR_MACRO_VOLUME]));
               macroList.push_back(FurnaceGUIMacroDesc(_("Arpeggio"),&ins->std.arpMacro,-120,120,160,uiColors[GUI_COLOR_MACRO_PITCH],true,NULL,macroHoverNote,false,NULL,true,ins->std.arpMacro.val));
@@ -8580,7 +8572,9 @@
               macroList.push_back(FurnaceGUIMacroDesc(_("Duty/Mode"),&ins->std.dutyMacro,0,1,160,uiColors[GUI_COLOR_MACRO_NOISE]));
               macroList.push_back(FurnaceGUIMacroDesc(_("Pitch"),&ins->std.pitchMacro,-2048,2047,160,uiColors[GUI_COLOR_MACRO_PITCH],true,macroRelativeMode));
               break;
->>>>>>> cac67cf2
+            case DIV_INS_SID3:
+              // TODO: put stuff here to kill that goto.
+              break;
             case DIV_INS_MAX:
             case DIV_INS_NULL:
               break;
