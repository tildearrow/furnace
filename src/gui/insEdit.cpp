--- conflicted
+++ resolved
@@ -5203,98 +5203,55 @@
             ImGui::EndDisabled();
             ImGui::EndTabItem();
           }
-<<<<<<< HEAD
-          if (ImGui::BeginTabItem("FM Macros")) {
-            if (ins->type==DIV_INS_OPLL) {
-              //macroList.push_back(FurnaceGUIMacroDesc(FM_NAME(FM_SUS),ins,DIV_MACRO_ALG,0xff,0,1,32,uiColors[GUI_COLOR_MACRO_OTHER],false,NULL,NULL,true));
-              macroList.push_back(FurnaceGUIMacroDesc(FM_NAME(FM_SUS),ins,DIV_MACRO_ALG,0xff,0,1,32,uiColors[GUI_COLOR_MACRO_OTHER],false,NULL,NULL,true));
-              macroList.push_back(FurnaceGUIMacroDesc(FM_NAME(FM_FB),ins,DIV_MACRO_FB,0xff,0,7,96,uiColors[GUI_COLOR_MACRO_OTHER]));
-              macroList.push_back(FurnaceGUIMacroDesc(FM_NAME(FM_DC),ins,DIV_MACRO_FMS,0xff,0,1,32,uiColors[GUI_COLOR_MACRO_OTHER],false,NULL,NULL,true));
-              macroList.push_back(FurnaceGUIMacroDesc(FM_NAME(FM_DM),ins,DIV_MACRO_AMS,0xff,0,1,32,uiColors[GUI_COLOR_MACRO_OTHER],false,NULL,NULL,true));
-            } else {
-              macroList.push_back(FurnaceGUIMacroDesc(FM_NAME(FM_ALG),ins,DIV_MACRO_ALG,0xff,0,7,96,uiColors[GUI_COLOR_MACRO_OTHER]));
-              macroList.push_back(FurnaceGUIMacroDesc(FM_NAME(FM_FB),ins,DIV_MACRO_FB,0xff,0,7,96,uiColors[GUI_COLOR_MACRO_OTHER]));
-              if (ins->type!=DIV_INS_OPL && ins->type!=DIV_INS_OPL_DRUMS) {
-                if (ins->type==DIV_INS_OPZ) {
-                  // TODO: FMS2/AMS2 macros
-                  macroList.push_back(FurnaceGUIMacroDesc(FM_NAME(FM_FMS),ins,DIV_MACRO_FMS,0xff,0,7,96,uiColors[GUI_COLOR_MACRO_OTHER]));
-                  macroList.push_back(FurnaceGUIMacroDesc(FM_NAME(FM_AMS),ins,DIV_MACRO_AMS,0xff,0,3,48,uiColors[GUI_COLOR_MACRO_OTHER]));
-                } else {
-                  macroList.push_back(FurnaceGUIMacroDesc(FM_NAME(FM_FMS),ins,DIV_MACRO_FMS,0xff,0,7,96,uiColors[GUI_COLOR_MACRO_OTHER]));
-                  macroList.push_back(FurnaceGUIMacroDesc(FM_NAME(FM_AMS),ins,DIV_MACRO_AMS,0xff,0,3,48,uiColors[GUI_COLOR_MACRO_OTHER]));
-=======
           if (ins->type!=DIV_INS_ESFM) {
             if (ImGui::BeginTabItem("FM Macros")) {
               if (ins->type==DIV_INS_OPLL) {
-                macroList.push_back(FurnaceGUIMacroDesc(FM_NAME(FM_SUS),&ins->std.algMacro,0,1,32,uiColors[GUI_COLOR_MACRO_OTHER],false,NULL,NULL,true));
-                macroList.push_back(FurnaceGUIMacroDesc(FM_NAME(FM_FB),&ins->std.fbMacro,0,7,96,uiColors[GUI_COLOR_MACRO_OTHER]));
-                macroList.push_back(FurnaceGUIMacroDesc(FM_NAME(FM_DC),&ins->std.fmsMacro,0,1,32,uiColors[GUI_COLOR_MACRO_OTHER],false,NULL,NULL,true));
-                macroList.push_back(FurnaceGUIMacroDesc(FM_NAME(FM_DM),&ins->std.amsMacro,0,1,32,uiColors[GUI_COLOR_MACRO_OTHER],false,NULL,NULL,true));
+                //macroList.push_back(FurnaceGUIMacroDesc(FM_NAME(FM_SUS),ins,DIV_MACRO_ALG,0xff,0,1,32,uiColors[GUI_COLOR_MACRO_OTHER],false,NULL,NULL,true));
+              macroList.push_back(FurnaceGUIMacroDesc(FM_NAME(FM_SUS),ins,DIV_MACRO_ALG,0xff,0,1,32,uiColors[GUI_COLOR_MACRO_OTHER],false,NULL,NULL,true));
+                macroList.push_back(FurnaceGUIMacroDesc(FM_NAME(FM_FB),ins,DIV_MACRO_FB,0xff,0,7,96,uiColors[GUI_COLOR_MACRO_OTHER]));
+                macroList.push_back(FurnaceGUIMacroDesc(FM_NAME(FM_DC),ins,DIV_MACRO_FMS,0xff,0,1,32,uiColors[GUI_COLOR_MACRO_OTHER],false,NULL,NULL,true));
+                macroList.push_back(FurnaceGUIMacroDesc(FM_NAME(FM_DM),ins,DIV_MACRO_AMS,0xff,0,1,32,uiColors[GUI_COLOR_MACRO_OTHER],false,NULL,NULL,true));
               } else {
-                macroList.push_back(FurnaceGUIMacroDesc(FM_NAME(FM_ALG),&ins->std.algMacro,0,7,96,uiColors[GUI_COLOR_MACRO_OTHER]));
-                macroList.push_back(FurnaceGUIMacroDesc(FM_NAME(FM_FB),&ins->std.fbMacro,0,7,96,uiColors[GUI_COLOR_MACRO_OTHER]));
+                macroList.push_back(FurnaceGUIMacroDesc(FM_NAME(FM_ALG),ins,DIV_MACRO_ALG,0xff,0,7,96,uiColors[GUI_COLOR_MACRO_OTHER]));
+                macroList.push_back(FurnaceGUIMacroDesc(FM_NAME(FM_FB),ins,DIV_MACRO_FB,0xff,0,7,96,uiColors[GUI_COLOR_MACRO_OTHER]));
                 if (ins->type!=DIV_INS_OPL && ins->type!=DIV_INS_OPL_DRUMS) {
                   if (ins->type==DIV_INS_OPZ) {
                     // TODO: FMS2/AMS2 macros
-                    macroList.push_back(FurnaceGUIMacroDesc(FM_NAME(FM_FMS),&ins->std.fmsMacro,0,7,96,uiColors[GUI_COLOR_MACRO_OTHER]));
-                    macroList.push_back(FurnaceGUIMacroDesc(FM_NAME(FM_AMS),&ins->std.amsMacro,0,3,48,uiColors[GUI_COLOR_MACRO_OTHER]));
+                    macroList.push_back(FurnaceGUIMacroDesc(FM_NAME(FM_FMS),ins,DIV_MACRO_FMS,0xff,0,7,96,uiColors[GUI_COLOR_MACRO_OTHER]));
+                    macroList.push_back(FurnaceGUIMacroDesc(FM_NAME(FM_AMS),ins,DIV_MACRO_AMS,0xff,0,3,48,uiColors[GUI_COLOR_MACRO_OTHER]));
                   } else {
-                    macroList.push_back(FurnaceGUIMacroDesc(FM_NAME(FM_FMS),&ins->std.fmsMacro,0,7,96,uiColors[GUI_COLOR_MACRO_OTHER]));
-                    macroList.push_back(FurnaceGUIMacroDesc(FM_NAME(FM_AMS),&ins->std.amsMacro,0,3,48,uiColors[GUI_COLOR_MACRO_OTHER]));
-                  }
->>>>>>> a25bc61f
+                    macroList.push_back(FurnaceGUIMacroDesc(FM_NAME(FM_FMS),ins,DIV_MACRO_FMS,0xff,0,7,96,uiColors[GUI_COLOR_MACRO_OTHER]));
+                    macroList.push_back(FurnaceGUIMacroDesc(FM_NAME(FM_AMS),ins,DIV_MACRO_AMS,0xff,0,3,48,uiColors[GUI_COLOR_MACRO_OTHER]));
+                  }
                 }
               }
 
               if (ins->type==DIV_INS_FM) {
-                macroList.push_back(FurnaceGUIMacroDesc("LFO Speed",&ins->std.ex3Macro,0,8,96,uiColors[GUI_COLOR_MACRO_OTHER]));
+                macroList.push_back(FurnaceGUIMacroDesc("LFO Speed",ins,DIV_MACRO_EX3,0xff,0,8,96,uiColors[GUI_COLOR_MACRO_OTHER]));
               }
               if (ins->type==DIV_INS_OPZ || ins->type==DIV_INS_OPM) {
-                macroList.push_back(FurnaceGUIMacroDesc("AM Depth",&ins->std.ex1Macro,0,127,128,uiColors[GUI_COLOR_MACRO_OTHER]));
-                macroList.push_back(FurnaceGUIMacroDesc("PM Depth",&ins->std.ex2Macro,0,127,128,uiColors[GUI_COLOR_MACRO_OTHER]));
-                macroList.push_back(FurnaceGUIMacroDesc("LFO Speed",&ins->std.ex3Macro,0,255,128,uiColors[GUI_COLOR_MACRO_OTHER]));
-                macroList.push_back(FurnaceGUIMacroDesc("LFO Shape",&ins->std.waveMacro,0,3,48,uiColors[GUI_COLOR_MACRO_OTHER],false,NULL,macroLFOWaves));
+                macroList.push_back(FurnaceGUIMacroDesc("AM Depth",ins,DIV_MACRO_EX1,0xff,0,127,128,uiColors[GUI_COLOR_MACRO_OTHER]));
+                macroList.push_back(FurnaceGUIMacroDesc("PM Depth",ins,DIV_MACRO_EX2,0xff,0,127,128,uiColors[GUI_COLOR_MACRO_OTHER]));
+                macroList.push_back(FurnaceGUIMacroDesc("LFO Speed",ins,DIV_MACRO_EX3,0xff,0,255,128,uiColors[GUI_COLOR_MACRO_OTHER]));
+                macroList.push_back(FurnaceGUIMacroDesc("LFO Shape",ins,DIV_MACRO_WAVE,0xff,0,3,48,uiColors[GUI_COLOR_MACRO_OTHER],false,NULL,macroLFOWaves));
               }
               if (ins->type==DIV_INS_FM || ins->type==DIV_INS_OPM) {
-                macroList.push_back(FurnaceGUIMacroDesc("OpMask",&ins->std.ex4Macro,0,4,128,uiColors[GUI_COLOR_MACRO_OTHER],false,NULL,NULL,true,fmOperatorBits));
+                macroList.push_back(FurnaceGUIMacroDesc("OpMask",ins,DIV_MACRO_EX4,0xff,0,4,128,uiColors[GUI_COLOR_MACRO_OTHER],false,NULL,NULL,true,fmOperatorBits));
               } else if (ins->type==DIV_INS_OPZ) {
-                macroList.push_back(FurnaceGUIMacroDesc("AM Depth 2",&ins->std.ex5Macro,0,127,128,uiColors[GUI_COLOR_MACRO_OTHER]));
-                macroList.push_back(FurnaceGUIMacroDesc("PM Depth 2",&ins->std.ex6Macro,0,127,128,uiColors[GUI_COLOR_MACRO_OTHER]));
-                macroList.push_back(FurnaceGUIMacroDesc("LFO2 Speed",&ins->std.ex7Macro,0,255,128,uiColors[GUI_COLOR_MACRO_OTHER]));
-                macroList.push_back(FurnaceGUIMacroDesc("LFO2 Shape",&ins->std.ex8Macro,0,3,48,uiColors[GUI_COLOR_MACRO_OTHER],false,NULL,macroLFOWaves));
-              }
-              drawMacros(macroList,macroEditStateFM);
-              ImGui::EndTabItem();
-            }
-<<<<<<< HEAD
-            
-            if (ins->type==DIV_INS_FM) {
-              macroList.push_back(FurnaceGUIMacroDesc("LFO Speed",ins,DIV_MACRO_EX3,0xff,0,8,96,uiColors[GUI_COLOR_MACRO_OTHER]));
-            }
-            if (ins->type==DIV_INS_OPZ || ins->type==DIV_INS_OPM) {
-              macroList.push_back(FurnaceGUIMacroDesc("AM Depth",ins,DIV_MACRO_EX1,0xff,0,127,128,uiColors[GUI_COLOR_MACRO_OTHER]));
-              macroList.push_back(FurnaceGUIMacroDesc("PM Depth",ins,DIV_MACRO_EX2,0xff,0,127,128,uiColors[GUI_COLOR_MACRO_OTHER]));
-              macroList.push_back(FurnaceGUIMacroDesc("LFO Speed",ins,DIV_MACRO_EX3,0xff,0,255,128,uiColors[GUI_COLOR_MACRO_OTHER]));
-              macroList.push_back(FurnaceGUIMacroDesc("LFO Shape",ins,DIV_MACRO_WAVE,0xff,0,3,48,uiColors[GUI_COLOR_MACRO_OTHER],false,NULL,macroLFOWaves));
-            }
-            if (ins->type==DIV_INS_FM || ins->type==DIV_INS_OPM) {
-              macroList.push_back(FurnaceGUIMacroDesc("OpMask",ins,DIV_MACRO_EX4,0xff,0,4,128,uiColors[GUI_COLOR_MACRO_OTHER],false,NULL,NULL,true,fmOperatorBits));
-            } else if (ins->type==DIV_INS_OPZ) {
-              macroList.push_back(FurnaceGUIMacroDesc("AM Depth 2",ins,DIV_MACRO_EX5,0xff,0,127,128,uiColors[GUI_COLOR_MACRO_OTHER]));
-              macroList.push_back(FurnaceGUIMacroDesc("PM Depth 2",ins,DIV_MACRO_EX6,0xff,0,127,128,uiColors[GUI_COLOR_MACRO_OTHER]));
-              macroList.push_back(FurnaceGUIMacroDesc("LFO2 Speed",ins,DIV_MACRO_EX7,0xff,0,255,128,uiColors[GUI_COLOR_MACRO_OTHER]));
-              macroList.push_back(FurnaceGUIMacroDesc("LFO2 Shape",ins,DIV_MACRO_EX8,0xff,0,3,48,uiColors[GUI_COLOR_MACRO_OTHER],false,NULL,macroLFOWaves));
-            }
-
+                macroList.push_back(FurnaceGUIMacroDesc("AM Depth 2",ins,DIV_MACRO_EX5,0xff,0,127,128,uiColors[GUI_COLOR_MACRO_OTHER]));
+                macroList.push_back(FurnaceGUIMacroDesc("PM Depth 2",ins,DIV_MACRO_EX6,0xff,0,127,128,uiColors[GUI_COLOR_MACRO_OTHER]));
+                macroList.push_back(FurnaceGUIMacroDesc("LFO2 Speed",ins,DIV_MACRO_EX7,0xff,0,255,128,uiColors[GUI_COLOR_MACRO_OTHER]));
+                macroList.push_back(FurnaceGUIMacroDesc("LFO2 Shape",ins,DIV_MACRO_EX8,0xff,0,3,48,uiColors[GUI_COLOR_MACRO_OTHER],false,NULL,macroLFOWaves));
+              }
+  
             for(int i = 0; i < (int)ins->std.macros.size(); i++) // reset macro zoom
             {
               ins->std.macros[i].vZoom = -1;
             }
 
             drawMacros(macroList,macroEditStateFM);
-            ImGui::EndTabItem();
-=======
->>>>>>> a25bc61f
+              ImGui::EndTabItem();
+            }
           }
 
           for (int i=0; i<opCount; i++)
@@ -5348,7 +5305,6 @@
                 macroList.push_back(FurnaceGUIMacroDesc(FM_NAME(FM_KSR),ins,(DivMacroType)DIV_MACRO_OP_KSR,ordi,0,1,32,uiColors[GUI_COLOR_MACRO_OTHER],false,NULL,NULL,true));
                 macroList.push_back(FurnaceGUIMacroDesc(FM_NAME(FM_SUS),ins,(DivMacroType)DIV_MACRO_OP_SUS,ordi,0,1,32,uiColors[GUI_COLOR_MACRO_OTHER],false,NULL,NULL,true));
               } else if (ins->type==DIV_INS_OPLL) {
-<<<<<<< HEAD
                 macroList.push_back(FurnaceGUIMacroDesc(FM_NAME(FM_TL),ins,(DivMacroType)DIV_MACRO_OP_TL,ordi,0,maxTl,128,uiColors[GUI_COLOR_MACRO_OTHER]));
                 macroList.push_back(FurnaceGUIMacroDesc(FM_NAME(FM_AR),ins,(DivMacroType)DIV_MACRO_OP_AR,ordi,0,maxArDr,64,uiColors[GUI_COLOR_MACRO_OTHER]));
                 macroList.push_back(FurnaceGUIMacroDesc(FM_NAME(FM_DR),ins,(DivMacroType)DIV_MACRO_OP_DR,ordi,0,maxArDr,64,uiColors[GUI_COLOR_MACRO_OTHER]));
@@ -5361,19 +5317,6 @@
                 macroList.push_back(FurnaceGUIMacroDesc(FM_NAME(FM_VIB),ins,(DivMacroType)DIV_MACRO_OP_VIB,ordi,0,1,32,uiColors[GUI_COLOR_MACRO_OTHER],false,NULL,NULL,true));
                 macroList.push_back(FurnaceGUIMacroDesc(FM_NAME(FM_KSR),ins,(DivMacroType)DIV_MACRO_OP_KSR,ordi,0,1,32,uiColors[GUI_COLOR_MACRO_OTHER],false,NULL,NULL,true));
                 macroList.push_back(FurnaceGUIMacroDesc(FM_NAME(FM_EGS),ins,(DivMacroType)DIV_MACRO_OP_EGT,ordi,0,1,32,uiColors[GUI_COLOR_MACRO_OTHER],false,NULL,NULL,true));
-=======
-                macroList.push_back(FurnaceGUIMacroDesc(FM_NAME(FM_TL),&ins->std.opMacros[ordi].tlMacro,0,maxTl,128,uiColors[GUI_COLOR_MACRO_OTHER]));
-                macroList.push_back(FurnaceGUIMacroDesc(FM_NAME(FM_AR),&ins->std.opMacros[ordi].arMacro,0,maxArDr,64,uiColors[GUI_COLOR_MACRO_OTHER]));
-                macroList.push_back(FurnaceGUIMacroDesc(FM_NAME(FM_DR),&ins->std.opMacros[ordi].drMacro,0,maxArDr,64,uiColors[GUI_COLOR_MACRO_OTHER]));
-                macroList.push_back(FurnaceGUIMacroDesc(FM_NAME(FM_SL),&ins->std.opMacros[ordi].slMacro,0,15,64,uiColors[GUI_COLOR_MACRO_OTHER]));
-                macroList.push_back(FurnaceGUIMacroDesc(FM_NAME(FM_RR),&ins->std.opMacros[ordi].rrMacro,0,15,64,uiColors[GUI_COLOR_MACRO_OTHER]));
-                macroList.push_back(FurnaceGUIMacroDesc(FM_NAME(FM_KSL),&ins->std.opMacros[ordi].kslMacro,0,3,32,uiColors[GUI_COLOR_MACRO_OTHER]));
-                macroList.push_back(FurnaceGUIMacroDesc(FM_NAME(FM_MULT),&ins->std.opMacros[ordi].multMacro,0,15,64,uiColors[GUI_COLOR_MACRO_OTHER]));
-
-                macroList.push_back(FurnaceGUIMacroDesc(FM_NAME(FM_AM),&ins->std.opMacros[ordi].amMacro,0,1,32,uiColors[GUI_COLOR_MACRO_OTHER],false,NULL,NULL,true));
-                macroList.push_back(FurnaceGUIMacroDesc(FM_NAME(FM_VIB),&ins->std.opMacros[ordi].vibMacro,0,1,32,uiColors[GUI_COLOR_MACRO_OTHER],false,NULL,NULL,true));
-                macroList.push_back(FurnaceGUIMacroDesc(FM_NAME(FM_KSR),&ins->std.opMacros[ordi].ksrMacro,0,1,32,uiColors[GUI_COLOR_MACRO_OTHER],false,NULL,NULL,true));
-                macroList.push_back(FurnaceGUIMacroDesc(FM_NAME(FM_EGS),&ins->std.opMacros[ordi].egtMacro,0,1,32,uiColors[GUI_COLOR_MACRO_OTHER],false,NULL,NULL,true));
               } else if (ins->type==DIV_INS_ESFM) {
                 macroList.push_back(FurnaceGUIMacroDesc(FM_NAME(FM_TL),&ins->std.opMacros[ordi].tlMacro,0,maxTl,128,uiColors[GUI_COLOR_MACRO_OTHER]));
                 macroList.push_back(FurnaceGUIMacroDesc(ESFM_NAME(ESFM_DELAY),&ins->std.opMacros[ordi].dt2Macro,0,7,64,uiColors[GUI_COLOR_MACRO_OTHER]));
@@ -5401,7 +5344,6 @@
                 macroList.push_back(FurnaceGUIMacroDesc(FM_NAME(FM_KSR),&ins->std.opMacros[ordi].ksrMacro,0,1,32,uiColors[GUI_COLOR_MACRO_OTHER],false,NULL,NULL,true));
                 macroList.push_back(FurnaceGUIMacroDesc(FM_NAME(FM_SUS),&ins->std.opMacros[ordi].susMacro,0,1,32,uiColors[GUI_COLOR_MACRO_OTHER],false,NULL,NULL,true));
                 macroList.push_back(FurnaceGUIMacroDesc("Op. Panning",&ins->std.opMacros[ordi].rsMacro,0,2,40,uiColors[GUI_COLOR_MACRO_OTHER],false,NULL,NULL,true,panBits));
->>>>>>> a25bc61f
               } else {
                 macroList.push_back(FurnaceGUIMacroDesc(FM_NAME(FM_TL),ins,(DivMacroType)DIV_MACRO_OP_TL,ordi,0,maxTl,128,uiColors[GUI_COLOR_MACRO_OTHER]));
                 macroList.push_back(FurnaceGUIMacroDesc(FM_NAME(FM_AR),ins,(DivMacroType)DIV_MACRO_OP_AR,ordi,0,maxArDr,64,uiColors[GUI_COLOR_MACRO_OTHER]));
@@ -7212,14 +7154,9 @@
               ins->type==DIV_INS_K053260 ||
               ins->type==DIV_INS_C140 ||
               ins->type==DIV_INS_C219 ||
-<<<<<<< HEAD
-              ins->type==DIV_INS_TED) {
-            macroList.push_back(FurnaceGUIMacroDesc("Phase Reset",ins,DIV_MACRO_PHASE_RESET,0xff,0,1,32,uiColors[GUI_COLOR_MACRO_OTHER],false,NULL,NULL,true));
-=======
               ins->type==DIV_INS_TED ||
               ins->type==DIV_INS_ESFM) {
-            macroList.push_back(FurnaceGUIMacroDesc("Phase Reset",&ins->std.phaseResetMacro,0,1,32,uiColors[GUI_COLOR_MACRO_OTHER],false,NULL,NULL,true));
->>>>>>> a25bc61f
+            macroList.push_back(FurnaceGUIMacroDesc("Phase Reset",ins,DIV_MACRO_PHASE_RESET,0xff,0,1,32,uiColors[GUI_COLOR_MACRO_OTHER],false,NULL,NULL,true));
           }
           if (ex1Max>0) {
             if (ins->type==DIV_INS_C64) {
