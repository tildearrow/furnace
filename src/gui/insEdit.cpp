/**
 * Furnace Tracker - multi-system chiptune tracker
 * Copyright (C) 2021-2024 tildearrow and contributors
 *
 * This program is free software; you can redistribute it and/or modify
 * it under the terms of the GNU General Public License as published by
 * the Free Software Foundation; either version 2 of the License, or
 * (at your option) any later version.
 *
 * This program is distributed in the hope that it will be useful,
 * but WITHOUT ANY WARRANTY; without even the implied warranty of
 * MERCHANTABILITY or FITNESS FOR A PARTICULAR PURPOSE.  See the
 * GNU General Public License for more details.
 *
 * You should have received a copy of the GNU General Public License along
 * with this program; if not, write to the Free Software Foundation, Inc.,
 * 51 Franklin Street, Fifth Floor, Boston, MA 02110-1301 USA.
 */

#define _USE_MATH_DEFINES
#include "gui.h"
#include "../ta-log.h"
#include "imgui_internal.h"
#include "../engine/macroInt.h"
#include "IconsFontAwesome4.h"
#include "furIcons.h"
#include "misc/cpp/imgui_stdlib.h"
#include "guiConst.h"
#include "intConst.h"
#include <fmt/printf.h>
#include <imgui.h>
#include "plot_nolerp.h"

extern "C" {
#include "../../extern/Nuked-OPLL/opll.h"
}

const char* ssgEnvTypes[8]={
  "Down Down Down", "Down.", "Down Up Down Up", "Down UP", "Up Up Up", "Up.", "Up Down Up Down", "Up DOWN"
};

const char* fmParamNames[3][32]={
  {"Algorithm", "Feedback", "LFO > Freq", "LFO > Amp", "Attack", "Decay", "Decay 2", "Release", "Sustain", "Level", "EnvScale", "Multiplier", "Detune", "Detune 2", "SSG-EG", "AM", "AM Depth", "Vibrato Depth", "Sustained", "Sustained", "Level Scaling", "Sustain", "Vibrato", "Waveform", "Scale Rate", "OP2 Half Sine", "OP1 Half Sine", "EnvShift", "Reverb", "Fine", "LFO2 > Freq", "LFO2 > Amp"},
  {"ALG", "FB", "FMS/PMS", "AMS", "AR", "DR", "SR", "RR", "SL", "TL", "KS", "MULT", "DT", "DT2", "SSG-EG", "AM", "AMD", "FMD", "EGT", "EGT", "KSL", "SUS", "VIB", "WS", "KSR", "DC", "DM", "EGS", "REV", "Fine", "FMS/PMS2", "AMS2"},
  {"ALG", "FB", "FMS/PMS", "AMS", "AR", "DR", "D2R", "RR", "SL", "TL", "RS", "MULT", "DT", "DT2", "SSG-EG", "AM", "DAM", "DVB", "EGT", "EGS", "KSL", "SUS", "VIB", "WS", "KSR", "DC", "DM", "EGS", "REV", "Fine", "FMS/PMS2", "AMS2"}
};

const char* esfmParamLongNames[9]={
  "OP4 Noise Mode", "Envelope Delay", "Output Level", "Modulation Input Level", "Left Output", "Right Output", "Coarse Tune (semitones)", "Detune", "Fixed Frequency Mode"
};

const char* esfmParamNames[9]={
  "OP4 Noise Mode", "Env. Delay", "Output Level", "ModInput", "Left", "Right", "Tune", "Detune", "Fixed"
};

const char* esfmParamShortNames[9]={
  "NOI", "DL", "OL", "MI", "L", "R", "CT", "DT", "FIX"
};

const char* fmParamShortNames[3][32]={
  {"ALG", "FB", "FMS", "AMS", "A", "D", "D2", "R", "S", "TL", "RS", "ML", "DT", "DT2", "SSG", "AM", "DAM", "DVB", "SUS", "SUS", "KSL", "SUS", "VIB", "WS", "KSR", "DC", "DM", "EGS", "REV", "Fine", "FMS2", "AMS2"},
  {"ALG", "FB", "FMS", "AMS", "A", "D", "SR", "R", "S", "TL", "KS", "ML", "DT", "DT2", "SSG", "AM", "AMD", "FMD", "EGT", "EGT", "KSL", "SUS", "VIB", "WS", "KSR", "DC", "DM", "EGS", "REV", "Fine", "FMS2", "AMS2"},
  {"ALG", "FB", "FMS", "AMS", "A", "D", "D2", "R", "S", "TL", "RS", "ML", "DT", "DT2", "SSG", "AM", "DAM", "DVB", "EGT", "EGS", "KSL", "SUS", "VIB", "WS", "KSR", "DC", "DM", "EGS", "REV", "Fine", "FMS2", "AMS2"}
};

const char* opllVariants[4]={
  "OPLL",
  "YMF281",
  "YM2423",
  "VRC7"
};

const char* opllInsNames[4][17]={
  /* YM2413 */ {
    "User",
    "1. Violin",
    "2. Guitar",
    "3. Piano",
    "4. Flute",
    "5. Clarinet",
    "6. Oboe",
    "7. Trumpet",
    "8. Organ",
    "9. Horn",
    "10. Synth",
    "11. Harpsichord",
    "12. Vibraphone",
    "13. Synth Bass",
    "14. Acoustic Bass",
    "15. Electric Guitar",
    "Drums"
  },
  /* YMF281 */ {
    "User",
    "1. Electric String",
    "2. Bow wow",
    "3. Electric Guitar",
    "4. Organ",
    "5. Clarinet",
    "6. Saxophone",
    "7. Trumpet",
    "8. Street Organ",
    "9. Synth Brass",
    "10. Electric Piano",
    "11. Bass",
    "12. Vibraphone",
    "13. Chime",
    "14. Tom Tom II",
    "15. Noise",
    "Drums"
  },
  /* YM2423 */ {
    "User",
    "1. Strings",
    "2. Guitar",
    "3. Electric Guitar",
    "4. Electric Piano",
    "5. Flute",
    "6. Marimba",
    "7. Trumpet",
    "8. Harmonica",
    "9. Tuba",
    "10. Synth Brass",
    "11. Short Saw",
    "12. Vibraphone",
    "13. Electric Guitar 2",
    "14. Synth Bass",
    "15. Sitar",
    "Drums"
  },
  // stolen from FamiTracker
  /* VRC7 */ {
    "User",
    "1. Bell",
    "2. Guitar",
    "3. Piano",
    "4. Flute",
    "5. Clarinet",
    "6. Rattling Bell",
    "7. Trumpet",
    "8. Reed Organ",
    "9. Soft Bell",
    "10. Xylophone",
    "11. Vibraphone",
    "12. Brass",
    "13. Bass Guitar",
    "14. Synth",
    "15. Chorus",
    "Drums"
  }
};

const char* oplWaveforms[8]={
  "Sine", "Half Sine", "Absolute Sine", "Quarter Sine", "Squished Sine", "Squished AbsSine", "Square", "Derived Square"
};

const char* oplWaveformsStandard[8]={
  "Sine", "Half Sine", "Absolute Sine", "Pulse Sine", "Sine (Even Periods)", "AbsSine (Even Periods)", "Square", "Derived Square"
};

const char* opzWaveforms[8]={
  "Sine", "Triangle", "Cut Sine", "Cut Triangle", "Squished Sine", "Squished Triangle", "Squished AbsSine", "Squished AbsTriangle"
};

const char* oplDrumNames[4]={
  "Snare", "Tom", "Top", "HiHat"
};

const char* esfmNoiseModeNames[4]={
  "Normal", "Snare", "HiHat", "Top"
};

const char* esfmNoiseModeDescriptions[4]={
  "Noise disabled", "Square + noise", "Ringmod from OP3 + noise", "Ringmod from OP3 + double pitch ModInput\nWARNING - has emulation issues, subject to change"
};

const bool opIsOutput[8][4]={
  {false,false,false,true},
  {false,false,false,true},
  {false,false,false,true},
  {false,false,false,true},
  {false,true,false,true},
  {false,true,true,true},
  {false,true,true,true},
  {true,true,true,true}
};

const bool opIsOutputOPL[4][4]={
  {false,false,false,true},
  {true,false,false,true},
  {false,true,false,true},
  {true,false,true,true}
};

enum FMParams {
  FM_ALG=0,
  FM_FB=1,
  FM_FMS=2,
  FM_AMS=3,
  FM_AR=4,
  FM_DR=5,
  FM_D2R=6,
  FM_RR=7,
  FM_SL=8,
  FM_TL=9,
  FM_RS=10,
  FM_MULT=11,
  FM_DT=12,
  FM_DT2=13,
  FM_SSG=14,
  FM_AM=15,
  FM_DAM=16,
  FM_DVB=17,
  FM_EGT=18,
  FM_EGS=19,
  FM_KSL=20,
  FM_SUS=21,
  FM_VIB=22,
  FM_WS=23,
  FM_KSR=24,
  FM_DC=25,
  FM_DM=26,
  FM_EGSHIFT=27,
  FM_REV=28,
  FM_FINE=29,
  FM_FMS2=30,
  FM_AMS2=31
};

enum ESFMParams {
  ESFM_NOISE=0,
  ESFM_DELAY=1,
  ESFM_OUTLVL=2,
  ESFM_MODIN=3,
  ESFM_LEFT=4,
  ESFM_RIGHT=5,
  ESFM_CT=6,
  ESFM_DT=7,
  ESFM_FIXED=8
};

#define FM_NAME(x) fmParamNames[settings.fmNames][x]
#define FM_SHORT_NAME(x) fmParamShortNames[settings.fmNames][x]
#define ESFM_LONG_NAME(x) (esfmParamLongNames[x])
#define ESFM_NAME(x) (esfmParamNames[x])
#define ESFM_SHORT_NAME(x) (esfmParamShortNames[x])

const char* macroTypeLabels[4]={
  ICON_FA_BAR_CHART "##IMacroType",
  ICON_FUR_ADSR "##IMacroType",
  ICON_FUR_TRI "##IMacroType",
  ICON_FA_SIGN_OUT "##IMacroType"
};

const char* macroLFOShapes[4]={
  "Triangle", "Saw", "Square", "How did you even"
};

const char* fmOperatorBits[5]={
  "op1", "op2", "op3", "op4", NULL
};

const char* c64ShapeBits[5]={
  "triangle", "saw", "pulse", "noise", NULL
};

const char* ayShapeBits[4]={
  "tone", "noise", "envelope", NULL
};

const char* ayEnvBits[4]={
  "hold", "alternate", "direction", "enable"
};

const char* ssgEnvBits[5]={
  "0", "1", "2", "enabled", NULL
};

const char* saaEnvBits[9]={
  "mirror", "loop", "cut", "direction", "resolution", "fixed", "N/A","enabled", NULL
};

const char* snesModeBits[6]={
  "noise", "echo", "pitch mod", "invert right", "invert left", NULL
};

const char* filtModeBits[5]={
  "low", "band", "high", "ch3off", NULL
};

const char* c64TestGateBits[5]={
  "gate", "sync", "ring", "test", NULL
};

const char* pokeyCtlBits[9]={
  "15KHz", "filter 2+4", "filter 1+3", "16-bit 3+4", "16-bit 1+2", "high3", "high1", "poly9", NULL
};

const char* mikeyFeedbackBits[11] = {
  "0", "1", "2", "3", "4", "5", "7", "10", "11", "int", NULL
};

const char* msm5232ControlBits[7]={
  "16'", "8'", "4'", "2'", "sustain", NULL
};

const char* tedControlBits[3]={
  "square", "noise", NULL
};

const char* c219ControlBits[4]={
  "noise", "invert", "surround", NULL
};

const char* x1_010EnvBits[8]={
  "enable", "oneshot", "split L/R", "HinvR", "VinvR", "HinvL", "VinvL", NULL
};

/*const char* n163UpdateBits[8]={
  "now", "every waveform changed", NULL
};*/

const char* suControlBits[5]={
  "ring mod", "low pass", "high pass", "band pass", NULL
};

const char* es5506FilterModes[4]={
  "HP/K2, HP/K2", "HP/K2, LP/K1", "LP/K2, LP/K2", "LP/K2, LP/K1",
};

const char* powerNoiseControlBits[3]={
  "enable tap B", "AM with slope", NULL
};

const char* powerNoiseSlopeControlBits[7]={
  "invert B", "invert A", "reset B", "reset A", "clip B", "clip A", NULL
};

const char* panBits[5]={
  "right", "left", "rear right", "rear left", NULL
};

const char* oneBit[2]={
  "on", NULL
};

const char* es5506EnvelopeModes[3]={
  "k1 slowdown", "k2 slowdown", NULL
};

const char* es5506ControlModes[3]={
  "pause", "reverse", NULL
};

const int orderedOps[4]={
  0, 2, 1, 3
};

const char* singleWSEffects[7]={
  "None",
  "Invert",
  "Add",
  "Subtract",
  "Average",
  "Phase",
  "Chorus"
};

const char* dualWSEffects[9]={
  "None (dual)",
  "Wipe",
  "Fade",
  "Fade (ping-pong)",
  "Overlay",
  "Negative Overlay",
  "Slide",
  "Mix Chorus",
  "Phase Modulation"
};

const char* gbHWSeqCmdTypes[6]={
  "Envelope",
  "Sweep",
  "Wait",
  "Wait for Release",
  "Loop",
  "Loop until Release"
};

const char* suHWSeqCmdTypes[7]={
  "Volume Sweep",
  "Frequency Sweep",
  "Cutoff Sweep",
  "Wait",
  "Wait for Release",
  "Loop",
  "Loop until Release"
};

const char* snesGainModes[5]={
  "Direct",
  "Decrease (linear)",
  "Decrease (logarithmic)",
  "Increase (linear)",
  "Increase (bent line)"
};

const int detuneMap[2][8]={
  {-3, -2, -1, 0, 1, 2, 3, 4},
  { 7,  6,  5, 0, 1, 2, 3, 4}
};

const int detuneUnmap[2][11]={
  {0, 1, 2, 3, 4, 5, 6, 7, 0, 0, 0},
  {0, 0, 0, 3, 4, 5, 6, 7, 2, 1, 0}
};

const int kslMap[4]={
  0, 2, 1, 3
};

// do not change these!
// anything other than a checkbox will look ugly!
//
// if you really need to, and have a good rationale (and by good I mean a VERY
// good one), please tell me and we'll sort it out.
const char* macroAbsoluteMode="Fixed";
const char* macroRelativeMode="Relative";
const char* macroQSoundMode="QSound";
const char* macroDummyMode="Bug";

String macroHoverNote(int id, float val, void* u) {
  int* macroVal=(int*)u;
  if ((macroVal[id]&0xc0000000)==0x40000000 || (macroVal[id]&0xc0000000)==0x80000000) {
    if (val<-60 || val>=120) return "???";
    return fmt::sprintf("%d: %s",id,noteNames[(int)val+60]);
  }
  return fmt::sprintf("%d: %d",id,(int)val);
}

String macroHover(int id, float val, void* u) {
  return fmt::sprintf("%d: %d",id,(int)val);
}

String macroHoverLoop(int id, float val, void* u) {
  if (val>1) return "Release";
  if (val>0) return "Loop";
  return "";
}

String macroHoverBit30(int id, float val, void* u) {
  if (val>0) return "Fixed";
  return "Relative";
}

String macroHoverGain(int id, float val, void* u) {
  if (val>=224.0f) {
    return fmt::sprintf("%d: +%d (exponential)",id,(int)(val-224));
  }
  if (val>=192.0f) {
    return fmt::sprintf("%d: +%d (linear)",id,(int)(val-192));
  }
  if (val>=160.0f) {
    return fmt::sprintf("%d: -%d (exponential)",id,(int)(val-160));
  }
  if (val>=128.0f) {
    return fmt::sprintf("%d: -%d (linear)",id,(int)(val-128));
  }
  return fmt::sprintf("%d: %d (direct)",id,(int)val);
}

String macroHoverES5506FilterMode(int id, float val, void* u) {
  String mode="???";
  switch (((int)val)&3) {
    case 0:
      mode="HP/K2, HP/K2";
      break;
    case 1:
      mode="HP/K2, LP/K1";
      break;
    case 2:
      mode="LP/K2, LP/K2";
      break;
    case 3:
      mode="LP/K2, LP/K1";
      break;
    default:
      break;
  }
  return fmt::sprintf("%d: %s",id,mode);
}

String macroLFOWaves(int id, float val, void* u) {
  switch (((int)val)&3) {
    case 0:
      return "Saw";
    case 1:
      return "Square";
    case 2:
      return "Triangle";
    case 3:
      return "Random";
    default:
      return "???";
  }
  return "???";
}

void addAALine(ImDrawList* dl, const ImVec2& p1, const ImVec2& p2, const ImU32 color, float thickness=1.0f) {
  ImVec2 pt[2];
  pt[0]=p1;
  pt[1]=p2;
  dl->AddPolyline(pt,2,color,ImDrawFlags_None,thickness);
}

void FurnaceGUI::drawSSGEnv(unsigned char type, const ImVec2& size) {
  ImDrawList* dl=ImGui::GetWindowDrawList();
  ImGuiWindow* window=ImGui::GetCurrentWindow();

  ImVec2 minArea=window->DC.CursorPos;
  ImVec2 maxArea=ImVec2(
    minArea.x+size.x,
    minArea.y+size.y
  );
  ImRect rect=ImRect(minArea,maxArea);
  ImGuiStyle& style=ImGui::GetStyle();
  ImU32 color=ImGui::GetColorU32(uiColors[GUI_COLOR_FM_SSG]);
  ImGui::ItemSize(size,style.FramePadding.y);
  if (ImGui::ItemAdd(rect,ImGui::GetID("ssgEnvDisplay"))) {
    ImGui::RenderFrame(rect.Min,rect.Max,ImGui::GetColorU32(ImGuiCol_FrameBg),true,style.FrameRounding);
    switch (type) {
      case 0:
        for (int i=0; i<4; i++) {
          ImVec2 pos1=ImLerp(rect.Min,rect.Max,ImVec2((float)i/4.0f,0.2));
          ImVec2 pos2=ImLerp(rect.Min,rect.Max,ImVec2((float)(i+1)/4.0f,0.8));
          addAALine(dl,pos1,pos2,color);
          pos1.x=pos2.x;
          if (i<3) addAALine(dl,pos1,pos2,color);
        }
        break;
      case 1: {
        ImVec2 pos1=ImLerp(rect.Min,rect.Max,ImVec2(0.0,0.2));
        ImVec2 pos2=ImLerp(rect.Min,rect.Max,ImVec2(0.25,0.8));
        addAALine(dl,pos1,pos2,color);

        pos1=ImLerp(rect.Min,rect.Max,ImVec2(1.0,0.8));
        addAALine(dl,pos1,pos2,color);
        break;
      }
      case 2: {
        ImVec2 pos1=ImLerp(rect.Min,rect.Max,ImVec2(0.0,0.2));
        ImVec2 pos2=ImLerp(rect.Min,rect.Max,ImVec2(0.25,0.8));
        addAALine(dl,pos1,pos2,color);

        pos1=ImLerp(rect.Min,rect.Max,ImVec2(0.5,0.2));
        addAALine(dl,pos1,pos2,color);

        pos2=ImLerp(rect.Min,rect.Max,ImVec2(0.75,0.8));
        addAALine(dl,pos1,pos2,color);

        pos1=ImLerp(rect.Min,rect.Max,ImVec2(1.0,0.2));
        addAALine(dl,pos1,pos2,color);
        break;
      }
      case 3: {
        ImVec2 pos1=ImLerp(rect.Min,rect.Max,ImVec2(0.0,0.2));
        ImVec2 pos2=ImLerp(rect.Min,rect.Max,ImVec2(0.25,0.8));
        addAALine(dl,pos1,pos2,color);

        pos1.x=pos2.x;
        addAALine(dl,pos1,pos2,color);

        pos2=ImLerp(rect.Min,rect.Max,ImVec2(1.0,0.2));
        addAALine(dl,pos1,pos2,color);
        break;
      }
      case 4:
        for (int i=0; i<4; i++) {
          ImVec2 pos1=ImLerp(rect.Min,rect.Max,ImVec2((float)i/4.0f,0.8));
          ImVec2 pos2=ImLerp(rect.Min,rect.Max,ImVec2((float)(i+1)/4.0f,0.2));
          addAALine(dl,pos1,pos2,color);
          pos1.x=pos2.x;
          if (i<3) addAALine(dl,pos1,pos2,color);
        }
        break;
      case 5: {
        ImVec2 pos1=ImLerp(rect.Min,rect.Max,ImVec2(0.0,0.8));
        ImVec2 pos2=ImLerp(rect.Min,rect.Max,ImVec2(0.25,0.2));
        addAALine(dl,pos1,pos2,color);

        pos1=ImLerp(rect.Min,rect.Max,ImVec2(1.0,0.2));
        addAALine(dl,pos1,pos2,color);
        break;
      }
      case 6: {
        ImVec2 pos1=ImLerp(rect.Min,rect.Max,ImVec2(0.0,0.8));
        ImVec2 pos2=ImLerp(rect.Min,rect.Max,ImVec2(0.25,0.2));
        addAALine(dl,pos1,pos2,color);

        pos1=ImLerp(rect.Min,rect.Max,ImVec2(0.5,0.8));
        addAALine(dl,pos1,pos2,color);

        pos2=ImLerp(rect.Min,rect.Max,ImVec2(0.75,0.2));
        addAALine(dl,pos1,pos2,color);

        pos1=ImLerp(rect.Min,rect.Max,ImVec2(1.0,0.8));
        addAALine(dl,pos1,pos2,color);
        break;
      }
      case 7: {
        ImVec2 pos1=ImLerp(rect.Min,rect.Max,ImVec2(0.0,0.8));
        ImVec2 pos2=ImLerp(rect.Min,rect.Max,ImVec2(0.25,0.2));
        addAALine(dl,pos1,pos2,color);

        pos1.x=pos2.x;
        addAALine(dl,pos1,pos2,color);

        pos2=ImLerp(rect.Min,rect.Max,ImVec2(1.0,0.8));
        addAALine(dl,pos1,pos2,color);
        break;
      }
    }
  }
}

void FurnaceGUI::drawWaveform(unsigned char type, bool opz, const ImVec2& size) {
  ImDrawList* dl=ImGui::GetWindowDrawList();
  ImGuiWindow* window=ImGui::GetCurrentWindow();

  ImVec2 waveform[65];
  const size_t waveformLen=64;

  ImVec2 minArea=window->DC.CursorPos;
  ImVec2 maxArea=ImVec2(
    minArea.x+size.x,
    minArea.y+size.y
  );
  ImRect rect=ImRect(minArea,maxArea);
  ImGuiStyle& style=ImGui::GetStyle();
  ImU32 color=ImGui::GetColorU32(uiColors[GUI_COLOR_FM_WAVE]);
  ImGui::ItemSize(size,style.FramePadding.y);
  if (ImGui::ItemAdd(rect,ImGui::GetID("wsDisplay"))) {
    ImGui::RenderFrame(rect.Min,rect.Max,ImGui::GetColorU32(ImGuiCol_FrameBg),true,style.FrameRounding);
    if (opz) {
      switch (type) {
        case 0:
          for (size_t i=0; i<=waveformLen; i++) {
            float x=(float)i/(float)waveformLen;
            float y=sin(x*2.0*M_PI);
            waveform[i]=ImLerp(rect.Min,rect.Max,ImVec2(x,0.5-y*0.4));
          }
          break;
        case 1:
          for (size_t i=0; i<=waveformLen; i++) {
            float x=(float)i/(float)waveformLen;
            float y=pow(sin(x*2.0*M_PI),2.0);
            if (x>=0.5) y=-y;
            waveform[i]=ImLerp(rect.Min,rect.Max,ImVec2(x,0.5-y*0.4));
          }
          break;
        case 2:
          for (size_t i=0; i<=waveformLen; i++) {
            float x=(float)i/(float)waveformLen;
            float y=MAX(0.0,sin(x*2.0*M_PI));
            waveform[i]=ImLerp(rect.Min,rect.Max,ImVec2(x,0.5-y*0.4));
          }
          break;
        case 3:
          for (size_t i=0; i<=waveformLen; i++) {
            float x=(float)i/(float)waveformLen;
            float y=pow(MAX(0.0,sin(x*2.0*M_PI)),2.0);
            waveform[i]=ImLerp(rect.Min,rect.Max,ImVec2(x,0.5-y*0.4));
          }
          break;
        case 4:
          for (size_t i=0; i<=waveformLen; i++) {
            float x=(float)i/(float)waveformLen;
            float y=(x>=0.5)?0.0:sin(x*4.0*M_PI);
            waveform[i]=ImLerp(rect.Min,rect.Max,ImVec2(x,0.5-y*0.4));
          }
          break;
        case 5:
          for (size_t i=0; i<=waveformLen; i++) {
            float x=(float)i/(float)waveformLen;
            float y=(x>=0.5)?0.0:pow(sin(x*4.0*M_PI),2.0);
            if (x>=0.25) y=-y;
            waveform[i]=ImLerp(rect.Min,rect.Max,ImVec2(x,0.5-y*0.4));
          }
          break;
        case 6:
          for (size_t i=0; i<=waveformLen; i++) {
            float x=(float)i/(float)waveformLen;
            float y=(x>=0.5)?0.0:fabs(sin(x*4.0*M_PI));
            waveform[i]=ImLerp(rect.Min,rect.Max,ImVec2(x,0.5-y*0.4));
          }
          break;
        case 7:
          for (size_t i=0; i<=waveformLen; i++) {
            float x=(float)i/(float)waveformLen;
            float y=(x>=0.5)?0.0:pow(sin(x*4.0*M_PI),2.0);
            waveform[i]=ImLerp(rect.Min,rect.Max,ImVec2(x,0.5-y*0.4));
          }
          break;
      }
    } else {
      switch (type) {
        case 0:
          for (size_t i=0; i<=waveformLen; i++) {
            float x=(float)i/(float)waveformLen;
            float y=sin(x*2.0*M_PI);
            waveform[i]=ImLerp(rect.Min,rect.Max,ImVec2(x,0.5-y*0.4));
          }
          break;
        case 1:
          for (size_t i=0; i<=waveformLen; i++) {
            float x=(float)i/(float)waveformLen;
            float y=MAX(0.0,sin(x*2.0*M_PI));
            waveform[i]=ImLerp(rect.Min,rect.Max,ImVec2(x,0.5-y*0.4));
          }
          break;
        case 2:
          for (size_t i=0; i<=waveformLen; i++) {
            float x=(float)i/(float)waveformLen;
            float y=fabs(sin(x*2.0*M_PI));
            waveform[i]=ImLerp(rect.Min,rect.Max,ImVec2(x,0.5-y*0.4));
          }
          break;
        case 3:
          for (size_t i=0; i<=waveformLen; i++) {
            float x=(float)i/(float)waveformLen;
            float y=fabs((tan(x*2.0*M_PI)>=0.0)?sin(x*2.0*M_PI):0.0);
            waveform[i]=ImLerp(rect.Min,rect.Max,ImVec2(x,0.5-y*0.4));
          }
          break;
        case 4:
          for (size_t i=0; i<=waveformLen; i++) {
            float x=(float)i/(float)waveformLen;
            float y=(x>=0.5)?0.0:sin(x*4.0*M_PI);
            waveform[i]=ImLerp(rect.Min,rect.Max,ImVec2(x,0.5-y*0.4));
          }
          break;
        case 5:
          for (size_t i=0; i<=waveformLen; i++) {
            float x=(float)i/(float)waveformLen;
            float y=(x>=0.5)?0.0:fabs(sin(x*4.0*M_PI));
            waveform[i]=ImLerp(rect.Min,rect.Max,ImVec2(x,0.5-y*0.4));
          }
          break;
        case 6:
          for (size_t i=0; i<=waveformLen; i++) {
            float x=(float)i/(float)waveformLen;
            float y=(x>=0.5)?-1.0:1.0;
            waveform[i]=ImLerp(rect.Min,rect.Max,ImVec2(x,0.5-y*0.4));
          }
          break;
        case 7:
          for (size_t i=0; i<=waveformLen; i++) {
            float x=(float)i/(float)waveformLen;
            float y=pow(2.0*(x-0.5),3.0);
            waveform[i]=ImLerp(rect.Min,rect.Max,ImVec2(x,0.5-y*0.4));
          }
          break;
      }
    }
    dl->AddPolyline(waveform,waveformLen+1,color,ImDrawFlags_None,dpiScale);
  }
}

void FurnaceGUI::drawAlgorithm(unsigned char alg, FurnaceGUIFMAlgs algType, const ImVec2& size) {
  ImDrawList* dl=ImGui::GetWindowDrawList();
  ImGuiWindow* window=ImGui::GetCurrentWindow();

  ImVec2 minArea=window->DC.CursorPos;
  ImVec2 maxArea=ImVec2(
    minArea.x+size.x,
    minArea.y+size.y
  );
  ImRect rect=ImRect(minArea,maxArea);
  ImGuiStyle& style=ImGui::GetStyle();
  ImU32 colorM=ImGui::GetColorU32(uiColors[GUI_COLOR_FM_MOD]);
  ImU32 colorC=ImGui::GetColorU32(uiColors[GUI_COLOR_FM_CAR]);
  ImU32 colorL=ImGui::GetColorU32(uiColors[GUI_COLOR_FM_ALG_LINE]);
  ImGui::ItemSize(size,style.FramePadding.y);
  if (ImGui::ItemAdd(rect,ImGui::GetID("alg"))) {
    ImGui::RenderFrame(rect.Min,rect.Max,ImGui::GetColorU32(uiColors[GUI_COLOR_FM_ALG_BG]),true,style.FrameRounding);
    const float circleRadius=6.0f*dpiScale+1.0f;
    switch (algType) {
      case FM_ALGS_4OP:
        switch (alg) {
          case 0: { // 1 > 2 > 3 > 4
            ImVec2 pos1=ImLerp(rect.Min,rect.Max,ImVec2(0.2,0.5));
            ImVec2 pos2=ImLerp(rect.Min,rect.Max,ImVec2(0.4,0.5));
            ImVec2 pos3=ImLerp(rect.Min,rect.Max,ImVec2(0.6,0.5));
            ImVec2 pos4=ImLerp(rect.Min,rect.Max,ImVec2(0.8,0.5));
            dl->AddCircleFilled(pos1,4.0f*dpiScale+1.0f,colorM);
            dl->AddCircle(pos1,6.0f*dpiScale+1.0f,colorM);
            addAALine(dl,pos1,pos2,colorL);
            dl->AddCircleFilled(pos2,4.0f*dpiScale+1.0f,colorM);
            addAALine(dl,pos2,pos3,colorL);
            dl->AddCircleFilled(pos3,4.0f*dpiScale+1.0f,colorM);
            addAALine(dl,pos3,pos4,colorL);
            dl->AddCircleFilled(pos4,4.0f*dpiScale+1.0f,colorC);

            pos1.x-=ImGui::CalcTextSize("1").x*0.5;
            pos2.x-=ImGui::CalcTextSize("2").x*0.5;
            pos3.x-=ImGui::CalcTextSize("3").x*0.5;
            pos4.x-=ImGui::CalcTextSize("4").x*0.5;
            pos1.y-=ImGui::CalcTextSize("1").y+circleRadius;
            pos2.y-=ImGui::CalcTextSize("2").y+circleRadius;
            pos3.y-=ImGui::CalcTextSize("3").y+circleRadius;
            pos4.y-=ImGui::CalcTextSize("4").y+circleRadius;
            dl->AddText(pos1,colorM,"1");
            dl->AddText(pos2,colorM,"2");
            dl->AddText(pos3,colorM,"3");
            dl->AddText(pos4,colorC,"4");
            break;
          }
          case 1: { // (1+2) > 3 > 4
            ImVec2 pos1=ImLerp(rect.Min,rect.Max,ImVec2(0.25,0.3));
            ImVec2 pos2=ImLerp(rect.Min,rect.Max,ImVec2(0.25,0.7));
            ImVec2 pos3=ImLerp(rect.Min,rect.Max,ImVec2(0.5,0.5));
            ImVec2 pos4=ImLerp(rect.Min,rect.Max,ImVec2(0.75,0.5));
            dl->AddCircleFilled(pos1,4.0f*dpiScale+1.0f,colorM);
            dl->AddCircle(pos1,6.0f*dpiScale+1.0f,colorM);
            addAALine(dl,pos1,pos3,colorL);
            dl->AddCircleFilled(pos2,4.0f*dpiScale+1.0f,colorM);
            addAALine(dl,pos2,pos3,colorL);
            dl->AddCircleFilled(pos3,4.0f*dpiScale+1.0f,colorM);
            addAALine(dl,pos3,pos4,colorL);
            dl->AddCircleFilled(pos4,4.0f*dpiScale+1.0f,colorC);

            pos2.x-=ImGui::CalcTextSize("2").x+circleRadius+3.0*dpiScale;
            pos1.x=pos2.x;
            pos3.x-=ImGui::CalcTextSize("3").x*0.5;
            pos4.x-=ImGui::CalcTextSize("4").x*0.5;
            pos1.y-=ImGui::CalcTextSize("1").y*0.5;
            pos2.y-=ImGui::CalcTextSize("2").y*0.5;
            pos3.y-=ImGui::CalcTextSize("3").y+circleRadius;
            pos4.y-=ImGui::CalcTextSize("4").y+circleRadius;
            dl->AddText(pos1,colorM,"1");
            dl->AddText(pos2,colorM,"2");
            dl->AddText(pos3,colorM,"3");
            dl->AddText(pos4,colorC,"4");
            break;
          }
          case 2: { // 1+(2>3) > 4
            ImVec2 pos1=ImLerp(rect.Min,rect.Max,ImVec2(0.5,0.3));
            ImVec2 pos2=ImLerp(rect.Min,rect.Max,ImVec2(0.25,0.7));
            ImVec2 pos3=ImLerp(rect.Min,rect.Max,ImVec2(0.5,0.7));
            ImVec2 pos4=ImLerp(rect.Min,rect.Max,ImVec2(0.75,0.5));
            dl->AddCircleFilled(pos1,4.0f*dpiScale+1.0f,colorM);
            dl->AddCircle(pos1,6.0f*dpiScale+1.0f,colorM);
            addAALine(dl,pos1,pos4,colorL);
            dl->AddCircleFilled(pos2,4.0f*dpiScale+1.0f,colorM);
            addAALine(dl,pos2,pos3,colorL);
            dl->AddCircleFilled(pos3,4.0f*dpiScale+1.0f,colorM);
            addAALine(dl,pos3,pos4,colorL);
            dl->AddCircleFilled(pos4,4.0f*dpiScale+1.0f,colorC);

            pos1.x-=ImGui::CalcTextSize("2").x+circleRadius+3.0*dpiScale;
            pos2.x-=ImGui::CalcTextSize("2").x+circleRadius+3.0*dpiScale;
            pos3.x-=ImGui::CalcTextSize("3").x+circleRadius+3.0*dpiScale;
            pos4.x-=ImGui::CalcTextSize("4").x*0.5;
            pos1.y-=ImGui::CalcTextSize("1").y*0.5;
            pos2.y-=ImGui::CalcTextSize("2").y*0.5;
            pos3.y-=ImGui::CalcTextSize("3").y*0.5;
            pos4.y-=ImGui::CalcTextSize("4").y+circleRadius;
            dl->AddText(pos1,colorM,"1");
            dl->AddText(pos2,colorM,"2");
            dl->AddText(pos3,colorM,"3");
            dl->AddText(pos4,colorC,"4");
            break;
          }
          case 3: { // (1>2)+3 > 4
            ImVec2 pos1=ImLerp(rect.Min,rect.Max,ImVec2(0.25,0.3));
            ImVec2 pos2=ImLerp(rect.Min,rect.Max,ImVec2(0.5,0.3));
            ImVec2 pos3=ImLerp(rect.Min,rect.Max,ImVec2(0.5,0.7));
            ImVec2 pos4=ImLerp(rect.Min,rect.Max,ImVec2(0.75,0.5));
            dl->AddCircleFilled(pos1,4.0f*dpiScale+1.0f,colorM);
            dl->AddCircle(pos1,6.0f*dpiScale+1.0f,colorM);
            addAALine(dl,pos1,pos2,colorL);
            dl->AddCircleFilled(pos2,4.0f*dpiScale+1.0f,colorM);
            addAALine(dl,pos2,pos4,colorL);
            dl->AddCircleFilled(pos3,4.0f*dpiScale+1.0f,colorM);
            addAALine(dl,pos3,pos4,colorL);
            dl->AddCircleFilled(pos4,4.0f*dpiScale+1.0f,colorC);

            pos1.x-=ImGui::CalcTextSize("2").x+circleRadius+3.0*dpiScale;
            pos2.x-=ImGui::CalcTextSize("2").x+circleRadius+3.0*dpiScale;
            pos3.x-=ImGui::CalcTextSize("3").x+circleRadius+3.0*dpiScale;
            pos4.x-=ImGui::CalcTextSize("4").x*0.5;
            pos1.y-=ImGui::CalcTextSize("1").y*0.5;
            pos2.y-=ImGui::CalcTextSize("2").y*0.5;
            pos3.y-=ImGui::CalcTextSize("3").y*0.5;
            pos4.y-=ImGui::CalcTextSize("4").y+circleRadius;
            dl->AddText(pos1,colorM,"1");
            dl->AddText(pos2,colorM,"2");
            dl->AddText(pos3,colorM,"3");
            dl->AddText(pos4,colorC,"4");
            break;
          }
          case 4: { // (1>2) + (3>4)
            ImVec2 pos1=ImLerp(rect.Min,rect.Max,ImVec2(0.25,0.3));
            ImVec2 pos2=ImLerp(rect.Min,rect.Max,ImVec2(0.5,0.3));
            ImVec2 pos3=ImLerp(rect.Min,rect.Max,ImVec2(0.25,0.7));
            ImVec2 pos4=ImLerp(rect.Min,rect.Max,ImVec2(0.5,0.7));
            ImVec2 pos5=ImLerp(rect.Min,rect.Max,ImVec2(0.75,0.5));
            dl->AddCircleFilled(pos1,4.0f*dpiScale+1.0f,colorM);
            dl->AddCircle(pos1,6.0f*dpiScale+1.0f,colorM);
            addAALine(dl,pos1,pos2,colorL);
            dl->AddCircleFilled(pos2,4.0f*dpiScale+1.0f,colorC);
            dl->AddCircleFilled(pos3,4.0f*dpiScale+1.0f,colorM);
            addAALine(dl,pos3,pos4,colorL);
            dl->AddCircleFilled(pos4,4.0f*dpiScale+1.0f,colorC);
            addAALine(dl,pos2,pos5,colorL);
            addAALine(dl,pos4,pos5,colorL);

            pos1.x-=ImGui::CalcTextSize("2").x+circleRadius+3.0*dpiScale;
            pos2.x-=ImGui::CalcTextSize("2").x+circleRadius+3.0*dpiScale;
            pos3.x-=ImGui::CalcTextSize("3").x+circleRadius+3.0*dpiScale;
            pos4.x-=ImGui::CalcTextSize("4").x+circleRadius+3.0*dpiScale;
            pos1.y-=ImGui::CalcTextSize("1").y*0.5;
            pos2.y-=ImGui::CalcTextSize("2").y*0.5;
            pos3.y-=ImGui::CalcTextSize("3").y*0.5;
            pos4.y-=ImGui::CalcTextSize("4").y*0.5;
            dl->AddText(pos1,colorM,"1");
            dl->AddText(pos2,colorC,"2");
            dl->AddText(pos3,colorM,"3");
            dl->AddText(pos4,colorC,"4");
            break;
          }
          case 5: { // 1 > (2+3+4)
            ImVec2 pos1=ImLerp(rect.Min,rect.Max,ImVec2(0.25,0.5));
            ImVec2 pos2=ImLerp(rect.Min,rect.Max,ImVec2(0.5,0.25));
            ImVec2 pos3=ImLerp(rect.Min,rect.Max,ImVec2(0.5,0.5));
            ImVec2 pos4=ImLerp(rect.Min,rect.Max,ImVec2(0.5,0.75));
            ImVec2 pos5=ImLerp(rect.Min,rect.Max,ImVec2(0.75,0.5));
            dl->AddCircleFilled(pos1,4.0f*dpiScale+1.0f,colorM);
            dl->AddCircle(pos1,6.0f*dpiScale+1.0f,colorM);
            addAALine(dl,pos1,pos2,colorL);
            addAALine(dl,pos1,pos3,colorL);
            addAALine(dl,pos1,pos4,colorL);
            dl->AddCircleFilled(pos2,4.0f*dpiScale+1.0f,colorC);
            dl->AddCircleFilled(pos3,4.0f*dpiScale+1.0f,colorC);
            dl->AddCircleFilled(pos4,4.0f*dpiScale+1.0f,colorC);
            addAALine(dl,pos2,pos5,colorL);
            addAALine(dl,pos3,pos5,colorL);
            addAALine(dl,pos4,pos5,colorL);

            pos1.x-=ImGui::CalcTextSize("2").x+circleRadius+3.0*dpiScale;
            pos2.x-=ImGui::CalcTextSize("2").x+circleRadius+3.0*dpiScale;
            pos3.x-=ImGui::CalcTextSize("3").x+circleRadius+3.0*dpiScale;
            pos4.x-=ImGui::CalcTextSize("4").x+circleRadius+3.0*dpiScale;
            pos1.y-=ImGui::CalcTextSize("1").y*0.5;
            pos2.y-=ImGui::CalcTextSize("2").y*0.5;
            pos3.y-=ImGui::CalcTextSize("3").y*0.5;
            pos4.y-=ImGui::CalcTextSize("4").y*0.5;
            dl->AddText(pos1,colorM,"1");
            dl->AddText(pos2,colorC,"2");
            dl->AddText(pos3,colorC,"3");
            dl->AddText(pos4,colorC,"4");
            break;
          }
          case 6: { // (1>2) + 3 + 4
            ImVec2 pos1=ImLerp(rect.Min,rect.Max,ImVec2(0.25,0.25));
            ImVec2 pos2=ImLerp(rect.Min,rect.Max,ImVec2(0.5,0.25));
            ImVec2 pos3=ImLerp(rect.Min,rect.Max,ImVec2(0.5,0.5));
            ImVec2 pos4=ImLerp(rect.Min,rect.Max,ImVec2(0.5,0.75));
            ImVec2 pos5=ImLerp(rect.Min,rect.Max,ImVec2(0.75,0.5));
            dl->AddCircleFilled(pos1,4.0f*dpiScale+1.0f,colorM);
            dl->AddCircle(pos1,6.0f*dpiScale+1.0f,colorM);
            addAALine(dl,pos1,pos2,colorL);
            dl->AddCircleFilled(pos2,4.0f*dpiScale+1.0f,colorC);
            dl->AddCircleFilled(pos3,4.0f*dpiScale+1.0f,colorC);
            dl->AddCircleFilled(pos4,4.0f*dpiScale+1.0f,colorC);
            addAALine(dl,pos2,pos5,colorL);
            addAALine(dl,pos3,pos5,colorL);
            addAALine(dl,pos4,pos5,colorL);

            pos1.x-=ImGui::CalcTextSize("2").x+circleRadius+3.0*dpiScale;
            pos2.x-=ImGui::CalcTextSize("2").x+circleRadius+3.0*dpiScale;
            pos3.x-=ImGui::CalcTextSize("3").x+circleRadius+3.0*dpiScale;
            pos4.x-=ImGui::CalcTextSize("4").x+circleRadius+3.0*dpiScale;
            pos1.y-=ImGui::CalcTextSize("1").y*0.5;
            pos2.y-=ImGui::CalcTextSize("2").y*0.5;
            pos3.y-=ImGui::CalcTextSize("3").y*0.5;
            pos4.y-=ImGui::CalcTextSize("4").y*0.5;
            dl->AddText(pos1,colorM,"1");
            dl->AddText(pos2,colorC,"2");
            dl->AddText(pos3,colorC,"3");
            dl->AddText(pos4,colorC,"4");
            break;
          }
          case 7: { // 1 + 2 + 3 + 4
            ImVec2 pos1=ImLerp(rect.Min,rect.Max,ImVec2(0.25,0.2));
            ImVec2 pos2=ImLerp(rect.Min,rect.Max,ImVec2(0.35,0.4));
            ImVec2 pos3=ImLerp(rect.Min,rect.Max,ImVec2(0.45,0.6));
            ImVec2 pos4=ImLerp(rect.Min,rect.Max,ImVec2(0.55,0.8));
            ImVec2 pos5=ImLerp(rect.Min,rect.Max,ImVec2(0.75,0.5));
            dl->AddCircleFilled(pos1,4.0f*dpiScale+1.0f,colorC);
            dl->AddCircle(pos1,6.0f*dpiScale+1.0f,colorC);
            dl->AddCircleFilled(pos2,4.0f*dpiScale+1.0f,colorC);
            dl->AddCircleFilled(pos3,4.0f*dpiScale+1.0f,colorC);
            dl->AddCircleFilled(pos4,4.0f*dpiScale+1.0f,colorC);
            addAALine(dl,pos1,pos5,colorL);
            addAALine(dl,pos2,pos5,colorL);
            addAALine(dl,pos3,pos5,colorL);
            addAALine(dl,pos4,pos5,colorL);

            pos1.x-=ImGui::CalcTextSize("2").x+circleRadius+3.0*dpiScale;
            pos2.x-=ImGui::CalcTextSize("2").x+circleRadius+3.0*dpiScale;
            pos3.x-=ImGui::CalcTextSize("3").x+circleRadius+3.0*dpiScale;
            pos4.x-=ImGui::CalcTextSize("4").x+circleRadius+3.0*dpiScale;
            pos1.y-=ImGui::CalcTextSize("1").y*0.5;
            pos2.y-=ImGui::CalcTextSize("2").y*0.5;
            pos3.y-=ImGui::CalcTextSize("3").y*0.5;
            pos4.y-=ImGui::CalcTextSize("4").y*0.5;
            dl->AddText(pos1,colorC,"1");
            dl->AddText(pos2,colorC,"2");
            dl->AddText(pos3,colorC,"3");
            dl->AddText(pos4,colorC,"4");
            break;
          }
        }
        break;
      case FM_ALGS_2OP_OPL:
        switch (alg) {
          case 0: { // 1 > 2
            ImVec2 pos1=ImLerp(rect.Min,rect.Max,ImVec2(0.33,0.5));
            ImVec2 pos2=ImLerp(rect.Min,rect.Max,ImVec2(0.67,0.5));
            dl->AddCircleFilled(pos1,4.0f*dpiScale+1.0f,colorM);
            dl->AddCircle(pos1,6.0f*dpiScale+1.0f,colorM);
            addAALine(dl,pos1,pos2,colorL);
            dl->AddCircleFilled(pos2,4.0f*dpiScale+1.0f,colorC);

            pos1.x-=ImGui::CalcTextSize("2").x+circleRadius+3.0*dpiScale;
            pos2.x+=circleRadius+3.0*dpiScale;
            pos1.y-=ImGui::CalcTextSize("1").y*0.5;
            pos2.y-=ImGui::CalcTextSize("2").y*0.5;
            dl->AddText(pos1,colorM,"1");
            dl->AddText(pos2,colorC,"2");
            break;
          }
          case 1: { // 1 + 2
            ImVec2 pos1=ImLerp(rect.Min,rect.Max,ImVec2(0.33,0.5));
            ImVec2 pos2=ImLerp(rect.Min,rect.Max,ImVec2(0.67,0.5));
            dl->AddCircleFilled(pos1,4.0f*dpiScale+1.0f,colorC);
            dl->AddCircle(pos1,6.0f*dpiScale+1.0f,colorC);
            dl->AddCircleFilled(pos2,4.0f*dpiScale+1.0f,colorC);

            pos1.x-=ImGui::CalcTextSize("2").x+circleRadius+3.0*dpiScale;
            pos2.x+=circleRadius+3.0*dpiScale;
            pos1.y-=ImGui::CalcTextSize("1").y*0.5;
            pos2.y-=ImGui::CalcTextSize("2").y*0.5;
            dl->AddText(pos1,colorC,"1");
            dl->AddText(pos2,colorC,"2");
            break;
          }
        }
        break;
      case FM_ALGS_4OP_OPL:
        switch (alg) {
          case 0: { // 1 > 2 > 3 > 4
            ImVec2 pos1=ImLerp(rect.Min,rect.Max,ImVec2(0.2,0.5));
            ImVec2 pos2=ImLerp(rect.Min,rect.Max,ImVec2(0.4,0.5));
            ImVec2 pos3=ImLerp(rect.Min,rect.Max,ImVec2(0.6,0.5));
            ImVec2 pos4=ImLerp(rect.Min,rect.Max,ImVec2(0.8,0.5));
            dl->AddCircleFilled(pos1,4.0f*dpiScale+1.0f,colorM);
            dl->AddCircle(pos1,6.0f*dpiScale+1.0f,colorM);
            addAALine(dl,pos1,pos2,colorL);
            dl->AddCircleFilled(pos2,4.0f*dpiScale+1.0f,colorM);
            addAALine(dl,pos2,pos3,colorL);
            dl->AddCircleFilled(pos3,4.0f*dpiScale+1.0f,colorM);
            addAALine(dl,pos3,pos4,colorL);
            dl->AddCircleFilled(pos4,4.0f*dpiScale+1.0f,colorC);

            pos1.x-=ImGui::CalcTextSize("1").x*0.5;
            pos2.x-=ImGui::CalcTextSize("2").x*0.5;
            pos3.x-=ImGui::CalcTextSize("3").x*0.5;
            pos4.x-=ImGui::CalcTextSize("4").x*0.5;
            pos1.y-=ImGui::CalcTextSize("1").y+circleRadius;
            pos2.y-=ImGui::CalcTextSize("2").y+circleRadius;
            pos3.y-=ImGui::CalcTextSize("3").y+circleRadius;
            pos4.y-=ImGui::CalcTextSize("4").y+circleRadius;
            dl->AddText(pos1,colorM,"1");
            dl->AddText(pos2,colorM,"2");
            dl->AddText(pos3,colorM,"3");
            dl->AddText(pos4,colorC,"4");
            break;
          }
          case 1: { // 1 + (2 > 3 > 4)
            ImVec2 pos1=ImLerp(rect.Min,rect.Max,ImVec2(0.4,0.3));
            ImVec2 pos2=ImLerp(rect.Min,rect.Max,ImVec2(0.2,0.7));
            ImVec2 pos3=ImLerp(rect.Min,rect.Max,ImVec2(0.4,0.7));
            ImVec2 pos4=ImLerp(rect.Min,rect.Max,ImVec2(0.6,0.7));
            ImVec2 pos5=ImLerp(rect.Min,rect.Max,ImVec2(0.8,0.7));
            dl->AddCircleFilled(pos1,4.0f*dpiScale+1.0f,colorC);
            dl->AddCircle(pos1,6.0f*dpiScale+1.0f,colorC);
            addAALine(dl,pos1,pos5,colorL);
            dl->AddCircleFilled(pos2,4.0f*dpiScale+1.0f,colorM);
            addAALine(dl,pos2,pos3,colorL);
            dl->AddCircleFilled(pos3,4.0f*dpiScale+1.0f,colorM);
            addAALine(dl,pos3,pos4,colorL);
            dl->AddCircleFilled(pos4,4.0f*dpiScale+1.0f,colorC);

            addAALine(dl,pos4,pos5,colorL);

            pos1.x-=ImGui::CalcTextSize("2").x+circleRadius+3.0*dpiScale;
            pos2.x-=ImGui::CalcTextSize("2").x+circleRadius+3.0*dpiScale;
            pos3.x-=ImGui::CalcTextSize("3").x+circleRadius+3.0*dpiScale;
            pos4.x-=ImGui::CalcTextSize("4").x*0.5;
            pos1.y-=ImGui::CalcTextSize("1").y*0.5;
            pos2.y-=ImGui::CalcTextSize("2").y*0.5;
            pos3.y-=ImGui::CalcTextSize("3").y*0.5;
            pos4.y-=ImGui::CalcTextSize("4").y+circleRadius;
            dl->AddText(pos1,colorC,"1");
            dl->AddText(pos2,colorM,"2");
            dl->AddText(pos3,colorM,"3");
            dl->AddText(pos4,colorC,"4");
            break;
          }
          case 2: { // (1>2) + (3>4)
            ImVec2 pos1=ImLerp(rect.Min,rect.Max,ImVec2(0.25,0.3));
            ImVec2 pos2=ImLerp(rect.Min,rect.Max,ImVec2(0.5,0.3));
            ImVec2 pos3=ImLerp(rect.Min,rect.Max,ImVec2(0.25,0.7));
            ImVec2 pos4=ImLerp(rect.Min,rect.Max,ImVec2(0.5,0.7));
            ImVec2 pos5=ImLerp(rect.Min,rect.Max,ImVec2(0.75,0.5));
            dl->AddCircleFilled(pos1,4.0f*dpiScale+1.0f,colorM);
            dl->AddCircle(pos1,6.0f*dpiScale+1.0f,colorM);
            addAALine(dl,pos1,pos2,colorL);
            dl->AddCircleFilled(pos2,4.0f*dpiScale+1.0f,colorC);
            dl->AddCircleFilled(pos3,4.0f*dpiScale+1.0f,colorM);
            addAALine(dl,pos3,pos4,colorL);
            dl->AddCircleFilled(pos4,4.0f*dpiScale+1.0f,colorC);
            addAALine(dl,pos2,pos5,colorL);
            addAALine(dl,pos4,pos5,colorL);

            pos1.x-=ImGui::CalcTextSize("2").x+circleRadius+3.0*dpiScale;
            pos2.x-=ImGui::CalcTextSize("2").x+circleRadius+3.0*dpiScale;
            pos3.x-=ImGui::CalcTextSize("3").x+circleRadius+3.0*dpiScale;
            pos4.x-=ImGui::CalcTextSize("4").x+circleRadius+3.0*dpiScale;
            pos1.y-=ImGui::CalcTextSize("1").y*0.5;
            pos2.y-=ImGui::CalcTextSize("2").y*0.5;
            pos3.y-=ImGui::CalcTextSize("3").y*0.5;
            pos4.y-=ImGui::CalcTextSize("4").y*0.5;
            dl->AddText(pos1,colorM,"1");
            dl->AddText(pos2,colorC,"2");
            dl->AddText(pos3,colorM,"3");
            dl->AddText(pos4,colorC,"4");
            break;
          }
          case 3: { // 1 + (2 > 3) + 4
            ImVec2 pos1=ImLerp(rect.Min,rect.Max,ImVec2(0.5,0.25));
            ImVec2 pos2=ImLerp(rect.Min,rect.Max,ImVec2(0.25,0.5));
            ImVec2 pos3=ImLerp(rect.Min,rect.Max,ImVec2(0.5,0.5));
            ImVec2 pos4=ImLerp(rect.Min,rect.Max,ImVec2(0.5,0.75));
            ImVec2 pos5=ImLerp(rect.Min,rect.Max,ImVec2(0.75,0.5));
            dl->AddCircleFilled(pos1,4.0f*dpiScale+1.0f,colorC);
            dl->AddCircle(pos1,6.0f*dpiScale+1.0f,colorC);
            addAALine(dl,pos2,pos3,colorL);
            dl->AddCircleFilled(pos2,4.0f*dpiScale+1.0f,colorM);
            dl->AddCircleFilled(pos3,4.0f*dpiScale+1.0f,colorC);
            dl->AddCircleFilled(pos4,4.0f*dpiScale+1.0f,colorC);
            addAALine(dl,pos1,pos5,colorL);
            addAALine(dl,pos3,pos5,colorL);
            addAALine(dl,pos4,pos5,colorL);

            pos1.x-=ImGui::CalcTextSize("2").x+circleRadius+3.0*dpiScale;
            pos2.x-=ImGui::CalcTextSize("2").x+circleRadius+3.0*dpiScale;
            pos3.x-=ImGui::CalcTextSize("3").x+circleRadius+3.0*dpiScale;
            pos4.x-=ImGui::CalcTextSize("4").x+circleRadius+3.0*dpiScale;
            pos1.y-=ImGui::CalcTextSize("1").y*0.5;
            pos2.y-=ImGui::CalcTextSize("2").y*0.5;
            pos3.y-=ImGui::CalcTextSize("3").y*0.5;
            pos4.y-=ImGui::CalcTextSize("4").y*0.5;
            dl->AddText(pos1,colorC,"1");
            dl->AddText(pos2,colorM,"2");
            dl->AddText(pos3,colorC,"3");
            dl->AddText(pos4,colorC,"4");
            break;
          }
        }
        break;
      default:
        break;
    }
  }
}

void FurnaceGUI::drawESFMAlgorithm(DivInstrumentESFM& esfm, const ImVec2& size) {
  ImDrawList* dl=ImGui::GetWindowDrawList();
  ImGuiWindow* window=ImGui::GetCurrentWindow();

  ImVec2 minArea=window->DC.CursorPos;
  ImVec2 maxArea=ImVec2(
    minArea.x+size.x,
    minArea.y+size.y
  );
  ImRect rect=ImRect(minArea,maxArea);
  ImGuiStyle& style=ImGui::GetStyle();
  ImU32 colorM=ImGui::GetColorU32(uiColors[GUI_COLOR_FM_MOD]);
  ImU32 colorC=ImGui::GetColorU32(uiColors[GUI_COLOR_FM_CAR]);
  ImU32 colorsL[8];
  for (int i=0; i<8; i++){
    float alpha=(float)i/7.0f;
    ImVec4 color=uiColors[GUI_COLOR_FM_ALG_LINE];
    color.w *= alpha;
    colorsL[i]=ImGui::GetColorU32(color);
  }
  ImGui::ItemSize(size,style.FramePadding.y);
  if (ImGui::ItemAdd(rect,ImGui::GetID("alg"))) {
    ImGui::RenderFrame(rect.Min,rect.Max,ImGui::GetColorU32(uiColors[GUI_COLOR_FM_ALG_BG]),true,style.FrameRounding);
    const float circleRadius=6.0f*dpiScale+1.0f;
    //int modFb = esfm.op[0].modIn&7;
    int mod12 = esfm.op[1].modIn&7;
    int mod23 = esfm.op[2].modIn&7;
    int mod34 = esfm.op[3].modIn&7;
    int out1 = esfm.op[0].outLvl&7;
    int out2 = esfm.op[1].outLvl&7;
    int out3 = esfm.op[2].outLvl&7;
    int out4 = esfm.op[3].outLvl&7;
    bool isMod[4];
    for (int i=0; i<4; i++) {
      DivInstrumentESFM::Operator& opE=esfm.op[i];
      isMod[i]=true;
      if (opE.outLvl==7) isMod[i]=false;
      else if (opE.outLvl>0) {
        if (i==3) isMod[i]=false;
        else {
          DivInstrumentESFM::Operator& opENext=esfm.op[i+1];
          if (opENext.modIn==0) isMod[i]=false;
          else if ((opE.outLvl-opENext.modIn)>=2) isMod[i]=false;
        }
      }
    }

    ImVec2 posOp1=ImLerp(rect.Min,rect.Max,ImVec2(0.2f,0.25f));
    ImVec2 posOp2=ImLerp(rect.Min,rect.Max,ImVec2(0.4f,0.25f));
    ImVec2 posOp3=ImLerp(rect.Min,rect.Max,ImVec2(0.6f,0.25f));
    ImVec2 posOp4=ImLerp(rect.Min,rect.Max,ImVec2(0.8f,0.25f));
    ImVec2 posBusbarOp1=ImLerp(rect.Min,rect.Max,ImVec2(0.2f,0.75f));
    ImVec2 posBusbarOp2=ImLerp(rect.Min,rect.Max,ImVec2(0.4f,0.75f));
    ImVec2 posBusbarOp3=ImLerp(rect.Min,rect.Max,ImVec2(0.6f,0.75f));
    ImVec2 posBusbarOp4=ImLerp(rect.Min,rect.Max,ImVec2(0.8f,0.75f));

    ImVec2 posBusbarStart=ImLerp(rect.Min,rect.Max,ImVec2(0.15f,0.75f));
    ImVec2 posBusbarEnd=ImLerp(rect.Min,rect.Max,ImVec2(0.85f,0.75f));
    bool busbarStartSeen=false;
    for (int i=0; i<4; i++) {
      DivInstrumentESFM::Operator& opE=esfm.op[i];
      if (opE.outLvl>0) {
        if (!busbarStartSeen) {
          busbarStartSeen=true;
          posBusbarStart=ImLerp(rect.Min,rect.Max,ImVec2(0.15f+0.2f*i,0.75f));
        }
        posBusbarEnd=ImLerp(rect.Min,rect.Max,ImVec2(0.25f+0.2f*i,0.75f));
      }
    }

    if (mod12) addAALine(dl,posOp1,posOp2,colorsL[mod12]);
    if (mod23) addAALine(dl,posOp2,posOp3,colorsL[mod23]);
    if (mod34) addAALine(dl,posOp3,posOp4,colorsL[mod34]);
    if (out1) addAALine(dl,posOp1,posBusbarOp1,colorsL[out1]);
    if (out2) addAALine(dl,posOp2,posBusbarOp2,colorsL[out2]);
    if (out3) addAALine(dl,posOp3,posBusbarOp3,colorsL[out3]);
    if (out4) addAALine(dl,posOp4,posBusbarOp4,colorsL[out4]);

    addAALine(dl,posBusbarStart,posBusbarEnd,colorsL[2]);
    // addAALine(dl,posBusbarEnd,posBusbarEnd+ImVec2(-8.0f*dpiScale,-4.0f*dpiScale),colorsL[2]);
    // addAALine(dl,posBusbarEnd,posBusbarEnd+ImVec2(-8.0f*dpiScale,4.0f*dpiScale),colorsL[2]);
    // addAALine(dl,posBusbarStart+ImVec2(4.0f*dpiScale,-4.0f*dpiScale),posBusbarStart+ImVec2(4.0f*dpiScale,4.0f*dpiScale),colorsL[2]);

    dl->AddCircle(posOp1,6.0f*dpiScale+1.0f,isMod[0]?colorM:colorC);
    dl->AddCircleFilled(posOp1,4.0f*dpiScale+1.0f,isMod[0]?colorM:colorC);
    dl->AddCircleFilled(posOp2,4.0f*dpiScale+1.0f,isMod[1]?colorM:colorC);
    dl->AddCircleFilled(posOp3,4.0f*dpiScale+1.0f,isMod[2]?colorM:colorC);
    dl->AddCircleFilled(posOp4,4.0f*dpiScale+1.0f,isMod[3]?colorM:colorC);

    posOp1.x-=ImGui::CalcTextSize("1").x+circleRadius+3.0f*dpiScale;
    posOp2.x-=ImGui::CalcTextSize("2").x+circleRadius+3.0f*dpiScale;
    posOp3.x-=ImGui::CalcTextSize("3").x+circleRadius+3.0f*dpiScale;
    posOp4.x-=ImGui::CalcTextSize("4").x+circleRadius+3.0f*dpiScale;
    posOp1.y-=ImGui::CalcTextSize("1").y*0.5f;
    posOp2.y-=ImGui::CalcTextSize("2").y*0.5f;
    posOp3.y-=ImGui::CalcTextSize("3").y*0.5f;
    posOp4.y-=ImGui::CalcTextSize("4").y*0.5f;
    dl->AddText(posOp1,isMod[0]?colorM:colorC,"1");
    dl->AddText(posOp2,isMod[1]?colorM:colorC,"2");
    dl->AddText(posOp3,isMod[2]?colorM:colorC,"3");
    dl->AddText(posOp4,isMod[3]?colorM:colorC,"4");
  }
}

void FurnaceGUI::drawFMEnv(unsigned char tl, unsigned char ar, unsigned char dr, unsigned char d2r, unsigned char rr, unsigned char sl, unsigned char sus, unsigned char egt, unsigned char algOrGlobalSus, float maxTl, float maxArDr, float maxRr, const ImVec2& size, unsigned short instType) {
  ImDrawList* dl=ImGui::GetWindowDrawList();
  ImGuiWindow* window=ImGui::GetCurrentWindow();

  ImVec2 minArea=window->DC.CursorPos;
  ImVec2 maxArea=ImVec2(
    minArea.x+size.x,
    minArea.y+size.y
  );
  ImRect rect=ImRect(minArea,maxArea);
  ImGuiStyle& style=ImGui::GetStyle();
  ImU32 color=ImGui::GetColorU32(uiColors[GUI_COLOR_FM_ENVELOPE]);
  ImU32 colorR=ImGui::GetColorU32(uiColors[GUI_COLOR_FM_ENVELOPE_RELEASE]); // Relsease triangle
  ImU32 colorS=ImGui::GetColorU32(uiColors[GUI_COLOR_FM_ENVELOPE_SUS_GUIDE]); // Sustain horiz/vert line color
  ImGui::ItemSize(size,style.FramePadding.y);
  if (ImGui::ItemAdd(rect,ImGui::GetID("fmEnv"))) {
    ImGui::RenderFrame(rect.Min,rect.Max,ImGui::GetColorU32(ImGuiCol_FrameBg),true,style.FrameRounding);

    //Adjust for OPLL global sustain setting
    if (instType==DIV_INS_OPLL && algOrGlobalSus==1.0){
      rr = 5.0;
    }
    //calculate x positions
    float arPos=float(maxArDr-ar)/maxArDr; //peak of AR, start of DR
    float drPos=arPos+((sl/15.0)*(float(maxArDr-dr)/maxArDr)); //end of DR, start of D2R
    float d2rPos=drPos+(((15.0-sl)/15.0)*(float(31.0-d2r)/31.0)); //End of D2R
    float rrPos=(float(maxRr-rr)/float(maxRr)); //end of RR

    //shrink all the x positions horizontally
    arPos/=2.0;
    drPos/=2.0;
    d2rPos/=2.0;
    rrPos/=1.0;

    ImVec2 pos1=ImLerp(rect.Min,rect.Max,ImVec2(0.0,1.0)); //the bottom corner
    ImVec2 pos2=ImLerp(rect.Min,rect.Max,ImVec2(arPos,(tl/maxTl))); //peak of AR, start of DR
    ImVec2 pos3=ImLerp(rect.Min,rect.Max,ImVec2(drPos,(float)((tl/maxTl)+(sl/15.0)-((tl/maxTl)*(sl/15.0))))); //end of DR, start of D2R
    ImVec2 pos4=ImLerp(rect.Min,rect.Max,ImVec2(d2rPos,1.0)); //end of D2R
    ImVec2 posRStart=ImLerp(rect.Min,rect.Max,ImVec2(0.0,(tl/maxTl))); //release start
    ImVec2 posREnd=ImLerp(rect.Min,rect.Max,ImVec2(rrPos,1.0));//release end
    ImVec2 posSLineHEnd=ImLerp(rect.Min,rect.Max,ImVec2(1.0,(float)((tl/maxTl)+(sl/15.0)-((tl/maxTl)*(sl/15.0))))); //sustain horizontal line end
    ImVec2 posSLineVEnd=ImLerp(rect.Min,rect.Max,ImVec2(drPos,1.0)); //sustain vertical line end
    ImVec2 posDecayRate0Pt=ImLerp(rect.Min,rect.Max,ImVec2(1.0,(tl/maxTl))); //Height of the peak of AR, forever
    ImVec2 posDecay2Rate0Pt=ImLerp(rect.Min,rect.Max,ImVec2(1.0,(float)((tl/maxTl)+(sl/15.0)-((tl/maxTl)*(sl/15.0))))); //Height of the peak of SR, forever

    //dl->Flags=ImDrawListFlags_AntiAliasedLines|ImDrawListFlags_AntiAliasedLinesUseTex;
    if (ar==0.0) { //if AR = 0, the envelope never starts
      dl->AddTriangleFilled(posRStart,posREnd,pos1,colorS); //draw release as shaded triangle behind everything
      addAALine(dl,pos1,pos4,color); //draw line on ground
    } else if (dr==0.0 && sl!=0.0) { //if DR = 0 and SL is not 0, then the envelope stays at max volume forever
      dl->AddTriangleFilled(posRStart,posREnd,pos1,colorS); //draw release as shaded triangle behind everything
      //addAALine(dl,pos3,posSLineHEnd,colorS); //draw horiz line through sustain level
      //addAALine(dl,pos3,posSLineVEnd,colorS); //draw vert. line through sustain level
      addAALine(dl,pos1,pos2,color); //A
      addAALine(dl,pos2,posDecayRate0Pt,color); //Line from A to end of graph
    } else if (d2r==0.0 || ((instType==DIV_INS_OPL || instType==DIV_INS_SNES || instType==DIV_INS_ESFM) && sus==1.0) || (instType==DIV_INS_OPLL && egt!=0.0)) { //envelope stays at the sustain level forever
      dl->AddTriangleFilled(posRStart,posREnd,pos1,colorS); //draw release as shaded triangle behind everything
      addAALine(dl,pos3,posSLineHEnd,colorR); //draw horiz line through sustain level
      addAALine(dl,pos3,posSLineVEnd,colorR); //draw vert. line through sustain level
      addAALine(dl,pos1,pos2,color); //A
      addAALine(dl,pos2,pos3,color); //D
      addAALine(dl,pos3,posDecay2Rate0Pt,color); //Line from D to end of graph
    } else { //draw graph normally
      dl->AddTriangleFilled(posRStart,posREnd,pos1,colorS); //draw release as shaded triangle behind everything
      addAALine(dl,pos3,posSLineHEnd,colorR); //draw horiz line through sustain level
      addAALine(dl,pos3,posSLineVEnd,colorR); //draw vert. line through sustain level
      addAALine(dl,pos1,pos2,color); //A
      addAALine(dl,pos2,pos3,color); //D
      addAALine(dl,pos3,pos4,color); //D2
    }
    //dl->Flags^=ImDrawListFlags_AntiAliasedLines|ImDrawListFlags_AntiAliasedLinesUseTex;
  }
}

void FurnaceGUI::drawGBEnv(unsigned char vol, unsigned char len, unsigned char sLen, bool dir, const ImVec2& size) {
  ImDrawList* dl=ImGui::GetWindowDrawList();
  ImGuiWindow* window=ImGui::GetCurrentWindow();

  ImVec2 minArea=window->DC.CursorPos;
  ImVec2 maxArea=ImVec2(
    minArea.x+size.x,
    minArea.y+size.y
  );
  ImRect rect=ImRect(minArea,maxArea);
  ImGuiStyle& style=ImGui::GetStyle();
  ImU32 color=ImGui::GetColorU32(uiColors[GUI_COLOR_FM_ENVELOPE]);
  //ImU32 colorS=ImGui::GetColorU32(uiColors[GUI_COLOR_FM_ENVELOPE_SUS_GUIDE]); // Sustain horiz/vert line color
  ImGui::ItemSize(size,style.FramePadding.y);
  if (ImGui::ItemAdd(rect,ImGui::GetID("gbEnv"))) {
    ImGui::RenderFrame(rect.Min,rect.Max,ImGui::GetColorU32(ImGuiCol_FrameBg),true,style.FrameRounding);
    
    float volY=1.0-((float)vol/15.0);
    float lenPos=(sLen>62)?1.0:((float)sLen/384.0);
    float envEndPoint=((float)len/7.0)*((float)(dir?(15-vol):vol)/15.0);

    ImVec2 pos1=ImLerp(rect.Min,rect.Max,ImVec2(0.0,volY));
    ImVec2 pos2;
    if (dir) {
      if (len>0) {
        if (lenPos<envEndPoint) {
          pos2=ImLerp(rect.Min,rect.Max,ImVec2(lenPos,volY*(1.0-(lenPos/envEndPoint))));
        } else {
          pos2=ImLerp(rect.Min,rect.Max,ImVec2(envEndPoint,0.0));
        }
      } else {
        pos2=ImLerp(rect.Min,rect.Max,ImVec2(lenPos,volY));
      }
    } else {
      if (len>0) {
        if (lenPos<envEndPoint) {
          pos2=ImLerp(rect.Min,rect.Max,ImVec2(lenPos,volY+(1.0-volY)*(lenPos/envEndPoint)));
        } else {
          pos2=ImLerp(rect.Min,rect.Max,ImVec2(envEndPoint,1.0));
        }
      } else {
        pos2=ImLerp(rect.Min,rect.Max,ImVec2(lenPos,volY));
      }
    }
    ImVec2 pos3=ImLerp(rect.Min,rect.Max,ImVec2(lenPos,(len>0 || sLen<63)?((dir && sLen>62)?0.0:1.0):volY));

    addAALine(dl,pos1,pos2,color);
    if (lenPos>=envEndPoint && sLen<63 && dir) {
      pos3=ImLerp(rect.Min,rect.Max,ImVec2(lenPos,0.0));
      addAALine(dl,pos2,pos3,color);
      ImVec2 pos4=ImLerp(rect.Min,rect.Max,ImVec2(lenPos,1.0));
      addAALine(dl,pos3,pos4,color);
    } else {
      addAALine(dl,pos2,pos3,color);
    }
  }
}

#define P(x) if (x) { \
  MARK_MODIFIED; \
  e->notifyInsChange(curIns); \
  updateFMPreview=true; \
}

#define PARAMETER MARK_MODIFIED; e->notifyInsChange(curIns); updateFMPreview=true;

String genericGuide(float value) {
  return fmt::sprintf("%d",(int)value);
}

inline int deBit30(const int val) {
  if ((val&0xc0000000)==0x40000000 || (val&0xc0000000)==0x80000000) return val^0x40000000;
  return val;
}

inline bool enBit30(const int val) {
  if ((val&0xc0000000)==0x40000000 || (val&0xc0000000)==0x80000000) return true;
  return false;
}


void FurnaceGUI::kvsConfig(DivInstrument* ins, bool supportsKVS) {
  if (fmPreviewOn) {
    if (ImGui::IsItemHovered()) {
      ImGui::SetTooltip("left click to restart\nmiddle click to pause\nright click to see algorithm");
    }
    if (ImGui::IsItemClicked(ImGuiMouseButton_Left)) {
      updateFMPreview=true;
    }
    if (ImGui::IsItemClicked(ImGuiMouseButton_Middle)) {
      fmPreviewPaused=!fmPreviewPaused;
    }
  } else if (supportsKVS) {
    if (ImGui::IsItemHovered()) {
      ImGui::SetTooltip("left click to configure TL scaling\nright click to see FM preview");
    }
  } else {
    if (ImGui::IsItemHovered()) {
      ImGui::SetTooltip("right click to see FM preview");
    }
  }
  if (ImGui::IsItemClicked(ImGuiMouseButton_Right)) {
    fmPreviewOn=!fmPreviewOn;
  }
  if (ImGui::IsItemHovered() && CHECK_LONG_HOLD) {
    NOTIFY_LONG_HOLD;
    fmPreviewOn=!fmPreviewOn;
  }
  if (!fmPreviewOn && supportsKVS) {
    int opCount=4;
    if (ins->type==DIV_INS_OPLL) opCount=2;
    if (ins->type==DIV_INS_OPL) opCount=(ins->fm.ops==4)?4:2;
    if (ImGui::BeginPopupContextItem("IKVSOpt",ImGuiPopupFlags_MouseButtonLeft)) {
      ImGui::Text("operator level changes with volume?");
      if (ImGui::BeginTable("KVSTable",4,ImGuiTableFlags_BordersInner)) {
        ImGui::TableSetupColumn("c0",ImGuiTableColumnFlags_WidthFixed);
        ImGui::TableSetupColumn("c1",ImGuiTableColumnFlags_WidthStretch);
        ImGui::TableSetupColumn("c2",ImGuiTableColumnFlags_WidthFixed);
        ImGui::TableSetupColumn("c3",ImGuiTableColumnFlags_WidthStretch);
        for (int i=0; i<4; i++) {
          int o=(opCount==4 && ins->type!=DIV_INS_ESFM)?orderedOps[i]:i;
          if (!(i&1)) ImGui::TableNextRow();
          const char* label="AUTO##OPKVS";
          if (ins->fm.op[o].kvs==0) {
            label="NO##OPKVS";
          } else if (ins->fm.op[o].kvs==1) {
            label="YES##OPKVS";
          }
          ImGui::TableNextColumn();
          ImGui::Text("%d",i+1);
          ImGui::TableNextColumn();
          ImGui::PushID(o);
          if (ImGui::Button(label,ImVec2(ImGui::GetContentRegionAvail().x,0.0f))) {
            if (++ins->fm.op[o].kvs>2) ins->fm.op[o].kvs=0;
            PARAMETER;
          }
          ImGui::PopID();
        }
        ImGui::EndTable();
      }
      ImGui::EndPopup();
    }
  }
}

void FurnaceGUI::drawFMPreview(const ImVec2& size) {
  float asFloat[FM_PREVIEW_SIZE];
  for (int i=0; i<FM_PREVIEW_SIZE; i++) {
    asFloat[i]=(float)fmPreview[i]/8192.0f;
  }
  ImGui::PlotLines("##DebugFMPreview",asFloat,FM_PREVIEW_SIZE,0,NULL,-1.0,1.0,size);
}

void FurnaceGUI::drawMacroEdit(FurnaceGUIMacroDesc& i, int totalFit, float availableWidth, int index) {
  static float asFloat[256];
  static int asInt[256];
  static float loopIndicator[256];
  static float bit30Indicator[256];
  static bool doHighlight[256];

  if ((i.macro->open&6)==0) {
    for (int j=0; j<256; j++) {
      bit30Indicator[j]=0;
      if (j+macroDragScroll>=i.macro->len) {
        asFloat[j]=0;
        asInt[j]=0;
      } else {
        asFloat[j]=deBit30(i.macro->val[j+macroDragScroll]);
        asInt[j]=deBit30(i.macro->val[j+macroDragScroll])+i.bitOffset;
        if (i.bit30) bit30Indicator[j]=enBit30(i.macro->val[j+macroDragScroll]);
      }
      if (j+macroDragScroll>=i.macro->len || (j+macroDragScroll>i.macro->rel && i.macro->loop<i.macro->rel)) {
        loopIndicator[j]=0;
      } else {
        loopIndicator[j]=((i.macro->loop!=255 && (j+macroDragScroll)>=i.macro->loop))|((i.macro->rel!=255 && (j+macroDragScroll)==i.macro->rel)<<1);
      }
    }
    ImGui::PushStyleVar(ImGuiStyleVar_FramePadding,ImVec2(0.0f,0.0f));

    if (i.macro->vZoom<1) {
      if (i.macro->macroType==DIV_MACRO_ARP || i.isArp) {
        i.macro->vZoom=24;
        i.macro->vScroll=120-12;
      } else if (i.macro->macroType==DIV_MACRO_PITCH || i.isPitch) {
        i.macro->vZoom=128;
        i.macro->vScroll=2048-64;
      } else {
        i.macro->vZoom=i.max-i.min;
        i.macro->vScroll=0;
      }
    }
    if (i.macro->vZoom>(i.max-i.min)) {
      i.macro->vZoom=i.max-i.min;
    }

    memset(doHighlight,0,256*sizeof(bool));
    if (e->isRunning()) for (int j=0; j<e->getTotalChannelCount(); j++) {
      DivChannelState* chanState=e->getChanState(j);
      if (chanState==NULL) continue;

      if (chanState->keyOff) continue;
      if (chanState->lastIns!=curIns) continue;

      DivMacroInt* macroInt=e->getMacroInt(j);
      if (macroInt==NULL) continue;

      DivMacroStruct* macroStruct=macroInt->structByType(i.macro->macroType);
      if (macroStruct==NULL) continue;

      if (macroStruct->lastPos>i.macro->len) continue;
      if (macroStruct->lastPos<macroDragScroll) continue;
      if (macroStruct->lastPos>255) continue;
      if (!macroStruct->actualHad) continue;

      doHighlight[macroStruct->lastPos-macroDragScroll]=true;
    }

    if (i.isBitfield) {
      PlotBitfield("##IMacro",asInt,totalFit,0,i.bitfieldBits,i.max,ImVec2(availableWidth,(i.macro->open&1)?(i.height*dpiScale):(32.0f*dpiScale)),sizeof(float),doHighlight);
    } else {
      PlotCustom("##IMacro",asFloat,totalFit,macroDragScroll,NULL,i.min+i.macro->vScroll,i.min+i.macro->vScroll+i.macro->vZoom,ImVec2(availableWidth,(i.macro->open&1)?(i.height*dpiScale):(32.0f*dpiScale)),sizeof(float),i.color,i.macro->len-macroDragScroll,i.hoverFunc,i.hoverFuncUser,i.blockMode,(i.macro->open&1)?genericGuide:NULL,doHighlight);
    }
    if ((i.macro->open&1) && (ImGui::IsItemClicked(ImGuiMouseButton_Left) || ImGui::IsItemClicked(ImGuiMouseButton_Right))) {
      ImGui::InhibitInertialScroll();
      macroDragStart=ImGui::GetItemRectMin();
      macroDragAreaSize=ImVec2(availableWidth,i.height*dpiScale);
      if (i.isBitfield) {
        macroDragMin=i.min;
        macroDragMax=i.max;
      } else {
        macroDragMin=i.min+i.macro->vScroll;
        macroDragMax=i.min+i.macro->vScroll+i.macro->vZoom;
      }
      macroDragBitOff=i.bitOffset;
      macroDragBitMode=i.isBitfield;
      macroDragInitialValueSet=false;
      macroDragInitialValue=false;
      macroDragLen=totalFit;
      macroDragActive=true;
      macroDragBit30=i.bit30;
      macroDragSettingBit30=false;
      macroDragTarget=i.macro->val;
      macroDragChar=false;
      macroDragLineMode=(i.isBitfield)?false:ImGui::IsItemClicked(ImGuiMouseButton_Right);
      macroDragLineInitial=ImVec2(0,0);
      lastMacroDesc=i;
      processDrags(ImGui::GetMousePos().x,ImGui::GetMousePos().y);
    }
    if ((i.macro->open&1)) {
      if (ImGui::IsItemHovered()) {
        if (ctrlWheeling) {
          if (ImGui::IsKeyDown(ImGuiKey_LeftShift) || ImGui::IsKeyDown(ImGuiKey_RightShift)) {
            i.macro->vZoom+=wheelY*(1+(i.macro->vZoom>>4));
            if (i.macro->vZoom<1) i.macro->vZoom=1;
            if (i.macro->vZoom>(i.max-i.min)) i.macro->vZoom=i.max-i.min;
            if ((i.macro->vScroll+i.macro->vZoom)>(i.max-i.min)) {
              i.macro->vScroll=(i.max-i.min)-i.macro->vZoom;
            }
          } else {
            macroPointSize+=wheelY;
            if (macroPointSize<1) macroPointSize=1;
            if (macroPointSize>256) macroPointSize=256;
          }
        } else if ((ImGui::IsKeyDown(ImGuiKey_LeftShift) || ImGui::IsKeyDown(ImGuiKey_RightShift)) && wheelY!=0) {
          i.macro->vScroll+=wheelY*(1+(i.macro->vZoom>>4));
          if (i.macro->vScroll<0) i.macro->vScroll=0;
          if (i.macro->vScroll>((i.max-i.min)-i.macro->vZoom)) i.macro->vScroll=(i.max-i.min)-i.macro->vZoom;
        }
      }

      // slider
      if (!i.isBitfield) {
        if (settings.oldMacroVSlider) {
          ImGui::SameLine(0.0f);
          if (ImGui::VSliderInt("##IMacroVScroll",ImVec2(20.0f*dpiScale,i.height*dpiScale),&i.macro->vScroll,0,(i.max-i.min)-i.macro->vZoom,"",ImGuiSliderFlags_NoInput)) {
            if (i.macro->vScroll<0) i.macro->vScroll=0;
            if (i.macro->vScroll>((i.max-i.min)-i.macro->vZoom)) i.macro->vScroll=(i.max-i.min)-i.macro->vZoom;
          }
          if (ImGui::IsItemHovered() && ctrlWheeling) {
            i.macro->vScroll+=wheelY*(1+(i.macro->vZoom>>4));
            if (i.macro->vScroll<0) i.macro->vScroll=0;
            if (i.macro->vScroll>((i.max-i.min)-i.macro->vZoom)) i.macro->vScroll=(i.max-i.min)-i.macro->vZoom;
          }
        } else {
          ImS64 scrollV=(i.max-i.min-i.macro->vZoom)-i.macro->vScroll;
          ImS64 availV=i.macro->vZoom;
          ImS64 contentsV=(i.max-i.min);

          ImGui::SameLine(0.0f);
          ImGui::SetCursorPosX(ImGui::GetCursorPosX()-ImGui::GetStyle().ItemSpacing.x);
          ImRect scrollbarPos=ImRect(ImGui::GetCursorScreenPos(),ImGui::GetCursorScreenPos());
          scrollbarPos.Max.x+=ImGui::GetStyle().ScrollbarSize;
          scrollbarPos.Max.y+=i.height*dpiScale;
          ImGui::Dummy(ImVec2(ImGui::GetStyle().ScrollbarSize,i.height*dpiScale));
          if (ImGui::IsItemHovered() && ctrlWheeling) {
            i.macro->vScroll+=wheelY*(1+(i.macro->vZoom>>4));
            if (i.macro->vScroll<0) i.macro->vScroll=0;
            if (i.macro->vScroll>((i.max-i.min)-i.macro->vZoom)) i.macro->vScroll=(i.max-i.min)-i.macro->vZoom;
          }

          ImGuiID scrollbarID=ImGui::GetID("##IMacroVScroll");
          ImGui::KeepAliveID(scrollbarID);
          if (ImGui::ScrollbarEx(scrollbarPos,scrollbarID,ImGuiAxis_Y,&scrollV,availV,contentsV,0)) {
            i.macro->vScroll=(i.max-i.min-i.macro->vZoom)-scrollV;
          }
        }
      }

      // bit 30 area
      if (i.bit30) {
        PlotCustom("##IMacroBit30",bit30Indicator,totalFit,macroDragScroll,NULL,0,1,ImVec2(availableWidth,12.0f*dpiScale),sizeof(float),i.color,i.macro->len-macroDragScroll,&macroHoverBit30);
        if (ImGui::IsItemClicked(ImGuiMouseButton_Left)) {
          ImGui::InhibitInertialScroll();
          macroDragStart=ImGui::GetItemRectMin();
          macroDragAreaSize=ImVec2(availableWidth,12.0f*dpiScale);
          macroDragInitialValueSet=false;
          macroDragInitialValue=false;
          macroDragLen=totalFit;
          macroDragActive=true;
          macroDragBit30=i.bit30;
          macroDragSettingBit30=true;
          macroDragTarget=i.macro->val;
          macroDragChar=false;
          macroDragLineMode=false;
          macroDragLineInitial=ImVec2(0,0);
          lastMacroDesc=i;
          processDrags(ImGui::GetMousePos().x,ImGui::GetMousePos().y);
        }
      }

      // loop area
      PlotCustom("##IMacroLoop",loopIndicator,totalFit,macroDragScroll,NULL,0,2,ImVec2(availableWidth,12.0f*dpiScale),sizeof(float),i.color,i.macro->len-macroDragScroll,&macroHoverLoop);
      if (ImGui::IsItemClicked(ImGuiMouseButton_Left)) {
        ImGui::InhibitInertialScroll();
        macroLoopDragStart=ImGui::GetItemRectMin();
        macroLoopDragAreaSize=ImVec2(availableWidth,12.0f*dpiScale);
        macroLoopDragLen=totalFit;
        if (ImGui::IsKeyDown(ImGuiKey_LeftShift) || ImGui::IsKeyDown(ImGuiKey_RightShift)) {
          macroLoopDragTarget=&i.macro->rel;
        } else {
          macroLoopDragTarget=&i.macro->loop;
        }
        macroLoopDragActive=true;
        processDrags(ImGui::GetMousePos().x,ImGui::GetMousePos().y);
      }
      if (ImGui::IsItemClicked(ImGuiMouseButton_Right)) {
        ImGui::InhibitInertialScroll();
        if (ImGui::IsKeyDown(ImGuiKey_LeftShift) || ImGui::IsKeyDown(ImGuiKey_RightShift)) {
          i.macro->rel=255;
        } else {
          i.macro->loop=255;
        }
      }
      ImGui::SetNextItemWidth(availableWidth);
      String& mmlStr=mmlString[index];
      if (ImGui::InputText("##IMacroMML",&mmlStr)) {
        decodeMMLStr(mmlStr,i.macro->val,i.macro->len,i.macro->loop,i.min,(i.isBitfield)?((1<<(i.isBitfield?i.max:0))-1):i.max,i.macro->rel,i.bit30);
      }
      if (!ImGui::IsItemActive()) {
        encodeMMLStr(mmlStr,i.macro->val,i.macro->len,i.macro->loop,i.macro->rel,false,i.bit30);
      }
    }
    ImGui::PopStyleVar();
  } else {
    if (i.macro->open&2) {
      if (ImGui::BeginTable("MacroADSR",4)) {
        ImGui::TableSetupColumn("c0",ImGuiTableColumnFlags_WidthFixed);
        ImGui::TableSetupColumn("c1",ImGuiTableColumnFlags_WidthStretch,0.3);
        ImGui::TableSetupColumn("c2",ImGuiTableColumnFlags_WidthFixed);
        ImGui::TableSetupColumn("c3",ImGuiTableColumnFlags_WidthStretch,0.3);
        //ImGui::TableSetupColumn("c4",ImGuiTableColumnFlags_WidthStretch,0.4);

        ImGui::TableNextRow();
        ImGui::TableNextColumn();
        ImGui::AlignTextToFramePadding();
        ImGui::Text("Bottom");
        ImGui::TableNextColumn();
        ImGui::SetNextItemWidth(ImGui::GetContentRegionAvail().x);
        if (ImGui::InputInt("##MABottom",&i.macro->val[0],1,16)) { PARAMETER
          if (i.macro->val[0]<i.min) i.macro->val[0]=i.min;
          if (i.macro->val[0]>i.max) i.macro->val[0]=i.max;
        }

        ImGui::TableNextColumn();
        ImGui::Text("Top");
        ImGui::TableNextColumn();
        ImGui::SetNextItemWidth(ImGui::GetContentRegionAvail().x);
        if (ImGui::InputInt("##MATop",&i.macro->val[1],1,16)) { PARAMETER
          if (i.macro->val[1]<i.min) i.macro->val[1]=i.min;
          if (i.macro->val[1]>i.max) i.macro->val[1]=i.max;
        }

        /*ImGui::TableNextColumn();
        ImGui::Text("the envelope goes here");*/

        ImGui::TableNextRow();
        ImGui::TableNextColumn();
        ImGui::AlignTextToFramePadding();
        ImGui::Text("Attack");
        ImGui::TableNextColumn();
        ImGui::SetNextItemWidth(ImGui::GetContentRegionAvail().x);
        if (CWSliderInt("##MAAR",&i.macro->val[2],0,255)) { PARAMETER
          if (i.macro->val[2]<0) i.macro->val[2]=0;
          if (i.macro->val[2]>255) i.macro->val[2]=255;
        } rightClickable

        ImGui::TableNextColumn();
        ImGui::Text("Sustain");
        ImGui::TableNextColumn();
        ImGui::SetNextItemWidth(ImGui::GetContentRegionAvail().x);
        if (CWSliderInt("##MASL",&i.macro->val[5],0,255)) { PARAMETER
          if (i.macro->val[5]<0) i.macro->val[5]=0;
          if (i.macro->val[5]>255) i.macro->val[5]=255;
        } rightClickable

        ImGui::TableNextRow();
        ImGui::TableNextColumn();
        ImGui::AlignTextToFramePadding();
        ImGui::Text("Hold");
        ImGui::TableNextColumn();
        ImGui::SetNextItemWidth(ImGui::GetContentRegionAvail().x);
        if (CWSliderInt("##MAHT",&i.macro->val[3],0,255)) { PARAMETER
          if (i.macro->val[3]<0) i.macro->val[3]=0;
          if (i.macro->val[3]>255) i.macro->val[3]=255;
        } rightClickable

        ImGui::TableNextColumn();
        ImGui::Text("SusTime");
        ImGui::TableNextColumn();
        ImGui::SetNextItemWidth(ImGui::GetContentRegionAvail().x);
        if (CWSliderInt("##MAST",&i.macro->val[6],0,255)) { PARAMETER
          if (i.macro->val[6]<0) i.macro->val[6]=0;
          if (i.macro->val[6]>255) i.macro->val[6]=255;
        } rightClickable

        ImGui::TableNextRow();
        ImGui::TableNextColumn();
        ImGui::AlignTextToFramePadding();
        ImGui::Text("Decay");
        ImGui::TableNextColumn();
        ImGui::SetNextItemWidth(ImGui::GetContentRegionAvail().x);
        if (CWSliderInt("##MADR",&i.macro->val[4],0,255)) { PARAMETER
          if (i.macro->val[4]<0) i.macro->val[4]=0;
          if (i.macro->val[4]>255) i.macro->val[4]=255;
        } rightClickable

        ImGui::TableNextColumn();
        ImGui::Text("SusDecay");
        ImGui::TableNextColumn();
        ImGui::SetNextItemWidth(ImGui::GetContentRegionAvail().x);
        if (CWSliderInt("##MASR",&i.macro->val[7],0,255)) { PARAMETER
          if (i.macro->val[7]<0) i.macro->val[7]=0;
          if (i.macro->val[7]>255) i.macro->val[7]=255;
        } rightClickable

        ImGui::TableNextRow();
        ImGui::TableNextColumn();
        ImGui::TableNextColumn();
        
        ImGui::TableNextColumn();
        ImGui::AlignTextToFramePadding();
        ImGui::Text("Release");
        ImGui::TableNextColumn();
        ImGui::SetNextItemWidth(ImGui::GetContentRegionAvail().x);
        if (CWSliderInt("##MARR",&i.macro->val[8],0,255)) { PARAMETER
          if (i.macro->val[8]<0) i.macro->val[8]=0;
          if (i.macro->val[8]>255) i.macro->val[8]=255;
        } rightClickable

        ImGui::EndTable();
      }
    }
    if (i.macro->open&4) {
      if (ImGui::BeginTable("MacroLFO",4)) {
        ImGui::TableSetupColumn("c0",ImGuiTableColumnFlags_WidthFixed);
        ImGui::TableSetupColumn("c1",ImGuiTableColumnFlags_WidthStretch,0.3);
        ImGui::TableSetupColumn("c2",ImGuiTableColumnFlags_WidthFixed);
        ImGui::TableSetupColumn("c3",ImGuiTableColumnFlags_WidthStretch,0.3);
        //ImGui::TableSetupColumn("c4",ImGuiTableColumnFlags_WidthStretch,0.4);

        ImGui::TableNextRow();
        ImGui::TableNextColumn();
        ImGui::AlignTextToFramePadding();
        ImGui::Text("Bottom");
        ImGui::TableNextColumn();
        ImGui::SetNextItemWidth(ImGui::GetContentRegionAvail().x);
        if (ImGui::InputInt("##MABottom",&i.macro->val[0],1,16)) { PARAMETER
          if (i.macro->val[0]<i.min) i.macro->val[0]=i.min;
          if (i.macro->val[0]>i.max) i.macro->val[0]=i.max;
        }

        ImGui::TableNextColumn();
        ImGui::Text("Top");
        ImGui::TableNextColumn();
        ImGui::SetNextItemWidth(ImGui::GetContentRegionAvail().x);
        if (ImGui::InputInt("##MATop",&i.macro->val[1],1,16)) { PARAMETER
          if (i.macro->val[1]<i.min) i.macro->val[1]=i.min;
          if (i.macro->val[1]>i.max) i.macro->val[1]=i.max;
        }

        /*ImGui::TableNextColumn();
        ImGui::Text("the envelope goes here");*/

        ImGui::TableNextRow();
        ImGui::TableNextColumn();
        ImGui::AlignTextToFramePadding();
        ImGui::Text("Speed");
        ImGui::TableNextColumn();
        ImGui::SetNextItemWidth(ImGui::GetContentRegionAvail().x);
        if (CWSliderInt("##MLSpeed",&i.macro->val[11],0,255)) { PARAMETER
          if (i.macro->val[11]<0) i.macro->val[11]=0;
          if (i.macro->val[11]>255) i.macro->val[11]=255;
        } rightClickable

        ImGui::TableNextColumn();
        ImGui::Text("Phase");
        ImGui::TableNextColumn();
        ImGui::SetNextItemWidth(ImGui::GetContentRegionAvail().x);
        if (CWSliderInt("##MLPhase",&i.macro->val[13],0,1023)) { PARAMETER
          if (i.macro->val[13]<0) i.macro->val[13]=0;
          if (i.macro->val[13]>1023) i.macro->val[13]=1023;
        } rightClickable

        ImGui::TableNextColumn();
        ImGui::AlignTextToFramePadding();
        ImGui::Text("Shape");
        ImGui::TableNextColumn();
        ImGui::SetNextItemWidth(ImGui::GetContentRegionAvail().x);
        if (CWSliderInt("##MLShape",&i.macro->val[12],0,2,macroLFOShapes[i.macro->val[12]&3])) { PARAMETER
          if (i.macro->val[12]<0) i.macro->val[12]=0;
          if (i.macro->val[12]>2) i.macro->val[12]=2;
        } rightClickable

        ImGui::EndTable();
      }
    }
  }
}

#define BUTTON_TO_SET_MODE(buttonType) \
  if (buttonType(macroTypeLabels[(i.macro->open>>1)&3])) { \
    unsigned char prevOpen=i.macro->open; \
    if (i.macro->open>=4) { \
      i.macro->open&=(~6); \
    } else { \
      i.macro->open+=2; \
    } \
\
    /* check whether macro type is now ADSR/LFO or sequence */ \
    if (((prevOpen&6)?1:0)!=((i.macro->open&6)?1:0)) { \
      /* swap memory */ \
      /* this way the macro isn't corrupted if the user decides to go */ \
      /* back to sequence mode */ \
      i.macro->len^=i.macro->lenMemory; \
      i.macro->lenMemory^=i.macro->len; \
      i.macro->len^=i.macro->lenMemory; \
\
      for (int j=0; j<16; j++) { \
        i.macro->val[j]^=i.macro->typeMemory[j]; \
        i.macro->typeMemory[j]^=i.macro->val[j]; \
        i.macro->val[j]^=i.macro->typeMemory[j]; \
      } \
\
      /* if ADSR/LFO, populate min/max */ \
      if (i.macro->open&6) { \
        if (i.macro->val[0]==0 && i.macro->val[1]==0) { \
          i.macro->val[0]=i.min; \
          i.macro->val[1]=i.max; \
        } \
        i.macro->val[0]=CLAMP(i.macro->val[0],i.min,i.max); \
        i.macro->val[1]=CLAMP(i.macro->val[1],i.min,i.max); \
      } \
    } \
    PARAMETER; \
  } \
  if (ImGui::IsItemHovered()) { \
    switch (i.macro->open&6) { \
      case 0: \
        ImGui::SetTooltip("Macro type: Sequence"); \
        break; \
      case 2: \
        ImGui::SetTooltip("Macro type: ADSR"); \
        break; \
      case 4: \
        ImGui::SetTooltip("Macro type: LFO"); \
        break; \
      default: \
        ImGui::SetTooltip("Macro type: What's going on here?"); \
        break; \
    } \
  } \
  if (i.macro->open&6) { \
    i.macro->len=16; \
  }

#define BUTTON_TO_SET_PROPS(_x) \
  pushToggleColors(_x.macro->speed!=1 || _x.macro->delay); \
  ImGui::Button(ICON_FA_ELLIPSIS_H "##IMacroSet"); \
  popToggleColors(); \
  if (ImGui::IsItemHovered()) { \
    ImGui::SetTooltip("Delay/Step Length"); \
  } \
  if (ImGui::BeginPopupContextItem("IMacroSetP",ImGuiPopupFlags_MouseButtonLeft)) { \
    if (ImGui::InputScalar("Step Length (ticks)##IMacroSpeed",ImGuiDataType_U8,&_x.macro->speed,&_ONE,&_THREE)) { \
      if (_x.macro->speed<1) _x.macro->speed=1; \
      MARK_MODIFIED; \
    } \
    if (ImGui::InputScalar("Delay##IMacroDelay",ImGuiDataType_U8,&_x.macro->delay,&_ONE,&_THREE)) { \
      MARK_MODIFIED; \
    } \
    ImGui::EndPopup(); \
  }

#define BUTTON_TO_SET_RELEASE(buttonType) \
  pushToggleColors(i.macro->open&8); \
  if (buttonType(ICON_FA_BOLT "##IMacroRelMode")) { \
    i.macro->open^=8; \
  } \
  if (ImGui::IsItemHovered()) { \
    if (i.macro->open&8) { \
      ImGui::SetTooltip("Release mode: Active (jump to release pos)"); \
    } else { \
      ImGui::SetTooltip("Release mode: Passive (delayed release)"); \
    } \
  } \
  popToggleColors(); \

void FurnaceGUI::drawMacros(std::vector<FurnaceGUIMacroDesc>& macros, FurnaceGUIMacroEditState& state) {
  int index=0;
  float reservedSpace=(settings.oldMacroVSlider)?(20.0f*dpiScale+ImGui::GetStyle().ItemSpacing.x):ImGui::GetStyle().ScrollbarSize;
  switch (settings.macroLayout) {
    case 0: {
      if (ImGui::BeginTable("MacroSpace",2)) {
        ImGui::TableSetupColumn("c0",ImGuiTableColumnFlags_WidthFixed,0.0);
        ImGui::TableSetupColumn("c1",ImGuiTableColumnFlags_WidthStretch,0.0);
        ImGui::TableNextRow();
        ImGui::TableNextColumn();
        float lenAvail=ImGui::GetContentRegionAvail().x;
        //ImGui::Dummy(ImVec2(120.0f*dpiScale,dpiScale));
        ImGui::SetNextItemWidth(120.0f*dpiScale);
        if (ImGui::InputInt("##MacroPointSize",&macroPointSize,1,4)) {
          if (macroPointSize<1) macroPointSize=1;
          if (macroPointSize>256) macroPointSize=256;
        }
        ImGui::TableNextColumn();
        float availableWidth=ImGui::GetContentRegionAvail().x-reservedSpace;
        int totalFit=MIN(255,availableWidth/MAX(1,macroPointSize*dpiScale));
        int scrollMax=0;
        for (FurnaceGUIMacroDesc& i: macros) {
          if (i.macro->len>scrollMax) scrollMax=i.macro->len;
        }
        scrollMax-=totalFit;
        if (scrollMax<0) scrollMax=0;
        if (macroDragScroll>scrollMax) {
          macroDragScroll=scrollMax;
        }
        ImGui::BeginDisabled(scrollMax<1);
        ImGui::SetNextItemWidth(availableWidth);
        if (CWSliderInt("##MacroScroll",&macroDragScroll,0,scrollMax,"")) {
          if (macroDragScroll<0) macroDragScroll=0;
          if (macroDragScroll>scrollMax) macroDragScroll=scrollMax;
        }
        ImGui::EndDisabled();

        // draw macros
        for (FurnaceGUIMacroDesc& i: macros) {
          ImGui::PushID(index);
          ImGui::TableNextRow();

          // description
          ImGui::TableNextColumn();
          ImGui::Text("%s",i.displayName);
          ImGui::SameLine();
          if (ImGui::SmallButton((i.macro->open&1)?(ICON_FA_CHEVRON_UP "##IMacroOpen"):(ICON_FA_CHEVRON_DOWN "##IMacroOpen"))) {
            i.macro->open^=1;
          }
          if (i.macro->open&1) {
            if ((i.macro->open&6)==0) {
              ImGui::SetNextItemWidth(lenAvail);
              int macroLen=i.macro->len;
              if (ImGui::InputScalar("##IMacroLen",ImGuiDataType_U8,&macroLen,&_ONE,&_THREE)) { MARK_MODIFIED
                if (macroLen<0) macroLen=0;
                if (macroLen>255) macroLen=255;
                i.macro->len=macroLen;
              }
            }
            BUTTON_TO_SET_MODE(ImGui::Button);
            ImGui::SameLine();
            BUTTON_TO_SET_PROPS(i);
            if ((i.macro->open&6)==0) {
              ImGui::SameLine();
              BUTTON_TO_SET_RELEASE(ImGui::Button);
            }
            // do not change this!
            // anything other than a checkbox will look ugly!
            // if you really need more than two macro modes please tell me.
            if (i.modeName!=NULL) {
              bool modeVal=i.macro->mode;
              String modeName=fmt::sprintf("%s##IMacroMode",i.modeName);
              if (ImGui::Checkbox(modeName.c_str(),&modeVal)) {
                i.macro->mode=modeVal;
              }
            }
          }

          // macro area
          ImGui::TableNextColumn();
          drawMacroEdit(i,totalFit,availableWidth,index);
          ImGui::PopID();
          index++;
        }

        ImGui::TableNextRow();
        ImGui::TableNextColumn();
        ImGui::TableNextColumn();
        ImGui::BeginDisabled(scrollMax<1);
        ImGui::SetNextItemWidth(availableWidth);
        if (CWSliderInt("##MacroScroll",&macroDragScroll,0,scrollMax,"")) {
          if (macroDragScroll<0) macroDragScroll=0;
          if (macroDragScroll>scrollMax) macroDragScroll=scrollMax;
        }
        ImGui::EndDisabled();
        ImGui::EndTable();
      }
      break;
    }
    case 1: {
      ImGui::Text("Tabs");
      break;
    }
    case 2: {
      int columns=round(ImGui::GetContentRegionAvail().x/(400.0*dpiScale));
      int curColumn=0;
      if (columns<1) columns=1;
      if (ImGui::BeginTable("MacroGrid",columns,ImGuiTableFlags_BordersInner)) {
        for (FurnaceGUIMacroDesc& i: macros) {
          if (curColumn==0) ImGui::TableNextRow();
          ImGui::TableNextColumn();

          if (++curColumn>=columns) curColumn=0;
          
          float availableWidth=ImGui::GetContentRegionAvail().x-reservedSpace;
          int totalFit=i.macro->len;
          if (totalFit<1) totalFit=1;

          ImGui::PushID(index);

          ImGui::TextUnformatted(i.displayName);
          ImGui::SameLine();
          if (ImGui::SmallButton((i.macro->open&1)?(ICON_FA_CHEVRON_UP "##IMacroOpen"):(ICON_FA_CHEVRON_DOWN "##IMacroOpen"))) {
            i.macro->open^=1;
          }

          if (i.macro->open&1) {
            ImGui::SameLine();
            BUTTON_TO_SET_MODE(ImGui::SmallButton);
          }

          drawMacroEdit(i,totalFit,availableWidth,index);

          if (i.macro->open&1) {
            if ((i.macro->open&6)==0) {
              ImGui::Text("Length");
              ImGui::SameLine();
              ImGui::SetNextItemWidth(120.0f*dpiScale);
              int macroLen=i.macro->len;
              if (ImGui::InputScalar("##IMacroLen",ImGuiDataType_U8,&macroLen,&_ONE,&_THREE)) { MARK_MODIFIED
                if (macroLen<0) macroLen=0;
                if (macroLen>255) macroLen=255;
                i.macro->len=macroLen;
              }
              ImGui::SameLine();
            }
            BUTTON_TO_SET_PROPS(i);
            if ((i.macro->open&6)==0) {
              ImGui::SameLine();
              BUTTON_TO_SET_RELEASE(ImGui::Button);
            }
            if (i.modeName!=NULL) {
              bool modeVal=i.macro->mode;
              String modeName=fmt::sprintf("%s##IMacroMode",i.modeName);
              ImGui::SameLine();
              if (ImGui::Checkbox(modeName.c_str(),&modeVal)) {
                i.macro->mode=modeVal;
              }
            }
          }

          ImGui::PopID();
          index++;
        }
        ImGui::EndTable();
      }
      break;
    }
    case 3: {
      if (ImGui::BeginTable("MacroList",2,ImGuiTableFlags_Borders)) {
        ImGui::TableSetupColumn("c0",ImGuiTableColumnFlags_WidthFixed);
        ImGui::TableSetupColumn("c1",ImGuiTableColumnFlags_WidthStretch);

        ImGui::TableNextRow();
        ImGui::TableNextColumn();
        for (size_t i=0; i<macros.size(); i++) {
          if (ImGui::Selectable(macros[i].displayName,state.selectedMacro==(int)i)) {
            state.selectedMacro=i;
          }
        }

        ImGui::TableNextColumn();
        float availableWidth=ImGui::GetContentRegionAvail().x-reservedSpace;
        int totalFit=MIN(255,availableWidth/MAX(1,macroPointSize*dpiScale));
        if (macroDragScroll>255-totalFit) {
          macroDragScroll=255-totalFit;
        }

        if (state.selectedMacro<0 || state.selectedMacro>=(int)macros.size()) {
          state.selectedMacro=0;
        }

        if (state.selectedMacro>=0 && state.selectedMacro<(int)macros.size()) {
          FurnaceGUIMacroDesc& m=macros[state.selectedMacro];
          m.macro->open|=1;

          float availableWidth=ImGui::GetContentRegionAvail().x-reservedSpace;
          int totalFit=MIN(255,availableWidth/MAX(1,macroPointSize*dpiScale));
          int scrollMax=0;
          for (FurnaceGUIMacroDesc& i: macros) {
            if (i.macro->len>scrollMax) scrollMax=i.macro->len;
          }
          scrollMax-=totalFit;
          if (scrollMax<0) scrollMax=0;
          if (macroDragScroll>scrollMax) {
            macroDragScroll=scrollMax;
          }
          ImGui::BeginDisabled(scrollMax<1);
          ImGui::SetNextItemWidth(availableWidth);
          if (CWSliderInt("##MacroScroll",&macroDragScroll,0,scrollMax,"")) {
            if (macroDragScroll<0) macroDragScroll=0;
            if (macroDragScroll>scrollMax) macroDragScroll=scrollMax;
          }
          ImGui::EndDisabled();

          ImGui::SameLine();
          ImGui::Button(ICON_FA_SEARCH_PLUS "##MacroZoomB");
          if (ImGui::BeginPopupContextItem("MacroZoomP",ImGuiPopupFlags_MouseButtonLeft)) {
            ImGui::SetNextItemWidth(120.0f*dpiScale);
            if (ImGui::InputInt("##MacroPointSize",&macroPointSize,1,4)) {
              if (macroPointSize<1) macroPointSize=1;
              if (macroPointSize>256) macroPointSize=256;
            }
            ImGui::EndPopup();
          }

          m.height=ImGui::GetContentRegionAvail().y-ImGui::GetFontSize()-ImGui::GetFrameHeightWithSpacing()-(m.bit30?28.0f:12.0f)*dpiScale-ImGui::GetStyle().ItemSpacing.y*3.0f;
          if (m.height<10.0f*dpiScale) m.height=10.0f*dpiScale;
          m.height/=dpiScale;
          drawMacroEdit(m,totalFit,availableWidth,index);

          if (m.macro->open&1) {
            if ((m.macro->open&6)==0) {
              ImGui::Text("Length");
              ImGui::SameLine();
              ImGui::SetNextItemWidth(120.0f*dpiScale);
              int macroLen=m.macro->len;
              if (ImGui::InputScalar("##IMacroLen",ImGuiDataType_U8,&macroLen,&_ONE,&_THREE)) { MARK_MODIFIED
                if (macroLen<0) macroLen=0;
                if (macroLen>255) macroLen=255;
                m.macro->len=macroLen;
              }
              ImGui::SameLine();
            }
            ImGui::Text("StepLen");
            ImGui::SameLine();
            ImGui::SetNextItemWidth(120.0f*dpiScale);
            if (ImGui::InputScalar("##IMacroSpeed",ImGuiDataType_U8,&m.macro->speed,&_ONE,&_THREE)) {
              if (m.macro->speed<1) m.macro->speed=1;
              MARK_MODIFIED;
            }
            ImGui::SameLine();
            ImGui::Text("Delay");
            ImGui::SameLine();
            ImGui::SetNextItemWidth(120.0f*dpiScale);
            if (ImGui::InputScalar("##IMacroDelay",ImGuiDataType_U8,&m.macro->delay,&_ONE,&_THREE)) {
              MARK_MODIFIED;
            }
            ImGui::SameLine();
            {
              FurnaceGUIMacroDesc& i=m;
              BUTTON_TO_SET_MODE(ImGui::Button);
              if ((i.macro->open&6)==0) {
                ImGui::SameLine();
                BUTTON_TO_SET_RELEASE(ImGui::Button);
              }
            }
            if (m.modeName!=NULL) {
              bool modeVal=m.macro->mode;
              String modeName=fmt::sprintf("%s##IMacroMode",m.modeName);
              ImGui::SameLine();
              if (ImGui::Checkbox(modeName.c_str(),&modeVal)) {
                m.macro->mode=modeVal;
              }
            }
          } else {
            ImGui::Text("The heck? No, this isn't even working correctly...");
          }
        } else {
          ImGui::Text("The only problem with that selectedMacro is that it's a bug...");
        }

        // goes here
        ImGui::EndTable();
      }
      break;
    }
    case 4: {
      ImGui::Text("Single (combo box)");
      break;
    }
  }
}

void FurnaceGUI::alterSampleMap(int column, int val) {
  if (curIns<0 || curIns>=(int)e->song.ins.size()) return;
  DivInstrument* ins=e->song.ins[curIns];
  int sampleMapMin=sampleMapSelStart;
  int sampleMapMax=sampleMapSelEnd;
  if (sampleMapMin>sampleMapMax) {
    sampleMapMin^=sampleMapMax;
    sampleMapMax^=sampleMapMin;
    sampleMapMin^=sampleMapMax;
  }

  for (int i=sampleMapMin; i<=sampleMapMax; i++) {
    if (i<0 || i>=120) continue;

    if (sampleMapColumn==1 && column==1) {
      ins->amiga.noteMap[i].freq=val;
    } else if (sampleMapColumn==0 && column==0) {
      if (val<0) {
        ins->amiga.noteMap[i].map=-1;
      } else if (sampleMapDigit>0) {
        ins->amiga.noteMap[i].map*=10;
        ins->amiga.noteMap[i].map+=val;
      } else {
        ins->amiga.noteMap[i].map=val;
      }
      if (ins->amiga.noteMap[i].map>=(int)e->song.sample.size()) {
        ins->amiga.noteMap[i].map=((int)e->song.sample.size())-1;
      }
    } else if (sampleMapColumn==2 && column==2) {
      if (val<0) {
        ins->amiga.noteMap[i].dpcmFreq=-1;
      } else if (sampleMapDigit>0) {
        ins->amiga.noteMap[i].dpcmFreq*=10;
        ins->amiga.noteMap[i].dpcmFreq+=val;
      } else {
        ins->amiga.noteMap[i].dpcmFreq=val;
      }
      if (ins->amiga.noteMap[i].dpcmFreq>15) {
        ins->amiga.noteMap[i].dpcmFreq%=10;
      }
    } else if (sampleMapColumn==3 && column==3) {
      if (val<0) {
        ins->amiga.noteMap[i].dpcmDelta=-1;
      } else if (sampleMapDigit>0) {
        if (ins->amiga.noteMap[i].dpcmDelta>7) {

          ins->amiga.noteMap[i].dpcmDelta=val;
        } else {
          ins->amiga.noteMap[i].dpcmDelta<<=4;
          ins->amiga.noteMap[i].dpcmDelta+=val;
        }
      } else {
        ins->amiga.noteMap[i].dpcmDelta=val;
      }
    }
  }

  bool advance=false;
  if (sampleMapColumn==1 && column==1) {
    advance=true;
  } else if (sampleMapColumn==0 && column==0) {
    int digits=1;
    if (e->song.sample.size()>=10) digits=2;
    if (e->song.sample.size()>=100) digits=3;
    if (++sampleMapDigit>=digits) {
      sampleMapDigit=0;
      advance=true;
    }
  } else if (sampleMapColumn==2 && column==2) {
    if (++sampleMapDigit>=2) {
      sampleMapDigit=0;
      advance=true;
    }
  } else if (sampleMapColumn==3 && column==3) {
    if (++sampleMapDigit>=2) {
      sampleMapDigit=0;
      advance=true;
    }
  }

  if (advance && sampleMapMin==sampleMapMax) {
    sampleMapSelStart++;
    if (sampleMapSelStart>119) sampleMapSelStart=119;
    sampleMapSelEnd=sampleMapSelStart;
  }

  MARK_MODIFIED;
}

#define DRUM_FREQ(name,db,df,prop) \
  ImGui::TableNextRow(); \
  ImGui::TableNextColumn(); \
  if (ins->type==DIV_INS_OPLL) { \
    block=(prop>>9)&7; \
    fNum=prop&511; \
  } else { \
    block=(prop>>10)&7; \
    fNum=prop&1023; \
  } \
  ImGui::Text(name); \
  ImGui::TableNextColumn(); \
  if (ImGui::InputInt(db,&block,1,1)) { \
    if (block<0) block=0; \
    if (block>7) block=7; \
    if (ins->type==DIV_INS_OPLL) { \
      prop=(block<<9)|fNum; \
    } else { \
      prop=(block<<10)|fNum; \
    } \
  } \
  ImGui::TableNextColumn(); \
  if (ImGui::InputInt(df,&fNum,1,16)) { \
    if (fNum<0) fNum=0; \
    if (ins->type==DIV_INS_OPLL) { \
      if (fNum>511) fNum=511; \
      prop=(block<<9)|fNum; \
    } else { \
      if (fNum>1023) fNum=1023; \
      prop=(block<<10)|fNum; \
    } \
  }


#define CENTER_TEXT(text) \
  ImGui::SetCursorPosX(ImGui::GetCursorPosX()+0.5*(ImGui::GetContentRegionAvail().x-ImGui::CalcTextSize(text).x));

#define CENTER_VSLIDER \
  ImGui::SetCursorPosX(ImGui::GetCursorPosX()+0.5f*ImGui::GetContentRegionAvail().x-10.0f*dpiScale);

#define CENTER_TEXT_20(text) \
  ImGui::SetCursorPosX(ImGui::GetCursorPosX()+0.5*(20.0f*dpiScale-ImGui::CalcTextSize(text).x));

#define TOOLTIP_TEXT(text) \
  if (ImGui::IsItemHovered()) { \
    ImGui::SetTooltip("%s", text); \
  }

#define OP_DRAG_POINT \
  if (ImGui::Button(ICON_FA_ARROWS)) { \
  } \
  if (ImGui::BeginDragDropSource()) { \
    opToMove=i; \
    ImGui::SetDragDropPayload("FUR_OP",NULL,0,ImGuiCond_Once); \
    ImGui::Button(ICON_FA_ARROWS "##SysDrag"); \
    ImGui::SameLine(); \
    if (ImGui::IsKeyDown(ImGuiKey_LeftShift) || ImGui::IsKeyDown(ImGuiKey_RightShift)) { \
      ImGui::Text("(copying)"); \
    } else { \
      ImGui::Text("(swapping)"); \
    } \
    ImGui::EndDragDropSource(); \
  } else if (ImGui::IsItemHovered()) { \
    ImGui::SetTooltip("- drag to swap operator\n- shift-drag to copy operator"); \
  } \
  if (ImGui::BeginDragDropTarget()) { \
    const ImGuiPayload* dragItem=ImGui::AcceptDragDropPayload("FUR_OP"); \
    if (dragItem!=NULL) { \
      if (dragItem->IsDataType("FUR_OP")) { \
        if (opToMove!=i && opToMove>=0) { \
          int destOp=(opCount==4 && ins->type!=DIV_INS_OPL_DRUMS && ins->type!=DIV_INS_ESFM)?opOrder[i]:i; \
          int sourceOp=(opCount==4 && ins->type!=DIV_INS_OPL_DRUMS && ins->type!=DIV_INS_ESFM)?opOrder[opToMove]:opToMove; \
          if (ImGui::IsKeyDown(ImGuiKey_LeftShift) || ImGui::IsKeyDown(ImGuiKey_RightShift)) { \
            e->lockEngine([ins,destOp,sourceOp]() { \
              ins->fm.op[destOp]=ins->fm.op[sourceOp]; \
              ins->esfm.op[destOp]=ins->esfm.op[sourceOp]; \
            }); \
          } else { \
            e->lockEngine([ins,destOp,sourceOp]() { \
              DivInstrumentFM::Operator origOp=ins->fm.op[sourceOp]; \
              DivInstrumentESFM::Operator origOpE=ins->esfm.op[sourceOp]; \
              ins->fm.op[sourceOp]=ins->fm.op[destOp]; \
              ins->esfm.op[sourceOp]=ins->esfm.op[destOp]; \
              ins->fm.op[destOp]=origOp; \
              ins->esfm.op[destOp]=origOpE; \
            }); \
          } \
          PARAMETER; \
        } \
        opToMove=-1; \
      } \
    } \
    ImGui::EndDragDropTarget(); \
  }

void FurnaceGUI::insTabSample(DivInstrument* ins) {
  const char* sampleTabName="Sample";
  if (ins->type==DIV_INS_NES) sampleTabName="DPCM";
  if (ImGui::BeginTabItem(sampleTabName)) {
    if (ins->type==DIV_INS_NES && e->song.oldDPCM) {
      ImGui::Text("new DPCM features disabled (compatibility)!");
      if (ImGui::Button("click here to enable them.")) {
        e->song.oldDPCM=false;
        MARK_MODIFIED;
      }
      ImGui::EndTabItem();
      return;
    }

    String sName;
    bool wannaOpenSMPopup=false;
    if (ins->amiga.initSample<0 || ins->amiga.initSample>=e->song.sampleLen) {
      sName="none selected";
    } else {
      sName=e->song.sample[ins->amiga.initSample]->name;
    }
    if (ins->type==DIV_INS_PCE ||
        ins->type==DIV_INS_MIKEY ||
        ins->type==DIV_INS_X1_010 ||
        ins->type==DIV_INS_SWAN ||
        ins->type==DIV_INS_AY ||
        ins->type==DIV_INS_AY8930 ||
        ins->type==DIV_INS_VRC6 ||
        ins->type==DIV_INS_SU ||
        ins->type==DIV_INS_CPT100) {
      P(ImGui::Checkbox("Use sample",&ins->amiga.useSample));
      if (ins->type==DIV_INS_X1_010) {
        if (ImGui::InputInt("Sample bank slot##BANKSLOT",&ins->x1_010.bankSlot,1,4)) { PARAMETER
          if (ins->x1_010.bankSlot<0) ins->x1_010.bankSlot=0;
          if (ins->x1_010.bankSlot>=7) ins->x1_010.bankSlot=7;
        }
      }
    }
    ImGui::AlignTextToFramePadding();
    ImGui::Text("Sample");
    ImGui::SameLine();
    ImGui::SetNextItemWidth(ImGui::GetContentRegionAvail().x);
    if (ImGui::BeginCombo("##ISample",sName.c_str())) {
      String id;
      for (int i=0; i<e->song.sampleLen; i++) {
        id=fmt::sprintf("%d: %s",i,e->song.sample[i]->name);
        if (ImGui::Selectable(id.c_str(),ins->amiga.initSample==i)) { PARAMETER
          ins->amiga.initSample=i;
        }
      }
      ImGui::EndCombo();
    }
    // Wavetable
    if (ins->type==DIV_INS_AMIGA || ins->type==DIV_INS_SNES) {
      ImGui::BeginDisabled(ins->amiga.useNoteMap);
      P(ImGui::Checkbox("Use wavetable (Amiga/SNES/Generic DAC only)",&ins->amiga.useWave));
      if (ins->amiga.useWave) {
        int len=ins->amiga.waveLen+1;
        int origLen=len;
        if (ImGui::InputInt("Width",&len,2,16)) {
          if (ins->type==DIV_INS_SNES) {
            if (len<16) len=16;
            if (len>256) len=256;
            if (len>origLen) {
              ins->amiga.waveLen=((len+15)&(~15))-1;
            } else {
              ins->amiga.waveLen=(len&(~15))-1;
            }
          } else {
            if (len<2) len=2;
            if (len>256) len=256;
            ins->amiga.waveLen=(len&(~1))-1;
          }
          PARAMETER
        }
      }
      ImGui::EndDisabled();
    }
    // Note map
    ImGui::BeginDisabled(ins->amiga.useWave);
    P(ImGui::Checkbox("Use sample map",&ins->amiga.useNoteMap));
    if (ins->amiga.useNoteMap) {
      if (ImGui::IsMouseClicked(ImGuiMouseButton_Left) && ImGui::IsWindowHovered(ImGuiHoveredFlags_ChildWindows)) sampleMapFocused=false;
      if (curWindowLast!=GUI_WINDOW_INS_EDIT) sampleMapFocused=false;
      if (!sampleMapFocused) sampleMapDigit=0;
      if (ImGui::BeginTable("NoteMap",(ins->type==DIV_INS_NES)?5:4,ImGuiTableFlags_ScrollY|ImGuiTableFlags_Borders|ImGuiTableFlags_SizingStretchSame)) {
        ImGui::TableSetupColumn("c0",ImGuiTableColumnFlags_WidthFixed);
        ImGui::TableSetupColumn("c1",ImGuiTableColumnFlags_WidthFixed);
        ImGui::TableSetupColumn("c2",ImGuiTableColumnFlags_WidthFixed);
        if (ins->type==DIV_INS_NES) ImGui::TableSetupColumn("c3",ImGuiTableColumnFlags_WidthFixed);
        ImGui::TableSetupColumn("c4",ImGuiTableColumnFlags_WidthStretch);

        ImGui::TableSetupScrollFreeze(0,1);

        ImGui::TableNextRow(ImGuiTableRowFlags_Headers);
        ImGui::TableNextColumn();
        ImGui::TableNextColumn();
        ImGui::Text("#");
        if (ins->type==DIV_INS_NES) {
          ImGui::TableNextColumn();
          ImGui::Text("pitch");
          ImGui::TableNextColumn();
          ImGui::Text("delta");
        } else {
          ImGui::TableNextColumn();
          ImGui::Text("note");
        }
        ImGui::TableNextColumn();
        ImGui::Text("sample name");
        int sampleMapMin=sampleMapSelStart;
        int sampleMapMax=sampleMapSelEnd;
        if (sampleMapMin>sampleMapMax) {
          sampleMapMin^=sampleMapMax;
          sampleMapMax^=sampleMapMin;
          sampleMapMin^=sampleMapMax;
        }

        ImGui::PushStyleColor(ImGuiCol_Header,ImGui::GetColorU32(ImGuiCol_HeaderHovered));
        ImGui::PushStyleColor(ImGuiCol_HeaderActive,ImGui::GetColorU32(ImGuiCol_HeaderHovered));
        for (int i=0; i<120; i++) {
          DivInstrumentAmiga::SampleMap& sampleMap=ins->amiga.noteMap[i];
          ImGui::TableNextRow();
          ImGui::TableNextColumn();
          ImGui::TableSetBgColor(ImGuiTableBgTarget_CellBg,ImGui::GetColorU32(ImGuiCol_TableHeaderBg));
          ImGui::AlignTextToFramePadding();
          ImGui::Text("%s",noteNames[60+i]);
          ImGui::TableNextColumn();
          if (sampleMap.map<0 || sampleMap.map>=e->song.sampleLen) {
            sName=fmt::sprintf("---##SM%d",i);
            sampleMap.map=-1;
          } else {
            sName=fmt::sprintf("%3d##SM%d",sampleMap.map,i);
          }
          ImGui::PushFont(patFont);
          ImGui::AlignTextToFramePadding();
          ImGui::SetNextItemWidth(ImGui::CalcTextSize("00000").x);
          ImGui::Selectable(sName.c_str(),(sampleMapWaitingInput && sampleMapColumn==0 && i>=sampleMapMin && i<=sampleMapMax));
          if (ImGui::IsItemClicked(ImGuiMouseButton_Left)) {
            sampleMapFocused=true;
            sampleMapColumn=0;
            sampleMapDigit=0;
            sampleMapSelStart=i;
            sampleMapSelEnd=i;

            sampleMapMin=sampleMapSelStart;
            sampleMapMax=sampleMapSelEnd;
            if (sampleMapMin>sampleMapMax) {
              sampleMapMin^=sampleMapMax;
              sampleMapMax^=sampleMapMin;
              sampleMapMin^=sampleMapMax;
            }
            ImGui::InhibitInertialScroll();
          }
          if (sampleMapFocused && ImGui::IsItemHovered(ImGuiHoveredFlags_AllowWhenBlockedByActiveItem) && ImGui::IsMouseDown(ImGuiMouseButton_Left)) {
            sampleMapSelEnd=i;
          }
          if (ImGui::IsItemClicked(ImGuiMouseButton_Right)) {
            if (sampleMapSelStart==sampleMapSelEnd) {
              sampleMapFocused=true;
              sampleMapColumn=0;
              sampleMapDigit=0;
              sampleMapSelStart=i;
              sampleMapSelEnd=i;

              sampleMapMin=sampleMapSelStart;
              sampleMapMax=sampleMapSelEnd;
              if (sampleMapMin>sampleMapMax) {
                sampleMapMin^=sampleMapMax;
                sampleMapMax^=sampleMapMin;
                sampleMapMin^=sampleMapMax;
              }
            }
            if (sampleMapFocused) {
              wannaOpenSMPopup=true;
            }
          }
          ImGui::PopFont();

          if (ins->type==DIV_INS_NES) {
            // pitch
            ImGui::TableNextColumn();
            ImGui::PushFont(patFont);
            ImGui::AlignTextToFramePadding();
            ImGui::SetNextItemWidth(ImGui::CalcTextSize("0000").x);
            if (sampleMap.dpcmFreq<0) {
              sName=fmt::sprintf(" -- ##SD1%d",i);
            } else {
              sName=fmt::sprintf(" %2d ##SD1%d",sampleMap.dpcmFreq,i);
            }
            ImGui::Selectable(sName.c_str(),(sampleMapWaitingInput && sampleMapColumn==2 && i>=sampleMapMin && i<=sampleMapMax));

            if (ImGui::IsItemClicked(ImGuiMouseButton_Left)) {
              sampleMapFocused=true;
              sampleMapColumn=2;
              sampleMapDigit=0;
              sampleMapSelStart=i;
              sampleMapSelEnd=i;

              sampleMapMin=sampleMapSelStart;
              sampleMapMax=sampleMapSelEnd;
              if (sampleMapMin>sampleMapMax) {
                sampleMapMin^=sampleMapMax;
                sampleMapMax^=sampleMapMin;
                sampleMapMin^=sampleMapMax;
              }
              ImGui::InhibitInertialScroll();
            }
            if (sampleMapFocused && ImGui::IsItemHovered(ImGuiHoveredFlags_AllowWhenBlockedByActiveItem) && ImGui::IsMouseDown(ImGuiMouseButton_Left)) {
              sampleMapSelEnd=i;
            }
            if (ImGui::IsItemClicked(ImGuiMouseButton_Right)) {
              if (sampleMapSelStart==sampleMapSelEnd) {
                sampleMapFocused=true;
                sampleMapColumn=2;
                sampleMapDigit=0;
                sampleMapSelStart=i;
                sampleMapSelEnd=i;

                sampleMapMin=sampleMapSelStart;
                sampleMapMax=sampleMapSelEnd;
                if (sampleMapMin>sampleMapMax) {
                  sampleMapMin^=sampleMapMax;
                  sampleMapMax^=sampleMapMin;
                  sampleMapMin^=sampleMapMax;
                }
              }
              if (sampleMapFocused) {
                wannaOpenSMPopup=true;
              }
            }

            ImGui::PopFont();

            // delta
            ImGui::TableNextColumn();
            ImGui::PushFont(patFont);
            ImGui::AlignTextToFramePadding();
            ImGui::SetNextItemWidth(ImGui::CalcTextSize("0000").x);
            if (sampleMap.dpcmDelta<0) {
              sName=fmt::sprintf(" -- ##SD2%d",i);
            } else {
              sName=fmt::sprintf(" %2X ##SD2%d",sampleMap.dpcmDelta,i);
            }
            ImGui::Selectable(sName.c_str(),(sampleMapWaitingInput && sampleMapColumn==3 && i>=sampleMapMin && i<=sampleMapMax));

            if (ImGui::IsItemClicked(ImGuiMouseButton_Left)) {
              sampleMapFocused=true;
              sampleMapColumn=3;
              sampleMapDigit=0;
              sampleMapSelStart=i;
              sampleMapSelEnd=i;

              sampleMapMin=sampleMapSelStart;
              sampleMapMax=sampleMapSelEnd;
              if (sampleMapMin>sampleMapMax) {
                sampleMapMin^=sampleMapMax;
                sampleMapMax^=sampleMapMin;
                sampleMapMin^=sampleMapMax;
              }
              ImGui::InhibitInertialScroll();
            }
            if (sampleMapFocused && ImGui::IsItemHovered(ImGuiHoveredFlags_AllowWhenBlockedByActiveItem) && ImGui::IsMouseDown(ImGuiMouseButton_Left)) {
              sampleMapSelEnd=i;
            }
            if (ImGui::IsItemClicked(ImGuiMouseButton_Right)) {
              if (sampleMapSelStart==sampleMapSelEnd) {
                sampleMapFocused=true;
                sampleMapColumn=3;
                sampleMapDigit=0;
                sampleMapSelStart=i;
                sampleMapSelEnd=i;

                sampleMapMin=sampleMapSelStart;
                sampleMapMax=sampleMapSelEnd;
                if (sampleMapMin>sampleMapMax) {
                  sampleMapMin^=sampleMapMax;
                  sampleMapMax^=sampleMapMin;
                  sampleMapMin^=sampleMapMax;
                }
              }
              if (sampleMapFocused) {
                wannaOpenSMPopup=true;
              }
            }

            ImGui::PopFont();
          } else {
            ImGui::TableNextColumn();
            sName="???";
            if ((sampleMap.freq+60)>0 && (sampleMap.freq+60)<180) {
              sName=noteNames[sampleMap.freq+60];
            }
            sName+=fmt::sprintf("##SN%d",i);
            ImGui::PushFont(patFont);
            ImGui::AlignTextToFramePadding();
            ImGui::SetNextItemWidth(ImGui::CalcTextSize("00000").x);
            ImGui::Selectable(sName.c_str(),(sampleMapWaitingInput && sampleMapColumn==1 && i>=sampleMapMin && i<=sampleMapMax));
            if (ImGui::IsItemClicked(ImGuiMouseButton_Left)) {
              sampleMapFocused=true;
              sampleMapColumn=1;
              sampleMapDigit=0;
              sampleMapSelStart=i;
              sampleMapSelEnd=i;

              sampleMapMin=sampleMapSelStart;
              sampleMapMax=sampleMapSelEnd;
              if (sampleMapMin>sampleMapMax) {
                sampleMapMin^=sampleMapMax;
                sampleMapMax^=sampleMapMin;
                sampleMapMin^=sampleMapMax;
              }
              ImGui::InhibitInertialScroll();
            }
            if (sampleMapFocused && ImGui::IsItemHovered(ImGuiHoveredFlags_AllowWhenBlockedByActiveItem) && ImGui::IsMouseDown(ImGuiMouseButton_Left)) {
              sampleMapSelEnd=i;
            }
            if (ImGui::IsItemClicked(ImGuiMouseButton_Right)) {
              if (sampleMapSelStart==sampleMapSelEnd) {
                sampleMapFocused=true;
                sampleMapColumn=1;
                sampleMapDigit=0;
                sampleMapSelStart=i;
                sampleMapSelEnd=i;

                sampleMapMin=sampleMapSelStart;
                sampleMapMax=sampleMapSelEnd;
                if (sampleMapMin>sampleMapMax) {
                  sampleMapMin^=sampleMapMax;
                  sampleMapMax^=sampleMapMin;
                  sampleMapMin^=sampleMapMax;
                }
              }
              if (sampleMapFocused) {
                wannaOpenSMPopup=true;
              }
            }
            ImGui::PopFont();
          }

          ImGui::TableNextColumn();
          String prevName="---";
          if (sampleMap.map>=0 && sampleMap.map<e->song.sampleLen) {
            prevName=e->song.sample[sampleMap.map]->name;
          }
          ImGui::PushID(i+2);
          ImGui::SetNextItemWidth(ImGui::GetContentRegionAvail().x);
          if (ImGui::BeginCombo("##SMSample",prevName.c_str())) {
            if (ImGui::Selectable("---")) {
              sampleMap.map=-1;
            }
            for (int k=0; k<e->song.sampleLen; k++) {
              String itemName=fmt::sprintf("%d: %s",k,e->song.sample[k]->name);
              if (ImGui::Selectable(itemName.c_str())) {
                sampleMap.map=k;
              }
            }
            ImGui::EndCombo();
          }
          ImGui::PopID();
        }
        ImGui::PopStyleColor(2);
        ImGui::EndTable();
      }
    } else {
      sampleMapFocused=false;
    }
    ImGui::EndDisabled();
    if (wannaOpenSMPopup) {
      ImGui::OpenPopup("SampleMapUtils");
    }
    if (ImGui::BeginPopup("SampleMapUtils",ImGuiWindowFlags_NoMove|ImGuiWindowFlags_AlwaysAutoResize|ImGuiWindowFlags_NoTitleBar|ImGuiWindowFlags_NoSavedSettings)) {
      if (sampleMapSelStart==sampleMapSelEnd && sampleMapSelStart>=0 && sampleMapSelStart<120) {
        if (ins->type==DIV_INS_NES) {
          if (ImGui::MenuItem("set entire map to this pitch")) {
            if (sampleMapSelStart>=0 && sampleMapSelStart<120) {
              for (int i=0; i<120; i++) {
                if (i==sampleMapSelStart) continue;
                ins->amiga.noteMap[i].dpcmFreq=ins->amiga.noteMap[sampleMapSelStart].dpcmFreq;
              }
            }
          }
          if (ImGui::MenuItem("set entire map to this delta counter value")) {
            if (sampleMapSelStart>=0 && sampleMapSelStart<120) {
              for (int i=0; i<120; i++) {
                if (i==sampleMapSelStart) continue;
                ins->amiga.noteMap[i].dpcmDelta=ins->amiga.noteMap[sampleMapSelStart].dpcmDelta;
              }
            }
          }
        } else {
          if (ImGui::MenuItem("set entire map to this note")) {
            if (sampleMapSelStart>=0 && sampleMapSelStart<120) {
              for (int i=0; i<120; i++) {
                if (i==sampleMapSelStart) continue;
                ins->amiga.noteMap[i].freq=ins->amiga.noteMap[sampleMapSelStart].freq;
              }
            }
          }
        }
        if (ImGui::MenuItem("set entire map to this sample")) {
          if (sampleMapSelStart>=0 && sampleMapSelStart<120) {
            for (int i=0; i<120; i++) {
              if (i==sampleMapSelStart) continue;
              ins->amiga.noteMap[i].map=ins->amiga.noteMap[sampleMapSelStart].map;
            }
          }
        }
      }
      if (ins->type==DIV_INS_NES) {
        if (ImGui::MenuItem("reset pitches")) {
          for (int i=0; i<120; i++) {
            ins->amiga.noteMap[i].dpcmFreq=15;
          }
        }
        if (ImGui::MenuItem("clear delta counter values")) {
          for (int i=0; i<120; i++) {
            ins->amiga.noteMap[i].dpcmDelta=-1;
          }
        }
      } else {
        if (ImGui::MenuItem("reset notes")) {
          for (int i=0; i<120; i++) {
            ins->amiga.noteMap[i].freq=i;
          }
        }
      }
      if (ImGui::MenuItem("clear map samples")) {
        for (int i=0; i<120; i++) {
          ins->amiga.noteMap[i].map=-1;
        }
      }
      ImGui::EndPopup();
    }
    ImGui::EndTabItem();
  } else {
    sampleMapFocused=false;
  }
}

void FurnaceGUI::drawInsEdit() {
  if (nextWindow==GUI_WINDOW_INS_EDIT) {
    insEditOpen=true;
    ImGui::SetNextWindowFocus();
    nextWindow=GUI_WINDOW_NOTHING;
  }
  if (!insEditOpen) return;
  if (mobileUI) {
    patWindowPos=(portrait?ImVec2(0.0f,(mobileMenuPos*-0.65*canvasH)):ImVec2((0.16*canvasH)+0.5*canvasW*mobileMenuPos,0.0f));
    patWindowSize=(portrait?ImVec2(canvasW,canvasH-(0.16*canvasW)-(pianoOpen?(0.4*canvasW):0.0f)):ImVec2(canvasW-(0.16*canvasH),canvasH-(pianoOpen?(0.3*canvasH):0.0f)));
    ImGui::SetNextWindowPos(patWindowPos);
    ImGui::SetNextWindowSize(patWindowSize);
  } else {
    ImGui::SetNextWindowSizeConstraints(ImVec2(440.0f*dpiScale,400.0f*dpiScale),ImVec2(canvasW,canvasH));
  }
  if (ImGui::Begin("Instrument Editor",&insEditOpen,globalWinFlags|(settings.allowEditDocking?0:ImGuiWindowFlags_NoDocking))) {
    if (curIns==-2) {
      ImGui::SetCursorPosY(ImGui::GetCursorPosY()+(ImGui::GetContentRegionAvail().y-ImGui::GetFrameHeightWithSpacing()+ImGui::GetStyle().ItemSpacing.y)*0.5f);
      CENTER_TEXT("waiting...");
      ImGui::Text("waiting...");
    } else if (curIns<0 || curIns>=(int)e->song.ins.size()) {
      ImGui::SetCursorPosY(ImGui::GetCursorPosY()+(ImGui::GetContentRegionAvail().y-ImGui::GetFrameHeightWithSpacing()*(e->song.ins.empty()?2.0f:3.0f)+ImGui::GetStyle().ItemSpacing.y)*0.5f);
      CENTER_TEXT("no instrument selected");
      ImGui::Text("no instrument selected");
      if (ImGui::BeginTable("noAssetCenter",3)) {
        ImGui::TableSetupColumn("c0",ImGuiTableColumnFlags_WidthStretch,0.5f);
        ImGui::TableSetupColumn("c1",ImGuiTableColumnFlags_WidthFixed);
        ImGui::TableSetupColumn("c2",ImGuiTableColumnFlags_WidthStretch,0.5f);

        ImGui::TableNextRow();
        ImGui::TableNextColumn();
        ImGui::TableNextColumn();

        if (e->song.ins.size()>0) {
          ImGui::SetNextItemWidth(ImGui::GetContentRegionAvail().x);
          if (ImGui::BeginCombo("##InsSelect","select one...")) {
            String name;
            for (size_t i=0; i<e->song.ins.size(); i++) {
              name=fmt::sprintf("%.2X: %s##_INSS%d",i,e->song.ins[i]->name,i);
              if (ImGui::Selectable(name.c_str(),curIns==(int)i)) {
                curIns=i;
                wavePreviewInit=true;
                updateFMPreview=true;
              }
            }
            ImGui::EndCombo();
          }
          ImGui::AlignTextToFramePadding();
          ImGui::TextUnformatted("or");
          ImGui::SameLine();
        }
        if (ImGui::Button("Open")) {
          doAction(GUI_ACTION_INS_LIST_OPEN);
        }
        ImGui::SameLine();
        ImGui::TextUnformatted("or");
        ImGui::SameLine();
        if (ImGui::Button("Create New")) {
          doAction(GUI_ACTION_INS_LIST_ADD);
        }

        ImGui::TableNextColumn();
        ImGui::EndTable();
      }
    } else {
      DivInstrument* ins=e->song.ins[curIns];
      if (updateFMPreview) {
        renderFMPreview(ins);
        updateFMPreview=false;
      }
      if (settings.insEditColorize) {
        if (ins->type>=DIV_INS_MAX) {
          pushAccentColors(uiColors[GUI_COLOR_INSTR_UNKNOWN],uiColors[GUI_COLOR_INSTR_UNKNOWN],uiColors[GUI_COLOR_INSTR_UNKNOWN],ImVec4(0.0f,0.0f,0.0f,0.0f));
        } else {
          pushAccentColors(uiColors[GUI_COLOR_INSTR_STD+ins->type],uiColors[GUI_COLOR_INSTR_STD+ins->type],uiColors[GUI_COLOR_INSTR_STD+ins->type],ImVec4(0.0f,0.0f,0.0f,0.0f));
        }
      }
      if (ImGui::BeginTable("InsProp",3)) {
        ImGui::TableSetupColumn("c0",ImGuiTableColumnFlags_WidthFixed);
        ImGui::TableSetupColumn("c1",ImGuiTableColumnFlags_WidthFixed);
        ImGui::TableSetupColumn("c2",ImGuiTableColumnFlags_WidthStretch);
        ImGui::TableNextRow();
        ImGui::TableNextColumn();
        String insIndex=fmt::sprintf("%.2X",curIns);
        ImGui::SetNextItemWidth(72.0f*dpiScale);
        if (ImGui::BeginCombo("##InsSelect",insIndex.c_str())) {
          String name;
          for (size_t i=0; i<e->song.ins.size(); i++) {
            name=fmt::sprintf("%.2X: %s##_INSS%d",i,e->song.ins[i]->name,i);
            if (ImGui::Selectable(name.c_str(),curIns==(int)i)) {
              curIns=i;
              ins=e->song.ins[curIns];
              wavePreviewInit=true;
              updateFMPreview=true;
            }
          }
          ImGui::EndCombo();
        }

        ImGui::TableNextColumn();
        ImGui::Text("Name");

        ImGui::TableNextColumn();
        ImGui::SetNextItemWidth(ImGui::GetContentRegionAvail().x);
        ImGui::PushID(2+curIns);
        if (ImGui::InputText("##Name",&ins->name)) {
          MARK_MODIFIED;
        }
        ImGui::PopID();

        ImGui::TableNextRow();
        ImGui::TableNextColumn();
        if (ImGui::Button(ICON_FA_FOLDER_OPEN "##IELoad")) {
          doAction(GUI_ACTION_INS_LIST_OPEN_REPLACE);
        }
        if (ImGui::IsItemHovered()) {
          ImGui::SetTooltip("Open");
        }
        ImGui::SameLine();
        if (ImGui::Button(ICON_FA_FLOPPY_O "##IESave")) {
          doAction(GUI_ACTION_INS_LIST_SAVE);
        }
        if (ImGui::IsItemHovered()) {
          ImGui::SetTooltip("Save");
        }
        if (ImGui::BeginPopupContextItem("InsSaveFormats",ImGuiMouseButton_Right)) {
          if (ImGui::MenuItem("save as .dmp...")) {
            doAction(GUI_ACTION_INS_LIST_SAVE_DMP);
          }
          ImGui::EndPopup();
        }

        ImGui::TableNextColumn();
        ImGui::Text("Type");

        ImGui::TableNextColumn();
        int insType=ins->type;
        ImGui::SetNextItemWidth(ImGui::GetContentRegionAvail().x);
        bool warnType=true;
        for (DivInstrumentType i: e->getPossibleInsTypes()) {
          if (i==insType) {
            warnType=false;
          }
        }

        pushWarningColor(warnType,warnType && failedNoteOn);
        if (ImGui::BeginCombo("##Type",(insType>=DIV_INS_MAX)?"Unknown":insTypes[insType][0])) {
          std::vector<DivInstrumentType> insTypeList;
          if (settings.displayAllInsTypes) {
            for (int i=0; insTypes[i][0]; i++) {
              insTypeList.push_back((DivInstrumentType)i);
            }
          } else {
            insTypeList=e->getPossibleInsTypes();
          }
          for (DivInstrumentType i: insTypeList) {
            if (ImGui::Selectable(insTypes[i][0],insType==i)) {
              ins->type=i;

              // reset macro zoom
              ins->std.volMacro.vZoom=-1;
              ins->std.dutyMacro.vZoom=-1;
              ins->std.waveMacro.vZoom=-1;
              ins->std.ex1Macro.vZoom=-1;
              ins->std.ex2Macro.vZoom=-1;
              ins->std.ex3Macro.vZoom=-1;
              ins->std.ex4Macro.vZoom=-1;
              ins->std.ex5Macro.vZoom=-1;
              ins->std.ex6Macro.vZoom=-1;
              ins->std.ex7Macro.vZoom=-1;
              ins->std.ex8Macro.vZoom=-1;
              ins->std.panLMacro.vZoom=-1;
              ins->std.panRMacro.vZoom=-1;
              ins->std.phaseResetMacro.vZoom=-1;
              ins->std.algMacro.vZoom=-1;
              ins->std.fbMacro.vZoom=-1;
              ins->std.fmsMacro.vZoom=-1;
              ins->std.amsMacro.vZoom=-1;
              for (int j=0; j<4; j++) {
                ins->std.opMacros[j].amMacro.vZoom=-1;
                ins->std.opMacros[j].arMacro.vZoom=-1;
                ins->std.opMacros[j].drMacro.vZoom=-1;
                ins->std.opMacros[j].multMacro.vZoom=-1;
                ins->std.opMacros[j].rrMacro.vZoom=-1;
                ins->std.opMacros[j].slMacro.vZoom=-1;
                ins->std.opMacros[j].tlMacro.vZoom=-1;
                ins->std.opMacros[j].dt2Macro.vZoom=-1;
                ins->std.opMacros[j].rsMacro.vZoom=-1;
                ins->std.opMacros[j].dtMacro.vZoom=-1;
                ins->std.opMacros[j].d2rMacro.vZoom=-1;
                ins->std.opMacros[j].ssgMacro.vZoom=-1;
                ins->std.opMacros[j].damMacro.vZoom=-1;
                ins->std.opMacros[j].dvbMacro.vZoom=-1;
                ins->std.opMacros[j].egtMacro.vZoom=-1;
                ins->std.opMacros[j].kslMacro.vZoom=-1;
                ins->std.opMacros[j].susMacro.vZoom=-1;
                ins->std.opMacros[j].vibMacro.vZoom=-1;
                ins->std.opMacros[j].wsMacro.vZoom=-1;
                ins->std.opMacros[j].ksrMacro.vZoom=-1;
              }
            }
          }
          ImGui::EndCombo();
        } else if (warnType) {
          if (ImGui::IsItemHovered()) {
            ImGui::SetTooltip("none of the currently present chips are able to play this instrument type!");
          }
        }
        popWarningColor();

        ImGui::EndTable();
      }
      

      if (ImGui::BeginTabBar("insEditTab")) {
        std::vector<FurnaceGUIMacroDesc> macroList;
        if (ins->type==DIV_INS_FM || ins->type==DIV_INS_OPL || ins->type==DIV_INS_OPLL || ins->type==DIV_INS_OPZ || ins->type==DIV_INS_OPL_DRUMS || ins->type==DIV_INS_OPM || ins->type==DIV_INS_ESFM) {
          char label[32];
          int opCount=4;
          if (ins->type==DIV_INS_OPLL) opCount=2;
          if (ins->type==DIV_INS_OPL) opCount=(ins->fm.ops==4)?4:2;
          bool opsAreMutable=(ins->type==DIV_INS_FM || ins->type==DIV_INS_OPM);

          if (ImGui::BeginTabItem("FM")) {
            DivInstrumentFM& fmOrigin=(ins->type==DIV_INS_OPLL && ins->fm.opllPreset>0 && ins->fm.opllPreset<16)?opllPreview:ins->fm;

            bool isPresent[4];
            int isPresentCount=0;
            memset(isPresent,0,4*sizeof(bool));
            for (int i=0; i<e->song.systemLen; i++) {
              if (e->song.system[i]==DIV_SYSTEM_VRC7) {
                isPresent[3]=true;
              } else if (e->song.system[i]==DIV_SYSTEM_OPLL || e->song.system[i]==DIV_SYSTEM_OPLL_DRUMS) {
                isPresent[(e->song.systemFlags[i].getInt("patchSet",0))&3]=true;
              }
            }
            if (!isPresent[0] && !isPresent[1] && !isPresent[2] && !isPresent[3]) {
              isPresent[0]=true;
            }
            for (int i=0; i<4; i++) {
              if (isPresent[i]) isPresentCount++;
            }
            int presentWhich=0;
            for (int i=0; i<4; i++) {
              if (isPresent[i]) {
                presentWhich=i;
                break;
              }
            }

            if (ImGui::BeginTable("fmDetails",3,(ins->type==DIV_INS_ESFM)?ImGuiTableFlags_SizingStretchProp:ImGuiTableFlags_SizingStretchSame)) {
              ImGui::TableSetupColumn("c0",ImGuiTableColumnFlags_WidthStretch,((ins->type==DIV_INS_ESFM)?0.50f:0.0f));
              ImGui::TableSetupColumn("c1",ImGuiTableColumnFlags_WidthStretch,((ins->type==DIV_INS_ESFM)?0.15f:0.0f));
              ImGui::TableSetupColumn("c2",ImGuiTableColumnFlags_WidthStretch,((ins->type==DIV_INS_ESFM)?0.35f:0.0f));

              ImGui::TableNextRow();
              switch (ins->type) {
                case DIV_INS_FM:
                case DIV_INS_OPM:
                  ImGui::TableNextColumn();
                  P(CWSliderScalar(FM_NAME(FM_FB),ImGuiDataType_U8,&ins->fm.fb,&_ZERO,&_SEVEN)); rightClickable
                  P(CWSliderScalar(FM_NAME(FM_FMS),ImGuiDataType_U8,&ins->fm.fms,&_ZERO,&_SEVEN)); rightClickable
                  ImGui::TableNextColumn();
                  P(CWSliderScalar(FM_NAME(FM_ALG),ImGuiDataType_U8,&ins->fm.alg,&_ZERO,&_SEVEN)); rightClickable
                  P(CWSliderScalar(FM_NAME(FM_AMS),ImGuiDataType_U8,&ins->fm.ams,&_ZERO,&_THREE)); rightClickable
                  ImGui::TableNextColumn();
                  if (fmPreviewOn) {
                    drawFMPreview(ImVec2(ImGui::GetContentRegionAvail().x,48.0*dpiScale));
                    if (!fmPreviewPaused) {
                      renderFMPreview(ins,1);
                      WAKE_UP;
                    }
                  } else {
                    drawAlgorithm(ins->fm.alg,FM_ALGS_4OP,ImVec2(ImGui::GetContentRegionAvail().x,48.0*dpiScale));
                  }
                  kvsConfig(ins);
                  break;
                case DIV_INS_OPZ:
                  ImGui::TableNextColumn();
                  P(CWSliderScalar(FM_NAME(FM_FB),ImGuiDataType_U8,&ins->fm.fb,&_ZERO,&_SEVEN)); rightClickable
                  P(CWSliderScalar(FM_NAME(FM_FMS),ImGuiDataType_U8,&ins->fm.fms,&_ZERO,&_SEVEN)); rightClickable
                  P(CWSliderScalar(FM_NAME(FM_FMS2),ImGuiDataType_U8,&ins->fm.fms2,&_ZERO,&_SEVEN)); rightClickable
                  ImGui::TableNextColumn();
                  P(CWSliderScalar(FM_NAME(FM_ALG),ImGuiDataType_U8,&ins->fm.alg,&_ZERO,&_SEVEN)); rightClickable
                  P(CWSliderScalar(FM_NAME(FM_AMS),ImGuiDataType_U8,&ins->fm.ams,&_ZERO,&_THREE)); rightClickable
                  P(CWSliderScalar(FM_NAME(FM_AMS2),ImGuiDataType_U8,&ins->fm.ams2,&_ZERO,&_THREE)); rightClickable
                  ImGui::TableNextColumn();
                  if (fmPreviewOn) {
                    drawFMPreview(ImVec2(ImGui::GetContentRegionAvail().x,48.0*dpiScale));
                    if (!fmPreviewPaused) {
                      renderFMPreview(ins,1);
                      WAKE_UP;
                    }
                  } else {
                    drawAlgorithm(ins->fm.alg,FM_ALGS_4OP,ImVec2(ImGui::GetContentRegionAvail().x,48.0*dpiScale));
                  }
                  kvsConfig(ins);

                  if (ImGui::Button("Request from TX81Z")) {
                    doAction(GUI_ACTION_TX81Z_REQUEST);
                  }
                  /* 
                  ImGui::SameLine();
                  if (ImGui::Button("Send to TX81Z")) {
                    showError("Coming soon!");
                  }
                  */
                  break;
                case DIV_INS_OPL:
                case DIV_INS_OPL_DRUMS: {
                  bool fourOp=(ins->fm.ops==4 || ins->type==DIV_INS_OPL_DRUMS);
                  bool drums=ins->fm.opllPreset==16;
                  int algMax=fourOp?3:1;
                  ImGui::TableNextColumn();
                  ins->fm.alg&=algMax;
                  P(CWSliderScalar(FM_NAME(FM_FB),ImGuiDataType_U8,&ins->fm.fb,&_ZERO,&_SEVEN)); rightClickable
                  if (ins->type==DIV_INS_OPL) {
                    ImGui::BeginDisabled(ins->fm.opllPreset==16);
                    if (ImGui::Checkbox("4-op",&fourOp)) { PARAMETER
                      ins->fm.ops=fourOp?4:2;
                    }
                    ImGui::EndDisabled();
                  }
                  ImGui::TableNextColumn();
                  P(CWSliderScalar(FM_NAME(FM_ALG),ImGuiDataType_U8,&ins->fm.alg,&_ZERO,&algMax)); rightClickable
                  if (ins->type==DIV_INS_OPL) {
                    if (ImGui::Checkbox("Drums",&drums)) { PARAMETER
                      ins->fm.opllPreset=drums?16:0;
                    }
                  }
                  ImGui::TableNextColumn();
                  if (fmPreviewOn) {
                    drawFMPreview(ImVec2(ImGui::GetContentRegionAvail().x,48.0*dpiScale));
                    if (!fmPreviewPaused) {
                      renderFMPreview(ins,1);
                      WAKE_UP;
                    }
                  } else {
                    drawAlgorithm(ins->fm.alg&algMax,fourOp?FM_ALGS_4OP_OPL:FM_ALGS_2OP_OPL,ImVec2(ImGui::GetContentRegionAvail().x,48.0*dpiScale));
                  }
                  kvsConfig(ins);
                  break;
                }
                case DIV_INS_OPLL: {
                  bool dc=fmOrigin.fms;
                  bool dm=fmOrigin.ams;
                  bool sus=ins->fm.alg;
                  ImGui::TableNextColumn();
                  ImGui::BeginDisabled(ins->fm.opllPreset!=0);
                  P(CWSliderScalar(FM_NAME(FM_FB),ImGuiDataType_U8,&fmOrigin.fb,&_ZERO,&_SEVEN)); rightClickable
                  if (ImGui::Checkbox(FM_NAME(FM_DC),&dc)) { PARAMETER
                    fmOrigin.fms=dc;
                  }
                  ImGui::EndDisabled();
                  ImGui::TableNextColumn();
                  if (ImGui::Checkbox(FM_NAME(FM_SUS),&sus)) { PARAMETER
                    ins->fm.alg=sus;
                  }
                  ImGui::BeginDisabled(ins->fm.opllPreset!=0);
                  if (ImGui::Checkbox(FM_NAME(FM_DM),&dm)) { PARAMETER
                    fmOrigin.ams=dm;
                  }
                  ImGui::EndDisabled();
                  ImGui::TableNextColumn();
                  if (fmPreviewOn) {
                    drawFMPreview(ImVec2(ImGui::GetContentRegionAvail().x,24.0*dpiScale));
                    if (!fmPreviewPaused) {
                      renderFMPreview(ins,1);
                      WAKE_UP;
                    }
                  } else {
                    drawAlgorithm(0,FM_ALGS_2OP_OPL,ImVec2(ImGui::GetContentRegionAvail().x,24.0*dpiScale));
                  }
                  kvsConfig(ins,false);

                  ImGui::SetNextItemWidth(ImGui::GetContentRegionAvail().x);

                  if (ImGui::BeginCombo("##LLPreset",opllInsNames[presentWhich][ins->fm.opllPreset])) {
                    if (isPresentCount>1) {
                      if (ImGui::BeginTable("LLPresetList",isPresentCount)) {
                        ImGui::TableNextRow(ImGuiTableRowFlags_Headers);
                        for (int i=0; i<4; i++) {
                          if (!isPresent[i]) continue;
                          ImGui::TableNextColumn();
                          ImGui::Text("%s name",opllVariants[i]);
                        }
                        for (int i=0; i<17; i++) {
                          ImGui::TableNextRow();
                          for (int j=0; j<4; j++) {
                            if (!isPresent[j]) continue;
                            ImGui::TableNextColumn();
                            ImGui::PushID(j*17+i);
                            if (ImGui::Selectable(opllInsNames[j][i])) {
                              ins->fm.opllPreset=i;
                            }
                            ImGui::PopID();
                          }
                        }
                        ImGui::EndTable();
                      }
                    } else {
                      for (int i=0; i<17; i++) {
                        if (ImGui::Selectable(opllInsNames[presentWhich][i])) {
                          ins->fm.opllPreset=i;
                        }
                      }
                    }
                    ImGui::EndCombo();
                  }
                  break;
                }
                case DIV_INS_ESFM: {
                  ImGui::TableNextColumn();
                  P(CWSliderScalar(ESFM_LONG_NAME(ESFM_NOISE),ImGuiDataType_U8,&ins->esfm.noise,&_ZERO,&_THREE,esfmNoiseModeNames[ins->esfm.noise&3])); rightClickable
                  ImGui::TextUnformatted(esfmNoiseModeDescriptions[ins->esfm.noise&3]);
                  ImGui::TableNextColumn();
                  ImGui::TableNextColumn();
                  if (fmPreviewOn) {
                    drawFMPreview(ImVec2(ImGui::GetContentRegionAvail().x,48.0*dpiScale));
                    if (!fmPreviewPaused) {
                      renderFMPreview(ins,1);
                      WAKE_UP;
                    }
                  } else {
                    drawESFMAlgorithm(ins->esfm, ImVec2(ImGui::GetContentRegionAvail().x,48.0*dpiScale));
                  }
                  kvsConfig(ins);
                }
                default:
                  break;
              }
              ImGui::EndTable();
            }

            if (((ins->type==DIV_INS_OPLL || ins->type==DIV_INS_OPL) && ins->fm.opllPreset==16) || ins->type==DIV_INS_OPL_DRUMS) {
              ins->fm.ops=2;
              P(ImGui::Checkbox("Fixed frequency mode",&ins->fm.fixedDrums));
              if (ImGui::IsItemHovered()) {
                ImGui::SetTooltip("when enabled, drums will be set to the specified frequencies, ignoring the note.");
              }
              if (ins->fm.fixedDrums) {
                int block=0;
                int fNum=0;
                if (ImGui::BeginTable("fixedDrumSettings",3)) {
                  ImGui::TableNextRow(ImGuiTableRowFlags_Headers);
                  ImGui::TableNextColumn();
                  ImGui::Text("Drum");
                  ImGui::TableNextColumn();
                  ImGui::Text("Block");
                  ImGui::TableNextColumn();
                  ImGui::Text("FreqNum");

                  DRUM_FREQ("Kick","##DBlock0","##DFreq0",ins->fm.kickFreq);
                  DRUM_FREQ("Snare/Hi-hat","##DBlock1","##DFreq1",ins->fm.snareHatFreq);
                  DRUM_FREQ("Tom/Top","##DBlock2","##DFreq2",ins->fm.tomTopFreq);
                  ImGui::EndTable();
                }
              }
            }

            bool willDisplayOps=true;
            if (ins->type==DIV_INS_OPLL && ins->fm.opllPreset!=0) willDisplayOps=false;
            if (!willDisplayOps && ins->type==DIV_INS_OPLL) {
              ins->fm.op[1].tl&=15;
              P(CWSliderScalar("Volume##TL",ImGuiDataType_U8,&ins->fm.op[1].tl,&_FIFTEEN,&_ZERO)); rightClickable
              if (ins->fm.opllPreset==16) {
                ImGui::Text("this volume slider only works in compatibility (non-drums) system.");
              }

              // update OPLL preset preview
              if (ins->fm.opllPreset>0 && ins->fm.opllPreset<16) {
                const opll_patch_t* patchROM=NULL;

                switch (presentWhich) {
                  case 1:
                    patchROM=OPLL_GetPatchROM(opll_type_ymf281);
                    break;
                  case 2:
                    patchROM=OPLL_GetPatchROM(opll_type_ym2423);
                    break;
                  case 3:
                    patchROM=OPLL_GetPatchROM(opll_type_ds1001);
                    break;
                  default:
                    patchROM=OPLL_GetPatchROM(opll_type_ym2413);
                    break;
                }

                const opll_patch_t* patch=&patchROM[ins->fm.opllPreset-1];

                opllPreview.alg=ins->fm.alg;
                opllPreview.fb=patch->fb;
                opllPreview.fms=patch->dm;
                opllPreview.ams=patch->dc;

                opllPreview.op[0].tl=patch->tl;
                opllPreview.op[1].tl=ins->fm.op[1].tl;

                for (int i=0; i<2; i++) {
                  opllPreview.op[i].am=patch->am[i];
                  opllPreview.op[i].vib=patch->vib[i];
                  opllPreview.op[i].ssgEnv=patch->et[i]?8:0;
                  opllPreview.op[i].ksr=patch->ksr[i];
                  opllPreview.op[i].mult=patch->multi[i];
                  opllPreview.op[i].ar=patch->ar[i];
                  opllPreview.op[i].dr=patch->dr[i];
                  opllPreview.op[i].sl=patch->sl[i];
                  opllPreview.op[i].rr=patch->rr[i];
                }
              }
            }

            ImGui::BeginDisabled(!willDisplayOps);
            if (settings.fmLayout==0) {
              int numCols=15;
              if (ins->type==DIV_INS_OPL ||ins->type==DIV_INS_OPL_DRUMS) numCols=13;
              if (ins->type==DIV_INS_OPLL) numCols=12;
              if (ins->type==DIV_INS_OPZ) numCols=19;
              if (ins->type==DIV_INS_ESFM) numCols=19;
              if (ImGui::BeginTable("FMOperators",numCols,ImGuiTableFlags_SizingStretchProp|ImGuiTableFlags_BordersH|ImGuiTableFlags_BordersOuterV)) {
                // configure columns
                ImGui::TableSetupColumn("c0",ImGuiTableColumnFlags_WidthFixed); // op name
                if (ins->type==DIV_INS_ESFM) {
                  ImGui::TableSetupColumn("c0e0",ImGuiTableColumnFlags_WidthStretch,0.05f); // outLvl
                  ImGui::TableSetupColumn("c0e1",ImGuiTableColumnFlags_WidthFixed); // -separator-
                  ImGui::TableSetupColumn("c0e2",ImGuiTableColumnFlags_WidthStretch,0.05f); // delay
                }
                ImGui::TableSetupColumn("c1",ImGuiTableColumnFlags_WidthStretch,0.05f); // ar
                ImGui::TableSetupColumn("c2",ImGuiTableColumnFlags_WidthStretch,0.05f); // dr
                ImGui::TableSetupColumn("c3",ImGuiTableColumnFlags_WidthStretch,0.05f); // sl
                if (ins->type==DIV_INS_FM || ins->type==DIV_INS_OPZ || ins->type==DIV_INS_OPM) {
                  ImGui::TableSetupColumn("c4",ImGuiTableColumnFlags_WidthStretch,0.05f); // d2r
                }
                ImGui::TableSetupColumn("c5",ImGuiTableColumnFlags_WidthStretch,0.05f); // rr
                ImGui::TableSetupColumn("c6",ImGuiTableColumnFlags_WidthFixed); // -separator-
                ImGui::TableSetupColumn("c7",ImGuiTableColumnFlags_WidthStretch,0.05f); // tl
                ImGui::TableSetupColumn("c8",ImGuiTableColumnFlags_WidthStretch,0.05f); // rs/ksl
                if (ins->type==DIV_INS_OPZ) {
                  ImGui::TableSetupColumn("c8z0",ImGuiTableColumnFlags_WidthStretch,0.05f); // egs
                  ImGui::TableSetupColumn("c8z1",ImGuiTableColumnFlags_WidthStretch,0.05f); // rev
                }
                if (ins->type==DIV_INS_ESFM) {
                  ImGui::TableSetupColumn("c8e0",ImGuiTableColumnFlags_WidthStretch,0.05f); // outLvl
                }
                ImGui::TableSetupColumn("c9",ImGuiTableColumnFlags_WidthStretch,0.05f); // mult

                if (ins->type==DIV_INS_OPZ) {
                  ImGui::TableSetupColumn("c9z",ImGuiTableColumnFlags_WidthStretch,0.05f); // fine
                }

                if (ins->type==DIV_INS_ESFM) {
                  ImGui::TableSetupColumn("c9e",ImGuiTableColumnFlags_WidthStretch,0.05f); // ct
                }

                if (ins->type==DIV_INS_FM || ins->type==DIV_INS_OPZ || ins->type==DIV_INS_OPM || ins->type==DIV_INS_ESFM) {
                  ImGui::TableSetupColumn("c10",ImGuiTableColumnFlags_WidthStretch,0.05f); // dt
                }
                if (ins->type==DIV_INS_OPZ || ins->type==DIV_INS_OPM) {
                  ImGui::TableSetupColumn("c11",ImGuiTableColumnFlags_WidthStretch,0.05f); // dt2
                }
                ImGui::TableSetupColumn("c15",ImGuiTableColumnFlags_WidthFixed); // am

                ImGui::TableSetupColumn("c12",ImGuiTableColumnFlags_WidthFixed); // -separator-
                if (ins->type!=DIV_INS_OPLL && ins->type!=DIV_INS_OPM) {
                  ImGui::TableSetupColumn("c13",ImGuiTableColumnFlags_WidthStretch,0.2f); // ssg/waveform
                }
                ImGui::TableSetupColumn("c14",ImGuiTableColumnFlags_WidthStretch,0.3f); // env

                // header
                ImGui::TableNextRow(ImGuiTableRowFlags_Headers);
                ImGui::TableNextColumn();
                if (ins->type==DIV_INS_ESFM) {
                  ImGui::TableNextColumn();
                  CENTER_TEXT(ESFM_SHORT_NAME(ESFM_MODIN));
                  ImGui::TextUnformatted(ESFM_SHORT_NAME(ESFM_MODIN));
                  TOOLTIP_TEXT(ESFM_LONG_NAME(ESFM_MODIN));
                  ImGui::TableNextColumn();
                  ImGui::TableNextColumn();
                  CENTER_TEXT(ESFM_SHORT_NAME(ESFM_DELAY));
                  ImGui::TextUnformatted(ESFM_SHORT_NAME(ESFM_DELAY));
                  TOOLTIP_TEXT(ESFM_LONG_NAME(ESFM_DELAY));
                }
                ImGui::TableNextColumn();
                CENTER_TEXT(FM_SHORT_NAME(FM_AR));
                ImGui::TextUnformatted(FM_SHORT_NAME(FM_AR));
                TOOLTIP_TEXT(FM_NAME(FM_AR));
                ImGui::TableNextColumn();
                CENTER_TEXT(FM_SHORT_NAME(FM_DR));
                ImGui::TextUnformatted(FM_SHORT_NAME(FM_DR));
                TOOLTIP_TEXT(FM_NAME(FM_DR));
                if (settings.susPosition==0) {
                  ImGui::TableNextColumn();
                  CENTER_TEXT(FM_SHORT_NAME(FM_SL));
                  ImGui::TextUnformatted(FM_SHORT_NAME(FM_SL));
                  TOOLTIP_TEXT(FM_NAME(FM_SL));
                }
                if (ins->type==DIV_INS_FM || ins->type==DIV_INS_OPZ || ins->type==DIV_INS_OPM) {
                  ImGui::TableNextColumn();
                  CENTER_TEXT(FM_SHORT_NAME(FM_D2R));
                  ImGui::TextUnformatted(FM_SHORT_NAME(FM_D2R));
                  TOOLTIP_TEXT(FM_NAME(FM_D2R));
                }
                ImGui::TableNextColumn();
                CENTER_TEXT(FM_SHORT_NAME(FM_RR));
                ImGui::TextUnformatted(FM_SHORT_NAME(FM_RR));
                TOOLTIP_TEXT(FM_NAME(FM_RR));
                if (settings.susPosition==1) {
                  ImGui::TableNextColumn();
                  CENTER_TEXT(FM_SHORT_NAME(FM_SL));
                  ImGui::TextUnformatted(FM_SHORT_NAME(FM_SL));
                  TOOLTIP_TEXT(FM_NAME(FM_SL));
                }
                ImGui::TableNextColumn();
                ImGui::TableNextColumn();
                CENTER_TEXT(FM_SHORT_NAME(FM_TL));
                ImGui::TextUnformatted(FM_SHORT_NAME(FM_TL));
                TOOLTIP_TEXT(FM_NAME(FM_TL));
                ImGui::TableNextColumn();
                if (ins->type==DIV_INS_FM || ins->type==DIV_INS_OPZ || ins->type==DIV_INS_OPM) {
                  CENTER_TEXT(FM_SHORT_NAME(FM_RS));
                  ImGui::TextUnformatted(FM_SHORT_NAME(FM_RS));
                  TOOLTIP_TEXT(FM_NAME(FM_RS));
                } else {
                  CENTER_TEXT(FM_SHORT_NAME(FM_KSL));
                  ImGui::TextUnformatted(FM_SHORT_NAME(FM_KSL));
                  TOOLTIP_TEXT(FM_NAME(FM_KSL));
                }
                if (ins->type==DIV_INS_OPZ) {
                  ImGui::TableNextColumn();
                  CENTER_TEXT(FM_SHORT_NAME(FM_EGSHIFT));
                  ImGui::TextUnformatted(FM_SHORT_NAME(FM_EGSHIFT));
                  TOOLTIP_TEXT(FM_NAME(FM_EGSHIFT));
                  ImGui::TableNextColumn();
                  CENTER_TEXT(FM_SHORT_NAME(FM_REV));
                  ImGui::TextUnformatted(FM_SHORT_NAME(FM_REV));
                  TOOLTIP_TEXT(FM_NAME(FM_REV));
                }
                if (ins->type==DIV_INS_ESFM) {
                  ImGui::TableNextColumn();
                  CENTER_TEXT(ESFM_SHORT_NAME(ESFM_OUTLVL));
                  ImGui::TextUnformatted(ESFM_SHORT_NAME(ESFM_OUTLVL));
                  TOOLTIP_TEXT(ESFM_LONG_NAME(ESFM_OUTLVL));
                }
                ImGui::TableNextColumn();
                CENTER_TEXT(FM_SHORT_NAME(FM_MULT));
                ImGui::TextUnformatted(FM_SHORT_NAME(FM_MULT));
                TOOLTIP_TEXT(FM_NAME(FM_MULT));
                if (ins->type==DIV_INS_OPZ) {
                  ImGui::TableNextColumn();
                  CENTER_TEXT(FM_SHORT_NAME(FM_FINE));
                  ImGui::TextUnformatted(FM_SHORT_NAME(FM_FINE));
                  TOOLTIP_TEXT(FM_NAME(FM_FINE));
                }
                if (ins->type==DIV_INS_ESFM) {
                  ImGui::TableNextColumn();
                  CENTER_TEXT(ESFM_SHORT_NAME(ESFM_CT));
                  ImGui::TextUnformatted(ESFM_SHORT_NAME(ESFM_CT));
                  TOOLTIP_TEXT(ESFM_LONG_NAME(ESFM_CT));
                }
                ImGui::TableNextColumn();
                if (ins->type==DIV_INS_FM || ins->type==DIV_INS_OPZ || ins->type==DIV_INS_OPM) {
                  CENTER_TEXT(FM_SHORT_NAME(FM_DT));
                  ImGui::TextUnformatted(FM_SHORT_NAME(FM_DT));
                  TOOLTIP_TEXT(FM_NAME(FM_DT));
                  ImGui::TableNextColumn();
                }
                if (ins->type==DIV_INS_ESFM) {
                  CENTER_TEXT(ESFM_SHORT_NAME(ESFM_DT));
                  ImGui::TextUnformatted(ESFM_SHORT_NAME(ESFM_DT));
                  TOOLTIP_TEXT(ESFM_LONG_NAME(ESFM_DT));
                  ImGui::TableNextColumn();
                }
                if (ins->type==DIV_INS_OPZ || ins->type==DIV_INS_OPM) {
                  CENTER_TEXT(FM_SHORT_NAME(FM_DT2));
                  ImGui::TextUnformatted(FM_SHORT_NAME(FM_DT2));
                  TOOLTIP_TEXT(FM_NAME(FM_DT2));
                  ImGui::TableNextColumn();
                }
                if (ins->type==DIV_INS_FM || ins->type==DIV_INS_OPM) {
                  CENTER_TEXT(FM_SHORT_NAME(FM_AM));
                  ImGui::TextUnformatted(FM_SHORT_NAME(FM_AM));
                  TOOLTIP_TEXT(FM_NAME(FM_AM));
                } else {
                  CENTER_TEXT("Other");
                  ImGui::TextUnformatted("Other");
                }
                ImGui::TableNextColumn();
                if (ins->type==DIV_INS_OPL || ins->type==DIV_INS_OPL_DRUMS || ins->type==DIV_INS_OPZ || ins->type==DIV_INS_ESFM) {
                  ImGui::TableNextColumn();
                  CENTER_TEXT(FM_NAME(FM_WS));
                  ImGui::TextUnformatted(FM_NAME(FM_WS));
                } else if (ins->type!=DIV_INS_OPLL && ins->type!=DIV_INS_OPM) {
                  ImGui::TableNextColumn();
                  CENTER_TEXT(FM_NAME(FM_SSG));
                  ImGui::TextUnformatted(FM_NAME(FM_SSG));
                }
                ImGui::TableNextColumn();
                CENTER_TEXT("Envelope");
                ImGui::TextUnformatted("Envelope");

                float sliderHeight=32.0f*dpiScale;

                for (int i=0; i<opCount; i++) {
                  DivInstrumentFM::Operator& op=fmOrigin.op[(opCount==4 && ins->type!=DIV_INS_OPL_DRUMS && ins->type!=DIV_INS_ESFM)?opOrder[i]:i];
                  DivInstrumentESFM::Operator& opE=ins->esfm.op[i];

                  ImGui::TableNextRow();
                  ImGui::TableNextColumn();

                  // push colors
                  if (settings.separateFMColors) {
                    bool mod=true;
                    if (ins->type==DIV_INS_OPL_DRUMS) {
                      mod=false;
                    } else if (ins->type==DIV_INS_ESFM) {
                      // this is the same as the KVS heuristic in platform/esfm.h
                      if (opE.outLvl==7) {
                        mod=false;
                      } else if (opE.outLvl>0) {
                        if (i==3) {
                          mod=false;
                        } else {
                          DivInstrumentESFM::Operator& opENext=ins->esfm.op[i+1];
                          if (opENext.modIn==0) {
                            mod=false;
                          } else if ((opE.outLvl-opENext.modIn)>=2) {
                            mod=false;
                          }
                        }
                      }
                    } else if (opCount==4) {
                      if (ins->type==DIV_INS_OPL) {
                        if (opIsOutputOPL[fmOrigin.alg&3][i]) mod=false;
                      } else {
                        if (opIsOutput[fmOrigin.alg&7][i]) mod=false;
                      }
                    } else {
                      if (i==1 || (ins->type==DIV_INS_OPL && (fmOrigin.alg&1))) mod=false;
                    }
                    if (mod) {
                      pushAccentColors(
                        uiColors[GUI_COLOR_FM_PRIMARY_MOD],
                        uiColors[GUI_COLOR_FM_SECONDARY_MOD],
                        uiColors[GUI_COLOR_FM_BORDER_MOD],
                        uiColors[GUI_COLOR_FM_BORDER_SHADOW_MOD]
                      );
                    } else {
                      pushAccentColors(
                        uiColors[GUI_COLOR_FM_PRIMARY_CAR],
                        uiColors[GUI_COLOR_FM_SECONDARY_CAR],
                        uiColors[GUI_COLOR_FM_BORDER_CAR],
                        uiColors[GUI_COLOR_FM_BORDER_SHADOW_CAR]
                      );
                    }
                  }

                  if (i==0) {
                    sliderHeight=(ImGui::GetContentRegionAvail().y/opCount)-ImGui::GetStyle().ItemSpacing.y;
                    float sliderMinHeightOPL=ImGui::GetFrameHeight()*4.0+ImGui::GetStyle().ItemSpacing.y*3.0;
                    float sliderMinHeightESFM=ImGui::GetFrameHeight()*5.0+ImGui::GetStyle().ItemSpacing.y*4.0;
                    if ((ins->type==DIV_INS_OPL || ins->type==DIV_INS_OPL_DRUMS || ins->type==DIV_INS_OPLL) && sliderHeight<sliderMinHeightOPL) {
                      sliderHeight=sliderMinHeightOPL;
                    }
                    if (ins->type==DIV_INS_ESFM && sliderHeight<sliderMinHeightESFM) {
                      sliderHeight=sliderMinHeightESFM;
                    }
                  }

                  ImGui::PushID(fmt::sprintf("op%d",i).c_str());
                  String opNameLabel;
                  if (ins->type==DIV_INS_OPL_DRUMS) {
                    opNameLabel=fmt::sprintf("%s",oplDrumNames[i]);
                  } else if (ins->type==DIV_INS_OPL && fmOrigin.opllPreset==16) {
                    if (i==1) {
                      opNameLabel="Kick";
                    } else {
                      opNameLabel="Env";
                    }
                  } else {
                    opNameLabel=fmt::sprintf("OP%d",i+1);
                  }
                  if (opsAreMutable) {
                    pushToggleColors(op.enable);
                    if (ImGui::Button(opNameLabel.c_str())) {
                      op.enable=!op.enable;
                      PARAMETER;
                    }
                    popToggleColors();
                  } else {
                    ImGui::TextUnformatted(opNameLabel.c_str());
                  }

                  // drag point
                  OP_DRAG_POINT;

                  int maxTl=127;
                  if (ins->type==DIV_INS_OPLL) {
                    if (i==1) {
                      maxTl=15;
                    } else {
                      maxTl=63;
                    }
                  }
                  if (ins->type==DIV_INS_OPL || ins->type==DIV_INS_OPL_DRUMS || ins->type==DIV_INS_ESFM) {
                    maxTl=63;
                  }
                  int maxArDr=(ins->type==DIV_INS_FM || ins->type==DIV_INS_OPZ || ins->type==DIV_INS_OPM)?31:15;
                  bool ssgOn=op.ssgEnv&8;
                  bool ksrOn=op.ksr;
                  bool vibOn=op.vib;
                  bool susOn=op.sus;
                  bool fixedOn=opE.fixed;
                  unsigned char ssgEnv=op.ssgEnv&7;

                  if (ins->type==DIV_INS_ESFM) {
                    ImGui::TableNextColumn();
                    CENTER_VSLIDER;
                    P(CWVSliderScalar("##MODIN",ImVec2(20.0f*dpiScale,sliderHeight),ImGuiDataType_U8,&opE.modIn,&_ZERO,&_SEVEN)); rightClickable
                    ImGui::TableNextColumn();
                    ImGui::Dummy(ImVec2(4.0f*dpiScale,2.0f*dpiScale));
                    ImGui::TableNextColumn();
                    opE.delay&=7;
                    CENTER_VSLIDER;
                    P(CWVSliderScalar("##DELAY",ImVec2(20.0f*dpiScale,sliderHeight),ImGuiDataType_U8,&opE.delay,&_ZERO,&_SEVEN)); rightClickable
                  }

                  ImGui::TableNextColumn();
                  op.ar&=maxArDr;
                  CENTER_VSLIDER;
                  P(CWVSliderScalar("##AR",ImVec2(20.0f*dpiScale,sliderHeight),ImGuiDataType_U8,&op.ar,&maxArDr,&_ZERO)); rightClickable

                  ImGui::TableNextColumn();
                  op.dr&=maxArDr;
                  CENTER_VSLIDER;
                  P(CWVSliderScalar("##DR",ImVec2(20.0f*dpiScale,sliderHeight),ImGuiDataType_U8,&op.dr,&maxArDr,&_ZERO)); rightClickable

                  if (settings.susPosition==0) {
                    ImGui::TableNextColumn();
                    op.sl&=15;
                    CENTER_VSLIDER;
                    P(CWVSliderScalar("##SL",ImVec2(20.0f*dpiScale,sliderHeight),ImGuiDataType_U8,&op.sl,&_FIFTEEN,&_ZERO)); rightClickable
                  }

                  if (ins->type==DIV_INS_FM || ins->type==DIV_INS_OPZ || ins->type==DIV_INS_OPM) {
                    ImGui::TableNextColumn();
                    op.d2r&=31;
                    CENTER_VSLIDER;
                    P(CWVSliderScalar("##D2R",ImVec2(20.0f*dpiScale,sliderHeight),ImGuiDataType_U8,&op.d2r,&_THIRTY_ONE,&_ZERO)); rightClickable
                  }

                  ImGui::TableNextColumn();
                  op.rr&=15;
                  CENTER_VSLIDER;
                  P(CWVSliderScalar("##RR",ImVec2(20.0f*dpiScale,sliderHeight),ImGuiDataType_U8,&op.rr,&_FIFTEEN,&_ZERO)); rightClickable

                  if (settings.susPosition==1) {
                    ImGui::TableNextColumn();
                    op.sl&=15;
                    CENTER_VSLIDER;
                    P(CWVSliderScalar("##SL",ImVec2(20.0f*dpiScale,sliderHeight),ImGuiDataType_U8,&op.sl,&_FIFTEEN,&_ZERO)); rightClickable
                  }

                  ImGui::TableNextColumn();
                  ImGui::Dummy(ImVec2(4.0f*dpiScale,2.0f*dpiScale));

                  ImGui::TableNextColumn();
                  op.tl&=maxTl;
                  CENTER_VSLIDER;
                  P(CWVSliderScalar("##TL",ImVec2(20.0f*dpiScale,sliderHeight),ImGuiDataType_U8,&op.tl,&maxTl,&_ZERO)); rightClickable

                  ImGui::TableNextColumn();
                  CENTER_VSLIDER;
                  if (ins->type==DIV_INS_FM || ins->type==DIV_INS_OPZ || ins->type==DIV_INS_OPM) {
                    P(CWVSliderScalar("##RS",ImVec2(20.0f*dpiScale,sliderHeight),ImGuiDataType_U8,&op.rs,&_ZERO,&_THREE)); rightClickable
                  } else {
                    int ksl=ins->type==DIV_INS_OPLL?op.ksl:kslMap[op.ksl&3];
                    if (CWVSliderInt("##KSL",ImVec2(20.0f*dpiScale,sliderHeight),&ksl,0,3)) {
                      op.ksl=(ins->type==DIV_INS_OPLL?ksl:kslMap[ksl&3]);
                      PARAMETER;
                    } rightClickable
                  }

                  if (ins->type==DIV_INS_OPZ) {
                    ImGui::TableNextColumn();
                    CENTER_VSLIDER;
                    P(CWVSliderScalar("##EGS",ImVec2(20.0f*dpiScale,sliderHeight),ImGuiDataType_U8,&op.ksl,&_ZERO,&_THREE)); rightClickable

                    ImGui::TableNextColumn();
                    CENTER_VSLIDER;
                    P(CWVSliderScalar("##REV",ImVec2(20.0f*dpiScale,sliderHeight),ImGuiDataType_U8,&op.dam,&_ZERO,&_SEVEN)); rightClickable
                  }

                  if (ins->type==DIV_INS_ESFM) {
                    ImGui::TableNextColumn();
                    CENTER_VSLIDER;
                    P(CWVSliderScalar("##OUTLVL",ImVec2(20.0f*dpiScale,sliderHeight),ImGuiDataType_U8,&opE.outLvl,&_ZERO,&_SEVEN)); rightClickable
                  }

                  ImGui::TableNextColumn();
                  CENTER_VSLIDER;
                  P(CWVSliderScalar("##MULT",ImVec2(20.0f*dpiScale,sliderHeight),ImGuiDataType_U8,&op.mult,&_ZERO,&_FIFTEEN)); rightClickable

                  if (ins->type==DIV_INS_OPZ) {
                    ImGui::TableNextColumn();
                    CENTER_VSLIDER;
                    P(CWVSliderScalar("##FINE",ImVec2(20.0f*dpiScale,sliderHeight),ImGuiDataType_U8,&op.dvb,&_ZERO,&_FIFTEEN)); rightClickable
                  }

                  if (ins->type==DIV_INS_ESFM) {
                    ImGui::TableNextColumn();
                    CENTER_VSLIDER;
                    P(CWVSliderScalar("##CT",ImVec2(20.0f*dpiScale,sliderHeight),ImGuiDataType_S8,&opE.ct,&_MINUS_TWENTY_FOUR,&_TWENTY_FOUR)); rightClickable
                  }

                  if (ins->type==DIV_INS_FM || ins->type==DIV_INS_OPZ || ins->type==DIV_INS_OPM) {
                    int detune=detuneMap[settings.unsignedDetune?1:0][op.dt&7];
                    ImGui::TableNextColumn();
                    CENTER_VSLIDER;
                    if (CWVSliderInt("##DT",ImVec2(20.0f*dpiScale,sliderHeight),&detune,settings.unsignedDetune?0:-3,settings.unsignedDetune?7:4)) { PARAMETER
                      if (detune<-3) detune=-3;
                      if (detune>7) detune=7;
                      op.dt=detuneUnmap[settings.unsignedDetune?1:0][detune+3];
                    } rightClickable

                    if (ins->type!=DIV_INS_FM) {
                      ImGui::TableNextColumn();
                      CENTER_VSLIDER;
                      P(CWVSliderScalar("##DT2",ImVec2(20.0f*dpiScale,sliderHeight),ImGuiDataType_U8,&op.dt2,&_ZERO,&_THREE)); rightClickable
                    }

                    ImGui::TableNextColumn();
                    bool amOn=op.am;
                    if (ins->type==DIV_INS_OPZ) {
                      bool egtOn=op.egt;
                      if (egtOn) {
                        ImGui::SetCursorPosY(ImGui::GetCursorPosY()+0.5*(sliderHeight-ImGui::GetFrameHeight()*4.0-ImGui::GetStyle().ItemSpacing.y*3.0));
                      } else {
                        ImGui::SetCursorPosY(ImGui::GetCursorPosY()+0.5*(sliderHeight-ImGui::GetFrameHeight()*2.0-ImGui::GetStyle().ItemSpacing.y*1.0));
                      }
                      if (ImGui::Checkbox("AM",&amOn)) { PARAMETER
                        op.am=amOn;
                      }
                      if (ImGui::Checkbox("Fixed",&egtOn)) { PARAMETER
                        op.egt=egtOn;
                      }
                      if (egtOn) {
                        int block=op.dt;
                        int freqNum=(op.mult<<4)|(op.dvb&15);
                        if (ImGui::InputInt("Block",&block,1,1)) {
                          if (block<0) block=0;
                          if (block>7) block=7;
                          op.dt=block;
                        }
                        if (ImGui::InputInt("FreqNum",&freqNum,1,16)) {
                          if (freqNum<0) freqNum=0;
                          if (freqNum>255) freqNum=255;
                          op.mult=freqNum>>4;
                          op.dvb=freqNum&15;
                        }
                      }
                    } else {
                      ImGui::SetCursorPosY(ImGui::GetCursorPosY()+0.5*(sliderHeight-ImGui::GetFrameHeight()));
                      if (ImGui::Checkbox("##AM",&amOn)) { PARAMETER
                        op.am=amOn;
                      }
                    }

                    if (ins->type!=DIV_INS_OPL && ins->type!=DIV_INS_OPL_DRUMS && ins->type!=DIV_INS_OPZ && ins->type!=DIV_INS_OPM) {
                      ImGui::TableNextColumn();
                      ImGui::Dummy(ImVec2(4.0f*dpiScale,2.0f*dpiScale));
                      ImGui::TableNextColumn();
                      ImGui::BeginDisabled(!ssgOn);
                      drawSSGEnv(op.ssgEnv&7,ImVec2(ImGui::GetContentRegionAvail().x,sliderHeight-ImGui::GetFrameHeightWithSpacing()));
                      ImGui::EndDisabled();
                      if (ImGui::Checkbox("##SSGOn",&ssgOn)) { PARAMETER
                        op.ssgEnv=(op.ssgEnv&7)|(ssgOn<<3);
                      }

                      ImGui::SameLine();
                      ImGui::SetNextItemWidth(ImGui::GetContentRegionAvail().x);
                      if (CWSliderScalar("##SSG",ImGuiDataType_U8,&ssgEnv,&_ZERO,&_SEVEN,ssgEnvTypes[ssgEnv])) { PARAMETER
                        op.ssgEnv=(op.ssgEnv&8)|(ssgEnv&7);
                      }
                    }
                  } else if (ins->type==DIV_INS_ESFM) {
                    ImGui::TableNextColumn();
                    CENTER_VSLIDER;
                    P(CWVSliderScalar("##DT",ImVec2(20.0f*dpiScale,sliderHeight),ImGuiDataType_S8,&opE.dt,&_MINUS_ONE_HUNDRED_TWENTY_EIGHT,&_ONE_HUNDRED_TWENTY_SEVEN)); rightClickable

                    ImGui::TableNextColumn();
                    bool amOn=op.am;
                    bool leftOn=opE.left;
                    bool rightOn=opE.right;

                    ImGui::SetCursorPosY(ImGui::GetCursorPosY()+0.5*(sliderHeight-ImGui::GetFrameHeight()*5.0-ImGui::GetStyle().ItemSpacing.y*4.0));
                    ImVec2 curPosBeforeDummy = ImGui::GetCursorPos();
                    ImGui::Dummy(ImVec2(ImGui::GetFrameHeightWithSpacing()*2.0f+ImGui::CalcTextSize(FM_SHORT_NAME(FM_DAM)).x*2.0f,1.0f));
                    ImGui::SetCursorPos(curPosBeforeDummy);

                    if (ImGui::BeginTable("panCheckboxes",(fixedOn)?3:2,ImGuiTableFlags_SizingStretchProp)) {
                      ImGui::TableSetupColumn("c0",ImGuiTableColumnFlags_WidthStretch,1.0);
                      ImGui::TableSetupColumn("c1",ImGuiTableColumnFlags_WidthStretch,1.0);
                      if (fixedOn) {
                        ImGui::TableSetupColumn("c2",ImGuiTableColumnFlags_WidthStretch,1.2);
                      }

                      float yCoordBeforeTablePadding=ImGui::GetCursorPosY();
                      ImGui::TableNextRow();
                      ImGui::TableNextColumn();
                      ImGui::SetCursorPosY(yCoordBeforeTablePadding);
                      if (ImGui::Checkbox(ESFM_SHORT_NAME(ESFM_LEFT),&leftOn)) { PARAMETER
                        opE.left=leftOn;
                      }
                      ImGui::TableNextColumn();
                      ImGui::SetCursorPosY(yCoordBeforeTablePadding);
                      if (ImGui::Checkbox(ESFM_SHORT_NAME(ESFM_RIGHT),&rightOn)) { PARAMETER
                        opE.right=rightOn;
                      }
                      if (fixedOn) {
                        ImGui::TableNextColumn();
                        ImGui::SetCursorPosY(yCoordBeforeTablePadding);
                        if (ImGui::Checkbox(FM_SHORT_NAME(FM_AM),&amOn)) { PARAMETER
                          op.am=amOn;
                        }
                      }
                      ImGui::TableNextRow();
                      ImGui::TableNextColumn();
                      if (ImGui::Checkbox(FM_SHORT_NAME(FM_KSR),&ksrOn)) { PARAMETER
                        op.ksr=ksrOn;
                      }
                      ImGui::TableNextColumn();
                      if (ImGui::Checkbox(FM_SHORT_NAME(FM_SUS),&susOn)) { PARAMETER
                        op.sus=susOn;
                      }
                      if (fixedOn) {
                        bool damOn=op.dam;
                        ImGui::TableNextColumn();
                        if (ImGui::Checkbox(FM_SHORT_NAME(FM_DAM),&damOn)) { PARAMETER
                          op.dam=damOn;
                        }
                      }
                      ImGui::EndTable();
                    }
                    ImGui::SetCursorPosY(ImGui::GetCursorPosY()-0.5*ImGui::GetStyle().ItemSpacing.y);
                    if (ImGui::Checkbox(ESFM_NAME(ESFM_FIXED),&fixedOn)) { PARAMETER
                      opE.fixed=fixedOn;
                      // HACK: reset zoom and scroll in fixed pitch macros so that they draw correctly
                      ins->std.opMacros[i].ssgMacro.vZoom=-1;
                      ins->std.opMacros[i].dtMacro.vZoom=-1;
                    }
                    if (ins->type==DIV_INS_ESFM) {
                      if (fixedOn) {
                        int block=(opE.ct>>2)&7;
                        int freqNum=((opE.ct&3)<<8)|((unsigned char)opE.dt);
                        if (ImGui::InputInt("Block",&block,1,1)) {
                          if (block<0) block=0;
                          if (block>7) block=7;
                          opE.ct=(opE.ct&(~(7<<2)))|(block<<2);
                        }
                        if (ImGui::InputInt("FreqNum",&freqNum,1,16)) {
                          if (freqNum<0) freqNum=0;
                          if (freqNum>1023) freqNum=1023;
                          opE.dt=freqNum&0xff;
                          opE.ct=(opE.ct&(~3))|(freqNum>>8);
                        }
                      } else {
                        if (ImGui::BeginTable("amVibCheckboxes",2,ImGuiTableFlags_SizingStretchSame)) {
                          ImGui::TableSetupColumn("c0",ImGuiTableColumnFlags_WidthStretch,0.0);
                          ImGui::TableSetupColumn("c1",ImGuiTableColumnFlags_WidthStretch,0.0);

                          float yCoordBeforeTablePadding=ImGui::GetCursorPosY();
                          ImGui::TableNextRow();
                          ImGui::TableNextColumn();
                          ImGui::SetCursorPosY(yCoordBeforeTablePadding);
                          if (ImGui::Checkbox(FM_SHORT_NAME(FM_AM),&amOn)) { PARAMETER
                            op.am=amOn;
                          }
                          ImGui::TableNextColumn();
                          ImGui::SetCursorPosY(yCoordBeforeTablePadding);
                          if (ImGui::Checkbox(FM_SHORT_NAME(FM_VIB),&vibOn)) { PARAMETER
                            op.vib=vibOn;
                          }
                          bool damOn=op.dam;
                          bool dvbOn=op.dvb;
                          ImGui::TableNextRow();
                          ImGui::TableNextColumn();
                          if (ImGui::Checkbox(FM_SHORT_NAME(FM_DAM),&damOn)) { PARAMETER
                            op.dam=damOn;
                          }
                          ImGui::TableNextColumn();
                          if (ImGui::Checkbox(FM_SHORT_NAME(FM_DVB),&dvbOn)) { PARAMETER
                            op.dvb=dvbOn;
                          }
                          ImGui::EndTable();
                        }
                      }
                    }
                  } else if (ins->type!=DIV_INS_OPM) {
                    ImGui::TableNextColumn();
                    bool amOn=op.am;
                    ImGui::SetCursorPosY(ImGui::GetCursorPosY()+0.5*(sliderHeight-ImGui::GetFrameHeight()*4.0-ImGui::GetStyle().ItemSpacing.y*3.0));
                    if (ImGui::Checkbox(FM_NAME(FM_AM),&amOn)) { PARAMETER
                      op.am=amOn;
                    }
                    if (ImGui::Checkbox(FM_NAME(FM_VIB),&vibOn)) { PARAMETER
                      op.vib=vibOn;
                    }
                    if (ImGui::Checkbox(FM_NAME(FM_KSR),&ksrOn)) { PARAMETER
                      op.ksr=ksrOn;
                    }
                    if (ins->type==DIV_INS_OPL || ins->type==DIV_INS_OPL_DRUMS) {
                      if (ImGui::Checkbox(FM_NAME(FM_SUS),&susOn)) { PARAMETER
                        op.sus=susOn;
                      }
                    } else if (ins->type==DIV_INS_OPLL) {
                      if (ImGui::Checkbox(FM_NAME(FM_EGS),&ssgOn)) { PARAMETER
                        op.ssgEnv=(op.ssgEnv&7)|(ssgOn<<3);
                      }
                    }
                  }

                  if (ins->type==DIV_INS_OPL || ins->type==DIV_INS_OPL_DRUMS || ins->type==DIV_INS_OPZ || ins->type==DIV_INS_ESFM) {
                    ImGui::TableNextColumn();
                    ImGui::Dummy(ImVec2(4.0f*dpiScale,2.0f*dpiScale));
                    ImGui::TableNextColumn();

                    drawWaveform(op.ws&7,ins->type==DIV_INS_OPZ,ImVec2(ImGui::GetContentRegionAvail().x,sliderHeight-ImGui::GetFrameHeightWithSpacing()*((ins->type==DIV_INS_ESFM && fixedOn)?3.0f:1.0f)));
                    ImGui::SetNextItemWidth(ImGui::GetContentRegionAvail().x);
                    P(CWSliderScalar("##WS",ImGuiDataType_U8,&op.ws,&_ZERO,&_SEVEN,(ins->type==DIV_INS_OPZ)?opzWaveforms[op.ws&7]:(settings.oplStandardWaveNames?oplWaveformsStandard[op.ws&7]:oplWaveforms[op.ws&7]))); rightClickable
                    if ((ins->type==DIV_INS_OPL || ins->type==DIV_INS_OPL_DRUMS) && ImGui::IsItemHovered()) {
                      ImGui::SetTooltip("OPL2/3 only (last 4 waveforms are OPL3 only)");
                    }
                    if (ins->type==DIV_INS_ESFM && fixedOn) {
                      if (ImGui::Checkbox(FM_SHORT_NAME(FM_VIB),&vibOn)) { PARAMETER
                        op.vib=vibOn;
                      }
                      bool dvbOn=op.dvb;
                      if (ImGui::Checkbox(FM_SHORT_NAME(FM_DVB),&dvbOn)) { PARAMETER
                        op.dvb=dvbOn;
                      }
                    }
                  } else if (ins->type==DIV_INS_OPLL || ins->type==DIV_INS_OPM) {
                    ImGui::TableNextColumn();
                    ImGui::Dummy(ImVec2(4.0f*dpiScale,2.0f*dpiScale));
                  }

                  ImGui::TableNextColumn();
                  drawFMEnv(op.tl&maxTl,op.ar&maxArDr,op.dr&maxArDr,(ins->type==DIV_INS_OPL || ins->type==DIV_INS_OPL_DRUMS || ins->type==DIV_INS_OPLL || ins->type==DIV_INS_ESFM)?((op.rr&15)*2):op.d2r&31,op.rr&15,op.sl&15,op.sus,op.ssgEnv&8,fmOrigin.alg,maxTl,maxArDr,15,ImVec2(ImGui::GetContentRegionAvail().x,sliderHeight),ins->type);

                  if (settings.separateFMColors) {
                    popAccentColors();
                  }

                  ImGui::PopID();
                }

                ImGui::EndTable();
              }
            } else if (settings.fmLayout>=4 && settings.fmLayout<=6) { // alternate
              int columns=2;
              switch (settings.fmLayout) {
                case 4: // 2x2
                  columns=2;
                  break;
                case 5: // 1x4
                  columns=1;
                  break;
                case 6: // 4x1
                  columns=opCount;
                  break;
              }
              char tempID[1024];
              ImVec2 oldPadding=ImGui::GetStyle().CellPadding;
              ImGui::PushStyleVar(ImGuiStyleVar_CellPadding,ImVec2(8.0f*dpiScale,4.0f*dpiScale));
              if (ImGui::BeginTable("AltFMOperators",columns,ImGuiTableFlags_SizingStretchSame|ImGuiTableFlags_BordersInner)) {
                for (int i=0; i<opCount; i++) {
                  DivInstrumentFM::Operator& op=fmOrigin.op[(opCount==4 && ins->type!=DIV_INS_OPL_DRUMS && ins->type!=DIV_INS_ESFM)?opOrder[i]:i];
                  DivInstrumentESFM::Operator& opE=ins->esfm.op[i];
                  if ((settings.fmLayout!=6 && ((i+1)&1)) || i==0 || settings.fmLayout==5) ImGui::TableNextRow();
                  ImGui::TableNextColumn();
                  ImGui::PushID(fmt::sprintf("op%d",i).c_str());

                  // push colors
                  if (settings.separateFMColors) {
                    bool mod=true;
                    if (ins->type==DIV_INS_OPL_DRUMS) {
                      mod=false;
                    } else if (ins->type==DIV_INS_ESFM) {
                      // this is the same as the KVS heuristic in platform/esfm.h
                      if (opE.outLvl==7) mod=false;
                      else if (opE.outLvl>0) {
                        if (i==3) mod=false;
                        else {
                          DivInstrumentESFM::Operator& opENext=ins->esfm.op[i+1];
                          if (opENext.modIn==0) mod=false;
                          else if ((opE.outLvl-opENext.modIn)>=2) mod=false;
                        }
                      }
                    } else if (opCount==4) {
                      if (ins->type==DIV_INS_OPL) {
                        if (opIsOutputOPL[fmOrigin.alg&3][i]) mod=false;
                      } else {
                        if (opIsOutput[fmOrigin.alg&7][i]) mod=false;
                      }
                    } else {
                      if (i==1 || (ins->type==DIV_INS_OPL && (fmOrigin.alg&1))) mod=false;
                    }
                    if (mod) {
                      pushAccentColors(
                        uiColors[GUI_COLOR_FM_PRIMARY_MOD],
                        uiColors[GUI_COLOR_FM_SECONDARY_MOD],
                        uiColors[GUI_COLOR_FM_BORDER_MOD],
                        uiColors[GUI_COLOR_FM_BORDER_SHADOW_MOD]
                      );
                    } else {
                      pushAccentColors(
                        uiColors[GUI_COLOR_FM_PRIMARY_CAR],
                        uiColors[GUI_COLOR_FM_SECONDARY_CAR],
                        uiColors[GUI_COLOR_FM_BORDER_CAR],
                        uiColors[GUI_COLOR_FM_BORDER_SHADOW_CAR]
                      );
                    }
                  }

                  ImGui::Dummy(ImVec2(dpiScale,dpiScale));
                  if (ins->type==DIV_INS_OPL_DRUMS) {
                    snprintf(tempID,1024,"%s",oplDrumNames[i]);
                  } else if (ins->type==DIV_INS_OPL && fmOrigin.opllPreset==16) {
                    if (i==1) {
                      snprintf(tempID,1024,"Envelope 2 (kick only)");
                    } else {
                      snprintf(tempID,1024,"Envelope");
                    }
                  } else {
                    snprintf(tempID,1024,"Operator %d",i+1);
                  }
                  float nextCursorPosX=ImGui::GetCursorPosX()+0.5*(ImGui::GetContentRegionAvail().x-ImGui::CalcTextSize(tempID).x-(opsAreMutable?(ImGui::GetStyle().FramePadding.x*2.0f):0.0f));
                  OP_DRAG_POINT;
                  ImGui::SameLine();
                  ImGui::SetCursorPosX(nextCursorPosX);
                  if (opsAreMutable) {
                    pushToggleColors(op.enable);
                    if (ImGui::Button(tempID)) {
                      op.enable=!op.enable;
                      PARAMETER;
                    }
                    popToggleColors();
                  } else {
                    ImGui::TextUnformatted(tempID);
                  }

                  float sliderHeight=200.0f*dpiScale;
                  float waveWidth=140.0*dpiScale*((ins->type==DIV_INS_ESFM)?0.85f:1.0f);
                  float waveHeight=sliderHeight-ImGui::GetFrameHeightWithSpacing()*((ins->type==DIV_INS_OPZ || ins->type==DIV_INS_OPL || ins->type==DIV_INS_ESFM)?5.0f:4.5f);

                  int maxTl=127;
                  if (ins->type==DIV_INS_OPLL) {
                    if (i==1) {
                      maxTl=15;
                    } else {
                      maxTl=63;
                    }
                  }
                  if (ins->type==DIV_INS_OPL || ins->type==DIV_INS_OPL_DRUMS || ins->type==DIV_INS_ESFM) {
                    maxTl=63;
                  }
                  int maxArDr=(ins->type==DIV_INS_FM || ins->type==DIV_INS_OPZ || ins->type==DIV_INS_OPM)?31:15;

                  bool ssgOn=op.ssgEnv&8;
                  bool ksrOn=op.ksr;
                  bool vibOn=op.vib;
                  bool egtOn=op.egt;
                  bool susOn=op.sus; // yawn
                  unsigned char ssgEnv=op.ssgEnv&7;

                  ImGui::PushStyleVar(ImGuiStyleVar_CellPadding,oldPadding);
                  if (ImGui::BeginTable("opParams",4,ImGuiTableFlags_BordersInnerV)) {
                    ImGui::TableSetupColumn("c0",ImGuiTableColumnFlags_WidthFixed);
                    ImGui::TableSetupColumn("c1",ImGuiTableColumnFlags_WidthFixed,waveWidth);
                    ImGui::TableSetupColumn("c2",ImGuiTableColumnFlags_WidthStretch);
                    ImGui::TableSetupColumn("c3",ImGuiTableColumnFlags_WidthFixed);

                    ImGui::TableNextRow();
                    ImGui::TableNextColumn();
                    float textY=ImGui::GetCursorPosY();
                    if (ins->type==DIV_INS_ESFM) {
                      CENTER_TEXT_20(ESFM_SHORT_NAME(ESFM_DELAY));
                      ImGui::TextUnformatted(ESFM_SHORT_NAME(ESFM_DELAY));
                      TOOLTIP_TEXT(ESFM_LONG_NAME(ESFM_DELAY));
                    } else {
                      CENTER_TEXT_20(FM_SHORT_NAME(FM_AR));
                      ImGui::TextUnformatted(FM_SHORT_NAME(FM_AR));
                      TOOLTIP_TEXT(FM_NAME(FM_AR));
                    }
                    ImGui::TableNextColumn();
                    if (ins->type==DIV_INS_FM) {
                      ImGui::Text("SSG-EG");
                    } else {
                      ImGui::Text("Waveform");
                    }
                    ImGui::TableNextColumn();
                    ImGui::Text("Envelope");
                    ImGui::TableNextColumn();

                    // A/D/S/R
                    ImGui::TableNextColumn();

                    if (ins->type==DIV_INS_ESFM) {
                      opE.delay&=7;
                      P(CWVSliderScalar("##DELAY",ImVec2(20.0f*dpiScale,sliderHeight),ImGuiDataType_U8,&opE.delay,&_ZERO,&_SEVEN)); rightClickable
                      ImGui::SameLine();
                    }

                    op.ar&=maxArDr;
                    float textX_AR=ImGui::GetCursorPosX();
                    P(CWVSliderScalar("##AR",ImVec2(20.0f*dpiScale,sliderHeight),ImGuiDataType_U8,&op.ar,&maxArDr,&_ZERO)); rightClickable

                    ImGui::SameLine();
                    op.dr&=maxArDr;
                    float textX_DR=ImGui::GetCursorPosX();
                    P(CWVSliderScalar("##DR",ImVec2(20.0f*dpiScale,sliderHeight),ImGuiDataType_U8,&op.dr,&maxArDr,&_ZERO)); rightClickable

                    float textX_SL=0.0f;
                    if (settings.susPosition==0) {
                      ImGui::SameLine();
                      op.sl&=15;
                      textX_SL=ImGui::GetCursorPosX();
                      P(CWVSliderScalar("##SL",ImVec2(20.0f*dpiScale,sliderHeight),ImGuiDataType_U8,&op.sl,&_FIFTEEN,&_ZERO)); rightClickable
                    }

                    float textX_D2R=0.0f;
                    if (ins->type==DIV_INS_FM || ins->type==DIV_INS_OPZ || ins->type==DIV_INS_OPM) {
                      ImGui::SameLine();
                      op.d2r&=31;
                      textX_D2R=ImGui::GetCursorPosX();
                      P(CWVSliderScalar("##D2R",ImVec2(20.0f*dpiScale,sliderHeight),ImGuiDataType_U8,&op.d2r,&_THIRTY_ONE,&_ZERO)); rightClickable
                    }

                    ImGui::SameLine();
                    op.rr&=15;
                    float textX_RR=ImGui::GetCursorPosX();
                    P(CWVSliderScalar("##RR",ImVec2(20.0f*dpiScale,sliderHeight),ImGuiDataType_U8,&op.rr,&_FIFTEEN,&_ZERO)); rightClickable

                    if (settings.susPosition==1) {
                      ImGui::SameLine();
                      op.sl&=15;
                      textX_SL=ImGui::GetCursorPosX();
                      P(CWVSliderScalar("##SL",ImVec2(20.0f*dpiScale,sliderHeight),ImGuiDataType_U8,&op.sl,&_FIFTEEN,&_ZERO)); rightClickable
                    }

                    ImVec2 prevCurPos=ImGui::GetCursorPos();

                    // labels
                    if (ins->type==DIV_INS_ESFM) {
                      ImGui::SetCursorPos(ImVec2(textX_AR,textY));
                      CENTER_TEXT_20(FM_SHORT_NAME(FM_AR));
                      ImGui::TextUnformatted(FM_SHORT_NAME(FM_AR));
                      TOOLTIP_TEXT(FM_NAME(FM_AR));
                    }

                    ImGui::SetCursorPos(ImVec2(textX_DR,textY));
                    CENTER_TEXT_20(FM_SHORT_NAME(FM_DR));
                    ImGui::TextUnformatted(FM_SHORT_NAME(FM_DR));
                    TOOLTIP_TEXT(FM_NAME(FM_DR));

                    ImGui::SetCursorPos(ImVec2(textX_SL,textY));
                    CENTER_TEXT_20(FM_SHORT_NAME(FM_SL));
                    ImGui::TextUnformatted(FM_SHORT_NAME(FM_SL));
                    TOOLTIP_TEXT(FM_NAME(FM_SL));

                    ImGui::SetCursorPos(ImVec2(textX_RR,textY));
                    CENTER_TEXT_20(FM_SHORT_NAME(FM_RR));
                    ImGui::TextUnformatted(FM_SHORT_NAME(FM_RR));
                    TOOLTIP_TEXT(FM_NAME(FM_RR));

                    if (ins->type==DIV_INS_FM || ins->type==DIV_INS_OPZ || ins->type==DIV_INS_OPM) {
                      ImGui::SetCursorPos(ImVec2(textX_D2R,textY));
                      CENTER_TEXT_20(FM_SHORT_NAME(FM_D2R));
                      ImGui::TextUnformatted(FM_SHORT_NAME(FM_D2R));
                      TOOLTIP_TEXT(FM_NAME(FM_D2R));
                    }

                    ImGui::SetCursorPos(prevCurPos);
                    
                    ImGui::TableNextColumn();
                    switch (ins->type) {
                      case DIV_INS_FM: {
                        // SSG
                        ImGui::BeginDisabled(!ssgOn);
                        drawSSGEnv(op.ssgEnv&7,ImVec2(waveWidth,waveHeight));
                        ImGui::EndDisabled();
                        if (ImGui::Checkbox("##SSGOn",&ssgOn)) { PARAMETER
                          op.ssgEnv=(op.ssgEnv&7)|(ssgOn<<3);
                        }

                        ImGui::SameLine();
                        ImGui::SetNextItemWidth(ImGui::GetContentRegionAvail().x);
                        if (CWSliderScalar("##SSG",ImGuiDataType_U8,&ssgEnv,&_ZERO,&_SEVEN,ssgEnvTypes[ssgEnv])) { PARAMETER
                          op.ssgEnv=(op.ssgEnv&8)|(ssgEnv&7);
                        }
                        
                        // params
                        ImGui::Separator();
                        ImGui::SetNextItemWidth(ImGui::GetContentRegionAvail().x);
                        snprintf(tempID,1024,"%s: %%d",FM_NAME(FM_MULT));
                        P(CWSliderScalar("##MULT",ImGuiDataType_U8,&op.mult,&_ZERO,&_FIFTEEN,tempID)); rightClickable

                        int detune=detuneMap[settings.unsignedDetune?1:0][op.dt&7];
                        ImGui::SetNextItemWidth(ImGui::GetContentRegionAvail().x);
                        snprintf(tempID,1024,"%s: %%d",FM_NAME(FM_DT));
                        if (CWSliderInt("##DT",&detune,settings.unsignedDetune?0:-3,settings.unsignedDetune?7:4,tempID)) { PARAMETER
                          if (detune<-3) detune=-3;
                          if (detune>7) detune=7;
                          op.dt=detuneUnmap[settings.unsignedDetune?1:0][detune+3];
                        } rightClickable

                        ImGui::SetNextItemWidth(ImGui::GetContentRegionAvail().x);
                        snprintf(tempID,1024,"%s: %%d",FM_NAME(FM_RS));
                        P(CWSliderScalar("##RS",ImGuiDataType_U8,&op.rs,&_ZERO,&_THREE,tempID)); rightClickable

                        break;
                      }
                      case DIV_INS_OPM: {
                        drawWaveform(0,true,ImVec2(waveWidth,waveHeight));
                        
                        // params
                        ImGui::Separator();
                        ImGui::SetNextItemWidth(ImGui::GetContentRegionAvail().x);
                        snprintf(tempID,1024,"%s: %%d",FM_NAME(FM_MULT));
                        P(CWSliderScalar("##MULT",ImGuiDataType_U8,&op.mult,&_ZERO,&_FIFTEEN,tempID)); rightClickable

                        int detune=detuneMap[settings.unsignedDetune?1:0][op.dt&7];
                        ImGui::SetNextItemWidth(ImGui::GetContentRegionAvail().x);
                        snprintf(tempID,1024,"%s: %%d",FM_NAME(FM_DT));
                        if (CWSliderInt("##DT",&detune,settings.unsignedDetune?0:-3,settings.unsignedDetune?7:4,tempID)) { PARAMETER
                          if (detune<-3) detune=-3;
                          if (detune>7) detune=7;
                          op.dt=detuneUnmap[settings.unsignedDetune?1:0][detune+3];
                        } rightClickable

                        ImGui::SetNextItemWidth(ImGui::GetContentRegionAvail().x);
                        snprintf(tempID,1024,"%s: %%d",FM_NAME(FM_DT2));
                        P(CWSliderScalar("##DT2",ImGuiDataType_U8,&op.dt2,&_ZERO,&_THREE,tempID)); rightClickable

                        ImGui::SetNextItemWidth(ImGui::GetContentRegionAvail().x);
                        snprintf(tempID,1024,"%s: %%d",FM_NAME(FM_RS));
                        P(CWSliderScalar("##RS",ImGuiDataType_U8,&op.rs,&_ZERO,&_THREE,tempID)); rightClickable
                        break;
                      }
                      case DIV_INS_OPLL:
                        // waveform
                        drawWaveform(i==0?(fmOrigin.ams&1):(fmOrigin.fms&1),ins->type==DIV_INS_OPZ,ImVec2(waveWidth,waveHeight));

                        // params
                        ImGui::Separator();
                        if (ImGui::BeginTable("FMParamsInner",2)) {
                          ImGui::TableNextRow();
                          ImGui::TableNextColumn();
                          bool amOn=op.am;
                          if (ImGui::Checkbox(FM_NAME(FM_AM),&amOn)) { PARAMETER
                            op.am=amOn;
                          }
                          ImGui::TableNextColumn();
                          if (ImGui::Checkbox(FM_NAME(FM_KSR),&ksrOn)) { PARAMETER
                            op.ksr=ksrOn;
                          }

                          ImGui::TableNextRow();
                          ImGui::TableNextColumn();
                          if (ImGui::Checkbox(FM_NAME(FM_VIB),&vibOn)) { PARAMETER
                            op.vib=vibOn;
                          }
                          ImGui::TableNextColumn();
                          if (ImGui::Checkbox(FM_NAME(FM_EGS),&ssgOn)) { PARAMETER
                            op.ssgEnv=(op.ssgEnv&7)|(ssgOn<<3);
                          }
                          
                          ImGui::EndTable();
                        }

                        ImGui::SetNextItemWidth(ImGui::GetContentRegionAvail().x);
                        snprintf(tempID,1024,"%s: %%d",FM_NAME(FM_MULT));
                        P(CWSliderScalar("##MULT",ImGuiDataType_U8,&op.mult,&_ZERO,&_FIFTEEN,tempID)); rightClickable

                        ImGui::SetNextItemWidth(ImGui::GetContentRegionAvail().x);
                        snprintf(tempID,1024,"%s: %%d",FM_NAME(FM_KSL));
                        P(CWSliderScalar("##KSL",ImGuiDataType_U8,&op.ksl,&_ZERO,&_THREE,tempID)); rightClickable

                        break;
                      case DIV_INS_OPL:
                      case DIV_INS_OPL_DRUMS: {
                        // waveform
                        drawWaveform(op.ws&7,ins->type==DIV_INS_OPZ,ImVec2(waveWidth,waveHeight));
                        ImGui::SetNextItemWidth(ImGui::GetContentRegionAvail().x);
                        P(CWSliderScalar("##WS",ImGuiDataType_U8,&op.ws,&_ZERO,&_SEVEN,(ins->type==DIV_INS_OPZ)?opzWaveforms[op.ws&7]:(settings.oplStandardWaveNames?oplWaveformsStandard[op.ws&7]:oplWaveforms[op.ws&7]))); rightClickable
                        if ((ins->type==DIV_INS_OPL || ins->type==DIV_INS_OPL_DRUMS) && ImGui::IsItemHovered()) {
                          ImGui::SetTooltip("OPL2/3 only (last 4 waveforms are OPL3 only)");
                        }

                        // params
                        ImGui::Separator();
                        if (ImGui::BeginTable("FMParamsInner",2)) {
                          ImGui::TableNextRow();
                          ImGui::TableNextColumn();
                          bool amOn=op.am;
                          if (ImGui::Checkbox(FM_NAME(FM_AM),&amOn)) { PARAMETER
                            op.am=amOn;
                          }
                          ImGui::TableNextColumn();
                          if (ImGui::Checkbox(FM_NAME(FM_KSR),&ksrOn)) { PARAMETER
                            op.ksr=ksrOn;
                          }

                          ImGui::TableNextRow();
                          ImGui::TableNextColumn();
                          if (ImGui::Checkbox(FM_NAME(FM_VIB),&vibOn)) { PARAMETER
                            op.vib=vibOn;
                          }
                          ImGui::TableNextColumn();
                          if (ImGui::Checkbox(FM_NAME(FM_SUS),&susOn)) { PARAMETER
                            op.sus=susOn;
                          }
                          
                          ImGui::EndTable();
                        }

                        ImGui::SetNextItemWidth(ImGui::GetContentRegionAvail().x);
                        snprintf(tempID,1024,"%s: %%d",FM_NAME(FM_MULT));
                        P(CWSliderScalar("##MULT",ImGuiDataType_U8,&op.mult,&_ZERO,&_FIFTEEN,tempID)); rightClickable

                        ImGui::SetNextItemWidth(ImGui::GetContentRegionAvail().x);
                        snprintf(tempID,1024,"%s: %%d",FM_NAME(FM_KSL));
                        int ksl=kslMap[op.ksl&3];
                        if (CWSliderInt("##KSL",&ksl,0,3,tempID)) {
                          op.ksl=kslMap[ksl&3];
                          PARAMETER;
                        } rightClickable

                        break;
                      }
                      case DIV_INS_OPZ: {
                        // waveform
                        drawWaveform(op.ws&7,ins->type==DIV_INS_OPZ,ImVec2(waveWidth,waveHeight));
                        ImGui::SetNextItemWidth(ImGui::GetContentRegionAvail().x);
                        P(CWSliderScalar("##WS",ImGuiDataType_U8,&op.ws,&_ZERO,&_SEVEN,(ins->type==DIV_INS_OPZ)?opzWaveforms[op.ws&7]:(settings.oplStandardWaveNames?oplWaveformsStandard[op.ws&7]:oplWaveforms[op.ws&7]))); rightClickable
                        if ((ins->type==DIV_INS_OPL || ins->type==DIV_INS_OPL_DRUMS) && ImGui::IsItemHovered()) {
                          ImGui::SetTooltip("OPL2/3 only (last 4 waveforms are OPL3 only)");
                        }

                        // params
                        ImGui::Separator();
                        if (egtOn) {
                          int block=op.dt;
                          int freqNum=(op.mult<<4)|(op.dvb&15);
                          ImGui::Text("Block");
                          ImGui::SameLine();
                          ImGui::SetNextItemWidth(ImGui::GetContentRegionAvail().x);
                          ImVec2 cursorAlign=ImGui::GetCursorPos();
                          if (ImGui::InputInt("##Block",&block,1,1)) {
                            if (block<0) block=0;
                            if (block>7) block=7;
                            op.dt=block;
                          }
                          
                          ImGui::Text("Freq");
                          ImGui::SameLine();
                          ImGui::SetCursorPos(ImVec2(cursorAlign.x,ImGui::GetCursorPosY()));
                          ImGui::SetNextItemWidth(ImGui::GetContentRegionAvail().x);
                          if (ImGui::InputInt("##FreqNum",&freqNum,1,16)) {
                            if (freqNum<0) freqNum=0;
                            if (freqNum>255) freqNum=255;
                            op.mult=freqNum>>4;
                            op.dvb=freqNum&15;
                          }
                        } else {
                          ImGui::SetNextItemWidth(ImGui::GetContentRegionAvail().x);
                          snprintf(tempID,1024,"%s: %%d",FM_NAME(FM_MULT));
                          P(CWSliderScalar("##MULT",ImGuiDataType_U8,&op.mult,&_ZERO,&_FIFTEEN,tempID)); rightClickable

                          int detune=detuneMap[settings.unsignedDetune?1:0][op.dt&7];
                          ImGui::SetNextItemWidth(ImGui::GetContentRegionAvail().x);
                          snprintf(tempID,1024,"%s: %%d",FM_NAME(FM_DT));
                          if (CWSliderInt("##DT",&detune,settings.unsignedDetune?0:-3,settings.unsignedDetune?7:4,tempID)) { PARAMETER
                            if (detune<-3) detune=-3;
                            if (detune>7) detune=7;
                            op.dt=detuneUnmap[settings.unsignedDetune?1:0][detune+3];
                          } rightClickable
                        }

                        ImGui::SetNextItemWidth(ImGui::GetContentRegionAvail().x);
                        snprintf(tempID,1024,"%s: %%d",FM_NAME(FM_DT2));
                        P(CWSliderScalar("##DT2",ImGuiDataType_U8,&op.dt2,&_ZERO,&_THREE,tempID)); rightClickable
                        if (ImGui::IsItemHovered()) {
                          ImGui::SetTooltip("Only on YM2151 (OPM)");
                        }

                        ImGui::SetNextItemWidth(ImGui::GetContentRegionAvail().x);
                        snprintf(tempID,1024,"%s: %%d",FM_NAME(FM_RS));
                        P(CWSliderScalar("##RS",ImGuiDataType_U8,&op.rs,&_ZERO,&_THREE,tempID)); rightClickable
                        break;
                      }
                      case DIV_INS_ESFM:
                        // waveform
                        drawWaveform(op.ws&7,ins->type==DIV_INS_OPZ,ImVec2(waveWidth,waveHeight));
                        ImGui::SetNextItemWidth(ImGui::GetContentRegionAvail().x);
                        P(CWSliderScalar("##WS",ImGuiDataType_U8,&op.ws,&_ZERO,&_SEVEN,(ins->type==DIV_INS_OPZ)?opzWaveforms[op.ws&7]:(settings.oplStandardWaveNames?oplWaveformsStandard[op.ws&7]:oplWaveforms[op.ws&7]))); rightClickable

                        // params
                        ImGui::Separator();
                        ImGui::SetNextItemWidth(ImGui::GetContentRegionAvail().x);
                        snprintf(tempID,1024,"%s: %%d",FM_NAME(FM_MULT));
                        P(CWSliderScalar("##MULT",ImGuiDataType_U8,&op.mult,&_ZERO,&_FIFTEEN,tempID)); rightClickable

                        if (opE.fixed) {
                          int block=(opE.ct>>2)&7;
                          int freqNum=((opE.ct&3)<<8)|((unsigned char)opE.dt);
                          ImGui::Text("Blk");
                          if (ImGui::IsItemHovered()) {
                            ImGui::SetTooltip("Block");
                          }
                          ImGui::SameLine();
                          ImGui::SetNextItemWidth(ImGui::GetContentRegionAvail().x);
                          //ImVec2 cursorAlign=ImGui::GetCursorPos();
                          if (ImGui::InputInt("##Block",&block,1,1)) {
                            if (block<0) block=0;
                            if (block>7) block=7;
                            opE.ct=(opE.ct&(~(7<<2)))|(block<<2);
                          }

                          ImGui::Text("F");
                          if (ImGui::IsItemHovered()) {
                            ImGui::SetTooltip("Frequency (F-Num)");
                          }
                          ImGui::SameLine();
                          //ImGui::SetCursorPos(ImVec2(cursorAlign.x,ImGui::GetCursorPosY()));
                          ImGui::SetNextItemWidth(ImGui::GetContentRegionAvail().x);
                          if (ImGui::InputInt("##FreqNum",&freqNum,1,16)) {
                            if (freqNum<0) freqNum=0;
                            if (freqNum>1023) freqNum=1023;
                            opE.dt=freqNum&0xff;
                            opE.ct=(opE.ct&(~3))|(freqNum>>8);
                          }
                        } else {
                          ImGui::SetNextItemWidth(ImGui::GetContentRegionAvail().x);
                          snprintf(tempID,1024,"%s: %%d",ESFM_NAME(ESFM_CT));
                          P(CWSliderScalar("##CT",ImGuiDataType_S8,&opE.ct,&_MINUS_TWENTY_FOUR,&_TWENTY_FOUR,tempID)); rightClickable

                          ImGui::SetNextItemWidth(ImGui::GetContentRegionAvail().x);
                          snprintf(tempID,1024,"%s: %%d",ESFM_NAME(ESFM_DT));
                          P(CWSliderScalar("##DT",ImGuiDataType_S8,&opE.dt,&_MINUS_ONE_HUNDRED_TWENTY_EIGHT,&_ONE_HUNDRED_TWENTY_SEVEN,tempID)); rightClickable
                        }

                        if (ImGui::BeginTable("panCheckboxes",2,ImGuiTableFlags_SizingStretchSame)) {
                          ImGui::TableSetupColumn("c0",ImGuiTableColumnFlags_WidthStretch,0.0f);
                          ImGui::TableSetupColumn("c1",ImGuiTableColumnFlags_WidthStretch,0.0f);

                          float yPosOutsideTablePadding=ImGui::GetCursorPosY();
                          bool leftOn=opE.left;
                          bool rightOn=opE.right;
                          ImGui::TableNextRow();
                          ImGui::TableNextColumn();
                          ImGui::SetCursorPosY(yPosOutsideTablePadding);
                          if (ImGui::Checkbox(ESFM_SHORT_NAME(ESFM_LEFT),&leftOn)) { PARAMETER
                            opE.left=leftOn;
                          }
                          ImGui::TableNextColumn();
                          ImGui::SetCursorPosY(yPosOutsideTablePadding);
                          if (ImGui::Checkbox(ESFM_SHORT_NAME(ESFM_RIGHT),&rightOn)) { PARAMETER
                            opE.right=rightOn;
                          }
                          ImGui::EndTable();
                        }
                        break;
                      default:
                        break;
                    }

                    ImGui::TableNextColumn();
                    float envHeight=sliderHeight;//-ImGui::GetStyle().ItemSpacing.y*2.0f;
                    if (ins->type==DIV_INS_OPZ) {
                      envHeight-=ImGui::GetFrameHeightWithSpacing()*2.0f;
                    }
                    if (ins->type==DIV_INS_ESFM) {
                      envHeight-=ImGui::GetFrameHeightWithSpacing()*3.0f;
                    }
                    drawFMEnv(op.tl&maxTl,op.ar&maxArDr,op.dr&maxArDr,(ins->type==DIV_INS_OPL || ins->type==DIV_INS_OPL_DRUMS || ins->type==DIV_INS_OPLL || ins->type==DIV_INS_ESFM)?((op.rr&15)*2):op.d2r&31,op.rr&15,op.sl&15,op.sus,op.ssgEnv&8,fmOrigin.alg,maxTl,maxArDr,15,ImVec2(ImGui::GetContentRegionAvail().x,envHeight),ins->type);

                    if (ins->type==DIV_INS_OPZ) {
                      ImGui::Separator();
                      if (ImGui::BeginTable("FMParamsInnerOPZ",2)) {
                        ImGui::TableNextRow();
                        ImGui::TableNextColumn();
                        if (!egtOn) {
                          ImGui::SetNextItemWidth(ImGui::GetContentRegionAvail().x);
                          snprintf(tempID,1024,"%s: %%d",FM_NAME(FM_FINE));
                          P(CWSliderScalar("##FINE",ImGuiDataType_U8,&op.dvb,&_ZERO,&_FIFTEEN,tempID)); rightClickable
                        }

                        ImGui::TableNextColumn();
                        bool amOn=op.am;
                        if (ImGui::Checkbox(FM_NAME(FM_AM),&amOn)) { PARAMETER
                          op.am=amOn;
                        }
                        ImGui::SameLine();
                        if (ImGui::Checkbox("Fixed",&egtOn)) { PARAMETER
                          op.egt=egtOn;
                        }

                        ImGui::TableNextRow();
                        ImGui::TableNextColumn();
                        ImGui::SetNextItemWidth(ImGui::GetContentRegionAvail().x);
                        snprintf(tempID,1024,"%s: %%d",FM_NAME(FM_EGSHIFT));
                        P(CWSliderScalar("##EGShift",ImGuiDataType_U8,&op.ksl,&_ZERO,&_THREE,tempID)); rightClickable

                        ImGui::TableNextColumn();
                        ImGui::SetNextItemWidth(ImGui::GetContentRegionAvail().x);
                        snprintf(tempID,1024,"%s: %%d",FM_NAME(FM_REV));
                        P(CWSliderScalar("##REV",ImGuiDataType_U8,&op.dam,&_ZERO,&_SEVEN,tempID)); rightClickable

                        ImGui::TableNextColumn();


                        ImGui::EndTable();
                      }
                    }

                    if (ins->type==DIV_INS_ESFM) {
                      ImGui::Separator();
                      if (ImGui::BeginTable("FMParamsInnerESFM",2)) {
                        ImGui::TableSetupColumn("c0",ImGuiTableColumnFlags_WidthStretch,0.64f);
                        ImGui::TableSetupColumn("c1",ImGuiTableColumnFlags_WidthStretch,0.36f);
                        ImGui::TableNextRow();
                        ImGui::TableNextColumn();

                        ImGui::SetNextItemWidth(ImGui::GetContentRegionAvail().x);
                        snprintf(tempID,1024,"%s: %%d",FM_NAME(FM_KSL));
                        int ksl=kslMap[op.ksl&3];
                        if (CWSliderInt("##KSL",&ksl,0,3,tempID)) {
                          op.ksl=kslMap[ksl&3];
                          PARAMETER;
                        } rightClickable

                        bool amOn=op.am;
                        bool fixedOn=opE.fixed;
                        ImGui::TableNextColumn();
                        if (ImGui::Checkbox(FM_SHORT_NAME(FM_KSR),&ksrOn)) { PARAMETER
                          op.ksr=ksrOn;
                        }
                        ImGui::TableNextRow();
                        ImGui::TableNextColumn();
                        if (ImGui::BeginTable("vibAmCheckboxes",2)) {
                          ImGui::TableSetupColumn("c0",ImGuiTableColumnFlags_WidthStretch,0.0f);
                          ImGui::TableSetupColumn("c1",ImGuiTableColumnFlags_WidthStretch,0.0f);

                          float yPosOutsideTablePadding=ImGui::GetCursorPosY();
                          ImGui::TableNextRow();
                          ImGui::TableNextColumn();
                          ImGui::SetCursorPosY(yPosOutsideTablePadding);
                          if (ImGui::Checkbox(FM_SHORT_NAME(FM_VIB),&vibOn)) { PARAMETER
                            op.vib=vibOn;
                          }
                          ImGui::TableNextColumn();
                          ImGui::SetCursorPosY(yPosOutsideTablePadding);
                          if (ImGui::Checkbox(FM_SHORT_NAME(FM_AM),&amOn)) { PARAMETER
                            op.am=amOn;
                          }

                          bool damOn=op.dam;
                          bool dvbOn=op.dvb;
                          ImGui::TableNextRow();
                          ImGui::TableNextColumn();
                          if (ImGui::Checkbox(FM_SHORT_NAME(FM_DVB),&dvbOn)) { PARAMETER
                            op.dvb=dvbOn;
                          }
                          ImGui::TableNextColumn();
                          if (ImGui::Checkbox(FM_SHORT_NAME(FM_DAM),&damOn)) { PARAMETER
                            op.dam=damOn;
                          }
                          ImGui::EndTable();
                        }
                        ImGui::TableNextColumn();
                        if (ImGui::Checkbox(FM_SHORT_NAME(FM_SUS),&susOn)) { PARAMETER
                          op.sus=susOn;
                        }
                        if (ImGui::Checkbox(ESFM_NAME(ESFM_FIXED),&fixedOn)) { PARAMETER
                          opE.fixed=fixedOn;
                          // HACK: reset zoom and scroll in fixed pitch macros so that they draw correctly
                          ins->std.opMacros[i].ssgMacro.vZoom=-1;
                          ins->std.opMacros[i].dtMacro.vZoom=-1;
                        }

                        ImGui::EndTable();
                      }
                    }

                    ImGui::TableNextColumn();
                    op.tl&=maxTl;
                    float tlSliderWidth=(ins->type==DIV_INS_ESFM)?20.0f*dpiScale:ImGui::GetFrameHeight();
                    float tlSliderHeight=sliderHeight-((ins->type==DIV_INS_FM || ins->type==DIV_INS_OPM)?(ImGui::GetFrameHeightWithSpacing()+ImGui::CalcTextSize(FM_SHORT_NAME(FM_AM)).y+ImGui::GetStyle().ItemSpacing.y):0.0f);
                    float textX_tl=ImGui::GetCursorPosX();
                    P(CWVSliderScalar("##TL",ImVec2(tlSliderWidth,tlSliderHeight),ImGuiDataType_U8,&op.tl,&maxTl,&_ZERO)); rightClickable

                    if (ins->type==DIV_INS_FM || ins->type==DIV_INS_OPM) {
                      CENTER_TEXT(FM_SHORT_NAME(FM_AM));
                      ImGui::TextUnformatted(FM_SHORT_NAME(FM_AM));
                      TOOLTIP_TEXT(FM_NAME(FM_AM));
                      bool amOn=op.am;
                      if (ImGui::Checkbox("##AM",&amOn)) { PARAMETER
                        op.am=amOn;
                      }
                    }

                    if (ins->type==DIV_INS_ESFM) {
                      ImGui::SameLine();
                      float textX_outLvl=ImGui::GetCursorPosX();
                      P(CWVSliderScalar("##OUTLVL",ImVec2(tlSliderWidth,tlSliderHeight),ImGuiDataType_U8,&opE.outLvl,&_ZERO,&_SEVEN)); rightClickable

                      ImGui::SameLine();
                      float textX_modIn=ImGui::GetCursorPosX();
                      P(CWVSliderScalar("##MODIN",ImVec2(tlSliderWidth,tlSliderHeight),ImGuiDataType_U8,&opE.modIn,&_ZERO,&_SEVEN)); rightClickable

                      prevCurPos=ImGui::GetCursorPos();
                      ImGui::SetCursorPos(ImVec2(textX_tl,textY));
                      CENTER_TEXT_20(FM_SHORT_NAME(FM_TL));
                      ImGui::TextUnformatted(FM_SHORT_NAME(FM_TL));
                      TOOLTIP_TEXT(FM_NAME(FM_TL));

                      ImGui::SetCursorPos(ImVec2(textX_outLvl,textY));
                      CENTER_TEXT_20(ESFM_SHORT_NAME(ESFM_OUTLVL));
                      ImGui::TextUnformatted(ESFM_SHORT_NAME(ESFM_OUTLVL));
                      TOOLTIP_TEXT(ESFM_LONG_NAME(ESFM_OUTLVL));

                      ImGui::SetCursorPos(ImVec2(textX_modIn,textY));
                      CENTER_TEXT_20(ESFM_SHORT_NAME(ESFM_MODIN));
                      ImGui::TextUnformatted(ESFM_SHORT_NAME(ESFM_MODIN));
                      TOOLTIP_TEXT(ESFM_LONG_NAME(ESFM_MODIN));

                      ImGui::SetCursorPos(prevCurPos);
                    } else {
                      prevCurPos=ImGui::GetCursorPos();
                      ImGui::SetCursorPos(ImVec2(textX_tl,textY));
                      CENTER_TEXT(FM_SHORT_NAME(FM_TL));
                      ImGui::TextUnformatted(FM_SHORT_NAME(FM_TL));
                      TOOLTIP_TEXT(FM_NAME(FM_TL));

                      ImGui::SetCursorPos(prevCurPos);
                    }

                    ImGui::EndTable();
                  }
                  ImGui::PopStyleVar();

                  if (settings.separateFMColors) {
                    popAccentColors();
                  }

                  ImGui::PopID();
                }
                ImGui::EndTable();
              }
              ImGui::PopStyleVar();
            } else { // classic
              int columns=2;
              switch (settings.fmLayout) {
                case 1: // 2x2
                  columns=2;
                  break;
                case 2: // 1x4
                  columns=1;
                  break;
                case 3: // 4x1
                  columns=opCount;
                  break;
              }
              if (ImGui::BeginTable("FMOperators",columns,ImGuiTableFlags_SizingStretchSame)) {
                for (int i=0; i<opCount; i++) {
                  DivInstrumentFM::Operator& op=fmOrigin.op[(opCount==4 && ins->type!=DIV_INS_OPL_DRUMS && ins->type!=DIV_INS_ESFM)?opOrder[i]:i];
                  DivInstrumentESFM::Operator& opE=ins->esfm.op[i];
                  if ((settings.fmLayout!=3 && ((i+1)&1)) || i==0 || settings.fmLayout==2) ImGui::TableNextRow();
                  ImGui::TableNextColumn();
                  ImGui::Separator();
                  ImGui::PushID(fmt::sprintf("op%d",i).c_str());

                  // push colors
                  if (settings.separateFMColors) {
                    bool mod=true;
                    if (ins->type==DIV_INS_OPL_DRUMS) {
                      mod=false;
                    } else if (ins->type==DIV_INS_ESFM) {
                      // this is the same as the KVS heuristic in platform/esfm.h
                      if (opE.outLvl==7) {
                        mod=false;
                      } else if (opE.outLvl>0) {
                        if (i==3) {
                          mod=false;
                        } else {
                          DivInstrumentESFM::Operator& opENext=ins->esfm.op[i+1];
                          if (opENext.modIn==0) {
                            mod=false;
                          } else if ((opE.outLvl-opENext.modIn)>=2) {
                            mod=false;
                          }
                        }
                      }
                    } else if (opCount==4) {
                      if (ins->type==DIV_INS_OPL) {
                        if (opIsOutputOPL[fmOrigin.alg&3][i]) mod=false;
                      } else {
                        if (opIsOutput[fmOrigin.alg&7][i]) mod=false;
                      }
                    } else {
                      if (i==1 || (ins->type==DIV_INS_OPL && (fmOrigin.alg&1))) mod=false;
                    }
                    if (mod) {
                      pushAccentColors(
                        uiColors[GUI_COLOR_FM_PRIMARY_MOD],
                        uiColors[GUI_COLOR_FM_SECONDARY_MOD],
                        uiColors[GUI_COLOR_FM_BORDER_MOD],
                        uiColors[GUI_COLOR_FM_BORDER_SHADOW_MOD]
                      );
                    } else {
                      pushAccentColors(
                        uiColors[GUI_COLOR_FM_PRIMARY_CAR],
                        uiColors[GUI_COLOR_FM_SECONDARY_CAR],
                        uiColors[GUI_COLOR_FM_BORDER_CAR],
                        uiColors[GUI_COLOR_FM_BORDER_SHADOW_CAR]
                      );
                    }
                  }

                  ImGui::Dummy(ImVec2(dpiScale,dpiScale));
                  String opNameLabel;
                  OP_DRAG_POINT;
                  ImGui::SameLine();
                  if (ins->type==DIV_INS_OPL_DRUMS) {
                    opNameLabel=fmt::sprintf("%s",oplDrumNames[i]);
                  } else if (ins->type==DIV_INS_OPL && fmOrigin.opllPreset==16) {
                    if (i==1) {
                      opNameLabel="Envelope 2 (kick only)";
                    } else {
                      opNameLabel="Envelope";
                    }
                  } else {
                    opNameLabel=fmt::sprintf("OP%d",i+1);
                  }
                  if (opsAreMutable) {
                    pushToggleColors(op.enable);
                    if (ImGui::Button(opNameLabel.c_str())) {
                      op.enable=!op.enable;
                      PARAMETER;
                    }
                    popToggleColors();
                  } else {
                    ImGui::TextUnformatted(opNameLabel.c_str());
                  }

                  ImGui::SameLine();

                  bool amOn=op.am;
                  if (ImGui::Checkbox(FM_NAME(FM_AM),&amOn)) { PARAMETER
                    op.am=amOn;
                  }

                  int maxTl=127;
                  if (ins->type==DIV_INS_OPLL) {
                    if (i==1) {
                      maxTl=15;
                    } else {
                      maxTl=63;
                    }
                  }
                  if (ins->type==DIV_INS_OPL || ins->type==DIV_INS_OPL_DRUMS || ins->type==DIV_INS_ESFM) {
                    maxTl=63;
                  }
                  int maxArDr=(ins->type==DIV_INS_FM || ins->type==DIV_INS_OPZ || ins->type==DIV_INS_OPM)?31:15;

                  bool ssgOn=op.ssgEnv&8;
                  bool ksrOn=op.ksr;
                  bool vibOn=op.vib;
                  bool susOn=op.sus; // don't you make fun of this one
                  unsigned char ssgEnv=op.ssgEnv&7;
                  if (ins->type!=DIV_INS_OPL && ins->type!=DIV_INS_OPL_DRUMS && ins->type!=DIV_INS_OPZ && ins->type!=DIV_INS_OPM && ins->type!=DIV_INS_ESFM) {
                    ImGui::SameLine();
                    if (ImGui::Checkbox((ins->type==DIV_INS_OPLL)?FM_NAME(FM_EGS):"SSG On",&ssgOn)) { PARAMETER
                      op.ssgEnv=(op.ssgEnv&7)|(ssgOn<<3);
                    }
                  }

                  if (ins->type==DIV_INS_OPL || ins->type==DIV_INS_OPL_DRUMS || ins->type==DIV_INS_ESFM) {
                    ImGui::SameLine();
                    if (ImGui::Checkbox(FM_NAME(FM_SUS),&susOn)) { PARAMETER
                      op.sus=susOn;
                    }
                  }

                  if (ins->type==DIV_INS_OPZ) {
                    ImGui::SameLine();
                    bool fixedOn=op.egt;
                    if (ImGui::Checkbox("Fixed",&fixedOn)) { PARAMETER
                      op.egt=fixedOn;
                    }
                  }

                  //52.0 controls vert scaling; default 96
                  drawFMEnv(op.tl&maxTl,op.ar&maxArDr,op.dr&maxArDr,(ins->type==DIV_INS_OPL || ins->type==DIV_INS_OPL_DRUMS || ins->type==DIV_INS_OPLL || ins->type==DIV_INS_ESFM)?((op.rr&15)*2):op.d2r&31,op.rr&15,op.sl&15,op.sus,op.ssgEnv&8,fmOrigin.alg,maxTl,maxArDr,15,ImVec2(ImGui::GetContentRegionAvail().x,52.0*dpiScale),ins->type);
                  //P(CWSliderScalar(FM_NAME(FM_AR),ImGuiDataType_U8,&op.ar,&_ZERO,&_THIRTY_ONE)); rightClickable
                  if (ImGui::BeginTable("opParams",2,ImGuiTableFlags_SizingStretchProp)) {
                    ImGui::TableSetupColumn("c0",ImGuiTableColumnFlags_WidthStretch,0.0); \
                    ImGui::TableSetupColumn("c1",ImGuiTableColumnFlags_WidthFixed,0.0); \

                    if (ins->type==DIV_INS_ESFM) {
                      ImGui::TableNextRow();
                      ImGui::TableNextColumn();
                      ImGui::SetNextItemWidth(ImGui::GetContentRegionAvail().x);
                      opE.delay&=7;
                      P(CWSliderScalar("##DELAY",ImGuiDataType_U8,&opE.delay,&_ZERO,&_SEVEN)); rightClickable
                      ImGui::TableNextColumn();
                      ImGui::Text("%s",ESFM_NAME(ESFM_DELAY));
                    }

                    ImGui::TableNextRow();
                    ImGui::TableNextColumn();
                    ImGui::SetNextItemWidth(ImGui::GetContentRegionAvail().x);
                    op.ar&=maxArDr;
                    P(CWSliderScalar("##AR",ImGuiDataType_U8,&op.ar,&maxArDr,&_ZERO)); rightClickable
                    ImGui::TableNextColumn();
                    ImGui::Text("%s",FM_NAME(FM_AR));

                    ImGui::TableNextRow();
                    ImGui::TableNextColumn();
                    ImGui::SetNextItemWidth(ImGui::GetContentRegionAvail().x);
                    op.dr&=maxArDr;
                    P(CWSliderScalar("##DR",ImGuiDataType_U8,&op.dr,&maxArDr,&_ZERO)); rightClickable
                    ImGui::TableNextColumn();
                    ImGui::Text("%s",FM_NAME(FM_DR));

                    if (settings.susPosition==0) {
                      ImGui::TableNextRow();
                      ImGui::TableNextColumn();
                      ImGui::SetNextItemWidth(ImGui::GetContentRegionAvail().x);
                      P(CWSliderScalar("##SL",ImGuiDataType_U8,&op.sl,&_FIFTEEN,&_ZERO)); rightClickable
                      ImGui::TableNextColumn();
                      ImGui::Text("%s",FM_NAME(FM_SL));
                    }

                    if (ins->type==DIV_INS_FM || ins->type==DIV_INS_OPZ || ins->type==DIV_INS_OPM) {
                      ImGui::TableNextRow();
                      ImGui::TableNextColumn();
                      ImGui::SetNextItemWidth(ImGui::GetContentRegionAvail().x);
                      P(CWSliderScalar("##D2R",ImGuiDataType_U8,&op.d2r,&_THIRTY_ONE,&_ZERO)); rightClickable
                      ImGui::TableNextColumn();
                      ImGui::Text("%s",FM_NAME(FM_D2R));
                    }

                    ImGui::TableNextRow();
                    ImGui::TableNextColumn();
                    ImGui::SetNextItemWidth(ImGui::GetContentRegionAvail().x);
                    P(CWSliderScalar("##RR",ImGuiDataType_U8,&op.rr,&_FIFTEEN,&_ZERO)); rightClickable
                    ImGui::TableNextColumn();
                    ImGui::Text("%s",FM_NAME(FM_RR));

                    if (settings.susPosition==1) {
                      ImGui::TableNextRow();
                      ImGui::TableNextColumn();
                      ImGui::SetNextItemWidth(ImGui::GetContentRegionAvail().x);
                      P(CWSliderScalar("##SL",ImGuiDataType_U8,&op.sl,&_FIFTEEN,&_ZERO)); rightClickable
                      ImGui::TableNextColumn();
                      ImGui::Text("%s",FM_NAME(FM_SL));
                    }

                    ImGui::TableNextRow();
                    ImGui::TableNextColumn();
                    ImGui::SetNextItemWidth(ImGui::GetContentRegionAvail().x);
                    op.tl&=maxTl;
                    P(CWSliderScalar("##TL",ImGuiDataType_U8,&op.tl,&maxTl,&_ZERO)); rightClickable
                    ImGui::TableNextColumn();
                    ImGui::Text("%s",FM_NAME(FM_TL));

                    ImGui::TableNextRow();
                    ImGui::TableNextColumn();
                    ImGui::Separator();
                    ImGui::TableNextColumn();
                    ImGui::Separator();
                    
                    ImGui::TableNextRow();
                    ImGui::TableNextColumn();
                    ImGui::SetNextItemWidth(ImGui::GetContentRegionAvail().x);
                    if (ins->type==DIV_INS_FM || ins->type==DIV_INS_OPZ || ins->type==DIV_INS_OPM) {
                      P(CWSliderScalar("##RS",ImGuiDataType_U8,&op.rs,&_ZERO,&_THREE)); rightClickable
                      ImGui::TableNextColumn();
                      ImGui::Text("%s",FM_NAME(FM_RS));
                    } else {
                      int ksl=ins->type==DIV_INS_OPLL?op.ksl:kslMap[op.ksl&3];
                      if (CWSliderInt("##KSL",&ksl,0,3)) {
                        op.ksl=(ins->type==DIV_INS_OPLL?ksl:kslMap[ksl&3]);
                        PARAMETER;
                      } rightClickable
                      ImGui::TableNextColumn();
                      ImGui::Text("%s",FM_NAME(FM_KSL));
                    }

                    if (ins->type==DIV_INS_OPZ) {
                      ImGui::TableNextRow();
                      ImGui::TableNextColumn();
                      ImGui::SetNextItemWidth(ImGui::GetContentRegionAvail().x);
                      P(CWSliderScalar(FM_NAME(FM_EGSHIFT),ImGuiDataType_U8,&op.ksl,&_ZERO,&_THREE)); rightClickable
                      ImGui::TableNextColumn();
                      ImGui::Text("%s",FM_NAME(FM_EGSHIFT));

                      ImGui::TableNextRow();
                      ImGui::TableNextColumn();
                      ImGui::SetNextItemWidth(ImGui::GetContentRegionAvail().x);
                      P(CWSliderScalar(FM_NAME(FM_REV),ImGuiDataType_U8,&op.dam,&_ZERO,&_SEVEN)); rightClickable
                      ImGui::TableNextColumn();
                      ImGui::Text("%s",FM_NAME(FM_REV));
                    }

                    if (ins->type==DIV_INS_OPZ) {
                      if (op.egt) {
                        int block=op.dt;
                        int freqNum=(op.mult<<4)|(op.dvb&15);

                        ImGui::TableNextRow();
                        ImGui::TableNextColumn();
                        ImGui::SetNextItemWidth(ImGui::GetContentRegionAvail().x);
                        if (CWSliderInt(FM_NAME(FM_MULT),&block,0,7)) { PARAMETER
                          if (block<0) block=0;
                          if (block>7) block=7;
                          op.dt=block;
                        } rightClickable
                        ImGui::TableNextColumn();
                        ImGui::Text("Block");

                        ImGui::TableNextRow();
                        ImGui::TableNextColumn();
                        ImGui::SetNextItemWidth(ImGui::GetContentRegionAvail().x);
                        if (CWSliderInt(FM_NAME(FM_FINE),&freqNum,0,255)) { PARAMETER
                          if (freqNum<0) freqNum=0;
                          if (freqNum>255) freqNum=255;
                          op.mult=freqNum>>4;
                          op.dvb=freqNum&15;
                        } rightClickable
                        ImGui::TableNextColumn();
                        ImGui::Text("FreqNum");
                      } else {
                        ImGui::TableNextRow();
                        ImGui::TableNextColumn();
                        ImGui::SetNextItemWidth(ImGui::GetContentRegionAvail().x);
                        P(CWSliderScalar(FM_NAME(FM_MULT),ImGuiDataType_U8,&op.mult,&_ZERO,&_FIFTEEN)); rightClickable
                        ImGui::TableNextColumn();
                        ImGui::Text("%s",FM_NAME(FM_MULT));

                        ImGui::TableNextRow();
                        ImGui::TableNextColumn();
                        ImGui::SetNextItemWidth(ImGui::GetContentRegionAvail().x);
                        P(CWSliderScalar(FM_NAME(FM_FINE),ImGuiDataType_U8,&op.dvb,&_ZERO,&_FIFTEEN)); rightClickable
                        ImGui::TableNextColumn();
                        ImGui::Text("%s",FM_NAME(FM_FINE));
                      }
                    } else {
                      ImGui::TableNextRow();
                      ImGui::TableNextColumn();
                      ImGui::SetNextItemWidth(ImGui::GetContentRegionAvail().x);
                      P(CWSliderScalar(FM_NAME(FM_MULT),ImGuiDataType_U8,&op.mult,&_ZERO,&_FIFTEEN)); rightClickable
                      ImGui::TableNextColumn();
                      ImGui::Text("%s",FM_NAME(FM_MULT));
                    }
                    
                    if (ins->type==DIV_INS_FM || ins->type==DIV_INS_OPZ || ins->type==DIV_INS_OPM) {
                      if (!(ins->type==DIV_INS_OPZ && op.egt)) {
                        int detune=detuneMap[settings.unsignedDetune?1:0][op.dt&7];
                        ImGui::TableNextRow();
                        ImGui::TableNextColumn();
                        ImGui::SetNextItemWidth(ImGui::GetContentRegionAvail().x);
                        if (CWSliderInt("##DT",&detune,settings.unsignedDetune?0:-3,settings.unsignedDetune?7:4)) { PARAMETER
                          if (detune<-3) detune=-3;
                          if (detune>7) detune=7;
                          op.dt=detuneUnmap[settings.unsignedDetune?1:0][detune+3];
                        } rightClickable
                        ImGui::TableNextColumn();
                        ImGui::Text("%s",FM_NAME(FM_DT));
                      }

                      if (ins->type!=DIV_INS_FM) {
                        ImGui::TableNextRow();
                        ImGui::TableNextColumn();
                        ImGui::SetNextItemWidth(ImGui::GetContentRegionAvail().x);
                        P(CWSliderScalar("##DT2",ImGuiDataType_U8,&op.dt2,&_ZERO,&_THREE)); rightClickable
                        ImGui::TableNextColumn();
                        ImGui::Text("%s",FM_NAME(FM_DT2));
                      }

                      if (ins->type==DIV_INS_FM) { // OPN only
                        ImGui::TableNextRow();
                        ImGui::TableNextColumn();
                        ImGui::SetNextItemWidth(ImGui::GetContentRegionAvail().x);
                        if (CWSliderScalar("##SSG",ImGuiDataType_U8,&ssgEnv,&_ZERO,&_SEVEN,ssgEnvTypes[ssgEnv])) { PARAMETER
                          op.ssgEnv=(op.ssgEnv&8)|(ssgEnv&7);
                        } rightClickable
                        ImGui::TableNextColumn();
                        ImGui::Text("%s",FM_NAME(FM_SSG));
                      }
                    }

                    if (ins->type==DIV_INS_ESFM) {
                      bool fixedOn=opE.fixed;
                      if (fixedOn) {
                        int block=(opE.ct>>2)&7;
                        int freqNum=((opE.ct&3)<<8)|((unsigned char)opE.dt);
                        ImGui::TableNextRow();
                        ImGui::TableNextColumn();
                        ImGui::SetNextItemWidth(ImGui::GetContentRegionAvail().x);
                        if (ImGui::InputInt("##Block",&block,1,1)) {
                          if (block<0) block=0;
                          if (block>7) block=7;
                          opE.ct=(opE.ct&(~(7<<2)))|(block<<2);
                        }
                        ImGui::TableNextColumn();
                        ImGui::Text("Block");
                        ImGui::TableNextRow();
                        ImGui::TableNextColumn();
                        ImGui::SetNextItemWidth(ImGui::GetContentRegionAvail().x);
                        if (ImGui::InputInt("##FreqNum",&freqNum,1,16)) {
                          if (freqNum<0) freqNum=0;
                          if (freqNum>1023) freqNum=1023;
                          opE.dt=freqNum&0xff;
                          opE.ct=(opE.ct&(~3))|(freqNum>>8);
                        }
                        ImGui::TableNextColumn();
                        ImGui::Text("FreqNum");
                      } else {
                        ImGui::TableNextRow();
                        ImGui::TableNextColumn();
                        ImGui::SetNextItemWidth(ImGui::GetContentRegionAvail().x);
                        P(CWSliderScalar("##CT",ImGuiDataType_S8,&opE.ct,&_MINUS_TWENTY_FOUR,&_TWENTY_FOUR)); rightClickable
                        ImGui::TableNextColumn();
                        ImGui::Text("%s",ESFM_NAME(ESFM_CT));

                        ImGui::TableNextRow();
                        ImGui::TableNextColumn();
                        ImGui::SetNextItemWidth(ImGui::GetContentRegionAvail().x);
                        P(CWSliderScalar("##DT",ImGuiDataType_S8,&opE.dt,&_MINUS_ONE_HUNDRED_TWENTY_EIGHT,&_ONE_HUNDRED_TWENTY_SEVEN)); rightClickable
                        ImGui::TableNextColumn();
                        ImGui::Text("%s",ESFM_NAME(ESFM_DT));
                      }

                    }

                    if (ins->type==DIV_INS_OPL || ins->type==DIV_INS_OPL_DRUMS || ins->type==DIV_INS_OPZ || ins->type==DIV_INS_ESFM) {
                      ImGui::TableNextRow();
                      ImGui::TableNextColumn();
                      ImGui::SetNextItemWidth(ImGui::GetContentRegionAvail().x);
                      P(CWSliderScalar("##WS",ImGuiDataType_U8,&op.ws,&_ZERO,&_SEVEN,(ins->type==DIV_INS_OPZ)?opzWaveforms[op.ws&7]:(settings.oplStandardWaveNames?oplWaveformsStandard[op.ws&7]:oplWaveforms[op.ws&7]))); rightClickable
                      if ((ins->type==DIV_INS_OPL || ins->type==DIV_INS_OPL_DRUMS) && ImGui::IsItemHovered()) {
                        ImGui::SetTooltip("OPL2/3 only (last 4 waveforms are OPL3 only)");
                      }
                      ImGui::TableNextColumn();
                      ImGui::Text("%s",FM_NAME(FM_WS));
                    }

                    if (ins->type==DIV_INS_ESFM) {
                      ImGui::TableNextRow();
                      ImGui::TableNextColumn();
                      ImGui::Separator();
                      ImGui::TableNextColumn();
                      ImGui::Separator();

                      ImGui::TableNextRow();
                      ImGui::TableNextColumn();
                      ImGui::SetNextItemWidth(ImGui::GetContentRegionAvail().x);
                      P(CWSliderScalar("##OUTLVL",ImGuiDataType_U8,&opE.outLvl,&_ZERO,&_SEVEN)); rightClickable
                      ImGui::TableNextColumn();
                      ImGui::Text("%s",ESFM_NAME(ESFM_OUTLVL));

                      ImGui::TableNextRow();
                      ImGui::TableNextColumn();
                      ImGui::SetNextItemWidth(ImGui::GetContentRegionAvail().x);
                      P(CWSliderScalar("##MODIN",ImGuiDataType_U8,&opE.modIn,&_ZERO,&_SEVEN)); rightClickable
                      ImGui::TableNextColumn();
                      ImGui::Text("%s",ESFM_NAME(ESFM_MODIN));
                    }

                    ImGui::EndTable();
                  }

                  if (ins->type==DIV_INS_OPLL || ins->type==DIV_INS_OPL || ins->type==DIV_INS_OPL_DRUMS || ins->type==DIV_INS_ESFM) {
                    if (ImGui::Checkbox(FM_NAME(FM_VIB),&vibOn)) { PARAMETER
                      op.vib=vibOn;
                    }
                    ImGui::SameLine();
                    if (ImGui::Checkbox(FM_NAME(FM_KSR),&ksrOn)) { PARAMETER
                      op.ksr=ksrOn;
                    }
                  }

                  if (ins->type==DIV_INS_ESFM) {
                    bool dvbOn=op.dvb;
                    bool damOn=op.dam;
                    bool leftOn=opE.left;
                    bool rightOn=opE.right;
                    bool fixedOn=opE.fixed;
                    if (ImGui::Checkbox(FM_NAME(FM_DVB),&dvbOn)) { PARAMETER
                      op.dvb=dvbOn;
                    }
                    ImGui::SameLine();
                    if (ImGui::Checkbox(FM_NAME(FM_DAM),&damOn)) { PARAMETER
                      op.dam=damOn;
                    }
                    if (ImGui::Checkbox(ESFM_NAME(ESFM_LEFT),&leftOn)) { PARAMETER
                      opE.left=leftOn;
                    }
                    ImGui::SameLine();
                    if (ImGui::Checkbox(ESFM_NAME(ESFM_RIGHT),&rightOn)) { PARAMETER
                      opE.right=rightOn;
                    }
                    ImGui::SameLine();
                    if (ImGui::Checkbox(ESFM_NAME(ESFM_FIXED),&fixedOn)) { PARAMETER
                      opE.fixed=fixedOn;
                      // HACK: reset zoom and scroll in fixed pitch macros so that they draw correctly
                      ins->std.opMacros[i].ssgMacro.vZoom=-1;
                      ins->std.opMacros[i].dtMacro.vZoom=-1;
                    }
                  }

                  if (settings.separateFMColors) {
                    popAccentColors();
                  }

                  ImGui::PopID();
                }
                ImGui::EndTable();
              }
            }
            ImGui::EndDisabled();
            ImGui::EndTabItem();
          }
          if (ins->type!=DIV_INS_ESFM) {
            if (ImGui::BeginTabItem("FM Macros")) {
              if (ins->type==DIV_INS_OPLL) {
                macroList.push_back(FurnaceGUIMacroDesc(FM_NAME(FM_SUS),&ins->std.algMacro,0,1,32,uiColors[GUI_COLOR_MACRO_OTHER],false,NULL,NULL,true));
                macroList.push_back(FurnaceGUIMacroDesc(FM_NAME(FM_FB),&ins->std.fbMacro,0,7,96,uiColors[GUI_COLOR_MACRO_OTHER]));
                macroList.push_back(FurnaceGUIMacroDesc(FM_NAME(FM_DC),&ins->std.fmsMacro,0,1,32,uiColors[GUI_COLOR_MACRO_OTHER],false,NULL,NULL,true));
                macroList.push_back(FurnaceGUIMacroDesc(FM_NAME(FM_DM),&ins->std.amsMacro,0,1,32,uiColors[GUI_COLOR_MACRO_OTHER],false,NULL,NULL,true));
              } else {
                macroList.push_back(FurnaceGUIMacroDesc(FM_NAME(FM_ALG),&ins->std.algMacro,0,7,96,uiColors[GUI_COLOR_MACRO_OTHER]));
                macroList.push_back(FurnaceGUIMacroDesc(FM_NAME(FM_FB),&ins->std.fbMacro,0,7,96,uiColors[GUI_COLOR_MACRO_OTHER]));
                if (ins->type!=DIV_INS_OPL && ins->type!=DIV_INS_OPL_DRUMS) {
                  if (ins->type==DIV_INS_OPZ) {
                    // TODO: FMS2/AMS2 macros
                    macroList.push_back(FurnaceGUIMacroDesc(FM_NAME(FM_FMS),&ins->std.fmsMacro,0,7,96,uiColors[GUI_COLOR_MACRO_OTHER]));
                    macroList.push_back(FurnaceGUIMacroDesc(FM_NAME(FM_AMS),&ins->std.amsMacro,0,3,48,uiColors[GUI_COLOR_MACRO_OTHER]));
                  } else {
                    macroList.push_back(FurnaceGUIMacroDesc(FM_NAME(FM_FMS),&ins->std.fmsMacro,0,7,96,uiColors[GUI_COLOR_MACRO_OTHER]));
                    macroList.push_back(FurnaceGUIMacroDesc(FM_NAME(FM_AMS),&ins->std.amsMacro,0,3,48,uiColors[GUI_COLOR_MACRO_OTHER]));
                  }
                }
              }

              if (ins->type==DIV_INS_FM) {
                macroList.push_back(FurnaceGUIMacroDesc("LFO Speed",&ins->std.ex3Macro,0,8,96,uiColors[GUI_COLOR_MACRO_OTHER]));
              }
              if (ins->type==DIV_INS_OPZ || ins->type==DIV_INS_OPM) {
                macroList.push_back(FurnaceGUIMacroDesc("AM Depth",&ins->std.ex1Macro,0,127,128,uiColors[GUI_COLOR_MACRO_OTHER]));
                macroList.push_back(FurnaceGUIMacroDesc("PM Depth",&ins->std.ex2Macro,0,127,128,uiColors[GUI_COLOR_MACRO_OTHER]));
                macroList.push_back(FurnaceGUIMacroDesc("LFO Speed",&ins->std.ex3Macro,0,255,128,uiColors[GUI_COLOR_MACRO_OTHER]));
                macroList.push_back(FurnaceGUIMacroDesc("LFO Shape",&ins->std.waveMacro,0,3,48,uiColors[GUI_COLOR_MACRO_OTHER],false,NULL,macroLFOWaves));
              }
              if (ins->type==DIV_INS_FM || ins->type==DIV_INS_OPM) {
                macroList.push_back(FurnaceGUIMacroDesc("OpMask",&ins->std.ex4Macro,0,4,128,uiColors[GUI_COLOR_MACRO_OTHER],false,NULL,NULL,true,fmOperatorBits));
              } else if (ins->type==DIV_INS_OPZ) {
                macroList.push_back(FurnaceGUIMacroDesc("AM Depth 2",&ins->std.ex5Macro,0,127,128,uiColors[GUI_COLOR_MACRO_OTHER]));
                macroList.push_back(FurnaceGUIMacroDesc("PM Depth 2",&ins->std.ex6Macro,0,127,128,uiColors[GUI_COLOR_MACRO_OTHER]));
                macroList.push_back(FurnaceGUIMacroDesc("LFO2 Speed",&ins->std.ex7Macro,0,255,128,uiColors[GUI_COLOR_MACRO_OTHER]));
                macroList.push_back(FurnaceGUIMacroDesc("LFO2 Shape",&ins->std.ex8Macro,0,3,48,uiColors[GUI_COLOR_MACRO_OTHER],false,NULL,macroLFOWaves));
              }
              drawMacros(macroList,macroEditStateFM);
              ImGui::EndTabItem();
            }
          }
          for (int i=0; i<opCount; i++) {
            if (ins->type==DIV_INS_OPL_DRUMS) {
              if (i>0) break;
              snprintf(label,31,"Operator Macros");
            } else {
              snprintf(label,31,"OP%d Macros",i+1);
            }
            if (ImGui::BeginTabItem(label)) {
              ImGui::PushID(i);
              int ordi=(opCount==4 && ins->type!=DIV_INS_ESFM)?orderedOps[i]:i;
              int maxTl=127;
              if (ins->type==DIV_INS_OPLL) {
                if (i==1) {
                  maxTl=15;
                } else {
                  maxTl=63;
                }
              }
              if (ins->type==DIV_INS_OPL || ins->type==DIV_INS_OPL_DRUMS || ins->type==DIV_INS_ESFM) {
                maxTl=63;
              }
              int maxArDr=(ins->type==DIV_INS_FM || ins->type==DIV_INS_OPZ || ins->type==DIV_INS_OPM)?31:15;

              if (ins->type==DIV_INS_OPL || ins->type==DIV_INS_OPL_DRUMS) {
                macroList.push_back(FurnaceGUIMacroDesc(FM_NAME(FM_TL),&ins->std.opMacros[ordi].tlMacro,0,maxTl,128,uiColors[GUI_COLOR_MACRO_OTHER]));
                macroList.push_back(FurnaceGUIMacroDesc(FM_NAME(FM_AR),&ins->std.opMacros[ordi].arMacro,0,maxArDr,64,uiColors[GUI_COLOR_MACRO_OTHER]));
                macroList.push_back(FurnaceGUIMacroDesc(FM_NAME(FM_DR),&ins->std.opMacros[ordi].drMacro,0,maxArDr,64,uiColors[GUI_COLOR_MACRO_OTHER]));
                macroList.push_back(FurnaceGUIMacroDesc(FM_NAME(FM_SL),&ins->std.opMacros[ordi].slMacro,0,15,64,uiColors[GUI_COLOR_MACRO_OTHER]));
                macroList.push_back(FurnaceGUIMacroDesc(FM_NAME(FM_RR),&ins->std.opMacros[ordi].rrMacro,0,15,64,uiColors[GUI_COLOR_MACRO_OTHER]));
                macroList.push_back(FurnaceGUIMacroDesc(FM_NAME(FM_KSL),&ins->std.opMacros[ordi].kslMacro,0,3,32,uiColors[GUI_COLOR_MACRO_OTHER]));
                macroList.push_back(FurnaceGUIMacroDesc(FM_NAME(FM_MULT),&ins->std.opMacros[ordi].multMacro,0,15,64,uiColors[GUI_COLOR_MACRO_OTHER]));
                macroList.push_back(FurnaceGUIMacroDesc(FM_NAME(FM_WS),&ins->std.opMacros[ordi].wsMacro,0,7,64,uiColors[GUI_COLOR_MACRO_OTHER]));

                macroList.push_back(FurnaceGUIMacroDesc(FM_NAME(FM_AM),&ins->std.opMacros[ordi].amMacro,0,1,32,uiColors[GUI_COLOR_MACRO_OTHER],false,NULL,NULL,true));
                macroList.push_back(FurnaceGUIMacroDesc(FM_NAME(FM_VIB),&ins->std.opMacros[ordi].vibMacro,0,1,32,uiColors[GUI_COLOR_MACRO_OTHER],false,NULL,NULL,true));
                macroList.push_back(FurnaceGUIMacroDesc(FM_NAME(FM_KSR),&ins->std.opMacros[ordi].ksrMacro,0,1,32,uiColors[GUI_COLOR_MACRO_OTHER],false,NULL,NULL,true));
                macroList.push_back(FurnaceGUIMacroDesc(FM_NAME(FM_SUS),&ins->std.opMacros[ordi].susMacro,0,1,32,uiColors[GUI_COLOR_MACRO_OTHER],false,NULL,NULL,true));
              } else if (ins->type==DIV_INS_OPLL) {
                macroList.push_back(FurnaceGUIMacroDesc(FM_NAME(FM_TL),&ins->std.opMacros[ordi].tlMacro,0,maxTl,128,uiColors[GUI_COLOR_MACRO_OTHER]));
                macroList.push_back(FurnaceGUIMacroDesc(FM_NAME(FM_AR),&ins->std.opMacros[ordi].arMacro,0,maxArDr,64,uiColors[GUI_COLOR_MACRO_OTHER]));
                macroList.push_back(FurnaceGUIMacroDesc(FM_NAME(FM_DR),&ins->std.opMacros[ordi].drMacro,0,maxArDr,64,uiColors[GUI_COLOR_MACRO_OTHER]));
                macroList.push_back(FurnaceGUIMacroDesc(FM_NAME(FM_SL),&ins->std.opMacros[ordi].slMacro,0,15,64,uiColors[GUI_COLOR_MACRO_OTHER]));
                macroList.push_back(FurnaceGUIMacroDesc(FM_NAME(FM_RR),&ins->std.opMacros[ordi].rrMacro,0,15,64,uiColors[GUI_COLOR_MACRO_OTHER]));
                macroList.push_back(FurnaceGUIMacroDesc(FM_NAME(FM_KSL),&ins->std.opMacros[ordi].kslMacro,0,3,32,uiColors[GUI_COLOR_MACRO_OTHER]));
                macroList.push_back(FurnaceGUIMacroDesc(FM_NAME(FM_MULT),&ins->std.opMacros[ordi].multMacro,0,15,64,uiColors[GUI_COLOR_MACRO_OTHER]));

                macroList.push_back(FurnaceGUIMacroDesc(FM_NAME(FM_AM),&ins->std.opMacros[ordi].amMacro,0,1,32,uiColors[GUI_COLOR_MACRO_OTHER],false,NULL,NULL,true));
                macroList.push_back(FurnaceGUIMacroDesc(FM_NAME(FM_VIB),&ins->std.opMacros[ordi].vibMacro,0,1,32,uiColors[GUI_COLOR_MACRO_OTHER],false,NULL,NULL,true));
                macroList.push_back(FurnaceGUIMacroDesc(FM_NAME(FM_KSR),&ins->std.opMacros[ordi].ksrMacro,0,1,32,uiColors[GUI_COLOR_MACRO_OTHER],false,NULL,NULL,true));
                macroList.push_back(FurnaceGUIMacroDesc(FM_NAME(FM_EGS),&ins->std.opMacros[ordi].egtMacro,0,1,32,uiColors[GUI_COLOR_MACRO_OTHER],false,NULL,NULL,true));
              } else if (ins->type==DIV_INS_ESFM) {
                macroList.push_back(FurnaceGUIMacroDesc(FM_NAME(FM_TL),&ins->std.opMacros[ordi].tlMacro,0,maxTl,128,uiColors[GUI_COLOR_MACRO_OTHER]));
                macroList.push_back(FurnaceGUIMacroDesc(ESFM_NAME(ESFM_DELAY),&ins->std.opMacros[ordi].dt2Macro,0,7,64,uiColors[GUI_COLOR_MACRO_OTHER]));
                macroList.push_back(FurnaceGUIMacroDesc(FM_NAME(FM_AR),&ins->std.opMacros[ordi].arMacro,0,maxArDr,64,uiColors[GUI_COLOR_MACRO_OTHER]));
                macroList.push_back(FurnaceGUIMacroDesc(FM_NAME(FM_DR),&ins->std.opMacros[ordi].drMacro,0,maxArDr,64,uiColors[GUI_COLOR_MACRO_OTHER]));
                macroList.push_back(FurnaceGUIMacroDesc(FM_NAME(FM_SL),&ins->std.opMacros[ordi].slMacro,0,15,64,uiColors[GUI_COLOR_MACRO_OTHER]));
                macroList.push_back(FurnaceGUIMacroDesc(FM_NAME(FM_RR),&ins->std.opMacros[ordi].rrMacro,0,15,64,uiColors[GUI_COLOR_MACRO_OTHER]));
                macroList.push_back(FurnaceGUIMacroDesc(FM_NAME(FM_KSL),&ins->std.opMacros[ordi].kslMacro,0,3,32,uiColors[GUI_COLOR_MACRO_OTHER]));
                macroList.push_back(FurnaceGUIMacroDesc(FM_NAME(FM_MULT),&ins->std.opMacros[ordi].multMacro,0,15,64,uiColors[GUI_COLOR_MACRO_OTHER]));
                macroList.push_back(FurnaceGUIMacroDesc(FM_NAME(FM_WS),&ins->std.opMacros[ordi].wsMacro,0,7,64,uiColors[GUI_COLOR_MACRO_OTHER]));
                macroList.push_back(FurnaceGUIMacroDesc(ESFM_NAME(ESFM_OUTLVL),&ins->std.opMacros[ordi].egtMacro,0,7,64,uiColors[GUI_COLOR_MACRO_OTHER]));
                macroList.push_back(FurnaceGUIMacroDesc(ESFM_NAME(ESFM_MODIN),&ins->std.opMacros[ordi].d2rMacro,0,7,64,uiColors[GUI_COLOR_MACRO_OTHER]));
                if (ins->esfm.op[ordi].fixed) {
                  macroList.push_back(FurnaceGUIMacroDesc("Block",&ins->std.opMacros[ordi].ssgMacro,0,7,64,uiColors[GUI_COLOR_MACRO_OTHER],true));
                  macroList.push_back(FurnaceGUIMacroDesc("FreqNum",&ins->std.opMacros[ordi].dtMacro,0,1023,160,uiColors[GUI_COLOR_MACRO_OTHER]));
                } else {
                  macroList.push_back(FurnaceGUIMacroDesc("Op. Arpeggio",&ins->std.opMacros[ordi].ssgMacro,-120,120,160,uiColors[GUI_COLOR_MACRO_PITCH],true,NULL,macroHoverNote,false,NULL,0,true,ins->std.opMacros[ordi].ssgMacro.val,true));
                  macroList.push_back(FurnaceGUIMacroDesc("Op. Pitch",&ins->std.opMacros[ordi].dtMacro,-2048,2047,160,uiColors[GUI_COLOR_MACRO_PITCH],true,macroRelativeMode,NULL,false,NULL,0,false,NULL,false,true));
                }

                macroList.push_back(FurnaceGUIMacroDesc(FM_NAME(FM_AM),&ins->std.opMacros[ordi].amMacro,0,1,32,uiColors[GUI_COLOR_MACRO_OTHER],false,NULL,NULL,true));
                macroList.push_back(FurnaceGUIMacroDesc(FM_NAME(FM_VIB),&ins->std.opMacros[ordi].vibMacro,0,1,32,uiColors[GUI_COLOR_MACRO_OTHER],false,NULL,NULL,true));
                macroList.push_back(FurnaceGUIMacroDesc(FM_NAME(FM_DAM),&ins->std.opMacros[ordi].damMacro,0,1,32,uiColors[GUI_COLOR_MACRO_OTHER],false,NULL,NULL,true));
                macroList.push_back(FurnaceGUIMacroDesc(FM_NAME(FM_DVB),&ins->std.opMacros[ordi].dvbMacro,0,1,32,uiColors[GUI_COLOR_MACRO_OTHER],false,NULL,NULL,true));
                macroList.push_back(FurnaceGUIMacroDesc(FM_NAME(FM_KSR),&ins->std.opMacros[ordi].ksrMacro,0,1,32,uiColors[GUI_COLOR_MACRO_OTHER],false,NULL,NULL,true));
                macroList.push_back(FurnaceGUIMacroDesc(FM_NAME(FM_SUS),&ins->std.opMacros[ordi].susMacro,0,1,32,uiColors[GUI_COLOR_MACRO_OTHER],false,NULL,NULL,true));
                macroList.push_back(FurnaceGUIMacroDesc("Op. Panning",&ins->std.opMacros[ordi].rsMacro,0,2,40,uiColors[GUI_COLOR_MACRO_OTHER],false,NULL,NULL,true,panBits));
              } else {
                macroList.push_back(FurnaceGUIMacroDesc(FM_NAME(FM_TL),&ins->std.opMacros[ordi].tlMacro,0,maxTl,128,uiColors[GUI_COLOR_MACRO_OTHER]));
                macroList.push_back(FurnaceGUIMacroDesc(FM_NAME(FM_AR),&ins->std.opMacros[ordi].arMacro,0,maxArDr,64,uiColors[GUI_COLOR_MACRO_OTHER]));
                macroList.push_back(FurnaceGUIMacroDesc(FM_NAME(FM_DR),&ins->std.opMacros[ordi].drMacro,0,maxArDr,64,uiColors[GUI_COLOR_MACRO_OTHER]));
                macroList.push_back(FurnaceGUIMacroDesc(FM_NAME(FM_D2R),&ins->std.opMacros[ordi].d2rMacro,0,31,64,uiColors[GUI_COLOR_MACRO_OTHER]));
                macroList.push_back(FurnaceGUIMacroDesc(FM_NAME(FM_RR),&ins->std.opMacros[ordi].rrMacro,0,15,64,uiColors[GUI_COLOR_MACRO_OTHER]));
                macroList.push_back(FurnaceGUIMacroDesc(FM_NAME(FM_SL),&ins->std.opMacros[ordi].slMacro,0,15,64,uiColors[GUI_COLOR_MACRO_OTHER]));
                macroList.push_back(FurnaceGUIMacroDesc(FM_NAME(FM_RS),&ins->std.opMacros[ordi].rsMacro,0,3,32,uiColors[GUI_COLOR_MACRO_OTHER]));
                macroList.push_back(FurnaceGUIMacroDesc(FM_NAME(FM_MULT),&ins->std.opMacros[ordi].multMacro,0,15,64,uiColors[GUI_COLOR_MACRO_OTHER]));
                macroList.push_back(FurnaceGUIMacroDesc(FM_NAME(FM_DT),&ins->std.opMacros[ordi].dtMacro,0,7,64,uiColors[GUI_COLOR_MACRO_OTHER]));
                if (ins->type==DIV_INS_OPM || ins->type==DIV_INS_OPZ) {
                  macroList.push_back(FurnaceGUIMacroDesc(FM_NAME(FM_DT2),&ins->std.opMacros[ordi].dt2Macro,0,3,32,uiColors[GUI_COLOR_MACRO_OTHER]));
                }
                macroList.push_back(FurnaceGUIMacroDesc(FM_NAME(FM_AM),&ins->std.opMacros[ordi].amMacro,0,1,32,uiColors[GUI_COLOR_MACRO_OTHER],false,NULL,NULL,true));

                if (ins->type==DIV_INS_FM) {
                  macroList.push_back(FurnaceGUIMacroDesc(FM_NAME(FM_SSG),&ins->std.opMacros[ordi].ssgMacro,0,4,64,uiColors[GUI_COLOR_MACRO_OTHER],false,NULL,NULL,true,ssgEnvBits));
                }
              }
              drawMacros(macroList,macroEditStateOP[ordi]);
              ImGui::PopID();
              ImGui::EndTabItem();
            }
          }
        }
        if (ins->type==DIV_INS_GB) if (ImGui::BeginTabItem("Game Boy")) {
          P(ImGui::Checkbox("Use software envelope",&ins->gb.softEnv));
          P(ImGui::Checkbox("Initialize envelope on every note",&ins->gb.alwaysInit));

          ImGui::BeginDisabled(ins->gb.softEnv);
          if (ImGui::BeginTable("GBParams",2)) {
            ImGui::TableSetupColumn("c0",ImGuiTableColumnFlags_WidthStretch,0.6f);
            ImGui::TableSetupColumn("c1",ImGuiTableColumnFlags_WidthStretch,0.4f);

            ImGui::TableNextRow();
            ImGui::TableNextColumn();
            if (ImGui::BeginTable("GBParamsI",2)) {
              ImGui::TableSetupColumn("ci0",ImGuiTableColumnFlags_WidthFixed);
              ImGui::TableSetupColumn("ci1",ImGuiTableColumnFlags_WidthStretch);

              ImGui::TableNextRow();
              ImGui::TableNextColumn();
              ImGui::Text("Volume");
              ImGui::TableNextColumn();
              ImGui::SetNextItemWidth(ImGui::GetContentRegionAvail().x);
              P(CWSliderScalar("##GBVolume",ImGuiDataType_U8,&ins->gb.envVol,&_ZERO,&_FIFTEEN)); rightClickable

              ImGui::TableNextRow();
              ImGui::TableNextColumn();
              ImGui::Text("Length");
              ImGui::TableNextColumn();
              ImGui::SetNextItemWidth(ImGui::GetContentRegionAvail().x);
              P(CWSliderScalar("##GBEnvLen",ImGuiDataType_U8,&ins->gb.envLen,&_ZERO,&_SEVEN)); rightClickable

              ImGui::TableNextRow();
              ImGui::TableNextColumn();
              ImGui::Text("Sound Length");
              ImGui::TableNextColumn();
              ImGui::SetNextItemWidth(ImGui::GetContentRegionAvail().x);
              P(CWSliderScalar("##GBSoundLen",ImGuiDataType_U8,&ins->gb.soundLen,&_ZERO,&_SIXTY_FOUR,ins->gb.soundLen>63?"Infinity":"%d")); rightClickable

              ImGui::TableNextRow();
              ImGui::TableNextColumn();
              ImGui::Text("Direction");
              ImGui::TableNextColumn();
              bool goesUp=ins->gb.envDir;
              if (ImGui::RadioButton("Up",goesUp)) { PARAMETER
                goesUp=true;
                ins->gb.envDir=goesUp;
              }
              ImGui::SameLine();
              if (ImGui::RadioButton("Down",!goesUp)) { PARAMETER
                goesUp=false;
                ins->gb.envDir=goesUp;
              }

              ImGui::EndTable();
            }

            ImGui::TableNextColumn();
            drawGBEnv(ins->gb.envVol,ins->gb.envLen,ins->gb.soundLen,ins->gb.envDir,ImVec2(ImGui::GetContentRegionAvail().x,100.0f*dpiScale));

            ImGui::EndTable();
          }

          if (ImGui::BeginChild("HWSeq",ImGui::GetContentRegionAvail(),true,ImGuiWindowFlags_MenuBar)) {
            ImGui::BeginMenuBar();
            ImGui::Text("Hardware Sequence");
            ImGui::EndMenuBar();

            if (ins->gb.hwSeqLen>0) if (ImGui::BeginTable("HWSeqList",3)) {
              ImGui::TableSetupColumn("c0",ImGuiTableColumnFlags_WidthFixed);
              ImGui::TableSetupColumn("c1",ImGuiTableColumnFlags_WidthStretch);
              ImGui::TableSetupColumn("c2",ImGuiTableColumnFlags_WidthFixed);
              int curFrame=0;
              ImGui::TableNextRow(ImGuiTableRowFlags_Headers);
              ImGui::TableNextColumn();
              ImGui::Text("Tick");
              ImGui::TableNextColumn();
              ImGui::Text("Command");
              ImGui::TableNextColumn();
              ImGui::Text("Move/Remove");
              for (int i=0; i<ins->gb.hwSeqLen; i++) {
                ImGui::TableNextRow();
                ImGui::TableNextColumn();
                ImGui::Text("%d (#%d)",curFrame,i);
                ImGui::TableNextColumn();
                ImGui::PushID(i);
                if (ins->gb.hwSeq[i].cmd>=DivInstrumentGB::DIV_GB_HWCMD_MAX) {
                  ins->gb.hwSeq[i].cmd=0;
                }
                int cmd=ins->gb.hwSeq[i].cmd;
                ImGui::SetNextItemWidth(ImGui::GetContentRegionAvail().x);
                if (ImGui::Combo("##HWSeqCmd",&cmd,gbHWSeqCmdTypes,DivInstrumentGB::DIV_GB_HWCMD_MAX)) {
                  if (ins->gb.hwSeq[i].cmd!=cmd) {
                    ins->gb.hwSeq[i].cmd=cmd;
                    ins->gb.hwSeq[i].data=0;
                  }
                }
                bool somethingChanged=false;
                switch (ins->gb.hwSeq[i].cmd) {
                  case DivInstrumentGB::DIV_GB_HWCMD_ENVELOPE: {
                    int hwsVol=(ins->gb.hwSeq[i].data&0xf0)>>4;
                    bool hwsDir=ins->gb.hwSeq[i].data&8;
                    int hwsLen=ins->gb.hwSeq[i].data&7;
                    int hwsSoundLen=ins->gb.hwSeq[i].data>>8;

                    if (CWSliderInt("Volume",&hwsVol,0,15)) {
                      somethingChanged=true;
                    }
                    if (CWSliderInt("Env Length",&hwsLen,0,7)) {
                      somethingChanged=true;
                    }
                    if (CWSliderInt("Sound Length",&hwsSoundLen,0,64,hwsSoundLen>63?"Infinity":"%d")) {
                      somethingChanged=true;
                    }
                    if (ImGui::RadioButton("Up",hwsDir)) { PARAMETER
                      hwsDir=true;
                      somethingChanged=true;
                    }
                    ImGui::SameLine();
                    if (ImGui::RadioButton("Down",!hwsDir)) { PARAMETER
                      hwsDir=false;
                      somethingChanged=true;
                    }

                    if (somethingChanged) {
                      ins->gb.hwSeq[i].data=(hwsLen&7)|(hwsDir?8:0)|(hwsVol<<4)|(hwsSoundLen<<8);
                      PARAMETER;
                    }
                    break;
                  }
                  case DivInstrumentGB::DIV_GB_HWCMD_SWEEP: {
                    int hwsShift=ins->gb.hwSeq[i].data&7;
                    int hwsSpeed=(ins->gb.hwSeq[i].data&0x70)>>4;
                    bool hwsDir=ins->gb.hwSeq[i].data&8;

                    if (CWSliderInt("Shift",&hwsShift,0,7)) {
                      somethingChanged=true;
                    }
                    if (CWSliderInt("Speed",&hwsSpeed,0,7)) {
                      somethingChanged=true;
                    }

                    if (ImGui::RadioButton("Up",!hwsDir)) { PARAMETER
                      hwsDir=false;
                      somethingChanged=true;
                    }
                    ImGui::SameLine();
                    if (ImGui::RadioButton("Down",hwsDir)) { PARAMETER
                      hwsDir=true;
                      somethingChanged=true;
                    }

                    if (somethingChanged) {
                      ins->gb.hwSeq[i].data=(hwsShift&7)|(hwsDir?8:0)|(hwsSpeed<<4);
                      PARAMETER;
                    }
                    break;
                  }
                  case DivInstrumentGB::DIV_GB_HWCMD_WAIT: {
                    int len=ins->gb.hwSeq[i].data+1;
                    curFrame+=ins->gb.hwSeq[i].data+1;

                    if (ImGui::InputInt("Ticks",&len,1,4)) {
                      if (len<1) len=1;
                      if (len>255) len=256;
                      somethingChanged=true;
                    }

                    if (somethingChanged) {
                      ins->gb.hwSeq[i].data=len-1;
                      PARAMETER;
                    }
                    break;
                  }
                  case DivInstrumentGB::DIV_GB_HWCMD_WAIT_REL:
                    curFrame++;
                    break;
                  case DivInstrumentGB::DIV_GB_HWCMD_LOOP:
                  case DivInstrumentGB::DIV_GB_HWCMD_LOOP_REL: {
                    int pos=ins->gb.hwSeq[i].data;

                    if (ImGui::InputInt("Position",&pos,1,1)) {
                      if (pos<0) pos=0;
                      if (pos>(ins->gb.hwSeqLen-1)) pos=(ins->gb.hwSeqLen-1);
                      somethingChanged=true;
                    }

                    if (somethingChanged) {
                      ins->gb.hwSeq[i].data=pos;
                      PARAMETER;
                    }
                    break;
                  }
                  default:
                    break;
                }
                ImGui::PopID();
                ImGui::TableNextColumn();
                ImGui::PushID(i+512);
                if (ImGui::Button(ICON_FA_CHEVRON_UP "##HWCmdUp")) {
                  if (i>0) {
                    e->lockEngine([ins,i]() {
                      ins->gb.hwSeq[i-1].cmd^=ins->gb.hwSeq[i].cmd;
                      ins->gb.hwSeq[i].cmd^=ins->gb.hwSeq[i-1].cmd;
                      ins->gb.hwSeq[i-1].cmd^=ins->gb.hwSeq[i].cmd;

                      ins->gb.hwSeq[i-1].data^=ins->gb.hwSeq[i].data;
                      ins->gb.hwSeq[i].data^=ins->gb.hwSeq[i-1].data;
                      ins->gb.hwSeq[i-1].data^=ins->gb.hwSeq[i].data;
                    });
                  }
                  MARK_MODIFIED;
                }
                ImGui::SameLine();
                if (ImGui::Button(ICON_FA_CHEVRON_DOWN "##HWCmdDown")) {
                  if (i<ins->gb.hwSeqLen-1) {
                    e->lockEngine([ins,i]() {
                      ins->gb.hwSeq[i+1].cmd^=ins->gb.hwSeq[i].cmd;
                      ins->gb.hwSeq[i].cmd^=ins->gb.hwSeq[i+1].cmd;
                      ins->gb.hwSeq[i+1].cmd^=ins->gb.hwSeq[i].cmd;

                      ins->gb.hwSeq[i+1].data^=ins->gb.hwSeq[i].data;
                      ins->gb.hwSeq[i].data^=ins->gb.hwSeq[i+1].data;
                      ins->gb.hwSeq[i+1].data^=ins->gb.hwSeq[i].data;
                    });
                  }
                  MARK_MODIFIED;
                }
                ImGui::SameLine();
                pushDestColor();
                if (ImGui::Button(ICON_FA_TIMES "##HWCmdDel")) {
                  for (int j=i; j<ins->gb.hwSeqLen-1; j++) {
                    ins->gb.hwSeq[j].cmd=ins->gb.hwSeq[j+1].cmd;
                    ins->gb.hwSeq[j].data=ins->gb.hwSeq[j+1].data;
                  }
                  ins->gb.hwSeqLen--;
                }
                popDestColor();
                ImGui::PopID();
              }
              ImGui::EndTable();
            }

            if (ImGui::Button(ICON_FA_PLUS "##HWCmdAdd")) {
              if (ins->gb.hwSeqLen<255) {
                ins->gb.hwSeq[ins->gb.hwSeqLen].cmd=0;
                ins->gb.hwSeq[ins->gb.hwSeqLen].data=0;
                ins->gb.hwSeqLen++;
              }
            }
          }
          ImGui::EndChild();
          ImGui::EndDisabled();
          ImGui::EndTabItem();
        }
        if (ins->type==DIV_INS_C64) if (ImGui::BeginTabItem("C64")) {
          ImGui::AlignTextToFramePadding();
          ImGui::Text("Waveform");
          ImGui::SameLine();
          pushToggleColors(ins->c64.triOn);
          if (ImGui::Button("tri")) { PARAMETER
            ins->c64.triOn=!ins->c64.triOn;
          }
          popToggleColors();
          ImGui::SameLine();
          pushToggleColors(ins->c64.sawOn);
          if (ImGui::Button("saw")) { PARAMETER
            ins->c64.sawOn=!ins->c64.sawOn;
          }
          popToggleColors();
          ImGui::SameLine();
          pushToggleColors(ins->c64.pulseOn);
          if (ImGui::Button("pulse")) { PARAMETER
            ins->c64.pulseOn=!ins->c64.pulseOn;
          }
          popToggleColors();
          ImGui::SameLine();
          pushToggleColors(ins->c64.noiseOn);
          if (ImGui::Button("noise")) { PARAMETER
            ins->c64.noiseOn=!ins->c64.noiseOn;
          }
          popToggleColors();

          ImVec2 sliderSize=ImVec2(20.0f*dpiScale,128.0*dpiScale);

          if (ImGui::BeginTable("C64EnvParams",5,ImGuiTableFlags_NoHostExtendX)) {
            ImGui::TableSetupColumn("c0",ImGuiTableColumnFlags_WidthFixed,sliderSize.x);
            ImGui::TableSetupColumn("c1",ImGuiTableColumnFlags_WidthFixed,sliderSize.x);
            ImGui::TableSetupColumn("c2",ImGuiTableColumnFlags_WidthFixed,sliderSize.x);
            ImGui::TableSetupColumn("c3",ImGuiTableColumnFlags_WidthFixed,sliderSize.x);
            ImGui::TableSetupColumn("c4",ImGuiTableColumnFlags_WidthStretch);

            ImGui::TableNextRow();
            ImGui::TableNextColumn();
            CENTER_TEXT("A");
            ImGui::TextUnformatted("A");
            ImGui::TableNextColumn();
            CENTER_TEXT("D");
            ImGui::TextUnformatted("D");
            ImGui::TableNextColumn();
            CENTER_TEXT("S");
            ImGui::TextUnformatted("S");
            ImGui::TableNextColumn();
            CENTER_TEXT("R");
            ImGui::TextUnformatted("R");
            ImGui::TableNextColumn();
            CENTER_TEXT("Envelope");
            ImGui::TextUnformatted("Envelope");

            ImGui::TableNextRow();
            ImGui::TableNextColumn();
            P(CWVSliderScalar("##Attack",sliderSize,ImGuiDataType_U8,&ins->c64.a,&_ZERO,&_FIFTEEN)); rightClickable
            ImGui::TableNextColumn();
            P(CWVSliderScalar("##Decay",sliderSize,ImGuiDataType_U8,&ins->c64.d,&_ZERO,&_FIFTEEN)); rightClickable
            ImGui::TableNextColumn();
            P(CWVSliderScalar("##Sustain",sliderSize,ImGuiDataType_U8,&ins->c64.s,&_ZERO,&_FIFTEEN)); rightClickable
            ImGui::TableNextColumn();
            P(CWVSliderScalar("##Release",sliderSize,ImGuiDataType_U8,&ins->c64.r,&_ZERO,&_FIFTEEN)); rightClickable
            ImGui::TableNextColumn();
            drawFMEnv(0,16-ins->c64.a,16-ins->c64.d,15-ins->c64.r,15-ins->c64.r,15-ins->c64.s,0,0,0,15,16,15,ImVec2(ImGui::GetContentRegionAvail().x,sliderSize.y),ins->type);

            ImGui::EndTable();
          }

          P(CWSliderScalar("Duty",ImGuiDataType_U16,&ins->c64.duty,&_ZERO,&_FOUR_THOUSAND_NINETY_FIVE)); rightClickable

          bool ringMod=ins->c64.ringMod;
          if (ImGui::Checkbox("Ring Modulation",&ringMod)) { PARAMETER
            ins->c64.ringMod=ringMod;
          }
          bool oscSync=ins->c64.oscSync;
          if (ImGui::Checkbox("Oscillator Sync",&oscSync)) { PARAMETER
            ins->c64.oscSync=oscSync;
          }

          P(ImGui::Checkbox("Enable filter",&ins->c64.toFilter));
          P(ImGui::Checkbox("Initialize filter",&ins->c64.initFilter));
          
          P(CWSliderScalar("Cutoff",ImGuiDataType_U16,&ins->c64.cut,&_ZERO,&_TWO_THOUSAND_FORTY_SEVEN)); rightClickable
          P(CWSliderScalar("Resonance",ImGuiDataType_U8,&ins->c64.res,&_ZERO,&_FIFTEEN)); rightClickable

          ImGui::AlignTextToFramePadding();
          ImGui::Text("Filter Mode");
          ImGui::SameLine();
          pushToggleColors(ins->c64.lp);
          if (ImGui::Button("low")) { PARAMETER
            ins->c64.lp=!ins->c64.lp;
          }
          popToggleColors();
          ImGui::SameLine();
          pushToggleColors(ins->c64.bp);
          if (ImGui::Button("band")) { PARAMETER
            ins->c64.bp=!ins->c64.bp;
          }
          popToggleColors();
          ImGui::SameLine();
          pushToggleColors(ins->c64.hp);
          if (ImGui::Button("high")) { PARAMETER
            ins->c64.hp=!ins->c64.hp;
          }
          popToggleColors();
          ImGui::SameLine();
          pushToggleColors(ins->c64.ch3off);
          if (ImGui::Button("ch3off")) { PARAMETER
            ins->c64.ch3off=!ins->c64.ch3off;
          }
          popToggleColors();

          if (ImGui::Checkbox("Absolute Cutoff Macro",&ins->c64.filterIsAbs)) {
            ins->std.algMacro.vZoom=-1;
            PARAMETER;
          }
          if (ImGui::Checkbox("Absolute Duty Macro",&ins->c64.dutyIsAbs)) {
            ins->std.dutyMacro.vZoom=-1;
            PARAMETER;
          }
          P(ImGui::Checkbox("Don't test before new note",&ins->c64.noTest));
          ImGui::EndTabItem();
        }
        if (ins->type==DIV_INS_CPT100) if (ImGui::BeginTabItem("CPT100")) {
          ImGui::AlignTextToFramePadding();
          ImGui::Text("FM Params");
          ImVec2 sliderSize=ImVec2(30.0f*dpiScale,128.0*dpiScale);
          ImGui::Text("Operator 1");
          if (ImGui::BeginTable("OP1Params",6,ImGuiTableFlags_NoHostExtendX)) {
            ImGui::TableSetupColumn("c0",ImGuiTableColumnFlags_WidthFixed,sliderSize.x);
            ImGui::TableSetupColumn("c1",ImGuiTableColumnFlags_WidthFixed,sliderSize.x);
            ImGui::TableSetupColumn("c2",ImGuiTableColumnFlags_WidthFixed,sliderSize.x);
            ImGui::TableSetupColumn("c3",ImGuiTableColumnFlags_WidthFixed,sliderSize.x);
            ImGui::TableSetupColumn("c4",ImGuiTableColumnFlags_WidthFixed,sliderSize.x);
            ImGui::TableSetupColumn("c5",ImGuiTableColumnFlags_WidthStretch);

            ImGui::TableNextRow();
            ImGui::TableNextColumn();
            CENTER_TEXT("V*");
            ImGui::TextUnformatted("V*");
            ImGui::TableNextColumn();
            CENTER_TEXT("A");
            ImGui::TextUnformatted("A");
            ImGui::TableNextColumn();
            CENTER_TEXT("D");
            ImGui::TextUnformatted("D");
            ImGui::TableNextColumn();
            CENTER_TEXT("S");
            ImGui::TextUnformatted("S");
            ImGui::TableNextColumn();
            CENTER_TEXT("R");
            ImGui::TextUnformatted("R");
            ImGui::TableNextColumn();
            CENTER_TEXT("Envelope");
            ImGui::TextUnformatted("Envelope");

            ImGui::TableNextRow();
            ImGui::TableNextColumn();
            P(CWVSliderScalar("##Volume",sliderSize,ImGuiDataType_U8,&ins->cpt.op1v,&_ZERO,&_TWO_HUNDRED_FIFTY_FIVE)); rightClickable
            ImGui::TableNextColumn();
            P(CWVSliderScalar("##Attack",sliderSize,ImGuiDataType_U8,&ins->cpt.op1a,&_ZERO,&_TWO_HUNDRED_FIFTY_FIVE)); rightClickable
            ImGui::TableNextColumn();
            P(CWVSliderScalar("##Decay",sliderSize,ImGuiDataType_U8,&ins->cpt.op1d,&_ZERO,&_TWO_HUNDRED_FIFTY_FIVE)); rightClickable
            ImGui::TableNextColumn();
            P(CWVSliderScalar("##Sustain",sliderSize,ImGuiDataType_U8,&ins->cpt.op1s,&_ZERO,&_TWO_HUNDRED_FIFTY_FIVE)); rightClickable
            ImGui::TableNextColumn();
            P(CWVSliderScalar("##Release",sliderSize,ImGuiDataType_U8,&ins->cpt.op1r,&_ZERO,&_TWO_HUNDRED_FIFTY_FIVE)); rightClickable
            ImGui::TableNextColumn();
            drawFMEnv(256-ins->cpt.op1v,256-ins->cpt.op1a,256-ins->cpt.op1d,256-ins->cpt.op1r,256-ins->cpt.op1r,256-ins->cpt.op1r,0,0,0,256,256,256,ImVec2(ImGui::GetContentRegionAvail().x,sliderSize.y),ins->type);
            ImGui::EndTable();
          }
          ImGui::Text("Operator 2");
          if (ImGui::BeginTable("OP2Params",7,ImGuiTableFlags_NoHostExtendX)) {
            ImGui::TableSetupColumn("c0",ImGuiTableColumnFlags_WidthFixed,sliderSize.x);
            ImGui::TableSetupColumn("c1",ImGuiTableColumnFlags_WidthFixed,sliderSize.x);
            ImGui::TableSetupColumn("c2",ImGuiTableColumnFlags_WidthFixed,sliderSize.x);
            ImGui::TableSetupColumn("c3",ImGuiTableColumnFlags_WidthFixed,sliderSize.x);
            ImGui::TableSetupColumn("c4",ImGuiTableColumnFlags_WidthFixed,sliderSize.x);
            ImGui::TableSetupColumn("c5",ImGuiTableColumnFlags_WidthFixed,sliderSize.x);
            ImGui::TableSetupColumn("c6",ImGuiTableColumnFlags_WidthStretch);

            ImGui::TableNextRow();
            ImGui::TableNextColumn();
            CENTER_TEXT("F*");
            ImGui::TextUnformatted("F*");
            ImGui::TableNextColumn();
            CENTER_TEXT("V*");
            ImGui::TextUnformatted("V*");
            ImGui::TableNextColumn();
            CENTER_TEXT("A");
            ImGui::TextUnformatted("A");
            ImGui::TableNextColumn();
            CENTER_TEXT("D");
            ImGui::TextUnformatted("D");
            ImGui::TableNextColumn();
            CENTER_TEXT("S");
            ImGui::TextUnformatted("S");
            ImGui::TableNextColumn();
            CENTER_TEXT("R");
            ImGui::TextUnformatted("R");
            ImGui::TableNextColumn();
            CENTER_TEXT("Envelope");
            ImGui::TextUnformatted("Envelope");

            ImGui::TableNextRow();
            ImGui::TableNextColumn();
            P(CWVSliderScalar("##Frequency",sliderSize,ImGuiDataType_U8,&ins->cpt.op2f,&_ZERO,&_FIFTEEN)); rightClickable
            ImGui::TableNextColumn();
            P(CWVSliderScalar("##Volume",sliderSize,ImGuiDataType_U8,&ins->cpt.op2v,&_ZERO,&_TWO_HUNDRED_FIFTY_FIVE)); rightClickable
            ImGui::TableNextColumn();
            P(CWVSliderScalar("##Attack",sliderSize,ImGuiDataType_U8,&ins->cpt.op2a,&_ZERO,&_TWO_HUNDRED_FIFTY_FIVE)); rightClickable
            ImGui::TableNextColumn();
            P(CWVSliderScalar("##Decay",sliderSize,ImGuiDataType_U8,&ins->cpt.op2d,&_ZERO,&_TWO_HUNDRED_FIFTY_FIVE)); rightClickable
            ImGui::TableNextColumn();
            P(CWVSliderScalar("##Sustain",sliderSize,ImGuiDataType_U8,&ins->cpt.op2s,&_ZERO,&_TWO_HUNDRED_FIFTY_FIVE)); rightClickable
            ImGui::TableNextColumn();
            P(CWVSliderScalar("##Release",sliderSize,ImGuiDataType_U8,&ins->cpt.op2r,&_ZERO,&_TWO_HUNDRED_FIFTY_FIVE)); rightClickable
            ImGui::TableNextColumn();
            drawFMEnv(256-ins->cpt.op2v,256-ins->cpt.op2a,256-ins->cpt.op2d,256-ins->cpt.op2r,256-ins->cpt.op2r,256-ins->cpt.op2r,0,0,0,256,256,256,ImVec2(ImGui::GetContentRegionAvail().x,sliderSize.y),ins->type);
            ImGui::EndTable();
          }
          ImGui::Text("Operator 3");
          if (ImGui::BeginTable("OP3Params",7,ImGuiTableFlags_NoHostExtendX)) {
            ImGui::TableSetupColumn("c0",ImGuiTableColumnFlags_WidthFixed,sliderSize.x);
            ImGui::TableSetupColumn("c1",ImGuiTableColumnFlags_WidthFixed,sliderSize.x);
            ImGui::TableSetupColumn("c2",ImGuiTableColumnFlags_WidthFixed,sliderSize.x);
            ImGui::TableSetupColumn("c3",ImGuiTableColumnFlags_WidthFixed,sliderSize.x);
            ImGui::TableSetupColumn("c4",ImGuiTableColumnFlags_WidthFixed,sliderSize.x);
            ImGui::TableSetupColumn("c5",ImGuiTableColumnFlags_WidthFixed,sliderSize.x);
            ImGui::TableSetupColumn("c6",ImGuiTableColumnFlags_WidthStretch);

            ImGui::TableNextRow();
            ImGui::TableNextColumn();
            CENTER_TEXT("F*");
            ImGui::TextUnformatted("F*");
            ImGui::TableNextColumn();
            CENTER_TEXT("V*");
            ImGui::TextUnformatted("V*");
            ImGui::TableNextColumn();
            CENTER_TEXT("A");
            ImGui::TextUnformatted("A");
            ImGui::TableNextColumn();
            CENTER_TEXT("D");
            ImGui::TextUnformatted("D");
            ImGui::TableNextColumn();
            CENTER_TEXT("S");
            ImGui::TextUnformatted("S");
            ImGui::TableNextColumn();
            CENTER_TEXT("R");
            ImGui::TextUnformatted("R");
            ImGui::TableNextColumn();
            CENTER_TEXT("Envelope");
            ImGui::TextUnformatted("Envelope");

            ImGui::TableNextRow();
            ImGui::TableNextColumn();
            P(CWVSliderScalar("##Frequency",sliderSize,ImGuiDataType_U8,&ins->cpt.op3f,&_ZERO,&_FIFTEEN)); rightClickable
            ImGui::TableNextColumn();
            P(CWVSliderScalar("##Volume",sliderSize,ImGuiDataType_U8,&ins->cpt.op3v,&_ZERO,&_TWO_HUNDRED_FIFTY_FIVE)); rightClickable
            ImGui::TableNextColumn();
            P(CWVSliderScalar("##Attack",sliderSize,ImGuiDataType_U8,&ins->cpt.op3a,&_ZERO,&_TWO_HUNDRED_FIFTY_FIVE)); rightClickable
            ImGui::TableNextColumn();
            P(CWVSliderScalar("##Decay",sliderSize,ImGuiDataType_U8,&ins->cpt.op3d,&_ZERO,&_TWO_HUNDRED_FIFTY_FIVE)); rightClickable
            ImGui::TableNextColumn();
            P(CWVSliderScalar("##Sustain",sliderSize,ImGuiDataType_U8,&ins->cpt.op3s,&_ZERO,&_TWO_HUNDRED_FIFTY_FIVE)); rightClickable
            ImGui::TableNextColumn();
            P(CWVSliderScalar("##Release",sliderSize,ImGuiDataType_U8,&ins->cpt.op3r,&_ZERO,&_TWO_HUNDRED_FIFTY_FIVE)); rightClickable
            ImGui::TableNextColumn();
            drawFMEnv(256-ins->cpt.op3v,256-ins->cpt.op3a,256-ins->cpt.op3d,256-ins->cpt.op3r,256-ins->cpt.op3r,256-ins->cpt.op3r,0,0,0,256,256,256,ImVec2(ImGui::GetContentRegionAvail().x,sliderSize.y),ins->type);
            ImGui::EndTable();
          }
          ImGui::Text("Operator 4");
          if (ImGui::BeginTable("OP4Params",7,ImGuiTableFlags_NoHostExtendX)) {
            ImGui::TableSetupColumn("c0",ImGuiTableColumnFlags_WidthFixed,sliderSize.x);
            ImGui::TableSetupColumn("c1",ImGuiTableColumnFlags_WidthFixed,sliderSize.x);
            ImGui::TableSetupColumn("c2",ImGuiTableColumnFlags_WidthFixed,sliderSize.x);
            ImGui::TableSetupColumn("c3",ImGuiTableColumnFlags_WidthFixed,sliderSize.x);
            ImGui::TableSetupColumn("c4",ImGuiTableColumnFlags_WidthFixed,sliderSize.x);
            ImGui::TableSetupColumn("c5",ImGuiTableColumnFlags_WidthFixed,sliderSize.x);
            ImGui::TableSetupColumn("c6",ImGuiTableColumnFlags_WidthStretch);

            ImGui::TableNextRow();
            ImGui::TableNextColumn();
            CENTER_TEXT("F*");
            ImGui::TextUnformatted("F*");
            ImGui::TableNextColumn();
            CENTER_TEXT("V*");
            ImGui::TextUnformatted("V*");
            ImGui::TableNextColumn();
            CENTER_TEXT("A");
            ImGui::TextUnformatted("A");
            ImGui::TableNextColumn();
            CENTER_TEXT("D");
            ImGui::TextUnformatted("D");
            ImGui::TableNextColumn();
            CENTER_TEXT("S");
            ImGui::TextUnformatted("S");
            ImGui::TableNextColumn();
            CENTER_TEXT("R");
            ImGui::TextUnformatted("R");
            ImGui::TableNextColumn();
            CENTER_TEXT("Envelope");
            ImGui::TextUnformatted("Envelope");

            ImGui::TableNextRow();
            ImGui::TableNextColumn();
            P(CWVSliderScalar("##Frequency",sliderSize,ImGuiDataType_U8,&ins->cpt.op4f,&_ZERO,&_FIFTEEN)); rightClickable
            ImGui::TableNextColumn();
            P(CWVSliderScalar("##Volume",sliderSize,ImGuiDataType_U8,&ins->cpt.op4v,&_ZERO,&_TWO_HUNDRED_FIFTY_FIVE)); rightClickable
            ImGui::TableNextColumn();
            P(CWVSliderScalar("##Attack",sliderSize,ImGuiDataType_U8,&ins->cpt.op4a,&_ZERO,&_TWO_HUNDRED_FIFTY_FIVE)); rightClickable
            ImGui::TableNextColumn();
            P(CWVSliderScalar("##Decay",sliderSize,ImGuiDataType_U8,&ins->cpt.op4d,&_ZERO,&_TWO_HUNDRED_FIFTY_FIVE)); rightClickable
            ImGui::TableNextColumn();
            P(CWVSliderScalar("##Sustain",sliderSize,ImGuiDataType_U8,&ins->cpt.op4s,&_ZERO,&_TWO_HUNDRED_FIFTY_FIVE)); rightClickable
            ImGui::TableNextColumn();
            P(CWVSliderScalar("##Release",sliderSize,ImGuiDataType_U8,&ins->cpt.op4r,&_ZERO,&_TWO_HUNDRED_FIFTY_FIVE)); rightClickable
            ImGui::TableNextColumn();
            drawFMEnv(256-ins->cpt.op4v,256-ins->cpt.op4a,256-ins->cpt.op4d,256-ins->cpt.op4r,256-ins->cpt.op4r,256-ins->cpt.op4r,0,0,0,256,256,256,ImVec2(ImGui::GetContentRegionAvail().x,sliderSize.y),ins->type);
            ImGui::EndTable();
          }
          ImGui::EndTabItem();
        }
        if (ins->type==DIV_INS_SU) if (ImGui::BeginTabItem("Sound Unit")) {
          P(ImGui::Checkbox("Switch roles of frequency and phase reset timer",&ins->su.switchRoles));
          if (ImGui::BeginChild("HWSeqSU",ImGui::GetContentRegionAvail(),true,ImGuiWindowFlags_MenuBar)) {
            ImGui::BeginMenuBar();
            ImGui::Text("Hardware Sequence");
            ImGui::EndMenuBar();

            if (ins->su.hwSeqLen>0) if (ImGui::BeginTable("HWSeqListSU",3)) {
              ImGui::TableSetupColumn("c0",ImGuiTableColumnFlags_WidthFixed);
              ImGui::TableSetupColumn("c1",ImGuiTableColumnFlags_WidthStretch);
              ImGui::TableSetupColumn("c2",ImGuiTableColumnFlags_WidthFixed);
              int curFrame=0;
              ImGui::TableNextRow(ImGuiTableRowFlags_Headers);
              ImGui::TableNextColumn();
              ImGui::Text("Tick");
              ImGui::TableNextColumn();
              ImGui::Text("Command");
              ImGui::TableNextColumn();
              ImGui::Text("Move/Remove");
              for (int i=0; i<ins->su.hwSeqLen; i++) {
                ImGui::TableNextRow();
                ImGui::TableNextColumn();
                ImGui::Text("%d (#%d)",curFrame,i);
                ImGui::TableNextColumn();
                ImGui::PushID(i);
                if (ins->su.hwSeq[i].cmd>=DivInstrumentSoundUnit::DIV_SU_HWCMD_MAX) {
                  ins->su.hwSeq[i].cmd=0;
                }
                int cmd=ins->su.hwSeq[i].cmd;
                ImGui::SetNextItemWidth(ImGui::GetContentRegionAvail().x);
                if (ImGui::Combo("##HWSeqCmd",&cmd,suHWSeqCmdTypes,DivInstrumentSoundUnit::DIV_SU_HWCMD_MAX)) {
                  if (ins->su.hwSeq[i].cmd!=cmd) {
                    ins->su.hwSeq[i].cmd=cmd;
                    ins->su.hwSeq[i].val=0;
                    ins->su.hwSeq[i].bound=0;
                    ins->su.hwSeq[i].speed=0;
                  }
                }
                bool somethingChanged=false;
                switch (ins->su.hwSeq[i].cmd) {
                  case DivInstrumentSoundUnit::DIV_SU_HWCMD_VOL: {
                    int swPeriod=ins->su.hwSeq[i].speed;
                    int swBound=ins->su.hwSeq[i].bound;
                    int swVal=ins->su.hwSeq[i].val&31;
                    bool swDir=ins->su.hwSeq[i].val&32;
                    bool swLoop=ins->su.hwSeq[i].val&64;
                    bool swInvert=ins->su.hwSeq[i].val&128;

                    if (ImGui::InputInt("Period",&swPeriod,1,16)) {
                      if (swPeriod<0) swPeriod=0;
                      if (swPeriod>65535) swPeriod=65535;
                      somethingChanged=true;
                    }
                    if (CWSliderInt("Amount",&swVal,0,31)) {
                      somethingChanged=true;
                    }
                    if (CWSliderInt("Bound",&swBound,0,255)) {
                      somethingChanged=true;
                    }
                    if (ImGui::RadioButton("Up",swDir)) { PARAMETER
                      swDir=true;
                      somethingChanged=true;
                    }
                    ImGui::SameLine();
                    if (ImGui::RadioButton("Down",!swDir)) { PARAMETER
                      swDir=false;
                      somethingChanged=true;
                    }
                    if (ImGui::Checkbox("Loop",&swLoop)) { PARAMETER
                      somethingChanged=true;
                    }
                    ImGui::SameLine();
                    if (ImGui::Checkbox("Flip",&swInvert)) { PARAMETER
                      somethingChanged=true;
                    }

                    if (somethingChanged) {
                      ins->su.hwSeq[i].speed=swPeriod;
                      ins->su.hwSeq[i].bound=swBound;
                      ins->su.hwSeq[i].val=(swVal&31)|(swDir?32:0)|(swLoop?64:0)|(swInvert?128:0);
                      PARAMETER;
                    }
                    break;
                  }
                  case DivInstrumentSoundUnit::DIV_SU_HWCMD_PITCH:
                  case DivInstrumentSoundUnit::DIV_SU_HWCMD_CUT: {
                    int swPeriod=ins->su.hwSeq[i].speed;
                    int swBound=ins->su.hwSeq[i].bound;
                    int swVal=ins->su.hwSeq[i].val&127;
                    bool swDir=ins->su.hwSeq[i].val&128;

                    if (ImGui::InputInt("Period",&swPeriod,1,16)) {
                      if (swPeriod<0) swPeriod=0;
                      if (swPeriod>65535) swPeriod=65535;
                      somethingChanged=true;
                    }
                    if (CWSliderInt("Amount",&swVal,0,31)) {
                      somethingChanged=true;
                    }
                    if (CWSliderInt("Bound",&swBound,0,255)) {
                      somethingChanged=true;
                    }
                    if (ImGui::RadioButton("Up",swDir)) { PARAMETER
                      swDir=true;
                      somethingChanged=true;
                    }
                    ImGui::SameLine();
                    if (ImGui::RadioButton("Down",!swDir)) { PARAMETER
                      swDir=false;
                      somethingChanged=true;
                    }

                    if (somethingChanged) {
                      ins->su.hwSeq[i].speed=swPeriod;
                      ins->su.hwSeq[i].bound=swBound;
                      ins->su.hwSeq[i].val=(swVal&127)|(swDir?128:0);
                      PARAMETER;
                    }
                    break;
                  }
                  case DivInstrumentSoundUnit::DIV_SU_HWCMD_WAIT: {
                    int len=ins->su.hwSeq[i].val+1;
                    curFrame+=ins->su.hwSeq[i].val+1;

                    if (ImGui::InputInt("Ticks",&len)) {
                      if (len<1) len=1;
                      if (len>255) len=256;
                      somethingChanged=true;
                    }

                    if (somethingChanged) {
                      ins->su.hwSeq[i].val=len-1;
                      PARAMETER;
                    }
                    break;
                  }
                  case DivInstrumentSoundUnit::DIV_SU_HWCMD_WAIT_REL:
                    curFrame++;
                    break;
                  case DivInstrumentSoundUnit::DIV_SU_HWCMD_LOOP:
                  case DivInstrumentSoundUnit::DIV_SU_HWCMD_LOOP_REL: {
                    int pos=ins->su.hwSeq[i].val;

                    if (ImGui::InputInt("Position",&pos,1,4)) {
                      if (pos<0) pos=0;
                      if (pos>(ins->su.hwSeqLen-1)) pos=(ins->su.hwSeqLen-1);
                      somethingChanged=true;
                    }

                    if (somethingChanged) {
                      ins->su.hwSeq[i].val=pos;
                      PARAMETER;
                    }
                    break;
                  }
                  default:
                    break;
                }
                ImGui::PopID();
                ImGui::TableNextColumn();
                ImGui::PushID(i+512);
                if (ImGui::Button(ICON_FA_CHEVRON_UP "##HWCmdUp")) {
                  if (i>0) {
                    e->lockEngine([ins,i]() {
                      ins->su.hwSeq[i-1].cmd^=ins->su.hwSeq[i].cmd;
                      ins->su.hwSeq[i].cmd^=ins->su.hwSeq[i-1].cmd;
                      ins->su.hwSeq[i-1].cmd^=ins->su.hwSeq[i].cmd;

                      ins->su.hwSeq[i-1].speed^=ins->su.hwSeq[i].speed;
                      ins->su.hwSeq[i].speed^=ins->su.hwSeq[i-1].speed;
                      ins->su.hwSeq[i-1].speed^=ins->su.hwSeq[i].speed;

                      ins->su.hwSeq[i-1].val^=ins->su.hwSeq[i].val;
                      ins->su.hwSeq[i].val^=ins->su.hwSeq[i-1].val;
                      ins->su.hwSeq[i-1].val^=ins->su.hwSeq[i].val;

                      ins->su.hwSeq[i-1].bound^=ins->su.hwSeq[i].bound;
                      ins->su.hwSeq[i].bound^=ins->su.hwSeq[i-1].bound;
                      ins->su.hwSeq[i-1].bound^=ins->su.hwSeq[i].bound;
                    });
                  }
                  MARK_MODIFIED;
                }
                ImGui::SameLine();
                if (ImGui::Button(ICON_FA_CHEVRON_DOWN "##HWCmdDown")) {
                  if (i<ins->su.hwSeqLen-1) {
                    e->lockEngine([ins,i]() {
                      ins->su.hwSeq[i+1].cmd^=ins->su.hwSeq[i].cmd;
                      ins->su.hwSeq[i].cmd^=ins->su.hwSeq[i+1].cmd;
                      ins->su.hwSeq[i+1].cmd^=ins->su.hwSeq[i].cmd;

                      ins->su.hwSeq[i+1].speed^=ins->su.hwSeq[i].speed;
                      ins->su.hwSeq[i].speed^=ins->su.hwSeq[i+1].speed;
                      ins->su.hwSeq[i+1].speed^=ins->su.hwSeq[i].speed;

                      ins->su.hwSeq[i+1].val^=ins->su.hwSeq[i].val;
                      ins->su.hwSeq[i].val^=ins->su.hwSeq[i+1].val;
                      ins->su.hwSeq[i+1].val^=ins->su.hwSeq[i].val;

                      ins->su.hwSeq[i+1].bound^=ins->su.hwSeq[i].bound;
                      ins->su.hwSeq[i].bound^=ins->su.hwSeq[i+1].bound;
                      ins->su.hwSeq[i+1].bound^=ins->su.hwSeq[i].bound;
                    });
                  }
                  MARK_MODIFIED;
                }
                ImGui::SameLine();
                pushDestColor();
                if (ImGui::Button(ICON_FA_TIMES "##HWCmdDel")) {
                  for (int j=i; j<ins->su.hwSeqLen-1; j++) {
                    ins->su.hwSeq[j].cmd=ins->su.hwSeq[j+1].cmd;
                    ins->su.hwSeq[j].speed=ins->su.hwSeq[j+1].speed;
                    ins->su.hwSeq[j].val=ins->su.hwSeq[j+1].val;
                    ins->su.hwSeq[j].bound=ins->su.hwSeq[j+1].bound;
                  }
                  ins->su.hwSeqLen--;
                }
                popDestColor();
                ImGui::PopID();
              }
              ImGui::EndTable();
            }

            if (ImGui::Button(ICON_FA_PLUS "##HWCmdAdd")) {
              if (ins->su.hwSeqLen<255) {
                ins->su.hwSeq[ins->su.hwSeqLen].cmd=0;
                ins->su.hwSeq[ins->su.hwSeqLen].speed=0;
                ins->su.hwSeq[ins->su.hwSeqLen].val=0;
                ins->su.hwSeq[ins->su.hwSeqLen].bound=0;
                ins->su.hwSeqLen++;
              }
            }
          }
          ImGui::EndChild();
          ImGui::EndTabItem();
        }
        if (ins->type==DIV_INS_MSM6258 ||
            ins->type==DIV_INS_MSM6295 ||
            ins->type==DIV_INS_ADPCMA ||
            ins->type==DIV_INS_ADPCMB ||
            ins->type==DIV_INS_SEGAPCM ||
            ins->type==DIV_INS_QSOUND ||
            ins->type==DIV_INS_YMZ280B ||
            ins->type==DIV_INS_RF5C68 ||
            ins->type==DIV_INS_AMIGA ||
            ins->type==DIV_INS_MULTIPCM ||
            ins->type==DIV_INS_SU ||
            ins->type==DIV_INS_SNES ||
            ins->type==DIV_INS_ES5506 ||
            ins->type==DIV_INS_K007232 ||
            ins->type==DIV_INS_GA20 ||
            ins->type==DIV_INS_K053260 ||
            ins->type==DIV_INS_C140 ||
            ins->type==DIV_INS_C219) {
          insTabSample(ins);
        }
        if (ins->type==DIV_INS_N163) if (ImGui::BeginTabItem("Namco 163")) {
          bool preLoad=ins->n163.waveMode&0x1;
          if (ImGui::Checkbox("Load waveform",&preLoad)) { PARAMETER
            ins->n163.waveMode=(ins->n163.waveMode&~0x1)|(preLoad?0x1:0);
          }

          if (ImGui::IsItemHovered()) {
            ImGui::SetTooltip("when enabled, a waveform will be loaded into RAM.\nwhen disabled, only the offset and length change.");
          }

          if (preLoad) {
            if (ImGui::InputInt("Waveform##WAVE",&ins->n163.wave,1,10)) { PARAMETER
              if (ins->n163.wave<0) ins->n163.wave=0;
              if (ins->n163.wave>=e->song.waveLen) ins->n163.wave=e->song.waveLen-1;
            }
          }

          ImGui::Separator();

          P(ImGui::Checkbox("Per-channel wave position/length",&ins->n163.perChanPos));

          if (ins->n163.perChanPos) {
            if (ImGui::BeginTable("N1PerChPos",3)) {
              ImGui::TableSetupColumn("c0",ImGuiTableColumnFlags_WidthFixed);
              ImGui::TableSetupColumn("c1",ImGuiTableColumnFlags_WidthStretch,0.5f);
              ImGui::TableSetupColumn("c2",ImGuiTableColumnFlags_WidthStretch,0.5f);

              ImGui::TableNextRow(ImGuiTableRowFlags_Headers);
              ImGui::TableNextColumn();
              ImGui::Text("Ch");
              ImGui::TableNextColumn();
              ImGui::Text("Position");
              ImGui::TableNextColumn();
              ImGui::Text("Length");

              for (int i=0; i<8; i++) {
                ImGui::PushID(64+i);
                ImGui::TableNextRow();
                ImGui::TableNextColumn();
                ImGui::Dummy(ImVec2(dpiScale,ImGui::GetFrameHeightWithSpacing()));
                ImGui::SameLine();
                ImGui::Text("%d",i+1);

                ImGui::TableNextColumn();
                ImGui::SetNextItemWidth(ImGui::GetContentRegionAvail().x);
                if (ImGui::InputInt("##pcOff",&ins->n163.wavePosCh[i],1,16)) { PARAMETER
                  if (ins->n163.wavePosCh[i]<0) ins->n163.wavePosCh[i]=0;
                  if (ins->n163.wavePosCh[i]>255) ins->n163.wavePosCh[i]=255;
                }

                ImGui::TableNextColumn();
                ImGui::SetNextItemWidth(ImGui::GetContentRegionAvail().x);
                if (ImGui::InputInt("##pcLen",&ins->n163.waveLenCh[i],4,16)) { PARAMETER
                  if (ins->n163.waveLenCh[i]<0) ins->n163.waveLenCh[i]=0;
                  if (ins->n163.waveLenCh[i]>252) ins->n163.waveLenCh[i]=252;
                  ins->n163.waveLenCh[i]&=0xfc;
                }
                ImGui::PopID();
              }

              ImGui::EndTable();
            }
          } else {
            if (ImGui::InputInt("Position##WAVEPOS",&ins->n163.wavePos,1,16)) { PARAMETER
              if (ins->n163.wavePos<0) ins->n163.wavePos=0;
              if (ins->n163.wavePos>255) ins->n163.wavePos=255;
            }
            if (ImGui::InputInt("Length##WAVELEN",&ins->n163.waveLen,4,16)) { PARAMETER
              if (ins->n163.waveLen<0) ins->n163.waveLen=0;
              if (ins->n163.waveLen>252) ins->n163.waveLen=252;
              ins->n163.waveLen&=0xfc;
            }
          }
          ImGui::EndTabItem();
        }
        if (ins->type==DIV_INS_FDS) if (ImGui::BeginTabItem("FDS")) {
          float modTable[32];
          int modTableInt[256];
          ImGui::Checkbox("Compatibility mode",&ins->fds.initModTableWithFirstWave);
          if (ImGui::IsItemHovered()) {
            ImGui::SetTooltip("only use for compatibility with .dmf modules!\n- initializes modulation table with first wavetable\n- does not alter modulation parameters on instrument change");
          }
          if (ImGui::InputInt("Modulation depth",&ins->fds.modDepth,1,4)) {
            if (ins->fds.modDepth<0) ins->fds.modDepth=0;
            if (ins->fds.modDepth>63) ins->fds.modDepth=63;
          }
          if (ImGui::InputInt("Modulation speed",&ins->fds.modSpeed,1,4)) {
            if (ins->fds.modSpeed<0) ins->fds.modSpeed=0;
            if (ins->fds.modSpeed>4095) ins->fds.modSpeed=4095;
          }
          ImGui::Text("Modulation table");
          for (int i=0; i<32; i++) {
            modTable[i]=ins->fds.modTable[i];
            modTableInt[i]=ins->fds.modTable[i];
          }
          ImVec2 modTableSize=ImVec2(ImGui::GetContentRegionAvail().x,96.0f*dpiScale);
          PlotCustom("ModTable",modTable,32,0,NULL,-4,3,modTableSize,sizeof(float),ImVec4(1.0f,1.0f,1.0f,1.0f),0,NULL,NULL,true);
          if (ImGui::IsItemClicked(ImGuiMouseButton_Left)) {
            macroDragStart=ImGui::GetItemRectMin();
            macroDragAreaSize=modTableSize;
            macroDragMin=-4;
            macroDragMax=3;
            macroDragBitOff=0;
            macroDragBitMode=false;
            macroDragInitialValueSet=false;
            macroDragInitialValue=false;
            macroDragLen=32;
            macroDragActive=true;
            macroDragCTarget=(unsigned char*)ins->fds.modTable;
            macroDragChar=true;
            macroDragLineMode=false;
            macroDragLineInitial=ImVec2(0,0);
            processDrags(ImGui::GetMousePos().x,ImGui::GetMousePos().y);
            ImGui::InhibitInertialScroll();
          }

          ImGui::SetNextItemWidth(ImGui::GetContentRegionAvail().x); // wavetable text input size found here
          if (ImGui::InputText("##MMLModTable",&mmlStringModTable)) {
            int discardIt=0;
            memset(modTableInt,0,256*sizeof(int));
            decodeMMLStrW(mmlStringModTable,modTableInt,discardIt,-4,3,false);
            for (int i=0; i<32; i++) {
              if (i>=discardIt) {
                modTableInt[i]=0;
              } else {
                if (modTableInt[i]<-4) modTableInt[i]=-4;
                if (modTableInt[i]>3) modTableInt[i]=3;
              }
              ins->fds.modTable[i]=modTableInt[i];
            }
            MARK_MODIFIED;
          }
          if (!ImGui::IsItemActive()) {
            encodeMMLStr(mmlStringModTable,modTableInt,32,-1,-1,false);
          }
          ImGui::EndTabItem();
        }
        if (ins->type==DIV_INS_VBOY) if (ImGui::BeginTabItem("Virtual Boy")) {
          float modTable[32];
          int modTableInt[256];
          P(ImGui::Checkbox("Set modulation table (channel 5 only)",&ins->fds.initModTableWithFirstWave));

          ImGui::BeginDisabled(!ins->fds.initModTableWithFirstWave);
          for (int i=0; i<32; i++) {
            modTable[i]=ins->fds.modTable[i];
            modTableInt[i]=modTableHex?((unsigned char)ins->fds.modTable[i]):ins->fds.modTable[i];
          }
          ImVec2 modTableSize=ImVec2(ImGui::GetContentRegionAvail().x,256.0f*dpiScale);
          PlotCustom("ModTable",modTable,32,0,NULL,-128,127,modTableSize,sizeof(float),ImVec4(1.0f,1.0f,1.0f,1.0f),0,NULL,NULL,true);
          if (ImGui::IsItemClicked(ImGuiMouseButton_Left)) {
            macroDragStart=ImGui::GetItemRectMin();
            macroDragAreaSize=modTableSize;
            macroDragMin=-128;
            macroDragMax=127;
            macroDragBitOff=0;
            macroDragBitMode=false;
            macroDragInitialValueSet=false;
            macroDragInitialValue=false;
            macroDragLen=32;
            macroDragActive=true;
            macroDragCTarget=(unsigned char*)ins->fds.modTable;
            macroDragChar=true;
            macroDragLineMode=false;
            macroDragLineInitial=ImVec2(0,0);
            processDrags(ImGui::GetMousePos().x,ImGui::GetMousePos().y);
            ImGui::InhibitInertialScroll();
          }
          
          if (ImGui::Button(modTableHex?"Hex##MTHex":"Dec##MTHex")) {
            modTableHex=!modTableHex;
          }
          ImGui::SameLine();
          ImGui::SetNextItemWidth(ImGui::GetContentRegionAvail().x); // wavetable text input size found here
          if (ImGui::InputText("##MMLModTable",&mmlStringModTable)) {
            int discardIt=0;
            memset(modTableInt,0,256*sizeof(int));
            decodeMMLStrW(mmlStringModTable,modTableInt,discardIt,modTableHex?0:-128,modTableHex?255:127,modTableHex);
            for (int i=0; i<32; i++) {
              if (i>=discardIt) {
                modTableInt[i]=0;
              } else {
                if (modTableInt[i]>=128) modTableInt[i]-=256;
              }
              ins->fds.modTable[i]=modTableInt[i];
            }
            MARK_MODIFIED;
          }
          if (!ImGui::IsItemActive()) {
            encodeMMLStr(mmlStringModTable,modTableInt,32,-1,-1,modTableHex);
          }
          ImGui::SameLine();

          ImGui::EndDisabled();
          ImGui::EndTabItem();
        }
        if (ins->type==DIV_INS_ES5506) if (ImGui::BeginTabItem("ES5506")) {
          if (ImGui::BeginTable("ESParams",2,ImGuiTableFlags_SizingStretchSame)) {
            ImGui::TableSetupColumn("c0",ImGuiTableColumnFlags_WidthStretch,0.0);
            ImGui::TableSetupColumn("c1",ImGuiTableColumnFlags_WidthStretch,0.0);
            // filter
            ImGui::TableNextRow();
            ImGui::TableNextColumn();
            P(CWSliderScalar("Filter Mode",ImGuiDataType_U8,&ins->es5506.filter.mode,&_ZERO,&_THREE,es5506FilterModes[ins->es5506.filter.mode&3]));
            ImGui::TableNextRow();
            ImGui::TableNextColumn();
            P(CWSliderScalar("Filter K1",ImGuiDataType_U16,&ins->es5506.filter.k1,&_ZERO,&_SIXTY_FIVE_THOUSAND_FIVE_HUNDRED_THIRTY_FIVE)); rightClickable
            ImGui::TableNextColumn();
            P(CWSliderScalar("Filter K2",ImGuiDataType_U16,&ins->es5506.filter.k2,&_ZERO,&_SIXTY_FIVE_THOUSAND_FIVE_HUNDRED_THIRTY_FIVE)); rightClickable
            // envelope
            ImGui::TableNextRow();
            ImGui::TableNextColumn();
            P(CWSliderScalar("Envelope count",ImGuiDataType_U16,&ins->es5506.envelope.ecount,&_ZERO,&_FIVE_HUNDRED_ELEVEN)); rightClickable
            ImGui::TableNextRow();
            ImGui::TableNextColumn();
            P(CWSliderScalar("Left Volume Ramp",ImGuiDataType_S8,&ins->es5506.envelope.lVRamp,&_MINUS_ONE_HUNDRED_TWENTY_EIGHT,&_ONE_HUNDRED_TWENTY_SEVEN)); rightClickable
            ImGui::TableNextColumn();
            P(CWSliderScalar("Right Volume Ramp",ImGuiDataType_S8,&ins->es5506.envelope.rVRamp,&_MINUS_ONE_HUNDRED_TWENTY_EIGHT,&_ONE_HUNDRED_TWENTY_SEVEN)); rightClickable
            ImGui::TableNextRow();
            ImGui::TableNextColumn();
            P(CWSliderScalar("Filter K1 Ramp",ImGuiDataType_S8,&ins->es5506.envelope.k1Ramp,&_MINUS_ONE_HUNDRED_TWENTY_EIGHT,&_ONE_HUNDRED_TWENTY_SEVEN)); rightClickable
            ImGui::TableNextColumn();
            P(CWSliderScalar("Filter K2 Ramp",ImGuiDataType_S8,&ins->es5506.envelope.k2Ramp,&_MINUS_ONE_HUNDRED_TWENTY_EIGHT,&_ONE_HUNDRED_TWENTY_SEVEN)); rightClickable
            ImGui::TableNextRow();
            ImGui::TableNextColumn();
            ImGui::Checkbox("K1 Ramp Slowdown",&ins->es5506.envelope.k1Slow);
            ImGui::TableNextColumn();
            ImGui::Checkbox("K2 Ramp Slowdown",&ins->es5506.envelope.k2Slow);
            ImGui::EndTable();
          }
          ImGui::EndTabItem();
        }
        if (ins->type==DIV_INS_MULTIPCM) {
          if (ImGui::BeginTabItem("MultiPCM")) {
            ImVec2 sliderSize=ImVec2(20.0f*dpiScale,128.0*dpiScale);
            if (ImGui::BeginTable("MultiPCMADSRParams",7,ImGuiTableFlags_NoHostExtendX)) {
              ImGui::TableSetupColumn("c0",ImGuiTableColumnFlags_WidthFixed,sliderSize.x);
              ImGui::TableSetupColumn("c1",ImGuiTableColumnFlags_WidthFixed,sliderSize.x);
              ImGui::TableSetupColumn("c2",ImGuiTableColumnFlags_WidthFixed,sliderSize.x);
              ImGui::TableSetupColumn("c3",ImGuiTableColumnFlags_WidthFixed,sliderSize.x);
              ImGui::TableSetupColumn("c4",ImGuiTableColumnFlags_WidthFixed,sliderSize.x);
              ImGui::TableSetupColumn("c5",ImGuiTableColumnFlags_WidthFixed,sliderSize.x);
              ImGui::TableSetupColumn("c6",ImGuiTableColumnFlags_WidthStretch);

              ImGui::TableNextRow();
              ImGui::TableNextColumn();
              CENTER_TEXT("AR");
              ImGui::TextUnformatted("AR");
              if (ImGui::IsItemHovered()) {
                  ImGui::SetTooltip("Attack Rate");
              }
              ImGui::TableNextColumn();
              CENTER_TEXT("D1R");
              ImGui::TextUnformatted("D1R");
              if (ImGui::IsItemHovered()) {
                  ImGui::SetTooltip("Decay 1 Rate");
              }
              ImGui::TableNextColumn();
              CENTER_TEXT("DL");
              ImGui::TextUnformatted("DL");
              if (ImGui::IsItemHovered()) {
                  ImGui::SetTooltip("Decay Level");
              }
              ImGui::TableNextColumn();
              CENTER_TEXT("D2R");
              ImGui::TextUnformatted("D2R");
              if (ImGui::IsItemHovered()) {
                  ImGui::SetTooltip("Decay 2 Rate");
              }
              ImGui::TableNextColumn();
              CENTER_TEXT("RR");
              ImGui::TextUnformatted("RR");
              if (ImGui::IsItemHovered()) {
                  ImGui::SetTooltip("Release Rate");
              }
              ImGui::TableNextColumn();
              CENTER_TEXT("RC");
              ImGui::TextUnformatted("RC");
              if (ImGui::IsItemHovered()) {
                  ImGui::SetTooltip("Rate Correction");
              }
              ImGui::TableNextColumn();
              CENTER_TEXT("Envelope");
              ImGui::TextUnformatted("Envelope");

              ImGui::TableNextRow();
              ImGui::TableNextColumn();
              P(CWVSliderScalar("##Attack Rate",sliderSize,ImGuiDataType_U8,&ins->multipcm.ar,&_ZERO,&_FIFTEEN)); rightClickable
              ImGui::TableNextColumn();
              P(CWVSliderScalar("##Decay 1 Rate",sliderSize,ImGuiDataType_U8,&ins->multipcm.d1r,&_ZERO,&_FIFTEEN)); rightClickable
              ImGui::TableNextColumn();
              P(CWVSliderScalar("##Decay Level",sliderSize,ImGuiDataType_U8,&ins->multipcm.dl,&_ZERO,&_FIFTEEN)); rightClickable
              ImGui::TableNextColumn();
              P(CWVSliderScalar("##Decay 2 Rate",sliderSize,ImGuiDataType_U8,&ins->multipcm.d2r,&_ZERO,&_FIFTEEN)); rightClickable
              ImGui::TableNextColumn();
              P(CWVSliderScalar("##Release Rate",sliderSize,ImGuiDataType_U8,&ins->multipcm.rr,&_ZERO,&_FIFTEEN)); rightClickable
              ImGui::TableNextColumn();
              P(CWVSliderScalar("##Rate Correction",sliderSize,ImGuiDataType_U8,&ins->multipcm.rc,&_ZERO,&_FIFTEEN)); rightClickable
              ImGui::TableNextColumn();
              drawFMEnv(0,ins->multipcm.ar,ins->multipcm.d1r,ins->multipcm.d2r,ins->multipcm.rr,ins->multipcm.dl,0,0,0,127,15,15,ImVec2(ImGui::GetContentRegionAvail().x,sliderSize.y),ins->type);
              ImGui::EndTable();
            }
            if (ImGui::BeginTable("MultiPCMLFOParams",3,ImGuiTableFlags_SizingStretchSame)) {
              ImGui::TableSetupColumn("c0",ImGuiTableColumnFlags_WidthStretch,0.0);
              ImGui::TableSetupColumn("c1",ImGuiTableColumnFlags_WidthStretch,0.0);
              ImGui::TableSetupColumn("c2",ImGuiTableColumnFlags_WidthStretch,0.0);
              ImGui::TableNextColumn();
              P(CWSliderScalar("LFO Rate",ImGuiDataType_U8,&ins->multipcm.lfo,&_ZERO,&_SEVEN)); rightClickable
              ImGui::TableNextColumn();
              P(CWSliderScalar("PM Depth",ImGuiDataType_U8,&ins->multipcm.vib,&_ZERO,&_SEVEN)); rightClickable
              ImGui::TableNextColumn();
              P(CWSliderScalar("AM Depth",ImGuiDataType_U8,&ins->multipcm.am,&_ZERO,&_SEVEN)); rightClickable
              ImGui::EndTable();
            }
            ImGui::EndTabItem();
          }
        }
        if (ins->type==DIV_INS_SNES) if (ImGui::BeginTabItem("SNES")) {
          P(ImGui::Checkbox("Use envelope",&ins->snes.useEnv));
          ImVec2 sliderSize=ImVec2(20.0f*dpiScale,128.0*dpiScale);
          if (ins->snes.useEnv) {
            if (ImGui::BeginTable("SNESEnvParams",ins->snes.sus?6:5,ImGuiTableFlags_NoHostExtendX)) {
              ImGui::TableSetupColumn("c0",ImGuiTableColumnFlags_WidthFixed,sliderSize.x);
              ImGui::TableSetupColumn("c1",ImGuiTableColumnFlags_WidthFixed,sliderSize.x);
              ImGui::TableSetupColumn("c2",ImGuiTableColumnFlags_WidthFixed,sliderSize.x);
              if (ins->snes.sus) {
                ImGui::TableSetupColumn("c2x",ImGuiTableColumnFlags_WidthFixed,sliderSize.x);
              }
              ImGui::TableSetupColumn("c3",ImGuiTableColumnFlags_WidthFixed,sliderSize.x);
              ImGui::TableSetupColumn("c4",ImGuiTableColumnFlags_WidthStretch);

              ImGui::TableNextRow();
              ImGui::TableNextColumn();
              CENTER_TEXT("A");
              ImGui::TextUnformatted("A");
              ImGui::TableNextColumn();
              CENTER_TEXT("D");
              ImGui::TextUnformatted("D");
              ImGui::TableNextColumn();
              CENTER_TEXT("S");
              ImGui::TextUnformatted("S");
              if (ins->snes.sus) {
                ImGui::TableNextColumn();
                CENTER_TEXT("D2");
                ImGui::TextUnformatted("D2");
              }
              ImGui::TableNextColumn();
              CENTER_TEXT("R");
              ImGui::TextUnformatted("R");
              ImGui::TableNextColumn();
              CENTER_TEXT("Envelope");
              ImGui::TextUnformatted("Envelope");

              ImGui::TableNextRow();
              ImGui::TableNextColumn();
              P(CWVSliderScalar("##Attack",sliderSize,ImGuiDataType_U8,&ins->snes.a,&_ZERO,&_FIFTEEN)); rightClickable
              ImGui::TableNextColumn();
              P(CWVSliderScalar("##Decay",sliderSize,ImGuiDataType_U8,&ins->snes.d,&_ZERO,&_SEVEN)); rightClickable
              ImGui::TableNextColumn();
              P(CWVSliderScalar("##Sustain",sliderSize,ImGuiDataType_U8,&ins->snes.s,&_ZERO,&_SEVEN)); rightClickable
              if (ins->snes.sus) {
                ImGui::TableNextColumn();
                P(CWVSliderScalar("##Decay2",sliderSize,ImGuiDataType_U8,&ins->snes.d2,&_ZERO,&_THIRTY_ONE)); rightClickable
              }
              ImGui::TableNextColumn();
              P(CWVSliderScalar("##Release",sliderSize,ImGuiDataType_U8,&ins->snes.r,&_ZERO,&_THIRTY_ONE)); rightClickable
              ImGui::TableNextColumn();
              drawFMEnv(0,ins->snes.a+1,1+ins->snes.d*2,ins->snes.sus?ins->snes.d2:ins->snes.r,ins->snes.sus?ins->snes.r:31,(14-ins->snes.s*2),(ins->snes.r==0 || (ins->snes.sus && ins->snes.d2==0)),0,0,7,16,31,ImVec2(ImGui::GetContentRegionAvail().x,sliderSize.y),ins->type);

              ImGui::EndTable();
            }
            ImGui::Text("Sustain/release mode:");
            if (ImGui::RadioButton("Direct (cut on release)",ins->snes.sus==0)) {
              ins->snes.sus=0;
            }
            if (ImGui::RadioButton("Effective (linear decrease)",ins->snes.sus==1)) {
              ins->snes.sus=1;
            }
            if (ImGui::RadioButton("Effective (exponential decrease)",ins->snes.sus==2)) {
              ins->snes.sus=2;
            }
            if (ImGui::RadioButton("Delayed (write R on release)",ins->snes.sus==3)) {
              ins->snes.sus=3;
            }
          } else {
            if (ImGui::BeginTable("SNESGainParams",2,ImGuiTableFlags_NoHostExtendX)) {
              ImGui::TableSetupColumn("c0",ImGuiTableColumnFlags_WidthStretch);
              ImGui::TableSetupColumn("c1",ImGuiTableColumnFlags_WidthFixed,sliderSize.x);

              ImGui::TableNextRow();
              ImGui::TableNextColumn();
              CENTER_TEXT("Gain Mode");
              ImGui::TextUnformatted("Gain Mode");
              ImGui::TableNextColumn();
              CENTER_TEXT("Gain");
              ImGui::TextUnformatted("Gain");

              ImGui::TableNextRow();
              ImGui::TableNextColumn();
              if (ImGui::RadioButton("Direct",ins->snes.gainMode==DivInstrumentSNES::GAIN_MODE_DIRECT)) {
                ins->snes.gainMode=DivInstrumentSNES::GAIN_MODE_DIRECT;
                PARAMETER;
              }
              if (ImGui::RadioButton("Decrease (linear)",ins->snes.gainMode==DivInstrumentSNES::GAIN_MODE_DEC_LINEAR)) {
                ins->snes.gainMode=DivInstrumentSNES::GAIN_MODE_DEC_LINEAR;
                PARAMETER;
              }
              if (ImGui::RadioButton("Decrease (logarithmic)",ins->snes.gainMode==DivInstrumentSNES::GAIN_MODE_DEC_LOG)) {
                ins->snes.gainMode=DivInstrumentSNES::GAIN_MODE_DEC_LOG;
                PARAMETER;
              }
              if (ImGui::RadioButton("Increase (linear)",ins->snes.gainMode==DivInstrumentSNES::GAIN_MODE_INC_LINEAR)) {
                ins->snes.gainMode=DivInstrumentSNES::GAIN_MODE_INC_LINEAR;
                PARAMETER;
              }
              if (ImGui::RadioButton("Increase (bent line)",ins->snes.gainMode==DivInstrumentSNES::GAIN_MODE_INC_INVLOG)) {
                ins->snes.gainMode=DivInstrumentSNES::GAIN_MODE_INC_INVLOG;
                PARAMETER;
              }

              ImGui::TableNextColumn();
              unsigned char gainMax=(ins->snes.gainMode==DivInstrumentSNES::GAIN_MODE_DIRECT)?127:31;
              if (ins->snes.gain>gainMax) ins->snes.gain=gainMax;
              P(CWVSliderScalar("##Gain",sliderSize,ImGuiDataType_U8,&ins->snes.gain,&_ZERO,&gainMax)); rightClickable

              ImGui::EndTable();
            }
            if (ins->snes.gainMode==DivInstrumentSNES::GAIN_MODE_DEC_LINEAR || ins->snes.gainMode==DivInstrumentSNES::GAIN_MODE_DEC_LOG) {
              ImGui::TextWrapped("using decrease modes will not produce any sound at all, unless you know what you are doing.\nit is recommended to use the Gain macro for decrease instead.");
            }
          }
          ImGui::EndTabItem();
        }
        if (ins->type==DIV_INS_GB ||
            (ins->type==DIV_INS_AMIGA && ins->amiga.useWave) ||
            (ins->type==DIV_INS_X1_010 && !ins->amiga.useSample) ||
            ins->type==DIV_INS_N163 ||
            ins->type==DIV_INS_FDS ||
            (ins->type==DIV_INS_SWAN && !ins->amiga.useSample) ||
            (ins->type==DIV_INS_PCE && !ins->amiga.useSample) ||
            (ins->type==DIV_INS_VBOY) ||
            ins->type==DIV_INS_SCC ||
            ins->type==DIV_INS_SNES ||
            ins->type==DIV_INS_NAMCO ||
            ins->type==DIV_INS_SM8521 || 
            ins->type==DIV_INS_CPT100) {
          if (ImGui::BeginTabItem("Wavetable")) {
            switch (ins->type) {
              case DIV_INS_GB:
              case DIV_INS_NAMCO:
              case DIV_INS_SM8521:
              case DIV_INS_SWAN:
                wavePreviewLen=32;
                wavePreviewHeight=15;
                break;
              case DIV_INS_PCE:
                wavePreviewLen=32;
                wavePreviewHeight=31;
                break;
              case DIV_INS_VBOY:
                wavePreviewLen=32;
                wavePreviewHeight=63;
                break;
              case DIV_INS_SCC:
                wavePreviewLen=32;
                wavePreviewHeight=255;
                break;
              case DIV_INS_FDS:
                wavePreviewLen=64;
                wavePreviewHeight=63;
                break;
              case DIV_INS_N163:
                wavePreviewLen=ins->n163.waveLen;
                wavePreviewHeight=15;
                break;
              case DIV_INS_X1_010:
                wavePreviewLen=128;
                wavePreviewHeight=255;
                break;
              case DIV_INS_AMIGA:
                wavePreviewLen=ins->amiga.waveLen+1;
                wavePreviewHeight=255;
                break;
              case DIV_INS_SNES:
                wavePreviewLen=ins->amiga.waveLen+1;
                wavePreviewHeight=15;
                break;
              case DIV_INS_CPT100:
                wavePreviewLen=32;
                wavePreviewHeight=255;
                break;
              default:
                wavePreviewLen=32;
                wavePreviewHeight=31;
                break;
            }
            if (ImGui::Checkbox("Enable synthesizer",&ins->ws.enabled)) {
              wavePreviewInit=true;
            }
            if (ins->ws.enabled) {
              ImGui::SameLine();
              ImGui::SetNextItemWidth(ImGui::GetContentRegionAvail().x);
              if (ins->ws.effect&0x80) {
                if ((ins->ws.effect&0x7f)>=DIV_WS_DUAL_MAX) {
                  ins->ws.effect=0;
                  wavePreviewInit=true;
                }
              } else {
                if ((ins->ws.effect&0x7f)>=DIV_WS_SINGLE_MAX) {
                  ins->ws.effect=0;
                  wavePreviewInit=true;
                }
              }
              if (ImGui::BeginCombo("##WSEffect",(ins->ws.effect&0x80)?dualWSEffects[ins->ws.effect&0x7f]:singleWSEffects[ins->ws.effect&0x7f])) {
                ImGui::Text("Single-waveform");
                ImGui::Indent();
                for (int i=0; i<DIV_WS_SINGLE_MAX; i++) {
                  if (ImGui::Selectable(singleWSEffects[i])) {
                    ins->ws.effect=i;
                    wavePreviewInit=true;
                  }
                }
                ImGui::Unindent();
                ImGui::Text("Dual-waveform");
                ImGui::Indent();
                for (int i=129; i<DIV_WS_DUAL_MAX; i++) {
                  if (ImGui::Selectable(dualWSEffects[i-128])) {
                    ins->ws.effect=i;
                    wavePreviewInit=true;
                  }
                }
                ImGui::Unindent();
                ImGui::EndCombo();
              }
              const bool isSingleWaveFX=(ins->ws.effect>=128);
              if (ImGui::BeginTable("WSPreview",isSingleWaveFX?3:2)) {
                DivWavetable* wave1=e->getWave(ins->ws.wave1);
                DivWavetable* wave2=e->getWave(ins->ws.wave2);
                if (wavePreviewInit) {
                  wavePreview.init(ins,wavePreviewLen,wavePreviewHeight,true);
                  wavePreviewInit=false;
                }
                float wavePreview1[257];
                float wavePreview2[257];
                float wavePreview3[257];
                for (int i=0; i<wave1->len; i++) {
                  if (wave1->data[i]>wave1->max) {
                    wavePreview1[i]=wave1->max;
                  } else {
                    wavePreview1[i]=wave1->data[i];
                  }
                }
                if (wave1->len>0) {
                  wavePreview1[wave1->len]=wave1->data[wave1->len-1];
                }
                for (int i=0; i<wave2->len; i++) {
                  if (wave2->data[i]>wave2->max) {
                    wavePreview2[i]=wave2->max;
                  } else {
                    wavePreview2[i]=wave2->data[i];
                  }
                }
                if (wave2->len>0) {
                  wavePreview2[wave2->len]=wave2->data[wave2->len-1];
                }
                if (ins->ws.enabled && (!wavePreviewPaused || wavePreviewInit)) {
                  wavePreview.tick(true);
                  WAKE_UP;
                }
                for (int i=0; i<wavePreviewLen; i++) {
                  wavePreview3[i]=wavePreview.output[i];
                }
                if (wavePreviewLen>0) {
                  wavePreview3[wavePreviewLen]=wavePreview3[wavePreviewLen-1];
                }

                float ySize=(isSingleWaveFX?96.0f:128.0f)*dpiScale;

                ImGui::TableNextRow();
                ImGui::TableNextColumn();
                ImVec2 size1=ImVec2(ImGui::GetContentRegionAvail().x,ySize);
                PlotNoLerp("##WaveformP1",wavePreview1,wave1->len+1,0,"Wave 1",0,wave1->max,size1);
                if (isSingleWaveFX) {
                  ImGui::TableNextColumn();
                  ImVec2 size2=ImVec2(ImGui::GetContentRegionAvail().x,ySize);
                  PlotNoLerp("##WaveformP2",wavePreview2,wave2->len+1,0,"Wave 2",0,wave2->max,size2);
                }
                ImGui::TableNextColumn();
                ImVec2 size3=ImVec2(ImGui::GetContentRegionAvail().x,ySize);
                PlotNoLerp("##WaveformP3",wavePreview3,wavePreviewLen+1,0,"Result",0,wavePreviewHeight,size3);

                ImGui::TableNextRow();
                ImGui::TableNextColumn();
                if (ins->std.waveMacro.len>0) {
                  ImGui::PushStyleColor(ImGuiCol_Text,uiColors[GUI_COLOR_WARNING]);
                  ImGui::AlignTextToFramePadding();
                  ImGui::Text("Wave 1 " ICON_FA_EXCLAMATION_TRIANGLE);
                  ImGui::PopStyleColor();
                  if (ImGui::IsItemHovered()) {
                    ImGui::SetTooltip("waveform macro is controlling wave 1!\nthis value will be ineffective.");
                  }
                } else {
                  ImGui::AlignTextToFramePadding();
                  ImGui::Text("Wave 1");
                }
                ImGui::SameLine();
                ImGui::SetNextItemWidth(ImGui::GetContentRegionAvail().x);
                if (ImGui::InputInt("##SelWave1",&ins->ws.wave1,1,4)) {
                  if (ins->ws.wave1<0) ins->ws.wave1=0;
                  if (ins->ws.wave1>=(int)e->song.wave.size()) ins->ws.wave1=e->song.wave.size()-1;
                  wavePreviewInit=true;
                }
                if (ins->std.waveMacro.len>0) {
                  if (ImGui::IsItemHovered()) {
                    ImGui::SetTooltip("waveform macro is controlling wave 1!\nthis value will be ineffective.");
                  }
                }
                if (isSingleWaveFX) {
                  ImGui::TableNextColumn();
                  ImGui::AlignTextToFramePadding();
                  ImGui::Text("Wave 2");
                  ImGui::SameLine();
                  ImGui::SetNextItemWidth(ImGui::GetContentRegionAvail().x);
                  if (ImGui::InputInt("##SelWave2",&ins->ws.wave2,1,4)) {
                    if (ins->ws.wave2<0) ins->ws.wave2=0;
                    if (ins->ws.wave2>=(int)e->song.wave.size()) ins->ws.wave2=e->song.wave.size()-1;
                    wavePreviewInit=true;
                  }
                }
                ImGui::TableNextColumn();
                if (ImGui::Button(wavePreviewPaused?(ICON_FA_PLAY "##WSPause"):(ICON_FA_PAUSE "##WSPause"))) {
                  wavePreviewPaused=!wavePreviewPaused;
                }
                if (ImGui::IsItemHovered()) {
                  if (wavePreviewPaused) {
                    ImGui::SetTooltip("Resume preview");
                  } else {
                    ImGui::SetTooltip("Pause preview");
                  }
                }
                ImGui::SameLine();
                if (ImGui::Button(ICON_FA_REPEAT "##WSRestart")) {
                  wavePreviewInit=true;
                }
                if (ImGui::IsItemHovered()) {
                  ImGui::SetTooltip("Restart preview");
                }
                ImGui::SameLine();
                if (ImGui::Button(ICON_FA_UPLOAD "##WSCopy")) {
                  curWave=e->addWave();
                  if (curWave==-1) {
                    showError("too many wavetables!");
                  } else {
                    wantScrollList=true;
                    MARK_MODIFIED;
                    RESET_WAVE_MACRO_ZOOM;
                    nextWindow=GUI_WINDOW_WAVE_EDIT;

                    DivWavetable* copyWave=e->song.wave[curWave];
                    copyWave->len=wavePreviewLen;
                    copyWave->max=wavePreviewHeight;
                    memcpy(copyWave->data,wavePreview.output,256*sizeof(int));
                  }
                }
                if (ImGui::IsItemHovered()) {
                  ImGui::SetTooltip("Copy to new wavetable");
                }
                ImGui::SameLine();
                ImGui::Text("(%d×%d)",wavePreviewLen,wavePreviewHeight+1);
                ImGui::EndTable();
              }

              if (ImGui::InputScalar("Update Rate",ImGuiDataType_U8,&ins->ws.rateDivider,&_ONE,&_EIGHT)) {
                wavePreviewInit=true;
              }
              int speed=ins->ws.speed+1;
              if (ImGui::InputInt("Speed",&speed,1,8)) {
                if (speed<1) speed=1;
                if (speed>256) speed=256;
                ins->ws.speed=speed-1;
                wavePreviewInit=true;
              }

              if (ImGui::InputScalar("Amount",ImGuiDataType_U8,&ins->ws.param1,&_ONE,&_EIGHT)) {
                wavePreviewInit=true;
              }

              if (ins->ws.effect==DIV_WS_PHASE_MOD) {
                if (ImGui::InputScalar("Power",ImGuiDataType_U8,&ins->ws.param2,&_ONE,&_EIGHT)) {
                  wavePreviewInit=true;
                }
              }

              if (ImGui::Checkbox("Global",&ins->ws.global)) {
                wavePreviewInit=true;
              }
            } else {
              ImGui::TextWrapped("wavetable synthesizer disabled.\nuse the Waveform macro to set the wave for this instrument.");
            }

            ImGui::EndTabItem();
          }
        }
        if (ins->type<DIV_INS_MAX) if (ImGui::BeginTabItem("Macros")) {
          const char* volumeLabel="Volume";

          int volMax=15;
          int volMin=0;
          if (ins->type==DIV_INS_PCE || ins->type==DIV_INS_AY8930 || ins->type==DIV_INS_SM8521) {
            volMax=31;
          }
          if (ins->type==DIV_INS_OPL || ins->type==DIV_INS_OPL_DRUMS || ins->type==DIV_INS_VERA || ins->type==DIV_INS_VRC6_SAW || ins->type==DIV_INS_ESFM) {
            volMax=63;
          }
          if (ins->type==DIV_INS_AMIGA) {
            volMax=64;
          }
          if (ins->type==DIV_INS_FM || ins->type==DIV_INS_SEGAPCM || ins->type==DIV_INS_MIKEY ||
              ins->type==DIV_INS_MULTIPCM || ins->type==DIV_INS_SU || ins->type==DIV_INS_OPZ ||
              ins->type==DIV_INS_OPM || ins->type==DIV_INS_SNES || ins->type==DIV_INS_MSM5232 ||
              ins->type==DIV_INS_K053260) {
            volMax=127;
          }
          if (ins->type==DIV_INS_GB) {
            if (ins->gb.softEnv) {
              volMax=15;
            } else {
              volMax=0;
            }
          }
          if (ins->type==DIV_INS_PET || ins->type==DIV_INS_BEEPER || ins->type==DIV_INS_PV1000) {
            volMax=1;
          }
          if (ins->type==DIV_INS_FDS) {
            volMax=32;
          }
          if (ins->type==DIV_INS_ES5506) {
            volMax=4095;
          }
          if (ins->type==DIV_INS_MSM6258) {
            volMax=0;
          }
          if (ins->type==DIV_INS_MSM6295 || ins->type==DIV_INS_TED) {
            volMax=8;
          }
          if (ins->type==DIV_INS_ADPCMA) {
            volMax=31;
          }
          if (ins->type==DIV_INS_ADPCMB || ins->type==DIV_INS_YMZ280B || ins->type==DIV_INS_RF5C68 ||
              ins->type==DIV_INS_GA20 || ins->type==DIV_INS_C140 || ins->type==DIV_INS_C219 || ins->type==DIV_INS_CPT100) {
            volMax=255;
          }
          if (ins->type==DIV_INS_QSOUND) {
            volMax=16383;
          }
          if (ins->type==DIV_INS_POKEMINI) {
            volMax=2;
          }

          const char* dutyLabel="Duty/Noise";
          int dutyMin=0;
          int dutyMax=3;
          if (ins->type==DIV_INS_C64) {
            dutyLabel="Duty";
            if (ins->c64.dutyIsAbs) {
              dutyMax=4095;
            } else {
              dutyMin=-4095;
              dutyMax=4095;
            }
          }
          if (ins->type==DIV_INS_STD) {
            dutyLabel="Duty";
          }
          if (ins->type==DIV_INS_OPM || ins->type==DIV_INS_OPZ) {
            dutyMax=32;
          }
          if (ins->type==DIV_INS_AY) {
            dutyMax=ins->amiga.useSample?0:31;
          }
          if (ins->type==DIV_INS_AY || ins->type==DIV_INS_AY8930 || ins->type==DIV_INS_FM || ins->type==DIV_INS_OPM) {
            dutyLabel="Noise Freq";
          }
          if (ins->type==DIV_INS_POKEY) {
            dutyLabel="AUDCTL";
            dutyMax=8;
          }
          if (ins->type==DIV_INS_MIKEY) {
            dutyLabel="Duty/Int";
            dutyMax=ins->amiga.useSample?0:10;
          }
          if (ins->type==DIV_INS_MSM5232) {
            dutyLabel="Group Ctrl";
            dutyMax=5;
          }
          if (ins->type==DIV_INS_C219) {
            dutyLabel="Control";
            dutyMax=3;
          }
          if (ins->type==DIV_INS_BEEPER || ins->type==DIV_INS_POKEMINI) {
            dutyLabel="Pulse Width";
            dutyMax=255;
          }
          if (ins->type==DIV_INS_T6W28) {
            dutyLabel="Noise Type";
            dutyMax=1;
          }
          if (ins->type==DIV_INS_AY8930) {
            dutyMax=ins->amiga.useSample?0:255;
          }
          if (ins->type==DIV_INS_TIA || ins->type==DIV_INS_AMIGA || ins->type==DIV_INS_SCC ||
              ins->type==DIV_INS_PET || ins->type==DIV_INS_SEGAPCM ||
              ins->type==DIV_INS_FM || ins->type==DIV_INS_K007232 || ins->type==DIV_INS_GA20 ||
              ins->type==DIV_INS_SM8521 || ins->type==DIV_INS_PV1000 || ins->type==DIV_INS_K053260 ||
              ins->type==DIV_INS_C140) {
            dutyMax=0;
          }
          if (ins->type==DIV_INS_VBOY) {
            dutyLabel="Noise Length";
            dutyMax=7;
          }
          if (ins->type==DIV_INS_PCE) {
            dutyLabel="Noise";
            dutyMax=(!ins->amiga.useSample)?1:0;
          }
          if (ins->type==DIV_INS_NAMCO) {
            dutyLabel="Noise";
            dutyMax=1;
          }
          if (ins->type==DIV_INS_VIC) {
            dutyLabel="On/Off";
            dutyMax=1;
          }
          if (ins->type==DIV_INS_TED) {
            dutyLabel="Square/Noise";
            dutyMax=2;
          }
          if (ins->type==DIV_INS_SWAN) {
            dutyLabel="Noise";
            dutyMax=ins->amiga.useSample?0:8;
          }
          if (ins->type==DIV_INS_SNES) {
            dutyLabel="Noise Freq";
            dutyMax=31;
          }
          if (ins->type==DIV_INS_OPLL || ins->type==DIV_INS_OPL || ins->type==DIV_INS_OPL_DRUMS ||
              ins->type==DIV_INS_VRC6_SAW || ins->type==DIV_INS_FDS || ins->type==DIV_INS_MULTIPCM) {
            dutyMax=0;
          }
          if (ins->type==DIV_INS_VERA) {
            dutyLabel="Duty";
            dutyMax=63;
          }
          if (ins->type==DIV_INS_N163) {
            dutyLabel="Wave Pos";
            dutyMax=255;
          }
          if (ins->type==DIV_INS_VRC6) {
            dutyLabel="Duty";
            dutyMax=ins->amiga.useSample?0:7;
          }
          if (ins->type==DIV_INS_ES5506) {
            dutyLabel="Filter Mode";
            dutyMax=3;
          }
          if (ins->type==DIV_INS_SU) {
            dutyMax=127;
          }
          if (ins->type==DIV_INS_ES5506) {
            dutyLabel="Filter Mode";
            dutyMax=3;
          }
          if (ins->type==DIV_INS_MSM6258) {
            dutyLabel="Frequency Divider";
            dutyMax=2;
          }
          if (ins->type==DIV_INS_MSM6295) {
            dutyLabel="Frequency Divider";
            dutyMax=1;
          }
          if (ins->type==DIV_INS_ADPCMA) {
            dutyLabel="Global Volume";
            dutyMax=63;
          }
          if (ins->type==DIV_INS_ADPCMB || ins->type==DIV_INS_YMZ280B || ins->type==DIV_INS_RF5C68) {
            dutyMax=0;
          }
          if (ins->type==DIV_INS_QSOUND) {
            dutyLabel="Echo Level";
            dutyMax=32767;
          }
<<<<<<< HEAD
          if (ins->type==DIV_INS_CPT100) {
            dutyLabel="Wave/Noise";
            dutyMax=1;
=======
          if (ins->type==DIV_INS_ESFM) {
            dutyLabel="OP4 Noise Mode";
            dutyMax=3;
          }
          if (ins->type==DIV_INS_POWERNOISE) {
            dutyMax=0;
          }
          if (ins->type==DIV_INS_POWERNOISE_SLOPE) {
            dutyMax=0;
>>>>>>> 35b05431
          }

          const char* waveLabel="Waveform";
          int waveMax=(ins->type==DIV_INS_VERA)?3:(MAX(1,e->song.waveLen-1));
          bool waveBitMode=false;
          if (ins->type==DIV_INS_C64 || ins->type==DIV_INS_SAA1099) {
            waveBitMode=true;
          }
          if (ins->type==DIV_INS_STD || ins->type==DIV_INS_VRC6_SAW || ins->type==DIV_INS_NES ||
              ins->type==DIV_INS_T6W28 || ins->type==DIV_INS_PV1000)
              waveMax=0;
          if (ins->type==DIV_INS_TIA || ins->type==DIV_INS_VIC || ins->type==DIV_INS_OPLL) waveMax=15;
          if (ins->type==DIV_INS_C64) waveMax=4;
          if (ins->type==DIV_INS_SAA1099) waveMax=2;
          if (ins->type==DIV_INS_FM || ins->type==DIV_INS_OPL || ins->type==DIV_INS_OPL_DRUMS || ins->type==DIV_INS_OPZ || ins->type==DIV_INS_OPM || ins->type==DIV_INS_ESFM) waveMax=0;
          if (ins->type==DIV_INS_MIKEY) waveMax=0;
          if (ins->type==DIV_INS_MULTIPCM) waveMax=0;
          if (ins->type==DIV_INS_ADPCMA) waveMax=0;
          if (ins->type==DIV_INS_ADPCMB) waveMax=0;
          if (ins->type==DIV_INS_QSOUND) waveMax=0;
          if (ins->type==DIV_INS_YMZ280B) waveMax=0;
          if (ins->type==DIV_INS_RF5C68) waveMax=0;
          if (ins->type==DIV_INS_MSM5232) waveMax=0;
          if (ins->type==DIV_INS_MSM6258) waveMax=0;
          if (ins->type==DIV_INS_MSM6295) waveMax=0;
          if (ins->type==DIV_INS_SEGAPCM) waveMax=0;
          if (ins->type==DIV_INS_K007232) waveMax=0;
          if (ins->type==DIV_INS_ES5506) waveMax=0;
          if (ins->type==DIV_INS_GA20) waveMax=0;
          if (ins->type==DIV_INS_K053260) waveMax=0;
          if (ins->type==DIV_INS_BEEPER) waveMax=0;
          if (ins->type==DIV_INS_POKEMINI) waveMax=0;
          if (ins->type==DIV_INS_TED) waveMax=0;
          if (ins->type==DIV_INS_C140) waveMax=0;
          if (ins->type==DIV_INS_C219) waveMax=0;
          if (ins->type==DIV_INS_POWERNOISE) waveMax=0;
          if (ins->type==DIV_INS_POWERNOISE_SLOPE) waveMax=0;
          if (ins->type==DIV_INS_SU || ins->type==DIV_INS_POKEY) waveMax=7;
          if (ins->type==DIV_INS_PET) {
            waveMax=8;
            waveBitMode=true;
          }
          if (ins->type==DIV_INS_VRC6) {
            waveMax=ins->amiga.useSample?(MAX(1,e->song.waveLen-1)):0;
          }
          
          if (ins->type==DIV_INS_OPLL) {
            waveLabel="Patch";
          }

          if (ins->type==DIV_INS_AY || ins->type==DIV_INS_AY8930) {
            waveMax=ins->amiga.useSample?0:3;
            waveBitMode=ins->amiga.useSample?false:true;
          }

          const char** waveNames=NULL;
          if (ins->type==DIV_INS_AY || ins->type==DIV_INS_AY8930 || ins->type==DIV_INS_SAA1099) waveNames=ayShapeBits;
          if (ins->type==DIV_INS_C64) waveNames=c64ShapeBits;

          int ex1Max=(ins->type==DIV_INS_AY8930)?8:0;
          int ex2Max=(ins->type==DIV_INS_AY || ins->type==DIV_INS_AY8930)?4:0;
          bool ex2Bit=true;

          if (ins->type==DIV_INS_C64) {
            ex1Max=4;
            ex2Max=15;
          }
          if (ins->type==DIV_INS_X1_010) {
            dutyMax=0;
            ex1Max=ins->amiga.useSample?0:7;
            ex2Max=ins->amiga.useSample?0:255;
            ex2Bit=false;
          }
          if (ins->type==DIV_INS_N163) {
            ex1Max=252;
          }
          if (ins->type==DIV_INS_FDS) {
            ex1Max=63;
            ex2Max=4095;
          }
          if (ins->type==DIV_INS_SU) {
            ex1Max=16383;
            ex2Max=255;
          }
          if (ins->type==DIV_INS_MSM6258) {
            ex1Max=1;
          }
          if (ins->type==DIV_INS_QSOUND) {
            ex1Max=16383;
            ex2Max=2725;
          }
          if (ins->type==DIV_INS_SAA1099) ex1Max=8;
          if (ins->type==DIV_INS_ES5506) {
            ex1Max=65535;
            ex2Max=65535;
          }
          if (ins->type==DIV_INS_SNES) {
            ex1Max=5;
            ex2Max=255;
          }
          if (ins->type==DIV_INS_MSM5232) {
            ex1Max=5;
            ex2Max=11;
          }
          if (ins->type==DIV_INS_CPT100) {
            ex1Max=255;
          }

          int panMin=0;
          int panMax=0;
          bool panSingle=false;
          bool panSingleNoBit=false;
          if (ins->type==DIV_INS_STD ||//Game Gear
              ins->type==DIV_INS_FM ||
              ins->type==DIV_INS_OPM ||
              ins->type==DIV_INS_GB ||
              ins->type==DIV_INS_OPZ ||
              ins->type==DIV_INS_MSM6258 ||
              ins->type==DIV_INS_VERA ||
              ins->type==DIV_INS_ADPCMA ||
              ins->type==DIV_INS_ADPCMB ||
              ins->type==DIV_INS_ESFM) {
            panMax=2;
            panSingle=true;
          }
          if (ins->type==DIV_INS_OPL ||
              ins->type==DIV_INS_OPL_DRUMS) {
            panMax=4;
            panSingle=true;
          }
          if (ins->type==DIV_INS_X1_010 || ins->type==DIV_INS_PCE || ins->type==DIV_INS_MIKEY ||
              ins->type==DIV_INS_SAA1099 || ins->type==DIV_INS_NAMCO || ins->type==DIV_INS_RF5C68 ||
              ins->type==DIV_INS_VBOY || ins->type==DIV_INS_T6W28 || ins->type==DIV_INS_K007232) {
            panMax=15;
          }
          if (ins->type==DIV_INS_SEGAPCM) {
            panMax=127;
          }
          if (ins->type==DIV_INS_AMIGA) {
            if (ins->std.panLMacro.mode) {
              panMin=-16;
              panMax=16;
            } else {
              panMin=0;
              panMax=127;
            }
          }
          if (ins->type==DIV_INS_QSOUND) {
            panMin=-16;
            panMax=16;
            panSingleNoBit=true;
          }
          if (ins->type==DIV_INS_MULTIPCM || ins->type==DIV_INS_YMZ280B) {
            panMin=-7;
            panMax=7;
            panSingleNoBit=true;
          }
          if (ins->type==DIV_INS_K053260) {
            panMin=-3;
            panMax=3;
            panSingleNoBit=true;
          }
          if (ins->type==DIV_INS_SU) {
            panMin=-127;
            panMax=127;
            panSingleNoBit=true;
          }
          if (ins->type==DIV_INS_SNES) {
            panMin=0;
            panMax=127;
          }
          if (ins->type==DIV_INS_C140 || ins->type==DIV_INS_C219) {
            panMin=0;
            panMax=255;
          }
          if (ins->type==DIV_INS_ES5506) {
            panMax=4095;
          }
          if (ins->type==DIV_INS_POWERNOISE) {
            panMax=15;
          }
          if (ins->type==DIV_INS_POWERNOISE_SLOPE) {
            panMax=15;
          }

          if (volMax>0) {
            macroList.push_back(FurnaceGUIMacroDesc(volumeLabel,&ins->std.volMacro,volMin,volMax,160,uiColors[GUI_COLOR_MACRO_VOLUME]));
          }
          if (ins->type!=DIV_INS_MSM6258 && ins->type!=DIV_INS_MSM6295 && ins->type!=DIV_INS_ADPCMA) {
            macroList.push_back(FurnaceGUIMacroDesc("Arpeggio",&ins->std.arpMacro,-120,120,160,uiColors[GUI_COLOR_MACRO_PITCH],true,NULL,macroHoverNote,false,NULL,0,true,ins->std.arpMacro.val));
          }
          if (dutyMax>0) {
            if (ins->type==DIV_INS_MIKEY) {
              macroList.push_back(FurnaceGUIMacroDesc(dutyLabel,&ins->std.dutyMacro,0,dutyMax,160,uiColors[GUI_COLOR_MACRO_OTHER],false,NULL,NULL,true,mikeyFeedbackBits));
            } else if (ins->type==DIV_INS_POKEY) {
              macroList.push_back(FurnaceGUIMacroDesc(dutyLabel,&ins->std.dutyMacro,0,dutyMax,160,uiColors[GUI_COLOR_MACRO_OTHER],false,NULL,NULL,true,pokeyCtlBits));
            } else if (ins->type==DIV_INS_TED) {
              macroList.push_back(FurnaceGUIMacroDesc(dutyLabel,&ins->std.dutyMacro,0,dutyMax,80,uiColors[GUI_COLOR_MACRO_OTHER],false,NULL,NULL,true,tedControlBits));
            } else if (ins->type==DIV_INS_MSM5232) {
              macroList.push_back(FurnaceGUIMacroDesc(dutyLabel,&ins->std.dutyMacro,0,dutyMax,160,uiColors[GUI_COLOR_MACRO_OTHER],false,NULL,NULL,true,msm5232ControlBits));
            } else if (ins->type==DIV_INS_ES5506) {
              macroList.push_back(FurnaceGUIMacroDesc(dutyLabel,&ins->std.dutyMacro,dutyMin,dutyMax,160,uiColors[GUI_COLOR_MACRO_OTHER],false,NULL,&macroHoverES5506FilterMode));
            } else if (ins->type==DIV_INS_C219) {
              macroList.push_back(FurnaceGUIMacroDesc(dutyLabel,&ins->std.dutyMacro,0,dutyMax,120,uiColors[GUI_COLOR_MACRO_OTHER],false,NULL,NULL,true,c219ControlBits));
            } else {
              macroList.push_back(FurnaceGUIMacroDesc(dutyLabel,&ins->std.dutyMacro,dutyMin,dutyMax,160,uiColors[GUI_COLOR_MACRO_OTHER]));
            }
          }
          if (waveMax>0) {
            macroList.push_back(FurnaceGUIMacroDesc(waveLabel,&ins->std.waveMacro,0,waveMax,(waveBitMode && ins->type!=DIV_INS_PET)?64:160,uiColors[GUI_COLOR_MACRO_WAVE],false,NULL,NULL,waveBitMode,waveNames,((ins->type==DIV_INS_AY || ins->type==DIV_INS_AY8930)?1:0)));
          }
          if (panMax>0) {
            if (panSingle) {
              macroList.push_back(FurnaceGUIMacroDesc("Panning",&ins->std.panLMacro,0,panMax,32,uiColors[GUI_COLOR_MACRO_OTHER],false,NULL,NULL,true,panBits));
            } else if (ins->type==DIV_INS_QSOUND) {
              macroList.push_back(FurnaceGUIMacroDesc("Panning",&ins->std.panLMacro,panMin,panMax,CLAMP(31+panMax-panMin,32,160),uiColors[GUI_COLOR_MACRO_OTHER]));
              macroList.push_back(FurnaceGUIMacroDesc("Surround",&ins->std.panRMacro,0,1,32,uiColors[GUI_COLOR_MACRO_OTHER],false,NULL,NULL,true));
            } else {
              if (panSingleNoBit || (ins->type==DIV_INS_AMIGA && ins->std.panLMacro.mode)) {
                macroList.push_back(FurnaceGUIMacroDesc("Panning",&ins->std.panLMacro,panMin,panMax,CLAMP(31+panMax-panMin,32,160),uiColors[GUI_COLOR_MACRO_OTHER],false,(ins->type==DIV_INS_AMIGA)?macroQSoundMode:NULL));
              } else {
                macroList.push_back(FurnaceGUIMacroDesc("Panning (left)",&ins->std.panLMacro,panMin,panMax,CLAMP(31+panMax-panMin,32,160),uiColors[GUI_COLOR_MACRO_OTHER],false,(ins->type==DIV_INS_AMIGA)?macroQSoundMode:NULL));
              }
              if (!panSingleNoBit) {
                if (ins->type==DIV_INS_AMIGA && ins->std.panLMacro.mode) {
                  macroList.push_back(FurnaceGUIMacroDesc("Surround",&ins->std.panRMacro,0,1,32,uiColors[GUI_COLOR_MACRO_OTHER],false,NULL,NULL,true));
                } else {
                  macroList.push_back(FurnaceGUIMacroDesc("Panning (right)",&ins->std.panRMacro,panMin,panMax,CLAMP(31+panMax-panMin,32,160),uiColors[GUI_COLOR_MACRO_OTHER]));
                }
              }
            }
          }
          if (ins->type!=DIV_INS_MSM5232 && ins->type!=DIV_INS_MSM6258 && ins->type!=DIV_INS_MSM6295 && ins->type!=DIV_INS_ADPCMA) {
            macroList.push_back(FurnaceGUIMacroDesc("Pitch",&ins->std.pitchMacro,-2048,2047,160,uiColors[GUI_COLOR_MACRO_PITCH],true,macroRelativeMode));
          }
          if (ins->type==DIV_INS_FM ||
              ins->type==DIV_INS_OPM ||
              ins->type==DIV_INS_STD ||
              ins->type==DIV_INS_NES ||
              ins->type==DIV_INS_OPL ||
              ins->type==DIV_INS_OPL_DRUMS ||
              ins->type==DIV_INS_OPZ ||
              ins->type==DIV_INS_PCE ||
              ins->type==DIV_INS_GB ||
              ins->type==DIV_INS_MSM6258 ||
              ins->type==DIV_INS_MSM6295 ||
              ins->type==DIV_INS_ADPCMA ||
              ins->type==DIV_INS_ADPCMB ||
              ins->type==DIV_INS_SEGAPCM ||
              ins->type==DIV_INS_QSOUND ||
              ins->type==DIV_INS_YMZ280B ||
              ins->type==DIV_INS_RF5C68 ||
              ins->type==DIV_INS_AMIGA ||
              ins->type==DIV_INS_OPLL ||
              ins->type==DIV_INS_AY ||
              ins->type==DIV_INS_AY8930 ||
              ins->type==DIV_INS_SWAN ||
              ins->type==DIV_INS_MULTIPCM ||
              (ins->type==DIV_INS_VRC6 && ins->amiga.useSample) ||
              ins->type==DIV_INS_SU ||
              ins->type==DIV_INS_MIKEY ||
              ins->type==DIV_INS_ES5506 ||
              ins->type==DIV_INS_T6W28 ||
              ins->type==DIV_INS_VBOY ||
              (ins->type==DIV_INS_X1_010 && ins->amiga.useSample) ||
              ins->type==DIV_INS_K007232 ||
              ins->type==DIV_INS_GA20 ||
              ins->type==DIV_INS_K053260 ||
              ins->type==DIV_INS_C140 ||
              ins->type==DIV_INS_C219 ||
              ins->type==DIV_INS_TED ||
              ins->type==DIV_INS_ESFM ||
              ins->type==DIV_INS_POWERNOISE ||
              ins->type==DIV_INS_POWERNOISE_SLOPE) {
            macroList.push_back(FurnaceGUIMacroDesc("Phase Reset",&ins->std.phaseResetMacro,0,1,32,uiColors[GUI_COLOR_MACRO_OTHER],false,NULL,NULL,true));
          }
          if (ex1Max>0) {
            if (ins->type==DIV_INS_C64) {
              int cutoffMin=-2047;
              int cutoffMax=2047;

              if (ins->c64.filterIsAbs) {
                cutoffMin=0;
                cutoffMax=2047;
              }
              macroList.push_back(FurnaceGUIMacroDesc("Cutoff",&ins->std.algMacro,cutoffMin,cutoffMax,160,uiColors[GUI_COLOR_MACRO_OTHER]));
              macroList.push_back(FurnaceGUIMacroDesc("Filter Mode",&ins->std.ex1Macro,0,ex1Max,64,uiColors[GUI_COLOR_MACRO_OTHER],false,NULL,NULL,true,filtModeBits));
            } else if (ins->type==DIV_INS_SAA1099) {
              macroList.push_back(FurnaceGUIMacroDesc("Envelope",&ins->std.ex1Macro,0,ex1Max,160,uiColors[GUI_COLOR_MACRO_OTHER],false,NULL,NULL,true,saaEnvBits));
            } else if (ins->type==DIV_INS_X1_010 && !ins->amiga.useSample) {
              macroList.push_back(FurnaceGUIMacroDesc("Envelope Mode",&ins->std.ex1Macro,0,ex1Max,160,uiColors[GUI_COLOR_MACRO_OTHER],false,NULL,NULL,true,x1_010EnvBits));
            } else if (ins->type==DIV_INS_N163) {
              macroList.push_back(FurnaceGUIMacroDesc("Wave Length",&ins->std.ex1Macro,0,ex1Max,160,uiColors[GUI_COLOR_MACRO_OTHER]));
            } else if (ins->type==DIV_INS_FDS) {
              macroList.push_back(FurnaceGUIMacroDesc("Mod Depth",&ins->std.ex1Macro,0,ex1Max,160,uiColors[GUI_COLOR_MACRO_OTHER]));
            } else if (ins->type==DIV_INS_SU) {
              macroList.push_back(FurnaceGUIMacroDesc("Cutoff",&ins->std.ex1Macro,0,ex1Max,160,uiColors[GUI_COLOR_MACRO_OTHER]));
            } else if (ins->type==DIV_INS_ES5506) {
              macroList.push_back(FurnaceGUIMacroDesc("Filter K1",&ins->std.ex1Macro,((ins->std.ex1Macro.mode==1)?(-ex1Max):0),ex1Max,160,uiColors[GUI_COLOR_MACRO_OTHER],false,macroRelativeMode));
            } else if (ins->type==DIV_INS_MSM6258) {
              macroList.push_back(FurnaceGUIMacroDesc("Clock Divider",&ins->std.ex1Macro,0,ex1Max,160,uiColors[GUI_COLOR_MACRO_OTHER]));
            } else if (ins->type==DIV_INS_QSOUND) {
              macroList.push_back(FurnaceGUIMacroDesc("Echo Feedback",&ins->std.ex1Macro,0,ex1Max,160,uiColors[GUI_COLOR_MACRO_OTHER]));
            } else if (ins->type==DIV_INS_SNES) {
              macroList.push_back(FurnaceGUIMacroDesc("Special",&ins->std.ex1Macro,0,ex1Max,96,uiColors[GUI_COLOR_MACRO_OTHER],false,NULL,NULL,true,snesModeBits));
            } else if (ins->type==DIV_INS_MSM5232) {
              macroList.push_back(FurnaceGUIMacroDesc("Group Attack",&ins->std.ex1Macro,0,ex1Max,96,uiColors[GUI_COLOR_MACRO_OTHER]));
            } else if (ins->type==DIV_INS_CPT100) {
              macroList.push_back(FurnaceGUIMacroDesc("Cutoff",&ins->std.ex1Macro,0,ex1Max,160,uiColors[GUI_COLOR_MACRO_OTHER]));
            } else {
              macroList.push_back(FurnaceGUIMacroDesc("Duty",&ins->std.ex1Macro,0,ex1Max,160,uiColors[GUI_COLOR_MACRO_OTHER]));
            }
          }
          if (ex2Max>0) {
            if (ins->type==DIV_INS_C64) {
              macroList.push_back(FurnaceGUIMacroDesc("Resonance",&ins->std.ex2Macro,0,ex2Max,64,uiColors[GUI_COLOR_MACRO_OTHER]));
            } else if (ins->type==DIV_INS_FDS) {
              macroList.push_back(FurnaceGUIMacroDesc("Mod Speed",&ins->std.ex2Macro,0,ex2Max,160,uiColors[GUI_COLOR_MACRO_OTHER]));
            } else if (ins->type==DIV_INS_SU) {
              macroList.push_back(FurnaceGUIMacroDesc("Resonance",&ins->std.ex2Macro,0,ex2Max,160,uiColors[GUI_COLOR_MACRO_OTHER]));
            } else if (ins->type==DIV_INS_ES5506) {
              macroList.push_back(FurnaceGUIMacroDesc("Filter K2",&ins->std.ex2Macro,((ins->std.ex2Macro.mode==1)?(-ex2Max):0),ex2Max,160,uiColors[GUI_COLOR_MACRO_OTHER],false,macroRelativeMode));
            } else if (ins->type==DIV_INS_QSOUND) {
              macroList.push_back(FurnaceGUIMacroDesc("Echo Length",&ins->std.ex2Macro,0,ex2Max,160,uiColors[GUI_COLOR_MACRO_OTHER]));
            } else if (ins->type==DIV_INS_SNES) {
              macroList.push_back(FurnaceGUIMacroDesc("Gain",&ins->std.ex2Macro,0,ex2Max,256,uiColors[GUI_COLOR_MACRO_VOLUME],false,NULL,macroHoverGain,false));
            } else if (ins->type==DIV_INS_MSM5232) {
              macroList.push_back(FurnaceGUIMacroDesc("Group Decay",&ins->std.ex2Macro,0,ex2Max,160,uiColors[GUI_COLOR_MACRO_OTHER]));
            } else {
              macroList.push_back(FurnaceGUIMacroDesc("Envelope",&ins->std.ex2Macro,0,ex2Max,ex2Bit?64:160,uiColors[GUI_COLOR_MACRO_OTHER],false,NULL,NULL,ex2Bit,ayEnvBits));
            }
          }
          if (ins->type==DIV_INS_C64) {
            macroList.push_back(FurnaceGUIMacroDesc("Special",&ins->std.ex4Macro,0,4,64,uiColors[GUI_COLOR_MACRO_OTHER],false,NULL,NULL,true,c64TestGateBits));
            macroList.push_back(FurnaceGUIMacroDesc("Attack",&ins->std.ex5Macro,0,15,128,uiColors[GUI_COLOR_MACRO_OTHER]));
            macroList.push_back(FurnaceGUIMacroDesc("Decay",&ins->std.ex6Macro,0,15,128,uiColors[GUI_COLOR_MACRO_OTHER]));
            macroList.push_back(FurnaceGUIMacroDesc("Sustain",&ins->std.ex7Macro,0,15,128,uiColors[GUI_COLOR_MACRO_OTHER]));
            macroList.push_back(FurnaceGUIMacroDesc("Release",&ins->std.ex8Macro,0,15,128,uiColors[GUI_COLOR_MACRO_OTHER]));
          }
          if (ins->type==DIV_INS_AY || ins->type==DIV_INS_AY8930 || (ins->type==DIV_INS_X1_010 && !ins->amiga.useSample)) {
            macroList.push_back(FurnaceGUIMacroDesc("AutoEnv Num",&ins->std.ex3Macro,0,15,160,uiColors[GUI_COLOR_MACRO_OTHER]));
            macroList.push_back(FurnaceGUIMacroDesc("AutoEnv Den",&ins->std.algMacro,0,15,160,uiColors[GUI_COLOR_MACRO_OTHER]));
          }
          if (ins->type==DIV_INS_AY8930) {
            // oh my i am running out of macros
            macroList.push_back(FurnaceGUIMacroDesc("Noise AND Mask",&ins->std.fbMacro,0,8,96,uiColors[GUI_COLOR_MACRO_OTHER],false,NULL,NULL,true));
            macroList.push_back(FurnaceGUIMacroDesc("Noise OR Mask",&ins->std.fmsMacro,0,8,96,uiColors[GUI_COLOR_MACRO_OTHER],false,NULL,NULL,true));
          }
          if (ins->type==DIV_INS_FDS) {
            macroList.push_back(FurnaceGUIMacroDesc("Mod Position",&ins->std.ex3Macro,0,127,160,uiColors[GUI_COLOR_MACRO_OTHER]));
          }
          if (ins->type==DIV_INS_SU) {
            macroList.push_back(FurnaceGUIMacroDesc("Control",&ins->std.ex3Macro,0,4,64,uiColors[GUI_COLOR_MACRO_OTHER],false,NULL,NULL,true,suControlBits));
            macroList.push_back(FurnaceGUIMacroDesc("Phase Reset Timer",&ins->std.ex4Macro,0,65535,160,uiColors[GUI_COLOR_MACRO_OTHER])); // again reuse code from resonance macro but use ex4 instead
          }
          if (ins->type==DIV_INS_ES5506) {
            /*macroList.push_back(FurnaceGUIMacroDesc("Envelope counter",&ins->std.ex3Macro,0,511,160,uiColors[GUI_COLOR_MACRO_OTHER]));
            macroList.push_back(FurnaceGUIMacroDesc("Envelope left volume ramp",&ins->std.ex4Macro,-128,127,160,uiColors[GUI_COLOR_MACRO_OTHER]));
            macroList.push_back(FurnaceGUIMacroDesc("Envelope right volume ramp",&ins->std.ex5Macro,-128,127,160,uiColors[GUI_COLOR_MACRO_OTHER]));
            macroList.push_back(FurnaceGUIMacroDesc("Envelope K1 ramp",&ins->std.ex6Macro,-128,127,160,uiColors[GUI_COLOR_MACRO_OTHER]));
            macroList.push_back(FurnaceGUIMacroDesc("Envelope K2 ramp",&ins->std.ex7Macro,-128,127,160,uiColors[GUI_COLOR_MACRO_OTHER]));
            macroList.push_back(FurnaceGUIMacroDesc("Envelope mode",&ins->std.ex8Macro,0,2,64,uiColors[GUI_COLOR_MACRO_OTHER],false,NULL,NULL,true,es5506EnvelopeModes));*/
            macroList.push_back(FurnaceGUIMacroDesc("Outputs",&ins->std.fbMacro,0,5,64,uiColors[GUI_COLOR_MACRO_OTHER]));
            macroList.push_back(FurnaceGUIMacroDesc("Control",&ins->std.algMacro,0,2,32,uiColors[GUI_COLOR_MACRO_OTHER],false,NULL,NULL,true,es5506ControlModes));
          }
          if (ins->type==DIV_INS_MSM5232) {
            macroList.push_back(FurnaceGUIMacroDesc("Noise",&ins->std.ex3Macro,0,1,32,uiColors[GUI_COLOR_MACRO_OTHER],false,NULL,NULL,true));
          }
          if (ins->type==DIV_INS_POWERNOISE) {
            macroList.push_back(FurnaceGUIMacroDesc("Control",&ins->std.ex1Macro,0,2,32,uiColors[GUI_COLOR_MACRO_OTHER],false,NULL,NULL,true,powerNoiseControlBits));
            macroList.push_back(FurnaceGUIMacroDesc("Tap A Location",&ins->std.ex4Macro,0,15,96,uiColors[GUI_COLOR_MACRO_OTHER]));
            macroList.push_back(FurnaceGUIMacroDesc("Tap B Location",&ins->std.ex5Macro,0,15,96,uiColors[GUI_COLOR_MACRO_OTHER]));
            macroList.push_back(FurnaceGUIMacroDesc("Load LFSR",&ins->std.ex8Macro,0,16,256,uiColors[GUI_COLOR_MACRO_OTHER],false,NULL,NULL,true));
          }
          if (ins->type==DIV_INS_POWERNOISE_SLOPE) {
            macroList.push_back(FurnaceGUIMacroDesc("Control",&ins->std.ex1Macro,0,6,96,uiColors[GUI_COLOR_MACRO_OTHER],false,NULL,NULL,true,powerNoiseSlopeControlBits));
            macroList.push_back(FurnaceGUIMacroDesc("Portion A Length",&ins->std.ex2Macro,0,255,128,uiColors[GUI_COLOR_MACRO_OTHER]));
            macroList.push_back(FurnaceGUIMacroDesc("Portion B Length",&ins->std.ex3Macro,0,255,128,uiColors[GUI_COLOR_MACRO_OTHER]));
            macroList.push_back(FurnaceGUIMacroDesc("Portion A Offset",&ins->std.ex6Macro,0,15,96,uiColors[GUI_COLOR_MACRO_OTHER]));
            macroList.push_back(FurnaceGUIMacroDesc("Portion B Offset",&ins->std.ex7Macro,0,15,96,uiColors[GUI_COLOR_MACRO_OTHER]));
          }

          drawMacros(macroList,macroEditStateMacros);
          ImGui::EndTabItem();
        }
        if (ins->type==DIV_INS_POWERNOISE || ins->type==DIV_INS_POWERNOISE_SLOPE) {
          if (ImGui::BeginTabItem("PowerNoise")) {
            int pnOctave=ins->powernoise.octave;
            if (ImGui::InputInt("Octave offset",&pnOctave,1,4)) { PARAMETER
              if (pnOctave<0) pnOctave=0;
              if (pnOctave>15) pnOctave=15;
              ins->powernoise.octave=pnOctave;
            }
            ImGui::Text("go to Macros for other parameters.");
            ImGui::EndTabItem();
          }
        }
        if (ins->type==DIV_INS_NES ||
            ins->type==DIV_INS_AY ||
            ins->type==DIV_INS_AY8930 ||
            ins->type==DIV_INS_MIKEY ||
            ins->type==DIV_INS_PCE ||
            ins->type==DIV_INS_X1_010 ||
            ins->type==DIV_INS_SWAN ||
            ins->type==DIV_INS_VRC6 ||
            ins->type==DIV_INS_CPT100) {
          insTabSample(ins);
        }
        if (ins->type>=DIV_INS_MAX) {
          if (ImGui::BeginTabItem("Error")) {
            ImGui::Text("invalid instrument type! change it first.");
            ImGui::EndTabItem();
          }
        }
        ImGui::EndTabBar();
      }
      if (settings.insEditColorize) {
        popAccentColors();
      }
    }
    if (displayMacroMenu) {
      displayMacroMenu=false;
      if (lastMacroDesc.macro!=NULL) {
        ImGui::OpenPopup("macroMenu");
      }
    }
    if (ImGui::BeginPopup("macroMenu",ImGuiWindowFlags_NoMove|ImGuiWindowFlags_AlwaysAutoResize|ImGuiWindowFlags_NoTitleBar|ImGuiWindowFlags_NoSavedSettings)) {
      if (ImGui::MenuItem("copy")) {
        String mmlStr;
        encodeMMLStr(mmlStr,lastMacroDesc.macro->val,lastMacroDesc.macro->len,lastMacroDesc.macro->loop,lastMacroDesc.macro->rel);
        SDL_SetClipboardText(mmlStr.c_str());
      }
      if (ImGui::MenuItem("paste")) {
        String mmlStr;
        char* clipText=SDL_GetClipboardText();
        if (clipText!=NULL) {
          if (clipText[0]) {
            mmlStr=clipText;
          }
          SDL_free(clipText);
        }
        if (!mmlStr.empty()) {
          decodeMMLStr(mmlStr,lastMacroDesc.macro->val,lastMacroDesc.macro->len,lastMacroDesc.macro->loop,lastMacroDesc.min,(lastMacroDesc.isBitfield)?((1<<(lastMacroDesc.isBitfield?lastMacroDesc.max:0))-1):lastMacroDesc.max,lastMacroDesc.macro->rel);
        }
      }
      ImGui::Separator();
      if (ImGui::MenuItem("clear")) {
        lastMacroDesc.macro->len=0;
        lastMacroDesc.macro->loop=255;
        lastMacroDesc.macro->rel=255;
        for (int i=0; i<256; i++) {
          lastMacroDesc.macro->val[i]=0;
        }
      }
      if (ImGui::MenuItem("clear contents")) {
        for (int i=0; i<256; i++) {
          lastMacroDesc.macro->val[i]=0;
        }
      }
      ImGui::Separator();
      if (ImGui::BeginMenu("offset...")) {
        ImGui::InputInt("X",&macroOffX,1,10);
        ImGui::InputInt("Y",&macroOffY,1,10);
        if (ImGui::Button("offset")) {
          int oldData[256];
          memset(oldData,0,256*sizeof(int));
          memcpy(oldData,lastMacroDesc.macro->val,lastMacroDesc.macro->len*sizeof(int));

          for (int i=0; i<lastMacroDesc.macro->len; i++) {
            int val=0;
            if ((i-macroOffX)>=0 && (i-macroOffX)<lastMacroDesc.macro->len) {
              val=oldData[i-macroOffX]+macroOffY;
              if (val<lastMacroDesc.min) val=lastMacroDesc.min;
              if (val>lastMacroDesc.max) val=lastMacroDesc.max;
            }
            lastMacroDesc.macro->val[i]=val;
          }

          if (lastMacroDesc.macro->loop<lastMacroDesc.macro->len) {
            lastMacroDesc.macro->loop+=macroOffX;
          } else {
            lastMacroDesc.macro->loop=255;
          }
          if ((lastMacroDesc.macro->rel+macroOffX)>=0 && (lastMacroDesc.macro->rel+macroOffX)<lastMacroDesc.macro->len) {
            lastMacroDesc.macro->rel+=macroOffX;
          } else {
            lastMacroDesc.macro->rel=255;
          }

          ImGui::CloseCurrentPopup();
        }
        ImGui::EndMenu();
      }
      if (ImGui::BeginMenu("scale...")) {
        if (ImGui::InputFloat("X",&macroScaleX,1.0f,10.0f,"%.2f%%")) {
          if (macroScaleX<0.1) macroScaleX=0.1;
          if (macroScaleX>12800.0) macroScaleX=12800.0;
        }
        ImGui::InputFloat("Y",&macroScaleY,1.0f,10.0f,"%.2f%%");
        if (ImGui::Button("scale")) {
          int oldData[256];
          memset(oldData,0,256*sizeof(int));
          memcpy(oldData,lastMacroDesc.macro->val,lastMacroDesc.macro->len*sizeof(int));

          lastMacroDesc.macro->len=MIN(128,((double)lastMacroDesc.macro->len*(macroScaleX/100.0)));

          for (int i=0; i<lastMacroDesc.macro->len; i++) {
            int val=0;
            double posX=round((double)i*(100.0/macroScaleX)-0.01);
            if (posX>=0 && posX<lastMacroDesc.macro->len) {
              val=round((double)oldData[(int)posX]*(macroScaleY/100.0));
              if (val<lastMacroDesc.min) val=lastMacroDesc.min;
              if (val>lastMacroDesc.max) val=lastMacroDesc.max;
            }
            lastMacroDesc.macro->val[i]=val;
          }

          ImGui::CloseCurrentPopup();
        }
        ImGui::EndMenu();
      }
      if (ImGui::BeginMenu("randomize...")) {
        if (macroRandMin<lastMacroDesc.min) macroRandMin=lastMacroDesc.min;
        if (macroRandMin>lastMacroDesc.max) macroRandMin=lastMacroDesc.max;
        if (macroRandMax<lastMacroDesc.min) macroRandMax=lastMacroDesc.min;
        if (macroRandMax>lastMacroDesc.max) macroRandMax=lastMacroDesc.max;
        ImGui::InputInt("Min",&macroRandMin,1,10);
        ImGui::InputInt("Max",&macroRandMax,1,10);
        if (ImGui::Button("randomize")) {
          for (int i=0; i<lastMacroDesc.macro->len; i++) {
            int val=0;
            if (macroRandMax<=macroRandMin) {
              val=macroRandMin;
            } else {
              val=macroRandMin+(rand()%(macroRandMax-macroRandMin+1));
            }
            lastMacroDesc.macro->val[i]=val;
          }

          ImGui::CloseCurrentPopup();
        }
        ImGui::EndMenu();
      }
      
      ImGui::EndPopup();
    }
  }
  if (ImGui::IsWindowFocused(ImGuiFocusedFlags_ChildWindows)) curWindow=GUI_WINDOW_INS_EDIT;
  ImGui::End();
}<|MERGE_RESOLUTION|>--- conflicted
+++ resolved
@@ -7112,11 +7112,9 @@
             dutyLabel="Echo Level";
             dutyMax=32767;
           }
-<<<<<<< HEAD
           if (ins->type==DIV_INS_CPT100) {
             dutyLabel="Wave/Noise";
             dutyMax=1;
-=======
           if (ins->type==DIV_INS_ESFM) {
             dutyLabel="OP4 Noise Mode";
             dutyMax=3;
@@ -7126,8 +7124,8 @@
           }
           if (ins->type==DIV_INS_POWERNOISE_SLOPE) {
             dutyMax=0;
->>>>>>> 35b05431
-          }
+          }
+          
 
           const char* waveLabel="Waveform";
           int waveMax=(ins->type==DIV_INS_VERA)?3:(MAX(1,e->song.waveLen-1));
