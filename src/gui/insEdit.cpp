--- conflicted
+++ resolved
@@ -483,7 +483,11 @@
     ImGui::SetNextWindowSizeConstraints(ImVec2(440.0f*dpiScale,400.0f*dpiScale),ImVec2(canvasW,canvasH));
   }
   if (ImGui::Begin("Instrument Editor",&insEditOpen,globalWinFlags|(settings.allowEditDocking?0:ImGuiWindowFlags_NoDocking))) {
-    if (curIns<0 || curIns>=(int)e->song.ins.size()) {
+    if (curIns==-2) {
+      ImGui::SetCursorPosY(ImGui::GetCursorPosY()+(ImGui::GetContentRegionAvail().y-ImGui::GetFrameHeightWithSpacing()+ImGui::GetStyle().ItemSpacing.y)*0.5f);
+      CENTER_TEXT("waiting...");
+      ImGui::Text("waiting...");
+    } else if (curIns<0 || curIns>=(int)e->song.ins.size()) {
       ImGui::SetCursorPosY(ImGui::GetCursorPosY()+(ImGui::GetContentRegionAvail().y-ImGui::GetFrameHeightWithSpacing()*(e->song.ins.empty()?2.0f:3.0f)+ImGui::GetStyle().ItemSpacing.y)*0.5f);
       CENTER_TEXT("no instrument selected");
       ImGui::Text("no instrument selected");
@@ -528,5898 +532,7 @@
         ImGui::EndTable();
       }
     } else {
-<<<<<<< HEAD
       drawActualInsEditor();
-=======
-      if (len>0) {
-        if (lenPos<envEndPoint) {
-          pos2=ImLerp(rect.Min,rect.Max,ImVec2(lenPos,volY+(1.0-volY)*(lenPos/envEndPoint)));
-        } else {
-          pos2=ImLerp(rect.Min,rect.Max,ImVec2(envEndPoint,1.0));
-        }
-      } else {
-        pos2=ImLerp(rect.Min,rect.Max,ImVec2(lenPos,volY));
-      }
-    }
-    ImVec2 pos3=ImLerp(rect.Min,rect.Max,ImVec2(lenPos,(len>0 || sLen<63)?((dir && sLen>62)?0.0:1.0):volY));
-
-    addAALine(dl,pos1,pos2,color);
-    if (lenPos>=envEndPoint && sLen<63 && dir) {
-      pos3=ImLerp(rect.Min,rect.Max,ImVec2(lenPos,0.0));
-      addAALine(dl,pos2,pos3,color);
-      ImVec2 pos4=ImLerp(rect.Min,rect.Max,ImVec2(lenPos,1.0));
-      addAALine(dl,pos3,pos4,color);
-    } else {
-      addAALine(dl,pos2,pos3,color);
-    }
-  }
-}
-
-#define P(x) if (x) { \
-  MARK_MODIFIED; \
-  e->notifyInsChange(curIns); \
-  updateFMPreview=true; \
-}
-
-#define PARAMETER MARK_MODIFIED; e->notifyInsChange(curIns); updateFMPreview=true;
-
-String genericGuide(float value) {
-  return fmt::sprintf("%d",(int)value);
-}
-
-inline int deBit30(const int val) {
-  if ((val&0xc0000000)==0x40000000 || (val&0xc0000000)==0x80000000) return val^0x40000000;
-  return val;
-}
-
-inline bool enBit30(const int val) {
-  if ((val&0xc0000000)==0x40000000 || (val&0xc0000000)==0x80000000) return true;
-  return false;
-}
-
-
-void FurnaceGUI::kvsConfig(DivInstrument* ins, bool supportsKVS) {
-  if (fmPreviewOn) {
-    if (ImGui::IsItemHovered()) {
-      ImGui::SetTooltip("left click to restart\nmiddle click to pause\nright click to see algorithm");
-    }
-    if (ImGui::IsItemClicked(ImGuiMouseButton_Left)) {
-      updateFMPreview=true;
-    }
-    if (ImGui::IsItemClicked(ImGuiMouseButton_Middle)) {
-      fmPreviewPaused=!fmPreviewPaused;
-    }
-  } else if (supportsKVS) {
-    if (ImGui::IsItemHovered()) {
-      ImGui::SetTooltip("left click to configure TL scaling\nright click to see FM preview");
-    }
-  } else {
-    if (ImGui::IsItemHovered()) {
-      ImGui::SetTooltip("right click to see FM preview");
-    }
-  }
-  if (ImGui::IsItemClicked(ImGuiMouseButton_Right)) {
-    fmPreviewOn=!fmPreviewOn;
-  }
-  if (ImGui::IsItemHovered() && CHECK_LONG_HOLD) {
-    NOTIFY_LONG_HOLD;
-    fmPreviewOn=!fmPreviewOn;
-  }
-  if (!fmPreviewOn && supportsKVS) {
-    int opCount=4;
-    if (ins->type==DIV_INS_OPLL) opCount=2;
-    if (ins->type==DIV_INS_OPL) opCount=(ins->fm.ops==4)?4:2;
-    if (ImGui::BeginPopupContextItem("IKVSOpt",ImGuiPopupFlags_MouseButtonLeft)) {
-      ImGui::Text("operator level changes with volume?");
-      if (ImGui::BeginTable("KVSTable",4,ImGuiTableFlags_BordersInner)) {
-        ImGui::TableSetupColumn("c0",ImGuiTableColumnFlags_WidthFixed);
-        ImGui::TableSetupColumn("c1",ImGuiTableColumnFlags_WidthStretch);
-        ImGui::TableSetupColumn("c2",ImGuiTableColumnFlags_WidthFixed);
-        ImGui::TableSetupColumn("c3",ImGuiTableColumnFlags_WidthStretch);
-        for (int i=0; i<4; i++) {
-          int o=(opCount==4)?orderedOps[i]:i;
-          if (!(i&1)) ImGui::TableNextRow();
-          const char* label="AUTO##OPKVS";
-          if (ins->fm.op[o].kvs==0) {
-            label="NO##OPKVS";
-          } else if (ins->fm.op[o].kvs==1) {
-            label="YES##OPKVS";
-          }
-          ImGui::TableNextColumn();
-          ImGui::Text("%d",i+1);
-          ImGui::TableNextColumn();
-          ImGui::PushID(o);
-          if (ImGui::Button(label,ImVec2(ImGui::GetContentRegionAvail().x,0.0f))) {
-            if (++ins->fm.op[o].kvs>2) ins->fm.op[o].kvs=0;
-            PARAMETER;
-          }
-          ImGui::PopID();
-        }
-        ImGui::EndTable();
-      }
-      ImGui::EndPopup();
-    }
-  }
-}
-
-void FurnaceGUI::drawFMPreview(const ImVec2& size) {
-  float asFloat[FM_PREVIEW_SIZE];
-  for (int i=0; i<FM_PREVIEW_SIZE; i++) {
-    asFloat[i]=(float)fmPreview[i]/8192.0f;
-  }
-  ImGui::PlotLines("##DebugFMPreview",asFloat,FM_PREVIEW_SIZE,0,NULL,-1.0,1.0,size);
-}
-
-void FurnaceGUI::drawMacroEdit(FurnaceGUIMacroDesc& i, int totalFit, float availableWidth, int index) {
-  static float asFloat[256];
-  static int asInt[256];
-  static float loopIndicator[256];
-  static float bit30Indicator[256];
-  static bool doHighlight[256];
-
-  if ((i.macro->open&6)==0) {
-    for (int j=0; j<256; j++) {
-      bit30Indicator[j]=0;
-      if (j+macroDragScroll>=i.macro->len) {
-        asFloat[j]=0;
-        asInt[j]=0;
-      } else {
-        asFloat[j]=deBit30(i.macro->val[j+macroDragScroll]);
-        asInt[j]=deBit30(i.macro->val[j+macroDragScroll])+i.bitOffset;
-        if (i.bit30) bit30Indicator[j]=enBit30(i.macro->val[j+macroDragScroll]);
-      }
-      if (j+macroDragScroll>=i.macro->len || (j+macroDragScroll>i.macro->rel && i.macro->loop<i.macro->rel)) {
-        loopIndicator[j]=0;
-      } else {
-        loopIndicator[j]=((i.macro->loop!=255 && (j+macroDragScroll)>=i.macro->loop))|((i.macro->rel!=255 && (j+macroDragScroll)==i.macro->rel)<<1);
-      }
-    }
-    ImGui::PushStyleVar(ImGuiStyleVar_FramePadding,ImVec2(0.0f,0.0f));
-
-    if (i.macro->vZoom<1) {
-      if (i.macro->macroType==DIV_MACRO_ARP || i.isArp) {
-        i.macro->vZoom=24;
-        i.macro->vScroll=120-12;
-      } else if (i.macro->macroType==DIV_MACRO_PITCH || i.isPitch) {
-        i.macro->vZoom=128;
-        i.macro->vScroll=2048-64;
-      } else {
-        i.macro->vZoom=i.max-i.min;
-        i.macro->vScroll=0;
-      }
-    }
-    if (i.macro->vZoom>(i.max-i.min)) {
-      i.macro->vZoom=i.max-i.min;
-    }
-
-    memset(doHighlight,0,256*sizeof(bool));
-    if (e->isRunning()) for (int j=0; j<e->getTotalChannelCount(); j++) {
-      DivChannelState* chanState=e->getChanState(j);
-      if (chanState==NULL) continue;
-
-      if (chanState->keyOff) continue;
-      if (chanState->lastIns!=curIns) continue;
-
-      DivMacroInt* macroInt=e->getMacroInt(j);
-      if (macroInt==NULL) continue;
-
-      DivMacroStruct* macroStruct=macroInt->structByType(i.macro->macroType);
-      if (macroStruct==NULL) continue;
-
-      if (macroStruct->lastPos>i.macro->len) continue;
-      if (macroStruct->lastPos<macroDragScroll) continue;
-      if (macroStruct->lastPos>255) continue;
-      if (!macroStruct->actualHad) continue;
-
-      doHighlight[macroStruct->lastPos-macroDragScroll]=true;
-    }
-
-    if (i.isBitfield) {
-      PlotBitfield("##IMacro",asInt,totalFit,0,i.bitfieldBits,i.max,ImVec2(availableWidth,(i.macro->open&1)?(i.height*dpiScale):(32.0f*dpiScale)),sizeof(float),doHighlight);
-    } else {
-      PlotCustom("##IMacro",asFloat,totalFit,macroDragScroll,NULL,i.min+i.macro->vScroll,i.min+i.macro->vScroll+i.macro->vZoom,ImVec2(availableWidth,(i.macro->open&1)?(i.height*dpiScale):(32.0f*dpiScale)),sizeof(float),i.color,i.macro->len-macroDragScroll,i.hoverFunc,i.hoverFuncUser,i.blockMode,(i.macro->open&1)?genericGuide:NULL,doHighlight);
-    }
-    if ((i.macro->open&1) && (ImGui::IsItemClicked(ImGuiMouseButton_Left) || ImGui::IsItemClicked(ImGuiMouseButton_Right))) {
-      ImGui::InhibitInertialScroll();
-      macroDragStart=ImGui::GetItemRectMin();
-      macroDragAreaSize=ImVec2(availableWidth,i.height*dpiScale);
-      if (i.isBitfield) {
-        macroDragMin=i.min;
-        macroDragMax=i.max;
-      } else {
-        macroDragMin=i.min+i.macro->vScroll;
-        macroDragMax=i.min+i.macro->vScroll+i.macro->vZoom;
-      }
-      macroDragBitOff=i.bitOffset;
-      macroDragBitMode=i.isBitfield;
-      macroDragInitialValueSet=false;
-      macroDragInitialValue=false;
-      macroDragLen=totalFit;
-      macroDragActive=true;
-      macroDragBit30=i.bit30;
-      macroDragSettingBit30=false;
-      macroDragTarget=i.macro->val;
-      macroDragChar=false;
-      macroDragLineMode=(i.isBitfield)?false:ImGui::IsItemClicked(ImGuiMouseButton_Right);
-      macroDragLineInitial=ImVec2(0,0);
-      lastMacroDesc=i;
-      processDrags(ImGui::GetMousePos().x,ImGui::GetMousePos().y);
-    }
-    if ((i.macro->open&1)) {
-      if (ImGui::IsItemHovered()) {
-        if (ctrlWheeling) {
-          if (ImGui::IsKeyDown(ImGuiKey_LeftShift) || ImGui::IsKeyDown(ImGuiKey_RightShift)) {
-            i.macro->vZoom+=wheelY*(1+(i.macro->vZoom>>4));
-            if (i.macro->vZoom<1) i.macro->vZoom=1;
-            if (i.macro->vZoom>(i.max-i.min)) i.macro->vZoom=i.max-i.min;
-            if ((i.macro->vScroll+i.macro->vZoom)>(i.max-i.min)) {
-              i.macro->vScroll=(i.max-i.min)-i.macro->vZoom;
-            }
-          } else {
-            macroPointSize+=wheelY;
-            if (macroPointSize<1) macroPointSize=1;
-            if (macroPointSize>256) macroPointSize=256;
-          }
-        } else if ((ImGui::IsKeyDown(ImGuiKey_LeftShift) || ImGui::IsKeyDown(ImGuiKey_RightShift)) && wheelY!=0) {
-          i.macro->vScroll+=wheelY*(1+(i.macro->vZoom>>4));
-          if (i.macro->vScroll<0) i.macro->vScroll=0;
-          if (i.macro->vScroll>((i.max-i.min)-i.macro->vZoom)) i.macro->vScroll=(i.max-i.min)-i.macro->vZoom;
-        }
-      }
-
-      // slider
-      if (!i.isBitfield) {
-        if (settings.oldMacroVSlider) {
-          ImGui::SameLine(0.0f);
-          if (ImGui::VSliderInt("##IMacroVScroll",ImVec2(20.0f*dpiScale,i.height*dpiScale),&i.macro->vScroll,0,(i.max-i.min)-i.macro->vZoom,"",ImGuiSliderFlags_NoInput)) {
-            if (i.macro->vScroll<0) i.macro->vScroll=0;
-            if (i.macro->vScroll>((i.max-i.min)-i.macro->vZoom)) i.macro->vScroll=(i.max-i.min)-i.macro->vZoom;
-          }
-          if (ImGui::IsItemHovered() && ctrlWheeling) {
-            i.macro->vScroll+=wheelY*(1+(i.macro->vZoom>>4));
-            if (i.macro->vScroll<0) i.macro->vScroll=0;
-            if (i.macro->vScroll>((i.max-i.min)-i.macro->vZoom)) i.macro->vScroll=(i.max-i.min)-i.macro->vZoom;
-          }
-        } else {
-          ImS64 scrollV=(i.max-i.min-i.macro->vZoom)-i.macro->vScroll;
-          ImS64 availV=i.macro->vZoom;
-          ImS64 contentsV=(i.max-i.min);
-
-          ImGui::SameLine(0.0f);
-          ImGui::SetCursorPosX(ImGui::GetCursorPosX()-ImGui::GetStyle().ItemSpacing.x);
-          ImRect scrollbarPos=ImRect(ImGui::GetCursorScreenPos(),ImGui::GetCursorScreenPos());
-          scrollbarPos.Max.x+=ImGui::GetStyle().ScrollbarSize;
-          scrollbarPos.Max.y+=i.height*dpiScale;
-          ImGui::Dummy(ImVec2(ImGui::GetStyle().ScrollbarSize,i.height*dpiScale));
-          if (ImGui::IsItemHovered() && ctrlWheeling) {
-            i.macro->vScroll+=wheelY*(1+(i.macro->vZoom>>4));
-            if (i.macro->vScroll<0) i.macro->vScroll=0;
-            if (i.macro->vScroll>((i.max-i.min)-i.macro->vZoom)) i.macro->vScroll=(i.max-i.min)-i.macro->vZoom;
-          }
-
-          ImGuiID scrollbarID=ImGui::GetID("##IMacroVScroll");
-          ImGui::KeepAliveID(scrollbarID);
-          if (ImGui::ScrollbarEx(scrollbarPos,scrollbarID,ImGuiAxis_Y,&scrollV,availV,contentsV,0)) {
-            i.macro->vScroll=(i.max-i.min-i.macro->vZoom)-scrollV;
-          }
-        }
-      }
-
-      // bit 30 area
-      if (i.bit30) {
-        PlotCustom("##IMacroBit30",bit30Indicator,totalFit,macroDragScroll,NULL,0,1,ImVec2(availableWidth,12.0f*dpiScale),sizeof(float),i.color,i.macro->len-macroDragScroll,&macroHoverBit30);
-        if (ImGui::IsItemClicked(ImGuiMouseButton_Left)) {
-          ImGui::InhibitInertialScroll();
-          macroDragStart=ImGui::GetItemRectMin();
-          macroDragAreaSize=ImVec2(availableWidth,12.0f*dpiScale);
-          macroDragInitialValueSet=false;
-          macroDragInitialValue=false;
-          macroDragLen=totalFit;
-          macroDragActive=true;
-          macroDragBit30=i.bit30;
-          macroDragSettingBit30=true;
-          macroDragTarget=i.macro->val;
-          macroDragChar=false;
-          macroDragLineMode=false;
-          macroDragLineInitial=ImVec2(0,0);
-          lastMacroDesc=i;
-          processDrags(ImGui::GetMousePos().x,ImGui::GetMousePos().y);
-        }
-      }
-
-      // loop area
-      PlotCustom("##IMacroLoop",loopIndicator,totalFit,macroDragScroll,NULL,0,2,ImVec2(availableWidth,12.0f*dpiScale),sizeof(float),i.color,i.macro->len-macroDragScroll,&macroHoverLoop);
-      if (ImGui::IsItemClicked(ImGuiMouseButton_Left)) {
-        ImGui::InhibitInertialScroll();
-        macroLoopDragStart=ImGui::GetItemRectMin();
-        macroLoopDragAreaSize=ImVec2(availableWidth,12.0f*dpiScale);
-        macroLoopDragLen=totalFit;
-        if (ImGui::IsKeyDown(ImGuiKey_LeftShift) || ImGui::IsKeyDown(ImGuiKey_RightShift)) {
-          macroLoopDragTarget=&i.macro->rel;
-        } else {
-          macroLoopDragTarget=&i.macro->loop;
-        }
-        macroLoopDragActive=true;
-        processDrags(ImGui::GetMousePos().x,ImGui::GetMousePos().y);
-      }
-      if (ImGui::IsItemClicked(ImGuiMouseButton_Right)) {
-        ImGui::InhibitInertialScroll();
-        if (ImGui::IsKeyDown(ImGuiKey_LeftShift) || ImGui::IsKeyDown(ImGuiKey_RightShift)) {
-          i.macro->rel=255;
-        } else {
-          i.macro->loop=255;
-        }
-      }
-      ImGui::SetNextItemWidth(availableWidth);
-      String& mmlStr=mmlString[index];
-      if (ImGui::InputText("##IMacroMML",&mmlStr)) {
-        decodeMMLStr(mmlStr,i.macro->val,i.macro->len,i.macro->loop,i.min,(i.isBitfield)?((1<<(i.isBitfield?i.max:0))-1):i.max,i.macro->rel,i.bit30);
-      }
-      if (!ImGui::IsItemActive()) {
-        encodeMMLStr(mmlStr,i.macro->val,i.macro->len,i.macro->loop,i.macro->rel,false,i.bit30);
-      }
-    }
-    ImGui::PopStyleVar();
-  } else {
-    if (i.macro->open&2) {
-      if (ImGui::BeginTable("MacroADSR",4)) {
-        ImGui::TableSetupColumn("c0",ImGuiTableColumnFlags_WidthFixed);
-        ImGui::TableSetupColumn("c1",ImGuiTableColumnFlags_WidthStretch,0.3);
-        ImGui::TableSetupColumn("c2",ImGuiTableColumnFlags_WidthFixed);
-        ImGui::TableSetupColumn("c3",ImGuiTableColumnFlags_WidthStretch,0.3);
-        //ImGui::TableSetupColumn("c4",ImGuiTableColumnFlags_WidthStretch,0.4);
-
-        ImGui::TableNextRow();
-        ImGui::TableNextColumn();
-        ImGui::AlignTextToFramePadding();
-        ImGui::Text("Bottom");
-        ImGui::TableNextColumn();
-        ImGui::SetNextItemWidth(ImGui::GetContentRegionAvail().x);
-        if (ImGui::InputInt("##MABottom",&i.macro->val[0],1,16)) { PARAMETER
-          if (i.macro->val[0]<i.min) i.macro->val[0]=i.min;
-          if (i.macro->val[0]>i.max) i.macro->val[0]=i.max;
-        }
-
-        ImGui::TableNextColumn();
-        ImGui::Text("Top");
-        ImGui::TableNextColumn();
-        ImGui::SetNextItemWidth(ImGui::GetContentRegionAvail().x);
-        if (ImGui::InputInt("##MATop",&i.macro->val[1],1,16)) { PARAMETER
-          if (i.macro->val[1]<i.min) i.macro->val[1]=i.min;
-          if (i.macro->val[1]>i.max) i.macro->val[1]=i.max;
-        }
-
-        /*ImGui::TableNextColumn();
-        ImGui::Text("the envelope goes here");*/
-
-        ImGui::TableNextRow();
-        ImGui::TableNextColumn();
-        ImGui::AlignTextToFramePadding();
-        ImGui::Text("Attack");
-        ImGui::TableNextColumn();
-        ImGui::SetNextItemWidth(ImGui::GetContentRegionAvail().x);
-        if (CWSliderInt("##MAAR",&i.macro->val[2],0,255)) { PARAMETER
-          if (i.macro->val[2]<0) i.macro->val[2]=0;
-          if (i.macro->val[2]>255) i.macro->val[2]=255;
-        } rightClickable
-
-        ImGui::TableNextColumn();
-        ImGui::Text("Sustain");
-        ImGui::TableNextColumn();
-        ImGui::SetNextItemWidth(ImGui::GetContentRegionAvail().x);
-        if (CWSliderInt("##MASL",&i.macro->val[5],0,255)) { PARAMETER
-          if (i.macro->val[5]<0) i.macro->val[5]=0;
-          if (i.macro->val[5]>255) i.macro->val[5]=255;
-        } rightClickable
-
-        ImGui::TableNextRow();
-        ImGui::TableNextColumn();
-        ImGui::AlignTextToFramePadding();
-        ImGui::Text("Hold");
-        ImGui::TableNextColumn();
-        ImGui::SetNextItemWidth(ImGui::GetContentRegionAvail().x);
-        if (CWSliderInt("##MAHT",&i.macro->val[3],0,255)) { PARAMETER
-          if (i.macro->val[3]<0) i.macro->val[3]=0;
-          if (i.macro->val[3]>255) i.macro->val[3]=255;
-        } rightClickable
-
-        ImGui::TableNextColumn();
-        ImGui::Text("SusTime");
-        ImGui::TableNextColumn();
-        ImGui::SetNextItemWidth(ImGui::GetContentRegionAvail().x);
-        if (CWSliderInt("##MAST",&i.macro->val[6],0,255)) { PARAMETER
-          if (i.macro->val[6]<0) i.macro->val[6]=0;
-          if (i.macro->val[6]>255) i.macro->val[6]=255;
-        } rightClickable
-
-        ImGui::TableNextRow();
-        ImGui::TableNextColumn();
-        ImGui::AlignTextToFramePadding();
-        ImGui::Text("Decay");
-        ImGui::TableNextColumn();
-        ImGui::SetNextItemWidth(ImGui::GetContentRegionAvail().x);
-        if (CWSliderInt("##MADR",&i.macro->val[4],0,255)) { PARAMETER
-          if (i.macro->val[4]<0) i.macro->val[4]=0;
-          if (i.macro->val[4]>255) i.macro->val[4]=255;
-        } rightClickable
-
-        ImGui::TableNextColumn();
-        ImGui::Text("SusDecay");
-        ImGui::TableNextColumn();
-        ImGui::SetNextItemWidth(ImGui::GetContentRegionAvail().x);
-        if (CWSliderInt("##MASR",&i.macro->val[7],0,255)) { PARAMETER
-          if (i.macro->val[7]<0) i.macro->val[7]=0;
-          if (i.macro->val[7]>255) i.macro->val[7]=255;
-        } rightClickable
-
-        ImGui::TableNextRow();
-        ImGui::TableNextColumn();
-        ImGui::TableNextColumn();
-        
-        ImGui::TableNextColumn();
-        ImGui::AlignTextToFramePadding();
-        ImGui::Text("Release");
-        ImGui::TableNextColumn();
-        ImGui::SetNextItemWidth(ImGui::GetContentRegionAvail().x);
-        if (CWSliderInt("##MARR",&i.macro->val[8],0,255)) { PARAMETER
-          if (i.macro->val[8]<0) i.macro->val[8]=0;
-          if (i.macro->val[8]>255) i.macro->val[8]=255;
-        } rightClickable
-
-        ImGui::EndTable();
-      }
-    }
-    if (i.macro->open&4) {
-      if (ImGui::BeginTable("MacroLFO",4)) {
-        ImGui::TableSetupColumn("c0",ImGuiTableColumnFlags_WidthFixed);
-        ImGui::TableSetupColumn("c1",ImGuiTableColumnFlags_WidthStretch,0.3);
-        ImGui::TableSetupColumn("c2",ImGuiTableColumnFlags_WidthFixed);
-        ImGui::TableSetupColumn("c3",ImGuiTableColumnFlags_WidthStretch,0.3);
-        //ImGui::TableSetupColumn("c4",ImGuiTableColumnFlags_WidthStretch,0.4);
-
-        ImGui::TableNextRow();
-        ImGui::TableNextColumn();
-        ImGui::AlignTextToFramePadding();
-        ImGui::Text("Bottom");
-        ImGui::TableNextColumn();
-        ImGui::SetNextItemWidth(ImGui::GetContentRegionAvail().x);
-        if (ImGui::InputInt("##MABottom",&i.macro->val[0],1,16)) { PARAMETER
-          if (i.macro->val[0]<i.min) i.macro->val[0]=i.min;
-          if (i.macro->val[0]>i.max) i.macro->val[0]=i.max;
-        }
-
-        ImGui::TableNextColumn();
-        ImGui::Text("Top");
-        ImGui::TableNextColumn();
-        ImGui::SetNextItemWidth(ImGui::GetContentRegionAvail().x);
-        if (ImGui::InputInt("##MATop",&i.macro->val[1],1,16)) { PARAMETER
-          if (i.macro->val[1]<i.min) i.macro->val[1]=i.min;
-          if (i.macro->val[1]>i.max) i.macro->val[1]=i.max;
-        }
-
-        /*ImGui::TableNextColumn();
-        ImGui::Text("the envelope goes here");*/
-
-        ImGui::TableNextRow();
-        ImGui::TableNextColumn();
-        ImGui::AlignTextToFramePadding();
-        ImGui::Text("Speed");
-        ImGui::TableNextColumn();
-        ImGui::SetNextItemWidth(ImGui::GetContentRegionAvail().x);
-        if (CWSliderInt("##MLSpeed",&i.macro->val[11],0,255)) { PARAMETER
-          if (i.macro->val[11]<0) i.macro->val[11]=0;
-          if (i.macro->val[11]>255) i.macro->val[11]=255;
-        } rightClickable
-
-        ImGui::TableNextColumn();
-        ImGui::Text("Phase");
-        ImGui::TableNextColumn();
-        ImGui::SetNextItemWidth(ImGui::GetContentRegionAvail().x);
-        if (CWSliderInt("##MLPhase",&i.macro->val[13],0,1023)) { PARAMETER
-          if (i.macro->val[13]<0) i.macro->val[13]=0;
-          if (i.macro->val[13]>1023) i.macro->val[13]=1023;
-        } rightClickable
-
-        ImGui::TableNextColumn();
-        ImGui::AlignTextToFramePadding();
-        ImGui::Text("Shape");
-        ImGui::TableNextColumn();
-        ImGui::SetNextItemWidth(ImGui::GetContentRegionAvail().x);
-        if (CWSliderInt("##MLShape",&i.macro->val[12],0,2,macroLFOShapes[i.macro->val[12]&3])) { PARAMETER
-          if (i.macro->val[12]<0) i.macro->val[12]=0;
-          if (i.macro->val[12]>2) i.macro->val[12]=2;
-        } rightClickable
-
-        ImGui::EndTable();
-      }
-    }
-  }
-}
-
-#define BUTTON_TO_SET_MODE(buttonType) \
-  if (buttonType(macroTypeLabels[(i.macro->open>>1)&3])) { \
-    unsigned char prevOpen=i.macro->open; \
-    if (i.macro->open>=4) { \
-      i.macro->open&=(~6); \
-    } else { \
-      i.macro->open+=2; \
-    } \
-\
-    /* check whether macro type is now ADSR/LFO or sequence */ \
-    if (((prevOpen&6)?1:0)!=((i.macro->open&6)?1:0)) { \
-      /* swap memory */ \
-      /* this way the macro isn't corrupted if the user decides to go */ \
-      /* back to sequence mode */ \
-      i.macro->len^=i.macro->lenMemory; \
-      i.macro->lenMemory^=i.macro->len; \
-      i.macro->len^=i.macro->lenMemory; \
-\
-      for (int j=0; j<16; j++) { \
-        i.macro->val[j]^=i.macro->typeMemory[j]; \
-        i.macro->typeMemory[j]^=i.macro->val[j]; \
-        i.macro->val[j]^=i.macro->typeMemory[j]; \
-      } \
-\
-      /* if ADSR/LFO, populate min/max */ \
-      if (i.macro->open&6) { \
-        if (i.macro->val[0]==0 && i.macro->val[1]==0) { \
-          i.macro->val[0]=i.min; \
-          i.macro->val[1]=i.max; \
-        } \
-        i.macro->val[0]=CLAMP(i.macro->val[0],i.min,i.max); \
-        i.macro->val[1]=CLAMP(i.macro->val[1],i.min,i.max); \
-      } \
-    } \
-    PARAMETER; \
-  } \
-  if (ImGui::IsItemHovered()) { \
-    switch (i.macro->open&6) { \
-      case 0: \
-        ImGui::SetTooltip("Macro type: Sequence"); \
-        break; \
-      case 2: \
-        ImGui::SetTooltip("Macro type: ADSR"); \
-        break; \
-      case 4: \
-        ImGui::SetTooltip("Macro type: LFO"); \
-        break; \
-      default: \
-        ImGui::SetTooltip("Macro type: What's going on here?"); \
-        break; \
-    } \
-  } \
-  if (i.macro->open&6) { \
-    i.macro->len=16; \
-  }
-
-#define BUTTON_TO_SET_PROPS(_x) \
-  pushToggleColors(_x.macro->speed!=1 || _x.macro->delay); \
-  ImGui::Button(ICON_FA_ELLIPSIS_H "##IMacroSet"); \
-  popToggleColors(); \
-  if (ImGui::IsItemHovered()) { \
-    ImGui::SetTooltip("Delay/Step Length"); \
-  } \
-  if (ImGui::BeginPopupContextItem("IMacroSetP",ImGuiPopupFlags_MouseButtonLeft)) { \
-    if (ImGui::InputScalar("Step Length (ticks)##IMacroSpeed",ImGuiDataType_U8,&_x.macro->speed,&_ONE,&_THREE)) { \
-      if (_x.macro->speed<1) _x.macro->speed=1; \
-      MARK_MODIFIED; \
-    } \
-    if (ImGui::InputScalar("Delay##IMacroDelay",ImGuiDataType_U8,&_x.macro->delay,&_ONE,&_THREE)) { \
-      MARK_MODIFIED; \
-    } \
-    ImGui::EndPopup(); \
-  }
-
-#define BUTTON_TO_SET_RELEASE(buttonType) \
-  pushToggleColors(i.macro->open&8); \
-  if (buttonType(ICON_FA_BOLT "##IMacroRelMode")) { \
-    i.macro->open^=8; \
-  } \
-  if (ImGui::IsItemHovered()) { \
-    if (i.macro->open&8) { \
-      ImGui::SetTooltip("Release mode: Active (jump to release pos)"); \
-    } else { \
-      ImGui::SetTooltip("Release mode: Passive (delayed release)"); \
-    } \
-  } \
-  popToggleColors(); \
-
-void FurnaceGUI::drawMacros(std::vector<FurnaceGUIMacroDesc>& macros, FurnaceGUIMacroEditState& state) {
-  int index=0;
-  float reservedSpace=(settings.oldMacroVSlider)?(20.0f*dpiScale+ImGui::GetStyle().ItemSpacing.x):ImGui::GetStyle().ScrollbarSize;
-  switch (settings.macroLayout) {
-    case 0: {
-      if (ImGui::BeginTable("MacroSpace",2)) {
-        ImGui::TableSetupColumn("c0",ImGuiTableColumnFlags_WidthFixed,0.0);
-        ImGui::TableSetupColumn("c1",ImGuiTableColumnFlags_WidthStretch,0.0);
-        ImGui::TableNextRow();
-        ImGui::TableNextColumn();
-        float lenAvail=ImGui::GetContentRegionAvail().x;
-        //ImGui::Dummy(ImVec2(120.0f*dpiScale,dpiScale));
-        ImGui::SetNextItemWidth(120.0f*dpiScale);
-        if (ImGui::InputInt("##MacroPointSize",&macroPointSize,1,4)) {
-          if (macroPointSize<1) macroPointSize=1;
-          if (macroPointSize>256) macroPointSize=256;
-        }
-        ImGui::TableNextColumn();
-        float availableWidth=ImGui::GetContentRegionAvail().x-reservedSpace;
-        int totalFit=MIN(255,availableWidth/MAX(1,macroPointSize*dpiScale));
-        int scrollMax=0;
-        for (FurnaceGUIMacroDesc& i: macros) {
-          if (i.macro->len>scrollMax) scrollMax=i.macro->len;
-        }
-        scrollMax-=totalFit;
-        if (scrollMax<0) scrollMax=0;
-        if (macroDragScroll>scrollMax) {
-          macroDragScroll=scrollMax;
-        }
-        ImGui::BeginDisabled(scrollMax<1);
-        ImGui::SetNextItemWidth(availableWidth);
-        if (CWSliderInt("##MacroScroll",&macroDragScroll,0,scrollMax,"")) {
-          if (macroDragScroll<0) macroDragScroll=0;
-          if (macroDragScroll>scrollMax) macroDragScroll=scrollMax;
-        }
-        ImGui::EndDisabled();
-
-        // draw macros
-        for (FurnaceGUIMacroDesc& i: macros) {
-          ImGui::PushID(index);
-          ImGui::TableNextRow();
-
-          // description
-          ImGui::TableNextColumn();
-          ImGui::Text("%s",i.displayName);
-          ImGui::SameLine();
-          if (ImGui::SmallButton((i.macro->open&1)?(ICON_FA_CHEVRON_UP "##IMacroOpen"):(ICON_FA_CHEVRON_DOWN "##IMacroOpen"))) {
-            i.macro->open^=1;
-          }
-          if (i.macro->open&1) {
-            if ((i.macro->open&6)==0) {
-              ImGui::SetNextItemWidth(lenAvail);
-              int macroLen=i.macro->len;
-              if (ImGui::InputScalar("##IMacroLen",ImGuiDataType_U8,&macroLen,&_ONE,&_THREE)) { MARK_MODIFIED
-                if (macroLen<0) macroLen=0;
-                if (macroLen>255) macroLen=255;
-                i.macro->len=macroLen;
-              }
-            }
-            BUTTON_TO_SET_MODE(ImGui::Button);
-            ImGui::SameLine();
-            BUTTON_TO_SET_PROPS(i);
-            if ((i.macro->open&6)==0) {
-              ImGui::SameLine();
-              BUTTON_TO_SET_RELEASE(ImGui::Button);
-            }
-            // do not change this!
-            // anything other than a checkbox will look ugly!
-            // if you really need more than two macro modes please tell me.
-            if (i.modeName!=NULL) {
-              bool modeVal=i.macro->mode;
-              String modeName=fmt::sprintf("%s##IMacroMode",i.modeName);
-              if (ImGui::Checkbox(modeName.c_str(),&modeVal)) {
-                i.macro->mode=modeVal;
-              }
-            }
-          }
-
-          // macro area
-          ImGui::TableNextColumn();
-          drawMacroEdit(i,totalFit,availableWidth,index);
-          ImGui::PopID();
-          index++;
-        }
-
-        ImGui::TableNextRow();
-        ImGui::TableNextColumn();
-        ImGui::TableNextColumn();
-        ImGui::BeginDisabled(scrollMax<1);
-        ImGui::SetNextItemWidth(availableWidth);
-        if (CWSliderInt("##MacroScroll",&macroDragScroll,0,scrollMax,"")) {
-          if (macroDragScroll<0) macroDragScroll=0;
-          if (macroDragScroll>scrollMax) macroDragScroll=scrollMax;
-        }
-        ImGui::EndDisabled();
-        ImGui::EndTable();
-      }
-      break;
-    }
-    case 1: {
-      ImGui::Text("Tabs");
-      break;
-    }
-    case 2: {
-      int columns=round(ImGui::GetContentRegionAvail().x/(400.0*dpiScale));
-      int curColumn=0;
-      if (columns<1) columns=1;
-      if (ImGui::BeginTable("MacroGrid",columns,ImGuiTableFlags_BordersInner)) {
-        for (FurnaceGUIMacroDesc& i: macros) {
-          if (curColumn==0) ImGui::TableNextRow();
-          ImGui::TableNextColumn();
-
-          if (++curColumn>=columns) curColumn=0;
-          
-          float availableWidth=ImGui::GetContentRegionAvail().x-reservedSpace;
-          int totalFit=i.macro->len;
-          if (totalFit<1) totalFit=1;
-
-          ImGui::PushID(index);
-
-          ImGui::TextUnformatted(i.displayName);
-          ImGui::SameLine();
-          if (ImGui::SmallButton((i.macro->open&1)?(ICON_FA_CHEVRON_UP "##IMacroOpen"):(ICON_FA_CHEVRON_DOWN "##IMacroOpen"))) {
-            i.macro->open^=1;
-          }
-
-          if (i.macro->open&1) {
-            ImGui::SameLine();
-            BUTTON_TO_SET_MODE(ImGui::SmallButton);
-          }
-
-          drawMacroEdit(i,totalFit,availableWidth,index);
-
-          if (i.macro->open&1) {
-            if ((i.macro->open&6)==0) {
-              ImGui::Text("Length");
-              ImGui::SameLine();
-              ImGui::SetNextItemWidth(120.0f*dpiScale);
-              int macroLen=i.macro->len;
-              if (ImGui::InputScalar("##IMacroLen",ImGuiDataType_U8,&macroLen,&_ONE,&_THREE)) { MARK_MODIFIED
-                if (macroLen<0) macroLen=0;
-                if (macroLen>255) macroLen=255;
-                i.macro->len=macroLen;
-              }
-              ImGui::SameLine();
-            }
-            BUTTON_TO_SET_PROPS(i);
-            if ((i.macro->open&6)==0) {
-              ImGui::SameLine();
-              BUTTON_TO_SET_RELEASE(ImGui::Button);
-            }
-            if (i.modeName!=NULL) {
-              bool modeVal=i.macro->mode;
-              String modeName=fmt::sprintf("%s##IMacroMode",i.modeName);
-              ImGui::SameLine();
-              if (ImGui::Checkbox(modeName.c_str(),&modeVal)) {
-                i.macro->mode=modeVal;
-              }
-            }
-          }
-
-          ImGui::PopID();
-          index++;
-        }
-        ImGui::EndTable();
-      }
-      break;
-    }
-    case 3: {
-      if (ImGui::BeginTable("MacroList",2,ImGuiTableFlags_Borders)) {
-        ImGui::TableSetupColumn("c0",ImGuiTableColumnFlags_WidthFixed);
-        ImGui::TableSetupColumn("c1",ImGuiTableColumnFlags_WidthStretch);
-
-        ImGui::TableNextRow();
-        ImGui::TableNextColumn();
-        for (size_t i=0; i<macros.size(); i++) {
-          if (ImGui::Selectable(macros[i].displayName,state.selectedMacro==(int)i)) {
-            state.selectedMacro=i;
-          }
-        }
-
-        ImGui::TableNextColumn();
-        float availableWidth=ImGui::GetContentRegionAvail().x-reservedSpace;
-        int totalFit=MIN(255,availableWidth/MAX(1,macroPointSize*dpiScale));
-        if (macroDragScroll>255-totalFit) {
-          macroDragScroll=255-totalFit;
-        }
-
-        if (state.selectedMacro<0 || state.selectedMacro>=(int)macros.size()) {
-          state.selectedMacro=0;
-        }
-
-        if (state.selectedMacro>=0 && state.selectedMacro<(int)macros.size()) {
-          FurnaceGUIMacroDesc& m=macros[state.selectedMacro];
-          m.macro->open|=1;
-
-          float availableWidth=ImGui::GetContentRegionAvail().x-reservedSpace;
-          int totalFit=MIN(255,availableWidth/MAX(1,macroPointSize*dpiScale));
-          int scrollMax=0;
-          for (FurnaceGUIMacroDesc& i: macros) {
-            if (i.macro->len>scrollMax) scrollMax=i.macro->len;
-          }
-          scrollMax-=totalFit;
-          if (scrollMax<0) scrollMax=0;
-          if (macroDragScroll>scrollMax) {
-            macroDragScroll=scrollMax;
-          }
-          ImGui::BeginDisabled(scrollMax<1);
-          ImGui::SetNextItemWidth(availableWidth);
-          if (CWSliderInt("##MacroScroll",&macroDragScroll,0,scrollMax,"")) {
-            if (macroDragScroll<0) macroDragScroll=0;
-            if (macroDragScroll>scrollMax) macroDragScroll=scrollMax;
-          }
-          ImGui::EndDisabled();
-
-          ImGui::SameLine();
-          ImGui::Button(ICON_FA_SEARCH_PLUS "##MacroZoomB");
-          if (ImGui::BeginPopupContextItem("MacroZoomP",ImGuiPopupFlags_MouseButtonLeft)) {
-            ImGui::SetNextItemWidth(120.0f*dpiScale);
-            if (ImGui::InputInt("##MacroPointSize",&macroPointSize,1,4)) {
-              if (macroPointSize<1) macroPointSize=1;
-              if (macroPointSize>256) macroPointSize=256;
-            }
-            ImGui::EndPopup();
-          }
-
-          m.height=ImGui::GetContentRegionAvail().y-ImGui::GetFontSize()-ImGui::GetFrameHeightWithSpacing()-(m.bit30?28.0f:12.0f)*dpiScale-ImGui::GetStyle().ItemSpacing.y*3.0f;
-          if (m.height<10.0f*dpiScale) m.height=10.0f*dpiScale;
-          m.height/=dpiScale;
-          drawMacroEdit(m,totalFit,availableWidth,index);
-
-          if (m.macro->open&1) {
-            if ((m.macro->open&6)==0) {
-              ImGui::Text("Length");
-              ImGui::SameLine();
-              ImGui::SetNextItemWidth(120.0f*dpiScale);
-              int macroLen=m.macro->len;
-              if (ImGui::InputScalar("##IMacroLen",ImGuiDataType_U8,&macroLen,&_ONE,&_THREE)) { MARK_MODIFIED
-                if (macroLen<0) macroLen=0;
-                if (macroLen>255) macroLen=255;
-                m.macro->len=macroLen;
-              }
-              ImGui::SameLine();
-            }
-            ImGui::Text("StepLen");
-            ImGui::SameLine();
-            ImGui::SetNextItemWidth(120.0f*dpiScale);
-            if (ImGui::InputScalar("##IMacroSpeed",ImGuiDataType_U8,&m.macro->speed,&_ONE,&_THREE)) {
-              if (m.macro->speed<1) m.macro->speed=1;
-              MARK_MODIFIED;
-            }
-            ImGui::SameLine();
-            ImGui::Text("Delay");
-            ImGui::SameLine();
-            ImGui::SetNextItemWidth(120.0f*dpiScale);
-            if (ImGui::InputScalar("##IMacroDelay",ImGuiDataType_U8,&m.macro->delay,&_ONE,&_THREE)) {
-              MARK_MODIFIED;
-            }
-            ImGui::SameLine();
-            {
-              FurnaceGUIMacroDesc& i=m;
-              BUTTON_TO_SET_MODE(ImGui::Button);
-              if ((i.macro->open&6)==0) {
-                ImGui::SameLine();
-                BUTTON_TO_SET_RELEASE(ImGui::Button);
-              }
-            }
-            if (m.modeName!=NULL) {
-              bool modeVal=m.macro->mode;
-              String modeName=fmt::sprintf("%s##IMacroMode",m.modeName);
-              ImGui::SameLine();
-              if (ImGui::Checkbox(modeName.c_str(),&modeVal)) {
-                m.macro->mode=modeVal;
-              }
-            }
-          } else {
-            ImGui::Text("The heck? No, this isn't even working correctly...");
-          }
-        } else {
-          ImGui::Text("The only problem with that selectedMacro is that it's a bug...");
-        }
-
-        // goes here
-        ImGui::EndTable();
-      }
-      break;
-    }
-    case 4: {
-      ImGui::Text("Single (combo box)");
-      break;
-    }
-  }
-}
-
-void FurnaceGUI::alterSampleMap(int column, int val) {
-  if (curIns<0 || curIns>=(int)e->song.ins.size()) return;
-  DivInstrument* ins=e->song.ins[curIns];
-  int sampleMapMin=sampleMapSelStart;
-  int sampleMapMax=sampleMapSelEnd;
-  if (sampleMapMin>sampleMapMax) {
-    sampleMapMin^=sampleMapMax;
-    sampleMapMax^=sampleMapMin;
-    sampleMapMin^=sampleMapMax;
-  }
-
-  for (int i=sampleMapMin; i<=sampleMapMax; i++) {
-    if (i<0 || i>=120) continue;
-
-    if (sampleMapColumn==1 && column==1) {
-      ins->amiga.noteMap[i].freq=val;
-    } else if (sampleMapColumn==0 && column==0) {
-      if (val<0) {
-        ins->amiga.noteMap[i].map=-1;
-      } else if (sampleMapDigit>0) {
-        ins->amiga.noteMap[i].map*=10;
-        ins->amiga.noteMap[i].map+=val;
-      } else {
-        ins->amiga.noteMap[i].map=val;
-      }
-      if (ins->amiga.noteMap[i].map>=(int)e->song.sample.size()) {
-        ins->amiga.noteMap[i].map=((int)e->song.sample.size())-1;
-      }
-    } else if (sampleMapColumn==2 && column==2) {
-      if (val<0) {
-        ins->amiga.noteMap[i].dpcmFreq=-1;
-      } else if (sampleMapDigit>0) {
-        ins->amiga.noteMap[i].dpcmFreq*=10;
-        ins->amiga.noteMap[i].dpcmFreq+=val;
-      } else {
-        ins->amiga.noteMap[i].dpcmFreq=val;
-      }
-      if (ins->amiga.noteMap[i].dpcmFreq>15) {
-        ins->amiga.noteMap[i].dpcmFreq%=10;
-      }
-    } else if (sampleMapColumn==3 && column==3) {
-      if (val<0) {
-        ins->amiga.noteMap[i].dpcmDelta=-1;
-      } else if (sampleMapDigit>0) {
-        if (ins->amiga.noteMap[i].dpcmDelta>7) {
-
-          ins->amiga.noteMap[i].dpcmDelta=val;
-        } else {
-          ins->amiga.noteMap[i].dpcmDelta<<=4;
-          ins->amiga.noteMap[i].dpcmDelta+=val;
-        }
-      } else {
-        ins->amiga.noteMap[i].dpcmDelta=val;
-      }
-    }
-  }
-
-  bool advance=false;
-  if (sampleMapColumn==1 && column==1) {
-    advance=true;
-  } else if (sampleMapColumn==0 && column==0) {
-    int digits=1;
-    if (e->song.sample.size()>=10) digits=2;
-    if (e->song.sample.size()>=100) digits=3;
-    if (++sampleMapDigit>=digits) {
-      sampleMapDigit=0;
-      advance=true;
-    }
-  } else if (sampleMapColumn==2 && column==2) {
-    if (++sampleMapDigit>=2) {
-      sampleMapDigit=0;
-      advance=true;
-    }
-  } else if (sampleMapColumn==3 && column==3) {
-    if (++sampleMapDigit>=2) {
-      sampleMapDigit=0;
-      advance=true;
-    }
-  }
-
-  if (advance && sampleMapMin==sampleMapMax) {
-    sampleMapSelStart++;
-    if (sampleMapSelStart>119) sampleMapSelStart=119;
-    sampleMapSelEnd=sampleMapSelStart;
-  }
-
-  MARK_MODIFIED;
-}
-
-#define DRUM_FREQ(name,db,df,prop) \
-  ImGui::TableNextRow(); \
-  ImGui::TableNextColumn(); \
-  if (ins->type==DIV_INS_OPLL) { \
-    block=(prop>>9)&7; \
-    fNum=prop&511; \
-  } else { \
-    block=(prop>>10)&7; \
-    fNum=prop&1023; \
-  } \
-  ImGui::Text(name); \
-  ImGui::TableNextColumn(); \
-  if (ImGui::InputInt(db,&block,1,1)) { \
-    if (block<0) block=0; \
-    if (block>7) block=7; \
-    if (ins->type==DIV_INS_OPLL) { \
-      prop=(block<<9)|fNum; \
-    } else { \
-      prop=(block<<10)|fNum; \
-    } \
-  } \
-  ImGui::TableNextColumn(); \
-  if (ImGui::InputInt(df,&fNum,1,16)) { \
-    if (fNum<0) fNum=0; \
-    if (ins->type==DIV_INS_OPLL) { \
-      if (fNum>511) fNum=511; \
-      prop=(block<<9)|fNum; \
-    } else { \
-      if (fNum>1023) fNum=1023; \
-      prop=(block<<10)|fNum; \
-    } \
-  }
-
-
-#define CENTER_TEXT(text) \
-  ImGui::SetCursorPosX(ImGui::GetCursorPosX()+0.5*(ImGui::GetContentRegionAvail().x-ImGui::CalcTextSize(text).x));
-
-#define CENTER_VSLIDER \
-  ImGui::SetCursorPosX(ImGui::GetCursorPosX()+0.5f*ImGui::GetContentRegionAvail().x-10.0f*dpiScale);
-
-#define CENTER_TEXT_20(text) \
-  ImGui::SetCursorPosX(ImGui::GetCursorPosX()+0.5*(20.0f*dpiScale-ImGui::CalcTextSize(text).x));
-
-#define TOOLTIP_TEXT(text) \
-  if (ImGui::IsItemHovered()) { \
-    ImGui::SetTooltip("%s", text); \
-  }
-
-#define OP_DRAG_POINT \
-  if (ImGui::Button(ICON_FA_ARROWS)) { \
-  } \
-  if (ImGui::BeginDragDropSource()) { \
-    opToMove=i; \
-    ImGui::SetDragDropPayload("FUR_OP",NULL,0,ImGuiCond_Once); \
-    ImGui::Button(ICON_FA_ARROWS "##SysDrag"); \
-    ImGui::SameLine(); \
-    if (ImGui::IsKeyDown(ImGuiKey_LeftShift) || ImGui::IsKeyDown(ImGuiKey_RightShift)) { \
-      ImGui::Text("(copying)"); \
-    } else { \
-      ImGui::Text("(swapping)"); \
-    } \
-    ImGui::EndDragDropSource(); \
-  } else if (ImGui::IsItemHovered()) { \
-    ImGui::SetTooltip("- drag to swap operator\n- shift-drag to copy operator"); \
-  } \
-  if (ImGui::BeginDragDropTarget()) { \
-    const ImGuiPayload* dragItem=ImGui::AcceptDragDropPayload("FUR_OP"); \
-    if (dragItem!=NULL) { \
-      if (dragItem->IsDataType("FUR_OP")) { \
-        if (opToMove!=i && opToMove>=0) { \
-          int destOp=(opCount==4 && ins->type!=DIV_INS_OPL_DRUMS && ins->type!=DIV_INS_ESFM)?opOrder[i]:i; \
-          int sourceOp=(opCount==4 && ins->type!=DIV_INS_OPL_DRUMS && ins->type!=DIV_INS_ESFM)?opOrder[opToMove]:opToMove; \
-          if (ImGui::IsKeyDown(ImGuiKey_LeftShift) || ImGui::IsKeyDown(ImGuiKey_RightShift)) { \
-            e->lockEngine([ins,destOp,sourceOp]() { \
-              ins->fm.op[destOp]=ins->fm.op[sourceOp]; \
-              ins->esfm.op[destOp]=ins->esfm.op[sourceOp]; \
-            }); \
-          } else { \
-            e->lockEngine([ins,destOp,sourceOp]() { \
-              DivInstrumentFM::Operator origOp=ins->fm.op[sourceOp]; \
-              DivInstrumentESFM::Operator origOpE=ins->esfm.op[sourceOp]; \
-              ins->fm.op[sourceOp]=ins->fm.op[destOp]; \
-              ins->esfm.op[sourceOp]=ins->esfm.op[destOp]; \
-              ins->fm.op[destOp]=origOp; \
-              ins->esfm.op[destOp]=origOpE; \
-            }); \
-          } \
-          PARAMETER; \
-        } \
-        opToMove=-1; \
-      } \
-    } \
-    ImGui::EndDragDropTarget(); \
-  }
-
-void FurnaceGUI::insTabSample(DivInstrument* ins) {
-  const char* sampleTabName="Sample";
-  if (ins->type==DIV_INS_NES) sampleTabName="DPCM";
-  if (ImGui::BeginTabItem(sampleTabName)) {
-    if (ins->type==DIV_INS_NES && e->song.oldDPCM) {
-      ImGui::Text("new DPCM features disabled (compatibility)!");
-      if (ImGui::Button("click here to enable them.")) {
-        e->song.oldDPCM=false;
-        MARK_MODIFIED;
-      }
-      ImGui::EndTabItem();
-      return;
-    }
-
-    String sName;
-    bool wannaOpenSMPopup=false;
-    if (ins->amiga.initSample<0 || ins->amiga.initSample>=e->song.sampleLen) {
-      sName="none selected";
-    } else {
-      sName=e->song.sample[ins->amiga.initSample]->name;
-    }
-    if (ins->type==DIV_INS_PCE ||
-        ins->type==DIV_INS_MIKEY ||
-        ins->type==DIV_INS_X1_010 ||
-        ins->type==DIV_INS_SWAN ||
-        ins->type==DIV_INS_AY ||
-        ins->type==DIV_INS_AY8930 ||
-        ins->type==DIV_INS_VRC6 ||
-        ins->type==DIV_INS_SU) {
-      P(ImGui::Checkbox("Use sample",&ins->amiga.useSample));
-      if (ins->type==DIV_INS_X1_010) {
-        if (ImGui::InputInt("Sample bank slot##BANKSLOT",&ins->x1_010.bankSlot,1,4)) { PARAMETER
-          if (ins->x1_010.bankSlot<0) ins->x1_010.bankSlot=0;
-          if (ins->x1_010.bankSlot>=7) ins->x1_010.bankSlot=7;
-        }
-      }
-    }
-    ImGui::AlignTextToFramePadding();
-    ImGui::Text("Sample");
-    ImGui::SameLine();
-    ImGui::SetNextItemWidth(ImGui::GetContentRegionAvail().x);
-    if (ImGui::BeginCombo("##ISample",sName.c_str())) {
-      String id;
-      for (int i=0; i<e->song.sampleLen; i++) {
-        id=fmt::sprintf("%d: %s",i,e->song.sample[i]->name);
-        if (ImGui::Selectable(id.c_str(),ins->amiga.initSample==i)) { PARAMETER
-          ins->amiga.initSample=i;
-        }
-      }
-      ImGui::EndCombo();
-    }
-    // Wavetable
-    if (ins->type==DIV_INS_AMIGA || ins->type==DIV_INS_SNES) {
-      ImGui::BeginDisabled(ins->amiga.useNoteMap);
-      P(ImGui::Checkbox("Use wavetable (Amiga/SNES/Generic DAC only)",&ins->amiga.useWave));
-      if (ins->amiga.useWave) {
-        int len=ins->amiga.waveLen+1;
-        int origLen=len;
-        if (ImGui::InputInt("Width",&len,2,16)) {
-          if (ins->type==DIV_INS_SNES) {
-            if (len<16) len=16;
-            if (len>256) len=256;
-            if (len>origLen) {
-              ins->amiga.waveLen=((len+15)&(~15))-1;
-            } else {
-              ins->amiga.waveLen=(len&(~15))-1;
-            }
-          } else {
-            if (len<2) len=2;
-            if (len>256) len=256;
-            ins->amiga.waveLen=(len&(~1))-1;
-          }
-          PARAMETER
-        }
-      }
-      ImGui::EndDisabled();
-    }
-    // Note map
-    ImGui::BeginDisabled(ins->amiga.useWave);
-    P(ImGui::Checkbox("Use sample map",&ins->amiga.useNoteMap));
-    if (ins->amiga.useNoteMap) {
-      if (ImGui::IsMouseClicked(ImGuiMouseButton_Left) && ImGui::IsWindowHovered(ImGuiHoveredFlags_ChildWindows)) sampleMapFocused=false;
-      if (curWindowLast!=GUI_WINDOW_INS_EDIT) sampleMapFocused=false;
-      if (!sampleMapFocused) sampleMapDigit=0;
-      if (ImGui::BeginTable("NoteMap",(ins->type==DIV_INS_NES)?5:4,ImGuiTableFlags_ScrollY|ImGuiTableFlags_Borders|ImGuiTableFlags_SizingStretchSame)) {
-        ImGui::TableSetupColumn("c0",ImGuiTableColumnFlags_WidthFixed);
-        ImGui::TableSetupColumn("c1",ImGuiTableColumnFlags_WidthFixed);
-        ImGui::TableSetupColumn("c2",ImGuiTableColumnFlags_WidthFixed);
-        if (ins->type==DIV_INS_NES) ImGui::TableSetupColumn("c3",ImGuiTableColumnFlags_WidthFixed);
-        ImGui::TableSetupColumn("c4",ImGuiTableColumnFlags_WidthStretch);
-
-        ImGui::TableSetupScrollFreeze(0,1);
-
-        ImGui::TableNextRow(ImGuiTableRowFlags_Headers);
-        ImGui::TableNextColumn();
-        ImGui::TableNextColumn();
-        ImGui::Text("#");
-        if (ins->type==DIV_INS_NES) {
-          ImGui::TableNextColumn();
-          ImGui::Text("pitch");
-          ImGui::TableNextColumn();
-          ImGui::Text("delta");
-        } else {
-          ImGui::TableNextColumn();
-          ImGui::Text("note");
-        }
-        ImGui::TableNextColumn();
-        ImGui::Text("sample name");
-        int sampleMapMin=sampleMapSelStart;
-        int sampleMapMax=sampleMapSelEnd;
-        if (sampleMapMin>sampleMapMax) {
-          sampleMapMin^=sampleMapMax;
-          sampleMapMax^=sampleMapMin;
-          sampleMapMin^=sampleMapMax;
-        }
-
-        ImGui::PushStyleColor(ImGuiCol_Header,ImGui::GetColorU32(ImGuiCol_HeaderHovered));
-        ImGui::PushStyleColor(ImGuiCol_HeaderActive,ImGui::GetColorU32(ImGuiCol_HeaderHovered));
-        for (int i=0; i<120; i++) {
-          DivInstrumentAmiga::SampleMap& sampleMap=ins->amiga.noteMap[i];
-          ImGui::TableNextRow();
-          ImGui::TableNextColumn();
-          ImGui::TableSetBgColor(ImGuiTableBgTarget_CellBg,ImGui::GetColorU32(ImGuiCol_TableHeaderBg));
-          ImGui::AlignTextToFramePadding();
-          ImGui::Text("%s",noteNames[60+i]);
-          ImGui::TableNextColumn();
-          if (sampleMap.map<0 || sampleMap.map>=e->song.sampleLen) {
-            sName=fmt::sprintf("---##SM%d",i);
-            sampleMap.map=-1;
-          } else {
-            sName=fmt::sprintf("%3d##SM%d",sampleMap.map,i);
-          }
-          ImGui::PushFont(patFont);
-          ImGui::AlignTextToFramePadding();
-          ImGui::SetNextItemWidth(ImGui::CalcTextSize("00000").x);
-          ImGui::Selectable(sName.c_str(),(sampleMapWaitingInput && sampleMapColumn==0 && i>=sampleMapMin && i<=sampleMapMax));
-          if (ImGui::IsItemClicked(ImGuiMouseButton_Left)) {
-            sampleMapFocused=true;
-            sampleMapColumn=0;
-            sampleMapDigit=0;
-            sampleMapSelStart=i;
-            sampleMapSelEnd=i;
-
-            sampleMapMin=sampleMapSelStart;
-            sampleMapMax=sampleMapSelEnd;
-            if (sampleMapMin>sampleMapMax) {
-              sampleMapMin^=sampleMapMax;
-              sampleMapMax^=sampleMapMin;
-              sampleMapMin^=sampleMapMax;
-            }
-            ImGui::InhibitInertialScroll();
-          }
-          if (sampleMapFocused && ImGui::IsItemHovered(ImGuiHoveredFlags_AllowWhenBlockedByActiveItem) && ImGui::IsMouseDown(ImGuiMouseButton_Left)) {
-            sampleMapSelEnd=i;
-          }
-          if (ImGui::IsItemClicked(ImGuiMouseButton_Right)) {
-            if (sampleMapSelStart==sampleMapSelEnd) {
-              sampleMapFocused=true;
-              sampleMapColumn=0;
-              sampleMapDigit=0;
-              sampleMapSelStart=i;
-              sampleMapSelEnd=i;
-
-              sampleMapMin=sampleMapSelStart;
-              sampleMapMax=sampleMapSelEnd;
-              if (sampleMapMin>sampleMapMax) {
-                sampleMapMin^=sampleMapMax;
-                sampleMapMax^=sampleMapMin;
-                sampleMapMin^=sampleMapMax;
-              }
-            }
-            if (sampleMapFocused) {
-              wannaOpenSMPopup=true;
-            }
-          }
-          ImGui::PopFont();
-
-          if (ins->type==DIV_INS_NES) {
-            // pitch
-            ImGui::TableNextColumn();
-            ImGui::PushFont(patFont);
-            ImGui::AlignTextToFramePadding();
-            ImGui::SetNextItemWidth(ImGui::CalcTextSize("0000").x);
-            if (sampleMap.dpcmFreq<0) {
-              sName=fmt::sprintf(" -- ##SD1%d",i);
-            } else {
-              sName=fmt::sprintf(" %2d ##SD1%d",sampleMap.dpcmFreq,i);
-            }
-            ImGui::Selectable(sName.c_str(),(sampleMapWaitingInput && sampleMapColumn==2 && i>=sampleMapMin && i<=sampleMapMax));
-
-            if (ImGui::IsItemClicked(ImGuiMouseButton_Left)) {
-              sampleMapFocused=true;
-              sampleMapColumn=2;
-              sampleMapDigit=0;
-              sampleMapSelStart=i;
-              sampleMapSelEnd=i;
-
-              sampleMapMin=sampleMapSelStart;
-              sampleMapMax=sampleMapSelEnd;
-              if (sampleMapMin>sampleMapMax) {
-                sampleMapMin^=sampleMapMax;
-                sampleMapMax^=sampleMapMin;
-                sampleMapMin^=sampleMapMax;
-              }
-              ImGui::InhibitInertialScroll();
-            }
-            if (sampleMapFocused && ImGui::IsItemHovered(ImGuiHoveredFlags_AllowWhenBlockedByActiveItem) && ImGui::IsMouseDown(ImGuiMouseButton_Left)) {
-              sampleMapSelEnd=i;
-            }
-            if (ImGui::IsItemClicked(ImGuiMouseButton_Right)) {
-              if (sampleMapSelStart==sampleMapSelEnd) {
-                sampleMapFocused=true;
-                sampleMapColumn=2;
-                sampleMapDigit=0;
-                sampleMapSelStart=i;
-                sampleMapSelEnd=i;
-
-                sampleMapMin=sampleMapSelStart;
-                sampleMapMax=sampleMapSelEnd;
-                if (sampleMapMin>sampleMapMax) {
-                  sampleMapMin^=sampleMapMax;
-                  sampleMapMax^=sampleMapMin;
-                  sampleMapMin^=sampleMapMax;
-                }
-              }
-              if (sampleMapFocused) {
-                wannaOpenSMPopup=true;
-              }
-            }
-
-            ImGui::PopFont();
-
-            // delta
-            ImGui::TableNextColumn();
-            ImGui::PushFont(patFont);
-            ImGui::AlignTextToFramePadding();
-            ImGui::SetNextItemWidth(ImGui::CalcTextSize("0000").x);
-            if (sampleMap.dpcmDelta<0) {
-              sName=fmt::sprintf(" -- ##SD2%d",i);
-            } else {
-              sName=fmt::sprintf(" %2X ##SD2%d",sampleMap.dpcmDelta,i);
-            }
-            ImGui::Selectable(sName.c_str(),(sampleMapWaitingInput && sampleMapColumn==3 && i>=sampleMapMin && i<=sampleMapMax));
-
-            if (ImGui::IsItemClicked(ImGuiMouseButton_Left)) {
-              sampleMapFocused=true;
-              sampleMapColumn=3;
-              sampleMapDigit=0;
-              sampleMapSelStart=i;
-              sampleMapSelEnd=i;
-
-              sampleMapMin=sampleMapSelStart;
-              sampleMapMax=sampleMapSelEnd;
-              if (sampleMapMin>sampleMapMax) {
-                sampleMapMin^=sampleMapMax;
-                sampleMapMax^=sampleMapMin;
-                sampleMapMin^=sampleMapMax;
-              }
-              ImGui::InhibitInertialScroll();
-            }
-            if (sampleMapFocused && ImGui::IsItemHovered(ImGuiHoveredFlags_AllowWhenBlockedByActiveItem) && ImGui::IsMouseDown(ImGuiMouseButton_Left)) {
-              sampleMapSelEnd=i;
-            }
-            if (ImGui::IsItemClicked(ImGuiMouseButton_Right)) {
-              if (sampleMapSelStart==sampleMapSelEnd) {
-                sampleMapFocused=true;
-                sampleMapColumn=3;
-                sampleMapDigit=0;
-                sampleMapSelStart=i;
-                sampleMapSelEnd=i;
-
-                sampleMapMin=sampleMapSelStart;
-                sampleMapMax=sampleMapSelEnd;
-                if (sampleMapMin>sampleMapMax) {
-                  sampleMapMin^=sampleMapMax;
-                  sampleMapMax^=sampleMapMin;
-                  sampleMapMin^=sampleMapMax;
-                }
-              }
-              if (sampleMapFocused) {
-                wannaOpenSMPopup=true;
-              }
-            }
-
-            ImGui::PopFont();
-          } else {
-            ImGui::TableNextColumn();
-            sName="???";
-            if ((sampleMap.freq+60)>0 && (sampleMap.freq+60)<180) {
-              sName=noteNames[sampleMap.freq+60];
-            }
-            sName+=fmt::sprintf("##SN%d",i);
-            ImGui::PushFont(patFont);
-            ImGui::AlignTextToFramePadding();
-            ImGui::SetNextItemWidth(ImGui::CalcTextSize("00000").x);
-            ImGui::Selectable(sName.c_str(),(sampleMapWaitingInput && sampleMapColumn==1 && i>=sampleMapMin && i<=sampleMapMax));
-            if (ImGui::IsItemClicked(ImGuiMouseButton_Left)) {
-              sampleMapFocused=true;
-              sampleMapColumn=1;
-              sampleMapDigit=0;
-              sampleMapSelStart=i;
-              sampleMapSelEnd=i;
-
-              sampleMapMin=sampleMapSelStart;
-              sampleMapMax=sampleMapSelEnd;
-              if (sampleMapMin>sampleMapMax) {
-                sampleMapMin^=sampleMapMax;
-                sampleMapMax^=sampleMapMin;
-                sampleMapMin^=sampleMapMax;
-              }
-              ImGui::InhibitInertialScroll();
-            }
-            if (sampleMapFocused && ImGui::IsItemHovered(ImGuiHoveredFlags_AllowWhenBlockedByActiveItem) && ImGui::IsMouseDown(ImGuiMouseButton_Left)) {
-              sampleMapSelEnd=i;
-            }
-            if (ImGui::IsItemClicked(ImGuiMouseButton_Right)) {
-              if (sampleMapSelStart==sampleMapSelEnd) {
-                sampleMapFocused=true;
-                sampleMapColumn=1;
-                sampleMapDigit=0;
-                sampleMapSelStart=i;
-                sampleMapSelEnd=i;
-
-                sampleMapMin=sampleMapSelStart;
-                sampleMapMax=sampleMapSelEnd;
-                if (sampleMapMin>sampleMapMax) {
-                  sampleMapMin^=sampleMapMax;
-                  sampleMapMax^=sampleMapMin;
-                  sampleMapMin^=sampleMapMax;
-                }
-              }
-              if (sampleMapFocused) {
-                wannaOpenSMPopup=true;
-              }
-            }
-            ImGui::PopFont();
-          }
-
-          ImGui::TableNextColumn();
-          String prevName="---";
-          if (sampleMap.map>=0 && sampleMap.map<e->song.sampleLen) {
-            prevName=e->song.sample[sampleMap.map]->name;
-          }
-          ImGui::PushID(i+2);
-          ImGui::SetNextItemWidth(ImGui::GetContentRegionAvail().x);
-          if (ImGui::BeginCombo("##SMSample",prevName.c_str())) {
-            if (ImGui::Selectable("---")) {
-              sampleMap.map=-1;
-            }
-            for (int k=0; k<e->song.sampleLen; k++) {
-              String itemName=fmt::sprintf("%d: %s",k,e->song.sample[k]->name);
-              if (ImGui::Selectable(itemName.c_str())) {
-                sampleMap.map=k;
-              }
-            }
-            ImGui::EndCombo();
-          }
-          ImGui::PopID();
-        }
-        ImGui::PopStyleColor(2);
-        ImGui::EndTable();
-      }
-    } else {
-      sampleMapFocused=false;
-    }
-    ImGui::EndDisabled();
-    if (wannaOpenSMPopup) {
-      ImGui::OpenPopup("SampleMapUtils");
-    }
-    if (ImGui::BeginPopup("SampleMapUtils",ImGuiWindowFlags_NoMove|ImGuiWindowFlags_AlwaysAutoResize|ImGuiWindowFlags_NoTitleBar|ImGuiWindowFlags_NoSavedSettings)) {
-      if (sampleMapSelStart==sampleMapSelEnd && sampleMapSelStart>=0 && sampleMapSelStart<120) {
-        if (ins->type==DIV_INS_NES) {
-          if (ImGui::MenuItem("set entire map to this pitch")) {
-            if (sampleMapSelStart>=0 && sampleMapSelStart<120) {
-              for (int i=0; i<120; i++) {
-                if (i==sampleMapSelStart) continue;
-                ins->amiga.noteMap[i].dpcmFreq=ins->amiga.noteMap[sampleMapSelStart].dpcmFreq;
-              }
-            }
-          }
-          if (ImGui::MenuItem("set entire map to this delta counter value")) {
-            if (sampleMapSelStart>=0 && sampleMapSelStart<120) {
-              for (int i=0; i<120; i++) {
-                if (i==sampleMapSelStart) continue;
-                ins->amiga.noteMap[i].dpcmDelta=ins->amiga.noteMap[sampleMapSelStart].dpcmDelta;
-              }
-            }
-          }
-        } else {
-          if (ImGui::MenuItem("set entire map to this note")) {
-            if (sampleMapSelStart>=0 && sampleMapSelStart<120) {
-              for (int i=0; i<120; i++) {
-                if (i==sampleMapSelStart) continue;
-                ins->amiga.noteMap[i].freq=ins->amiga.noteMap[sampleMapSelStart].freq;
-              }
-            }
-          }
-        }
-        if (ImGui::MenuItem("set entire map to this sample")) {
-          if (sampleMapSelStart>=0 && sampleMapSelStart<120) {
-            for (int i=0; i<120; i++) {
-              if (i==sampleMapSelStart) continue;
-              ins->amiga.noteMap[i].map=ins->amiga.noteMap[sampleMapSelStart].map;
-            }
-          }
-        }
-      }
-      if (ins->type==DIV_INS_NES) {
-        if (ImGui::MenuItem("reset pitches")) {
-          for (int i=0; i<120; i++) {
-            ins->amiga.noteMap[i].dpcmFreq=15;
-          }
-        }
-        if (ImGui::MenuItem("clear delta counter values")) {
-          for (int i=0; i<120; i++) {
-            ins->amiga.noteMap[i].dpcmDelta=-1;
-          }
-        }
-      } else {
-        if (ImGui::MenuItem("reset notes")) {
-          for (int i=0; i<120; i++) {
-            ins->amiga.noteMap[i].freq=i;
-          }
-        }
-      }
-      if (ImGui::MenuItem("clear map samples")) {
-        for (int i=0; i<120; i++) {
-          ins->amiga.noteMap[i].map=-1;
-        }
-      }
-      ImGui::EndPopup();
-    }
-    ImGui::EndTabItem();
-  } else {
-    sampleMapFocused=false;
-  }
-}
-
-void FurnaceGUI::drawInsEdit() {
-  if (nextWindow==GUI_WINDOW_INS_EDIT) {
-    insEditOpen=true;
-    ImGui::SetNextWindowFocus();
-    nextWindow=GUI_WINDOW_NOTHING;
-  }
-  if (!insEditOpen) return;
-  if (mobileUI) {
-    patWindowPos=(portrait?ImVec2(0.0f,(mobileMenuPos*-0.65*canvasH)):ImVec2((0.16*canvasH)+0.5*canvasW*mobileMenuPos,0.0f));
-    patWindowSize=(portrait?ImVec2(canvasW,canvasH-(0.16*canvasW)-(pianoOpen?(0.4*canvasW):0.0f)):ImVec2(canvasW-(0.16*canvasH),canvasH-(pianoOpen?(0.3*canvasH):0.0f)));
-    ImGui::SetNextWindowPos(patWindowPos);
-    ImGui::SetNextWindowSize(patWindowSize);
-  } else {
-    ImGui::SetNextWindowSizeConstraints(ImVec2(440.0f*dpiScale,400.0f*dpiScale),ImVec2(canvasW,canvasH));
-  }
-  if (ImGui::Begin("Instrument Editor",&insEditOpen,globalWinFlags|(settings.allowEditDocking?0:ImGuiWindowFlags_NoDocking))) {
-    if (curIns==-2) {
-      ImGui::SetCursorPosY(ImGui::GetCursorPosY()+(ImGui::GetContentRegionAvail().y-ImGui::GetFrameHeightWithSpacing()+ImGui::GetStyle().ItemSpacing.y)*0.5f);
-      CENTER_TEXT("waiting...");
-      ImGui::Text("waiting...");
-    } else if (curIns<0 || curIns>=(int)e->song.ins.size()) {
-      ImGui::SetCursorPosY(ImGui::GetCursorPosY()+(ImGui::GetContentRegionAvail().y-ImGui::GetFrameHeightWithSpacing()*(e->song.ins.empty()?2.0f:3.0f)+ImGui::GetStyle().ItemSpacing.y)*0.5f);
-      CENTER_TEXT("no instrument selected");
-      ImGui::Text("no instrument selected");
-      if (ImGui::BeginTable("noAssetCenter",3)) {
-        ImGui::TableSetupColumn("c0",ImGuiTableColumnFlags_WidthStretch,0.5f);
-        ImGui::TableSetupColumn("c1",ImGuiTableColumnFlags_WidthFixed);
-        ImGui::TableSetupColumn("c2",ImGuiTableColumnFlags_WidthStretch,0.5f);
-
-        ImGui::TableNextRow();
-        ImGui::TableNextColumn();
-        ImGui::TableNextColumn();
-
-        if (e->song.ins.size()>0) {
-          ImGui::SetNextItemWidth(ImGui::GetContentRegionAvail().x);
-          if (ImGui::BeginCombo("##InsSelect","select one...")) {
-            String name;
-            for (size_t i=0; i<e->song.ins.size(); i++) {
-              name=fmt::sprintf("%.2X: %s##_INSS%d",i,e->song.ins[i]->name,i);
-              if (ImGui::Selectable(name.c_str(),curIns==(int)i)) {
-                curIns=i;
-                wavePreviewInit=true;
-                updateFMPreview=true;
-              }
-            }
-            ImGui::EndCombo();
-          }
-          ImGui::AlignTextToFramePadding();
-          ImGui::TextUnformatted("or");
-          ImGui::SameLine();
-        }
-        if (ImGui::Button("Open")) {
-          doAction(GUI_ACTION_INS_LIST_OPEN);
-        }
-        ImGui::SameLine();
-        ImGui::TextUnformatted("or");
-        ImGui::SameLine();
-        if (ImGui::Button("Create New")) {
-          doAction(GUI_ACTION_INS_LIST_ADD);
-        }
-
-        ImGui::TableNextColumn();
-        ImGui::EndTable();
-      }
-    } else {
-      DivInstrument* ins=e->song.ins[curIns];
-      if (updateFMPreview) {
-        renderFMPreview(ins);
-        updateFMPreview=false;
-      }
-      if (settings.insEditColorize) {
-        if (ins->type>=DIV_INS_MAX) {
-          pushAccentColors(uiColors[GUI_COLOR_INSTR_UNKNOWN],uiColors[GUI_COLOR_INSTR_UNKNOWN],uiColors[GUI_COLOR_INSTR_UNKNOWN],ImVec4(0.0f,0.0f,0.0f,0.0f));
-        } else {
-          pushAccentColors(uiColors[GUI_COLOR_INSTR_STD+ins->type],uiColors[GUI_COLOR_INSTR_STD+ins->type],uiColors[GUI_COLOR_INSTR_STD+ins->type],ImVec4(0.0f,0.0f,0.0f,0.0f));
-        }
-      }
-      if (ImGui::BeginTable("InsProp",3)) {
-        ImGui::TableSetupColumn("c0",ImGuiTableColumnFlags_WidthFixed);
-        ImGui::TableSetupColumn("c1",ImGuiTableColumnFlags_WidthFixed);
-        ImGui::TableSetupColumn("c2",ImGuiTableColumnFlags_WidthStretch);
-        ImGui::TableNextRow();
-        ImGui::TableNextColumn();
-        String insIndex=fmt::sprintf("%.2X",curIns);
-        ImGui::SetNextItemWidth(72.0f*dpiScale);
-        if (ImGui::BeginCombo("##InsSelect",insIndex.c_str())) {
-          String name;
-          for (size_t i=0; i<e->song.ins.size(); i++) {
-            name=fmt::sprintf("%.2X: %s##_INSS%d",i,e->song.ins[i]->name,i);
-            if (ImGui::Selectable(name.c_str(),curIns==(int)i)) {
-              curIns=i;
-              ins=e->song.ins[curIns];
-              wavePreviewInit=true;
-              updateFMPreview=true;
-            }
-          }
-          ImGui::EndCombo();
-        }
-
-        ImGui::TableNextColumn();
-        ImGui::Text("Name");
-
-        ImGui::TableNextColumn();
-        ImGui::SetNextItemWidth(ImGui::GetContentRegionAvail().x);
-        ImGui::PushID(2+curIns);
-        if (ImGui::InputText("##Name",&ins->name)) {
-          MARK_MODIFIED;
-        }
-        ImGui::PopID();
-
-        ImGui::TableNextRow();
-        ImGui::TableNextColumn();
-        if (ImGui::Button(ICON_FA_FOLDER_OPEN "##IELoad")) {
-          doAction(GUI_ACTION_INS_LIST_OPEN_REPLACE);
-        }
-        if (ImGui::IsItemHovered()) {
-          ImGui::SetTooltip("Open");
-        }
-        ImGui::SameLine();
-        if (ImGui::Button(ICON_FA_FLOPPY_O "##IESave")) {
-          doAction(GUI_ACTION_INS_LIST_SAVE);
-        }
-        if (ImGui::IsItemHovered()) {
-          ImGui::SetTooltip("Save");
-        }
-        if (ImGui::BeginPopupContextItem("InsSaveFormats",ImGuiMouseButton_Right)) {
-          if (ImGui::MenuItem("save as .dmp...")) {
-            doAction(GUI_ACTION_INS_LIST_SAVE_DMP);
-          }
-          ImGui::EndPopup();
-        }
-
-        ImGui::TableNextColumn();
-        ImGui::Text("Type");
-
-        ImGui::TableNextColumn();
-        int insType=ins->type;
-        ImGui::SetNextItemWidth(ImGui::GetContentRegionAvail().x);
-        bool warnType=true;
-        for (DivInstrumentType i: e->getPossibleInsTypes()) {
-          if (i==insType) {
-            warnType=false;
-          }
-        }
-
-        pushWarningColor(warnType,warnType && failedNoteOn);
-        if (ImGui::BeginCombo("##Type",(insType>=DIV_INS_MAX)?"Unknown":insTypes[insType][0])) {
-          std::vector<DivInstrumentType> insTypeList;
-          if (settings.displayAllInsTypes) {
-            for (int i=0; insTypes[i][0]; i++) {
-              insTypeList.push_back((DivInstrumentType)i);
-            }
-          } else {
-            insTypeList=e->getPossibleInsTypes();
-          }
-          for (DivInstrumentType i: insTypeList) {
-            if (ImGui::Selectable(insTypes[i][0],insType==i)) {
-              ins->type=i;
-
-              // reset macro zoom
-              ins->std.volMacro.vZoom=-1;
-              ins->std.dutyMacro.vZoom=-1;
-              ins->std.waveMacro.vZoom=-1;
-              ins->std.ex1Macro.vZoom=-1;
-              ins->std.ex2Macro.vZoom=-1;
-              ins->std.ex3Macro.vZoom=-1;
-              ins->std.ex4Macro.vZoom=-1;
-              ins->std.ex5Macro.vZoom=-1;
-              ins->std.ex6Macro.vZoom=-1;
-              ins->std.ex7Macro.vZoom=-1;
-              ins->std.ex8Macro.vZoom=-1;
-              ins->std.panLMacro.vZoom=-1;
-              ins->std.panRMacro.vZoom=-1;
-              ins->std.phaseResetMacro.vZoom=-1;
-              ins->std.algMacro.vZoom=-1;
-              ins->std.fbMacro.vZoom=-1;
-              ins->std.fmsMacro.vZoom=-1;
-              ins->std.amsMacro.vZoom=-1;
-              for (int j=0; j<4; j++) {
-                ins->std.opMacros[j].amMacro.vZoom=-1;
-                ins->std.opMacros[j].arMacro.vZoom=-1;
-                ins->std.opMacros[j].drMacro.vZoom=-1;
-                ins->std.opMacros[j].multMacro.vZoom=-1;
-                ins->std.opMacros[j].rrMacro.vZoom=-1;
-                ins->std.opMacros[j].slMacro.vZoom=-1;
-                ins->std.opMacros[j].tlMacro.vZoom=-1;
-                ins->std.opMacros[j].dt2Macro.vZoom=-1;
-                ins->std.opMacros[j].rsMacro.vZoom=-1;
-                ins->std.opMacros[j].dtMacro.vZoom=-1;
-                ins->std.opMacros[j].d2rMacro.vZoom=-1;
-                ins->std.opMacros[j].ssgMacro.vZoom=-1;
-                ins->std.opMacros[j].damMacro.vZoom=-1;
-                ins->std.opMacros[j].dvbMacro.vZoom=-1;
-                ins->std.opMacros[j].egtMacro.vZoom=-1;
-                ins->std.opMacros[j].kslMacro.vZoom=-1;
-                ins->std.opMacros[j].susMacro.vZoom=-1;
-                ins->std.opMacros[j].vibMacro.vZoom=-1;
-                ins->std.opMacros[j].wsMacro.vZoom=-1;
-                ins->std.opMacros[j].ksrMacro.vZoom=-1;
-              }
-            }
-          }
-          ImGui::EndCombo();
-        } else if (warnType) {
-          if (ImGui::IsItemHovered()) {
-            ImGui::SetTooltip("none of the currently present chips are able to play this instrument type!");
-          }
-        }
-        popWarningColor();
-
-        ImGui::EndTable();
-      }
-      
-
-      if (ImGui::BeginTabBar("insEditTab")) {
-        std::vector<FurnaceGUIMacroDesc> macroList;
-        if (ins->type==DIV_INS_FM || ins->type==DIV_INS_OPL || ins->type==DIV_INS_OPLL || ins->type==DIV_INS_OPZ || ins->type==DIV_INS_OPL_DRUMS || ins->type==DIV_INS_OPM || ins->type==DIV_INS_ESFM) {
-          char label[32];
-          int opCount=4;
-          if (ins->type==DIV_INS_OPLL) opCount=2;
-          if (ins->type==DIV_INS_OPL) opCount=(ins->fm.ops==4)?4:2;
-          bool opsAreMutable=(ins->type==DIV_INS_FM || ins->type==DIV_INS_OPM);
-
-          if (ImGui::BeginTabItem("FM")) {
-            DivInstrumentFM& fmOrigin=(ins->type==DIV_INS_OPLL && ins->fm.opllPreset>0 && ins->fm.opllPreset<16)?opllPreview:ins->fm;
-
-            bool isPresent[4];
-            int isPresentCount=0;
-            memset(isPresent,0,4*sizeof(bool));
-            for (int i=0; i<e->song.systemLen; i++) {
-              if (e->song.system[i]==DIV_SYSTEM_VRC7) {
-                isPresent[3]=true;
-              } else if (e->song.system[i]==DIV_SYSTEM_OPLL || e->song.system[i]==DIV_SYSTEM_OPLL_DRUMS) {
-                isPresent[(e->song.systemFlags[i].getInt("patchSet",0))&3]=true;
-              }
-            }
-            if (!isPresent[0] && !isPresent[1] && !isPresent[2] && !isPresent[3]) {
-              isPresent[0]=true;
-            }
-            for (int i=0; i<4; i++) {
-              if (isPresent[i]) isPresentCount++;
-            }
-            int presentWhich=0;
-            for (int i=0; i<4; i++) {
-              if (isPresent[i]) {
-                presentWhich=i;
-                break;
-              }
-            }
-
-            if (ImGui::BeginTable("fmDetails",3,(ins->type==DIV_INS_ESFM)?ImGuiTableFlags_SizingStretchProp:ImGuiTableFlags_SizingStretchSame)) {
-              ImGui::TableSetupColumn("c0",ImGuiTableColumnFlags_WidthStretch,((ins->type==DIV_INS_ESFM)?0.50f:0.0f));
-              ImGui::TableSetupColumn("c1",ImGuiTableColumnFlags_WidthStretch,((ins->type==DIV_INS_ESFM)?0.15f:0.0f));
-              ImGui::TableSetupColumn("c2",ImGuiTableColumnFlags_WidthStretch,((ins->type==DIV_INS_ESFM)?0.35f:0.0f));
-
-              ImGui::TableNextRow();
-              switch (ins->type) {
-                case DIV_INS_FM:
-                case DIV_INS_OPM:
-                  ImGui::TableNextColumn();
-                  P(CWSliderScalar(FM_NAME(FM_FB),ImGuiDataType_U8,&ins->fm.fb,&_ZERO,&_SEVEN)); rightClickable
-                  P(CWSliderScalar(FM_NAME(FM_FMS),ImGuiDataType_U8,&ins->fm.fms,&_ZERO,&_SEVEN)); rightClickable
-                  ImGui::TableNextColumn();
-                  P(CWSliderScalar(FM_NAME(FM_ALG),ImGuiDataType_U8,&ins->fm.alg,&_ZERO,&_SEVEN)); rightClickable
-                  P(CWSliderScalar(FM_NAME(FM_AMS),ImGuiDataType_U8,&ins->fm.ams,&_ZERO,&_THREE)); rightClickable
-                  ImGui::TableNextColumn();
-                  if (fmPreviewOn) {
-                    drawFMPreview(ImVec2(ImGui::GetContentRegionAvail().x,48.0*dpiScale));
-                    if (!fmPreviewPaused) {
-                      renderFMPreview(ins,1);
-                      WAKE_UP;
-                    }
-                  } else {
-                    drawAlgorithm(ins->fm.alg,FM_ALGS_4OP,ImVec2(ImGui::GetContentRegionAvail().x,48.0*dpiScale));
-                  }
-                  kvsConfig(ins);
-                  break;
-                case DIV_INS_OPZ:
-                  ImGui::TableNextColumn();
-                  P(CWSliderScalar(FM_NAME(FM_FB),ImGuiDataType_U8,&ins->fm.fb,&_ZERO,&_SEVEN)); rightClickable
-                  P(CWSliderScalar(FM_NAME(FM_FMS),ImGuiDataType_U8,&ins->fm.fms,&_ZERO,&_SEVEN)); rightClickable
-                  P(CWSliderScalar(FM_NAME(FM_FMS2),ImGuiDataType_U8,&ins->fm.fms2,&_ZERO,&_SEVEN)); rightClickable
-                  ImGui::TableNextColumn();
-                  P(CWSliderScalar(FM_NAME(FM_ALG),ImGuiDataType_U8,&ins->fm.alg,&_ZERO,&_SEVEN)); rightClickable
-                  P(CWSliderScalar(FM_NAME(FM_AMS),ImGuiDataType_U8,&ins->fm.ams,&_ZERO,&_THREE)); rightClickable
-                  P(CWSliderScalar(FM_NAME(FM_AMS2),ImGuiDataType_U8,&ins->fm.ams2,&_ZERO,&_THREE)); rightClickable
-                  ImGui::TableNextColumn();
-                  if (fmPreviewOn) {
-                    drawFMPreview(ImVec2(ImGui::GetContentRegionAvail().x,48.0*dpiScale));
-                    if (!fmPreviewPaused) {
-                      renderFMPreview(ins,1);
-                      WAKE_UP;
-                    }
-                  } else {
-                    drawAlgorithm(ins->fm.alg,FM_ALGS_4OP,ImVec2(ImGui::GetContentRegionAvail().x,48.0*dpiScale));
-                  }
-                  kvsConfig(ins);
-
-                  if (ImGui::Button("Request from TX81Z")) {
-                    doAction(GUI_ACTION_TX81Z_REQUEST);
-                  }
-                  /* 
-                  ImGui::SameLine();
-                  if (ImGui::Button("Send to TX81Z")) {
-                    showError("Coming soon!");
-                  }
-                  */
-                  break;
-                case DIV_INS_OPL:
-                case DIV_INS_OPL_DRUMS: {
-                  bool fourOp=(ins->fm.ops==4 || ins->type==DIV_INS_OPL_DRUMS);
-                  bool drums=ins->fm.opllPreset==16;
-                  int algMax=fourOp?3:1;
-                  ImGui::TableNextColumn();
-                  ins->fm.alg&=algMax;
-                  P(CWSliderScalar(FM_NAME(FM_FB),ImGuiDataType_U8,&ins->fm.fb,&_ZERO,&_SEVEN)); rightClickable
-                  if (ins->type==DIV_INS_OPL) {
-                    ImGui::BeginDisabled(ins->fm.opllPreset==16);
-                    if (ImGui::Checkbox("4-op",&fourOp)) { PARAMETER
-                      ins->fm.ops=fourOp?4:2;
-                    }
-                    ImGui::EndDisabled();
-                  }
-                  ImGui::TableNextColumn();
-                  P(CWSliderScalar(FM_NAME(FM_ALG),ImGuiDataType_U8,&ins->fm.alg,&_ZERO,&algMax)); rightClickable
-                  if (ins->type==DIV_INS_OPL) {
-                    if (ImGui::Checkbox("Drums",&drums)) { PARAMETER
-                      ins->fm.opllPreset=drums?16:0;
-                    }
-                  }
-                  ImGui::TableNextColumn();
-                  if (fmPreviewOn) {
-                    drawFMPreview(ImVec2(ImGui::GetContentRegionAvail().x,48.0*dpiScale));
-                    if (!fmPreviewPaused) {
-                      renderFMPreview(ins,1);
-                      WAKE_UP;
-                    }
-                  } else {
-                    drawAlgorithm(ins->fm.alg&algMax,fourOp?FM_ALGS_4OP_OPL:FM_ALGS_2OP_OPL,ImVec2(ImGui::GetContentRegionAvail().x,48.0*dpiScale));
-                  }
-                  kvsConfig(ins);
-                  break;
-                }
-                case DIV_INS_OPLL: {
-                  bool dc=fmOrigin.fms;
-                  bool dm=fmOrigin.ams;
-                  bool sus=ins->fm.alg;
-                  ImGui::TableNextColumn();
-                  ImGui::BeginDisabled(ins->fm.opllPreset!=0);
-                  P(CWSliderScalar(FM_NAME(FM_FB),ImGuiDataType_U8,&fmOrigin.fb,&_ZERO,&_SEVEN)); rightClickable
-                  if (ImGui::Checkbox(FM_NAME(FM_DC),&dc)) { PARAMETER
-                    fmOrigin.fms=dc;
-                  }
-                  ImGui::EndDisabled();
-                  ImGui::TableNextColumn();
-                  if (ImGui::Checkbox(FM_NAME(FM_SUS),&sus)) { PARAMETER
-                    ins->fm.alg=sus;
-                  }
-                  ImGui::BeginDisabled(ins->fm.opllPreset!=0);
-                  if (ImGui::Checkbox(FM_NAME(FM_DM),&dm)) { PARAMETER
-                    fmOrigin.ams=dm;
-                  }
-                  ImGui::EndDisabled();
-                  ImGui::TableNextColumn();
-                  if (fmPreviewOn) {
-                    drawFMPreview(ImVec2(ImGui::GetContentRegionAvail().x,24.0*dpiScale));
-                    if (!fmPreviewPaused) {
-                      renderFMPreview(ins,1);
-                      WAKE_UP;
-                    }
-                  } else {
-                    drawAlgorithm(0,FM_ALGS_2OP_OPL,ImVec2(ImGui::GetContentRegionAvail().x,24.0*dpiScale));
-                  }
-                  kvsConfig(ins,false);
-
-                  ImGui::SetNextItemWidth(ImGui::GetContentRegionAvail().x);
-
-                  if (ImGui::BeginCombo("##LLPreset",opllInsNames[presentWhich][ins->fm.opllPreset])) {
-                    if (isPresentCount>1) {
-                      if (ImGui::BeginTable("LLPresetList",isPresentCount)) {
-                        ImGui::TableNextRow(ImGuiTableRowFlags_Headers);
-                        for (int i=0; i<4; i++) {
-                          if (!isPresent[i]) continue;
-                          ImGui::TableNextColumn();
-                          ImGui::Text("%s name",opllVariants[i]);
-                        }
-                        for (int i=0; i<17; i++) {
-                          ImGui::TableNextRow();
-                          for (int j=0; j<4; j++) {
-                            if (!isPresent[j]) continue;
-                            ImGui::TableNextColumn();
-                            ImGui::PushID(j*17+i);
-                            if (ImGui::Selectable(opllInsNames[j][i])) {
-                              ins->fm.opllPreset=i;
-                            }
-                            ImGui::PopID();
-                          }
-                        }
-                        ImGui::EndTable();
-                      }
-                    } else {
-                      for (int i=0; i<17; i++) {
-                        if (ImGui::Selectable(opllInsNames[presentWhich][i])) {
-                          ins->fm.opllPreset=i;
-                        }
-                      }
-                    }
-                    ImGui::EndCombo();
-                  }
-                  break;
-                }
-                case DIV_INS_ESFM: {
-                  ImGui::TableNextColumn();
-                  P(CWSliderScalar(ESFM_LONG_NAME(ESFM_NOISE),ImGuiDataType_U8,&ins->esfm.noise,&_ZERO,&_THREE,esfmNoiseModeNames[ins->esfm.noise&3])); rightClickable
-                  ImGui::TextUnformatted(esfmNoiseModeDescriptions[ins->esfm.noise&3]);
-                  ImGui::TableNextColumn();
-                  ImGui::TableNextColumn();
-                  if (fmPreviewOn) {
-                    drawFMPreview(ImVec2(ImGui::GetContentRegionAvail().x,48.0*dpiScale));
-                    if (!fmPreviewPaused) {
-                      renderFMPreview(ins,1);
-                      WAKE_UP;
-                    }
-                  } else {
-                    drawESFMAlgorithm(ins->esfm, ImVec2(ImGui::GetContentRegionAvail().x,48.0*dpiScale));
-                  }
-                  kvsConfig(ins);
-                }
-                default:
-                  break;
-              }
-              ImGui::EndTable();
-            }
-
-            if (((ins->type==DIV_INS_OPLL || ins->type==DIV_INS_OPL) && ins->fm.opllPreset==16) || ins->type==DIV_INS_OPL_DRUMS) {
-              ins->fm.ops=2;
-              P(ImGui::Checkbox("Fixed frequency mode",&ins->fm.fixedDrums));
-              if (ImGui::IsItemHovered()) {
-                ImGui::SetTooltip("when enabled, drums will be set to the specified frequencies, ignoring the note.");
-              }
-              if (ins->fm.fixedDrums) {
-                int block=0;
-                int fNum=0;
-                if (ImGui::BeginTable("fixedDrumSettings",3)) {
-                  ImGui::TableNextRow(ImGuiTableRowFlags_Headers);
-                  ImGui::TableNextColumn();
-                  ImGui::Text("Drum");
-                  ImGui::TableNextColumn();
-                  ImGui::Text("Block");
-                  ImGui::TableNextColumn();
-                  ImGui::Text("FreqNum");
-
-                  DRUM_FREQ("Kick","##DBlock0","##DFreq0",ins->fm.kickFreq);
-                  DRUM_FREQ("Snare/Hi-hat","##DBlock1","##DFreq1",ins->fm.snareHatFreq);
-                  DRUM_FREQ("Tom/Top","##DBlock2","##DFreq2",ins->fm.tomTopFreq);
-                  ImGui::EndTable();
-                }
-              }
-            }
-
-            bool willDisplayOps=true;
-            if (ins->type==DIV_INS_OPLL && ins->fm.opllPreset!=0) willDisplayOps=false;
-            if (!willDisplayOps && ins->type==DIV_INS_OPLL) {
-              ins->fm.op[1].tl&=15;
-              P(CWSliderScalar("Volume##TL",ImGuiDataType_U8,&ins->fm.op[1].tl,&_FIFTEEN,&_ZERO)); rightClickable
-              if (ins->fm.opllPreset==16) {
-                ImGui::Text("this volume slider only works in compatibility (non-drums) system.");
-              }
-
-              // update OPLL preset preview
-              if (ins->fm.opllPreset>0 && ins->fm.opllPreset<16) {
-                const opll_patch_t* patchROM=NULL;
-
-                switch (presentWhich) {
-                  case 1:
-                    patchROM=OPLL_GetPatchROM(opll_type_ymf281);
-                    break;
-                  case 2:
-                    patchROM=OPLL_GetPatchROM(opll_type_ym2423);
-                    break;
-                  case 3:
-                    patchROM=OPLL_GetPatchROM(opll_type_ds1001);
-                    break;
-                  default:
-                    patchROM=OPLL_GetPatchROM(opll_type_ym2413);
-                    break;
-                }
-
-                const opll_patch_t* patch=&patchROM[ins->fm.opllPreset-1];
-
-                opllPreview.alg=ins->fm.alg;
-                opllPreview.fb=patch->fb;
-                opllPreview.fms=patch->dm;
-                opllPreview.ams=patch->dc;
-
-                opllPreview.op[0].tl=patch->tl;
-                opllPreview.op[1].tl=ins->fm.op[1].tl;
-
-                for (int i=0; i<2; i++) {
-                  opllPreview.op[i].am=patch->am[i];
-                  opllPreview.op[i].vib=patch->vib[i];
-                  opllPreview.op[i].ssgEnv=patch->et[i]?8:0;
-                  opllPreview.op[i].ksr=patch->ksr[i];
-                  opllPreview.op[i].mult=patch->multi[i];
-                  opllPreview.op[i].ar=patch->ar[i];
-                  opllPreview.op[i].dr=patch->dr[i];
-                  opllPreview.op[i].sl=patch->sl[i];
-                  opllPreview.op[i].rr=patch->rr[i];
-                }
-              }
-            }
-
-            ImGui::BeginDisabled(!willDisplayOps);
-            if (settings.fmLayout==0) {
-              int numCols=15;
-              if (ins->type==DIV_INS_OPL ||ins->type==DIV_INS_OPL_DRUMS) numCols=13;
-              if (ins->type==DIV_INS_OPLL) numCols=12;
-              if (ins->type==DIV_INS_OPZ) numCols=19;
-              if (ins->type==DIV_INS_ESFM) numCols=19;
-              if (ImGui::BeginTable("FMOperators",numCols,ImGuiTableFlags_SizingStretchProp|ImGuiTableFlags_BordersH|ImGuiTableFlags_BordersOuterV)) {
-                // configure columns
-                ImGui::TableSetupColumn("c0",ImGuiTableColumnFlags_WidthFixed); // op name
-                if (ins->type==DIV_INS_ESFM) {
-                  ImGui::TableSetupColumn("c0e0",ImGuiTableColumnFlags_WidthStretch,0.05f); // outLvl
-                  ImGui::TableSetupColumn("c0e1",ImGuiTableColumnFlags_WidthFixed); // -separator-
-                  ImGui::TableSetupColumn("c0e2",ImGuiTableColumnFlags_WidthStretch,0.05f); // delay
-                }
-                ImGui::TableSetupColumn("c1",ImGuiTableColumnFlags_WidthStretch,0.05f); // ar
-                ImGui::TableSetupColumn("c2",ImGuiTableColumnFlags_WidthStretch,0.05f); // dr
-                ImGui::TableSetupColumn("c3",ImGuiTableColumnFlags_WidthStretch,0.05f); // sl
-                if (ins->type==DIV_INS_FM || ins->type==DIV_INS_OPZ || ins->type==DIV_INS_OPM) {
-                  ImGui::TableSetupColumn("c4",ImGuiTableColumnFlags_WidthStretch,0.05f); // d2r
-                }
-                ImGui::TableSetupColumn("c5",ImGuiTableColumnFlags_WidthStretch,0.05f); // rr
-                ImGui::TableSetupColumn("c6",ImGuiTableColumnFlags_WidthFixed); // -separator-
-                ImGui::TableSetupColumn("c7",ImGuiTableColumnFlags_WidthStretch,0.05f); // tl
-                ImGui::TableSetupColumn("c8",ImGuiTableColumnFlags_WidthStretch,0.05f); // rs/ksl
-                if (ins->type==DIV_INS_OPZ) {
-                  ImGui::TableSetupColumn("c8z0",ImGuiTableColumnFlags_WidthStretch,0.05f); // egs
-                  ImGui::TableSetupColumn("c8z1",ImGuiTableColumnFlags_WidthStretch,0.05f); // rev
-                }
-                if (ins->type==DIV_INS_ESFM) {
-                  ImGui::TableSetupColumn("c8e0",ImGuiTableColumnFlags_WidthStretch,0.05f); // outLvl
-                }
-                ImGui::TableSetupColumn("c9",ImGuiTableColumnFlags_WidthStretch,0.05f); // mult
-
-                if (ins->type==DIV_INS_OPZ) {
-                  ImGui::TableSetupColumn("c9z",ImGuiTableColumnFlags_WidthStretch,0.05f); // fine
-                }
-
-                if (ins->type==DIV_INS_ESFM) {
-                  ImGui::TableSetupColumn("c9e",ImGuiTableColumnFlags_WidthStretch,0.05f); // ct
-                }
-
-                if (ins->type==DIV_INS_FM || ins->type==DIV_INS_OPZ || ins->type==DIV_INS_OPM || ins->type==DIV_INS_ESFM) {
-                  ImGui::TableSetupColumn("c10",ImGuiTableColumnFlags_WidthStretch,0.05f); // dt
-                }
-                if (ins->type==DIV_INS_OPZ || ins->type==DIV_INS_OPM) {
-                  ImGui::TableSetupColumn("c11",ImGuiTableColumnFlags_WidthStretch,0.05f); // dt2
-                }
-                ImGui::TableSetupColumn("c15",ImGuiTableColumnFlags_WidthFixed); // am
-
-                ImGui::TableSetupColumn("c12",ImGuiTableColumnFlags_WidthFixed); // -separator-
-                if (ins->type!=DIV_INS_OPLL && ins->type!=DIV_INS_OPM) {
-                  ImGui::TableSetupColumn("c13",ImGuiTableColumnFlags_WidthStretch,0.2f); // ssg/waveform
-                }
-                ImGui::TableSetupColumn("c14",ImGuiTableColumnFlags_WidthStretch,0.3f); // env
-
-                // header
-                ImGui::TableNextRow(ImGuiTableRowFlags_Headers);
-                ImGui::TableNextColumn();
-                if (ins->type==DIV_INS_ESFM) {
-                  ImGui::TableNextColumn();
-                  CENTER_TEXT(ESFM_SHORT_NAME(ESFM_MODIN));
-                  ImGui::TextUnformatted(ESFM_SHORT_NAME(ESFM_MODIN));
-                  TOOLTIP_TEXT(ESFM_LONG_NAME(ESFM_MODIN));
-                  ImGui::TableNextColumn();
-                  ImGui::TableNextColumn();
-                  CENTER_TEXT(ESFM_SHORT_NAME(ESFM_DELAY));
-                  ImGui::TextUnformatted(ESFM_SHORT_NAME(ESFM_DELAY));
-                  TOOLTIP_TEXT(ESFM_LONG_NAME(ESFM_DELAY));
-                }
-                ImGui::TableNextColumn();
-                CENTER_TEXT(FM_SHORT_NAME(FM_AR));
-                ImGui::TextUnformatted(FM_SHORT_NAME(FM_AR));
-                TOOLTIP_TEXT(FM_NAME(FM_AR));
-                ImGui::TableNextColumn();
-                CENTER_TEXT(FM_SHORT_NAME(FM_DR));
-                ImGui::TextUnformatted(FM_SHORT_NAME(FM_DR));
-                TOOLTIP_TEXT(FM_NAME(FM_DR));
-                if (settings.susPosition==0) {
-                  ImGui::TableNextColumn();
-                  CENTER_TEXT(FM_SHORT_NAME(FM_SL));
-                  ImGui::TextUnformatted(FM_SHORT_NAME(FM_SL));
-                  TOOLTIP_TEXT(FM_NAME(FM_SL));
-                }
-                if (ins->type==DIV_INS_FM || ins->type==DIV_INS_OPZ || ins->type==DIV_INS_OPM) {
-                  ImGui::TableNextColumn();
-                  CENTER_TEXT(FM_SHORT_NAME(FM_D2R));
-                  ImGui::TextUnformatted(FM_SHORT_NAME(FM_D2R));
-                  TOOLTIP_TEXT(FM_NAME(FM_D2R));
-                }
-                ImGui::TableNextColumn();
-                CENTER_TEXT(FM_SHORT_NAME(FM_RR));
-                ImGui::TextUnformatted(FM_SHORT_NAME(FM_RR));
-                TOOLTIP_TEXT(FM_NAME(FM_RR));
-                if (settings.susPosition==1) {
-                  ImGui::TableNextColumn();
-                  CENTER_TEXT(FM_SHORT_NAME(FM_SL));
-                  ImGui::TextUnformatted(FM_SHORT_NAME(FM_SL));
-                  TOOLTIP_TEXT(FM_NAME(FM_SL));
-                }
-                ImGui::TableNextColumn();
-                ImGui::TableNextColumn();
-                CENTER_TEXT(FM_SHORT_NAME(FM_TL));
-                ImGui::TextUnformatted(FM_SHORT_NAME(FM_TL));
-                TOOLTIP_TEXT(FM_NAME(FM_TL));
-                ImGui::TableNextColumn();
-                if (ins->type==DIV_INS_FM || ins->type==DIV_INS_OPZ || ins->type==DIV_INS_OPM) {
-                  CENTER_TEXT(FM_SHORT_NAME(FM_RS));
-                  ImGui::TextUnformatted(FM_SHORT_NAME(FM_RS));
-                  TOOLTIP_TEXT(FM_NAME(FM_RS));
-                } else {
-                  CENTER_TEXT(FM_SHORT_NAME(FM_KSL));
-                  ImGui::TextUnformatted(FM_SHORT_NAME(FM_KSL));
-                  TOOLTIP_TEXT(FM_NAME(FM_KSL));
-                }
-                if (ins->type==DIV_INS_OPZ) {
-                  ImGui::TableNextColumn();
-                  CENTER_TEXT(FM_SHORT_NAME(FM_EGSHIFT));
-                  ImGui::TextUnformatted(FM_SHORT_NAME(FM_EGSHIFT));
-                  TOOLTIP_TEXT(FM_NAME(FM_EGSHIFT));
-                  ImGui::TableNextColumn();
-                  CENTER_TEXT(FM_SHORT_NAME(FM_REV));
-                  ImGui::TextUnformatted(FM_SHORT_NAME(FM_REV));
-                  TOOLTIP_TEXT(FM_NAME(FM_REV));
-                }
-                if (ins->type==DIV_INS_ESFM) {
-                  ImGui::TableNextColumn();
-                  CENTER_TEXT(ESFM_SHORT_NAME(ESFM_OUTLVL));
-                  ImGui::TextUnformatted(ESFM_SHORT_NAME(ESFM_OUTLVL));
-                  TOOLTIP_TEXT(ESFM_LONG_NAME(ESFM_OUTLVL));
-                }
-                ImGui::TableNextColumn();
-                CENTER_TEXT(FM_SHORT_NAME(FM_MULT));
-                ImGui::TextUnformatted(FM_SHORT_NAME(FM_MULT));
-                TOOLTIP_TEXT(FM_NAME(FM_MULT));
-                if (ins->type==DIV_INS_OPZ) {
-                  ImGui::TableNextColumn();
-                  CENTER_TEXT(FM_SHORT_NAME(FM_FINE));
-                  ImGui::TextUnformatted(FM_SHORT_NAME(FM_FINE));
-                  TOOLTIP_TEXT(FM_NAME(FM_FINE));
-                }
-                if (ins->type==DIV_INS_ESFM) {
-                  ImGui::TableNextColumn();
-                  CENTER_TEXT(ESFM_SHORT_NAME(ESFM_CT));
-                  ImGui::TextUnformatted(ESFM_SHORT_NAME(ESFM_CT));
-                  TOOLTIP_TEXT(ESFM_LONG_NAME(ESFM_CT));
-                }
-                ImGui::TableNextColumn();
-                if (ins->type==DIV_INS_FM || ins->type==DIV_INS_OPZ || ins->type==DIV_INS_OPM) {
-                  CENTER_TEXT(FM_SHORT_NAME(FM_DT));
-                  ImGui::TextUnformatted(FM_SHORT_NAME(FM_DT));
-                  TOOLTIP_TEXT(FM_NAME(FM_DT));
-                  ImGui::TableNextColumn();
-                }
-                if (ins->type==DIV_INS_ESFM) {
-                  CENTER_TEXT(ESFM_SHORT_NAME(ESFM_DT));
-                  ImGui::TextUnformatted(ESFM_SHORT_NAME(ESFM_DT));
-                  TOOLTIP_TEXT(ESFM_LONG_NAME(ESFM_DT));
-                  ImGui::TableNextColumn();
-                }
-                if (ins->type==DIV_INS_OPZ || ins->type==DIV_INS_OPM) {
-                  CENTER_TEXT(FM_SHORT_NAME(FM_DT2));
-                  ImGui::TextUnformatted(FM_SHORT_NAME(FM_DT2));
-                  TOOLTIP_TEXT(FM_NAME(FM_DT2));
-                  ImGui::TableNextColumn();
-                }
-                if (ins->type==DIV_INS_FM || ins->type==DIV_INS_OPM) {
-                  CENTER_TEXT(FM_SHORT_NAME(FM_AM));
-                  ImGui::TextUnformatted(FM_SHORT_NAME(FM_AM));
-                  TOOLTIP_TEXT(FM_NAME(FM_AM));
-                } else {
-                  CENTER_TEXT("Other");
-                  ImGui::TextUnformatted("Other");
-                }
-                ImGui::TableNextColumn();
-                if (ins->type==DIV_INS_OPL || ins->type==DIV_INS_OPL_DRUMS || ins->type==DIV_INS_OPZ || ins->type==DIV_INS_ESFM) {
-                  ImGui::TableNextColumn();
-                  CENTER_TEXT(FM_NAME(FM_WS));
-                  ImGui::TextUnformatted(FM_NAME(FM_WS));
-                } else if (ins->type!=DIV_INS_OPLL && ins->type!=DIV_INS_OPM) {
-                  ImGui::TableNextColumn();
-                  CENTER_TEXT(FM_NAME(FM_SSG));
-                  ImGui::TextUnformatted(FM_NAME(FM_SSG));
-                }
-                ImGui::TableNextColumn();
-                CENTER_TEXT("Envelope");
-                ImGui::TextUnformatted("Envelope");
-
-                float sliderHeight=32.0f*dpiScale;
-
-                for (int i=0; i<opCount; i++) {
-                  DivInstrumentFM::Operator& op=fmOrigin.op[(opCount==4 && ins->type!=DIV_INS_OPL_DRUMS && ins->type!=DIV_INS_ESFM)?opOrder[i]:i];
-                  DivInstrumentESFM::Operator& opE=ins->esfm.op[i];
-
-                  ImGui::TableNextRow();
-                  ImGui::TableNextColumn();
-
-                  // push colors
-                  if (settings.separateFMColors) {
-                    bool mod=true;
-                    if (ins->type==DIV_INS_OPL_DRUMS) {
-                      mod=false;
-                    } else if (ins->type==DIV_INS_ESFM) {
-                      // this is the same as the KVS heuristic in platform/esfm.h
-                      if (opE.outLvl==7) {
-                        mod=false;
-                      } else if (opE.outLvl>0) {
-                        if (i==3) {
-                          mod=false;
-                        } else {
-                          DivInstrumentESFM::Operator& opENext=ins->esfm.op[i+1];
-                          if (opENext.modIn==0) {
-                            mod=false;
-                          } else if ((opE.outLvl-opENext.modIn)>=2) {
-                            mod=false;
-                          }
-                        }
-                      }
-                    } else if (opCount==4) {
-                      if (ins->type==DIV_INS_OPL) {
-                        if (opIsOutputOPL[fmOrigin.alg&3][i]) mod=false;
-                      } else {
-                        if (opIsOutput[fmOrigin.alg&7][i]) mod=false;
-                      }
-                    } else {
-                      if (i==1 || (ins->type==DIV_INS_OPL && (fmOrigin.alg&1))) mod=false;
-                    }
-                    if (mod) {
-                      pushAccentColors(
-                        uiColors[GUI_COLOR_FM_PRIMARY_MOD],
-                        uiColors[GUI_COLOR_FM_SECONDARY_MOD],
-                        uiColors[GUI_COLOR_FM_BORDER_MOD],
-                        uiColors[GUI_COLOR_FM_BORDER_SHADOW_MOD]
-                      );
-                    } else {
-                      pushAccentColors(
-                        uiColors[GUI_COLOR_FM_PRIMARY_CAR],
-                        uiColors[GUI_COLOR_FM_SECONDARY_CAR],
-                        uiColors[GUI_COLOR_FM_BORDER_CAR],
-                        uiColors[GUI_COLOR_FM_BORDER_SHADOW_CAR]
-                      );
-                    }
-                  }
-
-                  if (i==0) {
-                    sliderHeight=(ImGui::GetContentRegionAvail().y/opCount)-ImGui::GetStyle().ItemSpacing.y;
-                    float sliderMinHeightOPL=ImGui::GetFrameHeight()*4.0+ImGui::GetStyle().ItemSpacing.y*3.0;
-                    float sliderMinHeightESFM=ImGui::GetFrameHeight()*5.0+ImGui::GetStyle().ItemSpacing.y*4.0;
-                    if ((ins->type==DIV_INS_OPL || ins->type==DIV_INS_OPL_DRUMS || ins->type==DIV_INS_OPLL) && sliderHeight<sliderMinHeightOPL) {
-                      sliderHeight=sliderMinHeightOPL;
-                    }
-                    if (ins->type==DIV_INS_ESFM && sliderHeight<sliderMinHeightESFM) {
-                      sliderHeight=sliderMinHeightESFM;
-                    }
-                  }
-
-                  ImGui::PushID(fmt::sprintf("op%d",i).c_str());
-                  String opNameLabel;
-                  if (ins->type==DIV_INS_OPL_DRUMS) {
-                    opNameLabel=fmt::sprintf("%s",oplDrumNames[i]);
-                  } else if (ins->type==DIV_INS_OPL && fmOrigin.opllPreset==16) {
-                    if (i==1) {
-                      opNameLabel="Kick";
-                    } else {
-                      opNameLabel="Env";
-                    }
-                  } else {
-                    opNameLabel=fmt::sprintf("OP%d",i+1);
-                  }
-                  if (opsAreMutable) {
-                    pushToggleColors(op.enable);
-                    if (ImGui::Button(opNameLabel.c_str())) {
-                      op.enable=!op.enable;
-                      PARAMETER;
-                    }
-                    popToggleColors();
-                  } else {
-                    ImGui::TextUnformatted(opNameLabel.c_str());
-                  }
-
-                  // drag point
-                  OP_DRAG_POINT;
-
-                  int maxTl=127;
-                  if (ins->type==DIV_INS_OPLL) {
-                    if (i==1) {
-                      maxTl=15;
-                    } else {
-                      maxTl=63;
-                    }
-                  }
-                  if (ins->type==DIV_INS_OPL || ins->type==DIV_INS_OPL_DRUMS || ins->type==DIV_INS_ESFM) {
-                    maxTl=63;
-                  }
-                  int maxArDr=(ins->type==DIV_INS_FM || ins->type==DIV_INS_OPZ || ins->type==DIV_INS_OPM)?31:15;
-                  bool ssgOn=op.ssgEnv&8;
-                  bool ksrOn=op.ksr;
-                  bool vibOn=op.vib;
-                  bool susOn=op.sus;
-                  bool fixedOn=opE.fixed;
-                  unsigned char ssgEnv=op.ssgEnv&7;
-
-                  if (ins->type==DIV_INS_ESFM) {
-                    ImGui::TableNextColumn();
-                    CENTER_VSLIDER;
-                    P(CWVSliderScalar("##MODIN",ImVec2(20.0f*dpiScale,sliderHeight),ImGuiDataType_U8,&opE.modIn,&_ZERO,&_SEVEN)); rightClickable
-                    ImGui::TableNextColumn();
-                    ImGui::Dummy(ImVec2(4.0f*dpiScale,2.0f*dpiScale));
-                    ImGui::TableNextColumn();
-                    opE.delay&=7;
-                    CENTER_VSLIDER;
-                    P(CWVSliderScalar("##DELAY",ImVec2(20.0f*dpiScale,sliderHeight),ImGuiDataType_U8,&opE.delay,&_ZERO,&_SEVEN)); rightClickable
-                  }
-
-                  ImGui::TableNextColumn();
-                  op.ar&=maxArDr;
-                  CENTER_VSLIDER;
-                  P(CWVSliderScalar("##AR",ImVec2(20.0f*dpiScale,sliderHeight),ImGuiDataType_U8,&op.ar,&maxArDr,&_ZERO)); rightClickable
-
-                  ImGui::TableNextColumn();
-                  op.dr&=maxArDr;
-                  CENTER_VSLIDER;
-                  P(CWVSliderScalar("##DR",ImVec2(20.0f*dpiScale,sliderHeight),ImGuiDataType_U8,&op.dr,&maxArDr,&_ZERO)); rightClickable
-
-                  if (settings.susPosition==0) {
-                    ImGui::TableNextColumn();
-                    op.sl&=15;
-                    CENTER_VSLIDER;
-                    P(CWVSliderScalar("##SL",ImVec2(20.0f*dpiScale,sliderHeight),ImGuiDataType_U8,&op.sl,&_FIFTEEN,&_ZERO)); rightClickable
-                  }
-
-                  if (ins->type==DIV_INS_FM || ins->type==DIV_INS_OPZ || ins->type==DIV_INS_OPM) {
-                    ImGui::TableNextColumn();
-                    op.d2r&=31;
-                    CENTER_VSLIDER;
-                    P(CWVSliderScalar("##D2R",ImVec2(20.0f*dpiScale,sliderHeight),ImGuiDataType_U8,&op.d2r,&_THIRTY_ONE,&_ZERO)); rightClickable
-                  }
-
-                  ImGui::TableNextColumn();
-                  op.rr&=15;
-                  CENTER_VSLIDER;
-                  P(CWVSliderScalar("##RR",ImVec2(20.0f*dpiScale,sliderHeight),ImGuiDataType_U8,&op.rr,&_FIFTEEN,&_ZERO)); rightClickable
-
-                  if (settings.susPosition==1) {
-                    ImGui::TableNextColumn();
-                    op.sl&=15;
-                    CENTER_VSLIDER;
-                    P(CWVSliderScalar("##SL",ImVec2(20.0f*dpiScale,sliderHeight),ImGuiDataType_U8,&op.sl,&_FIFTEEN,&_ZERO)); rightClickable
-                  }
-
-                  ImGui::TableNextColumn();
-                  ImGui::Dummy(ImVec2(4.0f*dpiScale,2.0f*dpiScale));
-
-                  ImGui::TableNextColumn();
-                  op.tl&=maxTl;
-                  CENTER_VSLIDER;
-                  P(CWVSliderScalar("##TL",ImVec2(20.0f*dpiScale,sliderHeight),ImGuiDataType_U8,&op.tl,&maxTl,&_ZERO)); rightClickable
-
-                  ImGui::TableNextColumn();
-                  CENTER_VSLIDER;
-                  if (ins->type==DIV_INS_FM || ins->type==DIV_INS_OPZ || ins->type==DIV_INS_OPM) {
-                    P(CWVSliderScalar("##RS",ImVec2(20.0f*dpiScale,sliderHeight),ImGuiDataType_U8,&op.rs,&_ZERO,&_THREE)); rightClickable
-                  } else {
-                    int ksl=ins->type==DIV_INS_OPLL?op.ksl:kslMap[op.ksl&3];
-                    if (CWVSliderInt("##KSL",ImVec2(20.0f*dpiScale,sliderHeight),&ksl,0,3)) {
-                      op.ksl=(ins->type==DIV_INS_OPLL?ksl:kslMap[ksl&3]);
-                      PARAMETER;
-                    } rightClickable
-                  }
-
-                  if (ins->type==DIV_INS_OPZ) {
-                    ImGui::TableNextColumn();
-                    CENTER_VSLIDER;
-                    P(CWVSliderScalar("##EGS",ImVec2(20.0f*dpiScale,sliderHeight),ImGuiDataType_U8,&op.ksl,&_ZERO,&_THREE)); rightClickable
-
-                    ImGui::TableNextColumn();
-                    CENTER_VSLIDER;
-                    P(CWVSliderScalar("##REV",ImVec2(20.0f*dpiScale,sliderHeight),ImGuiDataType_U8,&op.dam,&_ZERO,&_SEVEN)); rightClickable
-                  }
-
-                  if (ins->type==DIV_INS_ESFM) {
-                    ImGui::TableNextColumn();
-                    CENTER_VSLIDER;
-                    P(CWVSliderScalar("##OUTLVL",ImVec2(20.0f*dpiScale,sliderHeight),ImGuiDataType_U8,&opE.outLvl,&_ZERO,&_SEVEN)); rightClickable
-                  }
-
-                  ImGui::TableNextColumn();
-                  CENTER_VSLIDER;
-                  P(CWVSliderScalar("##MULT",ImVec2(20.0f*dpiScale,sliderHeight),ImGuiDataType_U8,&op.mult,&_ZERO,&_FIFTEEN)); rightClickable
-
-                  if (ins->type==DIV_INS_OPZ) {
-                    ImGui::TableNextColumn();
-                    CENTER_VSLIDER;
-                    P(CWVSliderScalar("##FINE",ImVec2(20.0f*dpiScale,sliderHeight),ImGuiDataType_U8,&op.dvb,&_ZERO,&_FIFTEEN)); rightClickable
-                  }
-
-                  if (ins->type==DIV_INS_ESFM) {
-                    ImGui::TableNextColumn();
-                    CENTER_VSLIDER;
-                    P(CWVSliderScalar("##CT",ImVec2(20.0f*dpiScale,sliderHeight),ImGuiDataType_S8,&opE.ct,&_MINUS_TWENTY_FOUR,&_TWENTY_FOUR)); rightClickable
-                  }
-
-                  if (ins->type==DIV_INS_FM || ins->type==DIV_INS_OPZ || ins->type==DIV_INS_OPM) {
-                    int detune=detuneMap[settings.unsignedDetune?1:0][op.dt&7];
-                    ImGui::TableNextColumn();
-                    CENTER_VSLIDER;
-                    if (CWVSliderInt("##DT",ImVec2(20.0f*dpiScale,sliderHeight),&detune,settings.unsignedDetune?0:-3,settings.unsignedDetune?7:4)) { PARAMETER
-                      if (detune<-3) detune=-3;
-                      if (detune>7) detune=7;
-                      op.dt=detuneUnmap[settings.unsignedDetune?1:0][detune+3];
-                    } rightClickable
-
-                    if (ins->type!=DIV_INS_FM) {
-                      ImGui::TableNextColumn();
-                      CENTER_VSLIDER;
-                      P(CWVSliderScalar("##DT2",ImVec2(20.0f*dpiScale,sliderHeight),ImGuiDataType_U8,&op.dt2,&_ZERO,&_THREE)); rightClickable
-                    }
-
-                    ImGui::TableNextColumn();
-                    bool amOn=op.am;
-                    if (ins->type==DIV_INS_OPZ) {
-                      bool egtOn=op.egt;
-                      if (egtOn) {
-                        ImGui::SetCursorPosY(ImGui::GetCursorPosY()+0.5*(sliderHeight-ImGui::GetFrameHeight()*4.0-ImGui::GetStyle().ItemSpacing.y*3.0));
-                      } else {
-                        ImGui::SetCursorPosY(ImGui::GetCursorPosY()+0.5*(sliderHeight-ImGui::GetFrameHeight()*2.0-ImGui::GetStyle().ItemSpacing.y*1.0));
-                      }
-                      if (ImGui::Checkbox("AM",&amOn)) { PARAMETER
-                        op.am=amOn;
-                      }
-                      if (ImGui::Checkbox("Fixed",&egtOn)) { PARAMETER
-                        op.egt=egtOn;
-                      }
-                      if (egtOn) {
-                        int block=op.dt;
-                        int freqNum=(op.mult<<4)|(op.dvb&15);
-                        if (ImGui::InputInt("Block",&block,1,1)) {
-                          if (block<0) block=0;
-                          if (block>7) block=7;
-                          op.dt=block;
-                        }
-                        if (ImGui::InputInt("FreqNum",&freqNum,1,16)) {
-                          if (freqNum<0) freqNum=0;
-                          if (freqNum>255) freqNum=255;
-                          op.mult=freqNum>>4;
-                          op.dvb=freqNum&15;
-                        }
-                      }
-                    } else {
-                      ImGui::SetCursorPosY(ImGui::GetCursorPosY()+0.5*(sliderHeight-ImGui::GetFrameHeight()));
-                      if (ImGui::Checkbox("##AM",&amOn)) { PARAMETER
-                        op.am=amOn;
-                      }
-                    }
-
-                    if (ins->type!=DIV_INS_OPL && ins->type!=DIV_INS_OPL_DRUMS && ins->type!=DIV_INS_OPZ && ins->type!=DIV_INS_OPM) {
-                      ImGui::TableNextColumn();
-                      ImGui::Dummy(ImVec2(4.0f*dpiScale,2.0f*dpiScale));
-                      ImGui::TableNextColumn();
-                      ImGui::BeginDisabled(!ssgOn);
-                      drawSSGEnv(op.ssgEnv&7,ImVec2(ImGui::GetContentRegionAvail().x,sliderHeight-ImGui::GetFrameHeightWithSpacing()));
-                      ImGui::EndDisabled();
-                      if (ImGui::Checkbox("##SSGOn",&ssgOn)) { PARAMETER
-                        op.ssgEnv=(op.ssgEnv&7)|(ssgOn<<3);
-                      }
-
-                      ImGui::SameLine();
-                      ImGui::SetNextItemWidth(ImGui::GetContentRegionAvail().x);
-                      if (CWSliderScalar("##SSG",ImGuiDataType_U8,&ssgEnv,&_ZERO,&_SEVEN,ssgEnvTypes[ssgEnv])) { PARAMETER
-                        op.ssgEnv=(op.ssgEnv&8)|(ssgEnv&7);
-                      }
-                    }
-                  } else if (ins->type==DIV_INS_ESFM) {
-                    ImGui::TableNextColumn();
-                    CENTER_VSLIDER;
-                    P(CWVSliderScalar("##DT",ImVec2(20.0f*dpiScale,sliderHeight),ImGuiDataType_S8,&opE.dt,&_MINUS_ONE_HUNDRED_TWENTY_EIGHT,&_ONE_HUNDRED_TWENTY_SEVEN)); rightClickable
-
-                    ImGui::TableNextColumn();
-                    bool amOn=op.am;
-                    bool leftOn=opE.left;
-                    bool rightOn=opE.right;
-
-                    ImGui::SetCursorPosY(ImGui::GetCursorPosY()+0.5*(sliderHeight-ImGui::GetFrameHeight()*5.0-ImGui::GetStyle().ItemSpacing.y*4.0));
-                    ImVec2 curPosBeforeDummy = ImGui::GetCursorPos();
-                    ImGui::Dummy(ImVec2(ImGui::GetFrameHeightWithSpacing()*2.0f+ImGui::CalcTextSize(FM_SHORT_NAME(FM_DAM)).x*2.0f,1.0f));
-                    ImGui::SetCursorPos(curPosBeforeDummy);
-
-                    if (ImGui::BeginTable("panCheckboxes",(fixedOn)?3:2,ImGuiTableFlags_SizingStretchProp)) {
-                      ImGui::TableSetupColumn("c0",ImGuiTableColumnFlags_WidthStretch,1.0);
-                      ImGui::TableSetupColumn("c1",ImGuiTableColumnFlags_WidthStretch,1.0);
-                      if (fixedOn) {
-                        ImGui::TableSetupColumn("c2",ImGuiTableColumnFlags_WidthStretch,1.2);
-                      }
-
-                      float yCoordBeforeTablePadding=ImGui::GetCursorPosY();
-                      ImGui::TableNextRow();
-                      ImGui::TableNextColumn();
-                      ImGui::SetCursorPosY(yCoordBeforeTablePadding);
-                      if (ImGui::Checkbox(ESFM_SHORT_NAME(ESFM_LEFT),&leftOn)) { PARAMETER
-                        opE.left=leftOn;
-                      }
-                      ImGui::TableNextColumn();
-                      ImGui::SetCursorPosY(yCoordBeforeTablePadding);
-                      if (ImGui::Checkbox(ESFM_SHORT_NAME(ESFM_RIGHT),&rightOn)) { PARAMETER
-                        opE.right=rightOn;
-                      }
-                      if (fixedOn) {
-                        ImGui::TableNextColumn();
-                        ImGui::SetCursorPosY(yCoordBeforeTablePadding);
-                        if (ImGui::Checkbox(FM_SHORT_NAME(FM_AM),&amOn)) { PARAMETER
-                          op.am=amOn;
-                        }
-                      }
-                      ImGui::TableNextRow();
-                      ImGui::TableNextColumn();
-                      if (ImGui::Checkbox(FM_SHORT_NAME(FM_KSR),&ksrOn)) { PARAMETER
-                        op.ksr=ksrOn;
-                      }
-                      ImGui::TableNextColumn();
-                      if (ImGui::Checkbox(FM_SHORT_NAME(FM_SUS),&susOn)) { PARAMETER
-                        op.sus=susOn;
-                      }
-                      if (fixedOn) {
-                        bool damOn=op.dam;
-                        ImGui::TableNextColumn();
-                        if (ImGui::Checkbox(FM_SHORT_NAME(FM_DAM),&damOn)) { PARAMETER
-                          op.dam=damOn;
-                        }
-                      }
-                      ImGui::EndTable();
-                    }
-                    ImGui::SetCursorPosY(ImGui::GetCursorPosY()-0.5*ImGui::GetStyle().ItemSpacing.y);
-                    if (ImGui::Checkbox(ESFM_NAME(ESFM_FIXED),&fixedOn)) { PARAMETER
-                      opE.fixed=fixedOn;
-                      // HACK: reset zoom and scroll in fixed pitch macros so that they draw correctly
-                      ins->std.opMacros[i].ssgMacro.vZoom=-1;
-                      ins->std.opMacros[i].dtMacro.vZoom=-1;
-                    }
-                    if (ins->type==DIV_INS_ESFM) {
-                      if (fixedOn) {
-                        int block=(opE.ct>>2)&7;
-                        int freqNum=((opE.ct&3)<<8)|((unsigned char)opE.dt);
-                        if (ImGui::InputInt("Block",&block,1,1)) {
-                          if (block<0) block=0;
-                          if (block>7) block=7;
-                          opE.ct=(opE.ct&(~(7<<2)))|(block<<2);
-                        }
-                        if (ImGui::InputInt("FreqNum",&freqNum,1,16)) {
-                          if (freqNum<0) freqNum=0;
-                          if (freqNum>1023) freqNum=1023;
-                          opE.dt=freqNum&0xff;
-                          opE.ct=(opE.ct&(~3))|(freqNum>>8);
-                        }
-                      } else {
-                        if (ImGui::BeginTable("amVibCheckboxes",2,ImGuiTableFlags_SizingStretchSame)) {
-                          ImGui::TableSetupColumn("c0",ImGuiTableColumnFlags_WidthStretch,0.0);
-                          ImGui::TableSetupColumn("c1",ImGuiTableColumnFlags_WidthStretch,0.0);
-
-                          float yCoordBeforeTablePadding=ImGui::GetCursorPosY();
-                          ImGui::TableNextRow();
-                          ImGui::TableNextColumn();
-                          ImGui::SetCursorPosY(yCoordBeforeTablePadding);
-                          if (ImGui::Checkbox(FM_SHORT_NAME(FM_AM),&amOn)) { PARAMETER
-                            op.am=amOn;
-                          }
-                          ImGui::TableNextColumn();
-                          ImGui::SetCursorPosY(yCoordBeforeTablePadding);
-                          if (ImGui::Checkbox(FM_SHORT_NAME(FM_VIB),&vibOn)) { PARAMETER
-                            op.vib=vibOn;
-                          }
-                          bool damOn=op.dam;
-                          bool dvbOn=op.dvb;
-                          ImGui::TableNextRow();
-                          ImGui::TableNextColumn();
-                          if (ImGui::Checkbox(FM_SHORT_NAME(FM_DAM),&damOn)) { PARAMETER
-                            op.dam=damOn;
-                          }
-                          ImGui::TableNextColumn();
-                          if (ImGui::Checkbox(FM_SHORT_NAME(FM_DVB),&dvbOn)) { PARAMETER
-                            op.dvb=dvbOn;
-                          }
-                          ImGui::EndTable();
-                        }
-                      }
-                    }
-                  } else if (ins->type!=DIV_INS_OPM) {
-                    ImGui::TableNextColumn();
-                    bool amOn=op.am;
-                    ImGui::SetCursorPosY(ImGui::GetCursorPosY()+0.5*(sliderHeight-ImGui::GetFrameHeight()*4.0-ImGui::GetStyle().ItemSpacing.y*3.0));
-                    if (ImGui::Checkbox(FM_NAME(FM_AM),&amOn)) { PARAMETER
-                      op.am=amOn;
-                    }
-                    if (ImGui::Checkbox(FM_NAME(FM_VIB),&vibOn)) { PARAMETER
-                      op.vib=vibOn;
-                    }
-                    if (ImGui::Checkbox(FM_NAME(FM_KSR),&ksrOn)) { PARAMETER
-                      op.ksr=ksrOn;
-                    }
-                    if (ins->type==DIV_INS_OPL || ins->type==DIV_INS_OPL_DRUMS) {
-                      if (ImGui::Checkbox(FM_NAME(FM_SUS),&susOn)) { PARAMETER
-                        op.sus=susOn;
-                      }
-                    } else if (ins->type==DIV_INS_OPLL) {
-                      if (ImGui::Checkbox(FM_NAME(FM_EGS),&ssgOn)) { PARAMETER
-                        op.ssgEnv=(op.ssgEnv&7)|(ssgOn<<3);
-                      }
-                    }
-                  }
-
-                  if (ins->type==DIV_INS_OPL || ins->type==DIV_INS_OPL_DRUMS || ins->type==DIV_INS_OPZ || ins->type==DIV_INS_ESFM) {
-                    ImGui::TableNextColumn();
-                    ImGui::Dummy(ImVec2(4.0f*dpiScale,2.0f*dpiScale));
-                    ImGui::TableNextColumn();
-
-                    drawWaveform(op.ws&7,ins->type==DIV_INS_OPZ,ImVec2(ImGui::GetContentRegionAvail().x,sliderHeight-ImGui::GetFrameHeightWithSpacing()*((ins->type==DIV_INS_ESFM && fixedOn)?3.0f:1.0f)));
-                    ImGui::SetNextItemWidth(ImGui::GetContentRegionAvail().x);
-                    P(CWSliderScalar("##WS",ImGuiDataType_U8,&op.ws,&_ZERO,&_SEVEN,(ins->type==DIV_INS_OPZ)?opzWaveforms[op.ws&7]:(settings.oplStandardWaveNames?oplWaveformsStandard[op.ws&7]:oplWaveforms[op.ws&7]))); rightClickable
-                    if ((ins->type==DIV_INS_OPL || ins->type==DIV_INS_OPL_DRUMS) && ImGui::IsItemHovered()) {
-                      ImGui::SetTooltip("OPL2/3 only (last 4 waveforms are OPL3 only)");
-                    }
-                    if (ins->type==DIV_INS_ESFM && fixedOn) {
-                      if (ImGui::Checkbox(FM_SHORT_NAME(FM_VIB),&vibOn)) { PARAMETER
-                        op.vib=vibOn;
-                      }
-                      bool dvbOn=op.dvb;
-                      if (ImGui::Checkbox(FM_SHORT_NAME(FM_DVB),&dvbOn)) { PARAMETER
-                        op.dvb=dvbOn;
-                      }
-                    }
-                  } else if (ins->type==DIV_INS_OPLL || ins->type==DIV_INS_OPM) {
-                    ImGui::TableNextColumn();
-                    ImGui::Dummy(ImVec2(4.0f*dpiScale,2.0f*dpiScale));
-                  }
-
-                  ImGui::TableNextColumn();
-                  drawFMEnv(op.tl&maxTl,op.ar&maxArDr,op.dr&maxArDr,(ins->type==DIV_INS_OPL || ins->type==DIV_INS_OPL_DRUMS || ins->type==DIV_INS_OPLL || ins->type==DIV_INS_ESFM)?((op.rr&15)*2):op.d2r&31,op.rr&15,op.sl&15,op.sus,op.ssgEnv&8,fmOrigin.alg,maxTl,maxArDr,15,ImVec2(ImGui::GetContentRegionAvail().x,sliderHeight),ins->type);
-
-                  if (settings.separateFMColors) {
-                    popAccentColors();
-                  }
-
-                  ImGui::PopID();
-                }
-
-                ImGui::EndTable();
-              }
-            } else if (settings.fmLayout>=4 && settings.fmLayout<=6) { // alternate
-              int columns=2;
-              switch (settings.fmLayout) {
-                case 4: // 2x2
-                  columns=2;
-                  break;
-                case 5: // 1x4
-                  columns=1;
-                  break;
-                case 6: // 4x1
-                  columns=opCount;
-                  break;
-              }
-              char tempID[1024];
-              ImVec2 oldPadding=ImGui::GetStyle().CellPadding;
-              ImGui::PushStyleVar(ImGuiStyleVar_CellPadding,ImVec2(8.0f*dpiScale,4.0f*dpiScale));
-              if (ImGui::BeginTable("AltFMOperators",columns,ImGuiTableFlags_SizingStretchSame|ImGuiTableFlags_BordersInner)) {
-                for (int i=0; i<opCount; i++) {
-                  DivInstrumentFM::Operator& op=fmOrigin.op[(opCount==4 && ins->type!=DIV_INS_OPL_DRUMS && ins->type!=DIV_INS_ESFM)?opOrder[i]:i];
-                  DivInstrumentESFM::Operator& opE=ins->esfm.op[i];
-                  if ((settings.fmLayout!=6 && ((i+1)&1)) || i==0 || settings.fmLayout==5) ImGui::TableNextRow();
-                  ImGui::TableNextColumn();
-                  ImGui::PushID(fmt::sprintf("op%d",i).c_str());
-
-                  // push colors
-                  if (settings.separateFMColors) {
-                    bool mod=true;
-                    if (ins->type==DIV_INS_OPL_DRUMS) {
-                      mod=false;
-                    } else if (ins->type==DIV_INS_ESFM) {
-                      // this is the same as the KVS heuristic in platform/esfm.h
-                      if (opE.outLvl==7) mod=false;
-                      else if (opE.outLvl>0) {
-                        if (i==3) mod=false;
-                        else {
-                          DivInstrumentESFM::Operator& opENext=ins->esfm.op[i+1];
-                          if (opENext.modIn==0) mod=false;
-                          else if ((opE.outLvl-opENext.modIn)>=2) mod=false;
-                        }
-                      }
-                    } else if (opCount==4) {
-                      if (ins->type==DIV_INS_OPL) {
-                        if (opIsOutputOPL[fmOrigin.alg&3][i]) mod=false;
-                      } else {
-                        if (opIsOutput[fmOrigin.alg&7][i]) mod=false;
-                      }
-                    } else {
-                      if (i==1 || (ins->type==DIV_INS_OPL && (fmOrigin.alg&1))) mod=false;
-                    }
-                    if (mod) {
-                      pushAccentColors(
-                        uiColors[GUI_COLOR_FM_PRIMARY_MOD],
-                        uiColors[GUI_COLOR_FM_SECONDARY_MOD],
-                        uiColors[GUI_COLOR_FM_BORDER_MOD],
-                        uiColors[GUI_COLOR_FM_BORDER_SHADOW_MOD]
-                      );
-                    } else {
-                      pushAccentColors(
-                        uiColors[GUI_COLOR_FM_PRIMARY_CAR],
-                        uiColors[GUI_COLOR_FM_SECONDARY_CAR],
-                        uiColors[GUI_COLOR_FM_BORDER_CAR],
-                        uiColors[GUI_COLOR_FM_BORDER_SHADOW_CAR]
-                      );
-                    }
-                  }
-
-                  ImGui::Dummy(ImVec2(dpiScale,dpiScale));
-                  if (ins->type==DIV_INS_OPL_DRUMS) {
-                    snprintf(tempID,1024,"%s",oplDrumNames[i]);
-                  } else if (ins->type==DIV_INS_OPL && fmOrigin.opllPreset==16) {
-                    if (i==1) {
-                      snprintf(tempID,1024,"Envelope 2 (kick only)");
-                    } else {
-                      snprintf(tempID,1024,"Envelope");
-                    }
-                  } else {
-                    snprintf(tempID,1024,"Operator %d",i+1);
-                  }
-                  float nextCursorPosX=ImGui::GetCursorPosX()+0.5*(ImGui::GetContentRegionAvail().x-ImGui::CalcTextSize(tempID).x-(opsAreMutable?(ImGui::GetStyle().FramePadding.x*2.0f):0.0f));
-                  OP_DRAG_POINT;
-                  ImGui::SameLine();
-                  ImGui::SetCursorPosX(nextCursorPosX);
-                  if (opsAreMutable) {
-                    pushToggleColors(op.enable);
-                    if (ImGui::Button(tempID)) {
-                      op.enable=!op.enable;
-                      PARAMETER;
-                    }
-                    popToggleColors();
-                  } else {
-                    ImGui::TextUnformatted(tempID);
-                  }
-
-                  float sliderHeight=200.0f*dpiScale;
-                  float waveWidth=140.0*dpiScale*((ins->type==DIV_INS_ESFM)?0.85f:1.0f);
-                  float waveHeight=sliderHeight-ImGui::GetFrameHeightWithSpacing()*((ins->type==DIV_INS_OPZ || ins->type==DIV_INS_OPL || ins->type==DIV_INS_ESFM)?5.0f:4.5f);
-
-                  int maxTl=127;
-                  if (ins->type==DIV_INS_OPLL) {
-                    if (i==1) {
-                      maxTl=15;
-                    } else {
-                      maxTl=63;
-                    }
-                  }
-                  if (ins->type==DIV_INS_OPL || ins->type==DIV_INS_OPL_DRUMS || ins->type==DIV_INS_ESFM) {
-                    maxTl=63;
-                  }
-                  int maxArDr=(ins->type==DIV_INS_FM || ins->type==DIV_INS_OPZ || ins->type==DIV_INS_OPM)?31:15;
-
-                  bool ssgOn=op.ssgEnv&8;
-                  bool ksrOn=op.ksr;
-                  bool vibOn=op.vib;
-                  bool egtOn=op.egt;
-                  bool susOn=op.sus; // yawn
-                  unsigned char ssgEnv=op.ssgEnv&7;
-
-                  ImGui::PushStyleVar(ImGuiStyleVar_CellPadding,oldPadding);
-                  if (ImGui::BeginTable("opParams",4,ImGuiTableFlags_BordersInnerV)) {
-                    ImGui::TableSetupColumn("c0",ImGuiTableColumnFlags_WidthFixed);
-                    ImGui::TableSetupColumn("c1",ImGuiTableColumnFlags_WidthFixed,waveWidth);
-                    ImGui::TableSetupColumn("c2",ImGuiTableColumnFlags_WidthStretch);
-                    ImGui::TableSetupColumn("c3",ImGuiTableColumnFlags_WidthFixed);
-
-                    ImGui::TableNextRow();
-                    ImGui::TableNextColumn();
-                    float textY=ImGui::GetCursorPosY();
-                    if (ins->type==DIV_INS_ESFM) {
-                      CENTER_TEXT_20(ESFM_SHORT_NAME(ESFM_DELAY));
-                      ImGui::TextUnformatted(ESFM_SHORT_NAME(ESFM_DELAY));
-                      TOOLTIP_TEXT(ESFM_LONG_NAME(ESFM_DELAY));
-                    } else {
-                      CENTER_TEXT_20(FM_SHORT_NAME(FM_AR));
-                      ImGui::TextUnformatted(FM_SHORT_NAME(FM_AR));
-                      TOOLTIP_TEXT(FM_NAME(FM_AR));
-                    }
-                    ImGui::TableNextColumn();
-                    if (ins->type==DIV_INS_FM) {
-                      ImGui::Text("SSG-EG");
-                    } else {
-                      ImGui::Text("Waveform");
-                    }
-                    ImGui::TableNextColumn();
-                    ImGui::Text("Envelope");
-                    ImGui::TableNextColumn();
-
-                    // A/D/S/R
-                    ImGui::TableNextColumn();
-
-                    if (ins->type==DIV_INS_ESFM) {
-                      opE.delay&=7;
-                      P(CWVSliderScalar("##DELAY",ImVec2(20.0f*dpiScale,sliderHeight),ImGuiDataType_U8,&opE.delay,&_ZERO,&_SEVEN)); rightClickable
-                      ImGui::SameLine();
-                    }
-
-                    op.ar&=maxArDr;
-                    float textX_AR=ImGui::GetCursorPosX();
-                    P(CWVSliderScalar("##AR",ImVec2(20.0f*dpiScale,sliderHeight),ImGuiDataType_U8,&op.ar,&maxArDr,&_ZERO)); rightClickable
-
-                    ImGui::SameLine();
-                    op.dr&=maxArDr;
-                    float textX_DR=ImGui::GetCursorPosX();
-                    P(CWVSliderScalar("##DR",ImVec2(20.0f*dpiScale,sliderHeight),ImGuiDataType_U8,&op.dr,&maxArDr,&_ZERO)); rightClickable
-
-                    float textX_SL=0.0f;
-                    if (settings.susPosition==0) {
-                      ImGui::SameLine();
-                      op.sl&=15;
-                      textX_SL=ImGui::GetCursorPosX();
-                      P(CWVSliderScalar("##SL",ImVec2(20.0f*dpiScale,sliderHeight),ImGuiDataType_U8,&op.sl,&_FIFTEEN,&_ZERO)); rightClickable
-                    }
-
-                    float textX_D2R=0.0f;
-                    if (ins->type==DIV_INS_FM || ins->type==DIV_INS_OPZ || ins->type==DIV_INS_OPM) {
-                      ImGui::SameLine();
-                      op.d2r&=31;
-                      textX_D2R=ImGui::GetCursorPosX();
-                      P(CWVSliderScalar("##D2R",ImVec2(20.0f*dpiScale,sliderHeight),ImGuiDataType_U8,&op.d2r,&_THIRTY_ONE,&_ZERO)); rightClickable
-                    }
-
-                    ImGui::SameLine();
-                    op.rr&=15;
-                    float textX_RR=ImGui::GetCursorPosX();
-                    P(CWVSliderScalar("##RR",ImVec2(20.0f*dpiScale,sliderHeight),ImGuiDataType_U8,&op.rr,&_FIFTEEN,&_ZERO)); rightClickable
-
-                    if (settings.susPosition==1) {
-                      ImGui::SameLine();
-                      op.sl&=15;
-                      textX_SL=ImGui::GetCursorPosX();
-                      P(CWVSliderScalar("##SL",ImVec2(20.0f*dpiScale,sliderHeight),ImGuiDataType_U8,&op.sl,&_FIFTEEN,&_ZERO)); rightClickable
-                    }
-
-                    ImVec2 prevCurPos=ImGui::GetCursorPos();
-
-                    // labels
-                    if (ins->type==DIV_INS_ESFM) {
-                      ImGui::SetCursorPos(ImVec2(textX_AR,textY));
-                      CENTER_TEXT_20(FM_SHORT_NAME(FM_AR));
-                      ImGui::TextUnformatted(FM_SHORT_NAME(FM_AR));
-                      TOOLTIP_TEXT(FM_NAME(FM_AR));
-                    }
-
-                    ImGui::SetCursorPos(ImVec2(textX_DR,textY));
-                    CENTER_TEXT_20(FM_SHORT_NAME(FM_DR));
-                    ImGui::TextUnformatted(FM_SHORT_NAME(FM_DR));
-                    TOOLTIP_TEXT(FM_NAME(FM_DR));
-
-                    ImGui::SetCursorPos(ImVec2(textX_SL,textY));
-                    CENTER_TEXT_20(FM_SHORT_NAME(FM_SL));
-                    ImGui::TextUnformatted(FM_SHORT_NAME(FM_SL));
-                    TOOLTIP_TEXT(FM_NAME(FM_SL));
-
-                    ImGui::SetCursorPos(ImVec2(textX_RR,textY));
-                    CENTER_TEXT_20(FM_SHORT_NAME(FM_RR));
-                    ImGui::TextUnformatted(FM_SHORT_NAME(FM_RR));
-                    TOOLTIP_TEXT(FM_NAME(FM_RR));
-
-                    if (ins->type==DIV_INS_FM || ins->type==DIV_INS_OPZ || ins->type==DIV_INS_OPM) {
-                      ImGui::SetCursorPos(ImVec2(textX_D2R,textY));
-                      CENTER_TEXT_20(FM_SHORT_NAME(FM_D2R));
-                      ImGui::TextUnformatted(FM_SHORT_NAME(FM_D2R));
-                      TOOLTIP_TEXT(FM_NAME(FM_D2R));
-                    }
-
-                    ImGui::SetCursorPos(prevCurPos);
-                    
-                    ImGui::TableNextColumn();
-                    switch (ins->type) {
-                      case DIV_INS_FM: {
-                        // SSG
-                        ImGui::BeginDisabled(!ssgOn);
-                        drawSSGEnv(op.ssgEnv&7,ImVec2(waveWidth,waveHeight));
-                        ImGui::EndDisabled();
-                        if (ImGui::Checkbox("##SSGOn",&ssgOn)) { PARAMETER
-                          op.ssgEnv=(op.ssgEnv&7)|(ssgOn<<3);
-                        }
-
-                        ImGui::SameLine();
-                        ImGui::SetNextItemWidth(ImGui::GetContentRegionAvail().x);
-                        if (CWSliderScalar("##SSG",ImGuiDataType_U8,&ssgEnv,&_ZERO,&_SEVEN,ssgEnvTypes[ssgEnv])) { PARAMETER
-                          op.ssgEnv=(op.ssgEnv&8)|(ssgEnv&7);
-                        }
-                        
-                        // params
-                        ImGui::Separator();
-                        ImGui::SetNextItemWidth(ImGui::GetContentRegionAvail().x);
-                        snprintf(tempID,1024,"%s: %%d",FM_NAME(FM_MULT));
-                        P(CWSliderScalar("##MULT",ImGuiDataType_U8,&op.mult,&_ZERO,&_FIFTEEN,tempID)); rightClickable
-
-                        int detune=detuneMap[settings.unsignedDetune?1:0][op.dt&7];
-                        ImGui::SetNextItemWidth(ImGui::GetContentRegionAvail().x);
-                        snprintf(tempID,1024,"%s: %%d",FM_NAME(FM_DT));
-                        if (CWSliderInt("##DT",&detune,settings.unsignedDetune?0:-3,settings.unsignedDetune?7:4,tempID)) { PARAMETER
-                          if (detune<-3) detune=-3;
-                          if (detune>7) detune=7;
-                          op.dt=detuneUnmap[settings.unsignedDetune?1:0][detune+3];
-                        } rightClickable
-
-                        ImGui::SetNextItemWidth(ImGui::GetContentRegionAvail().x);
-                        snprintf(tempID,1024,"%s: %%d",FM_NAME(FM_RS));
-                        P(CWSliderScalar("##RS",ImGuiDataType_U8,&op.rs,&_ZERO,&_THREE,tempID)); rightClickable
-
-                        break;
-                      }
-                      case DIV_INS_OPM: {
-                        drawWaveform(0,true,ImVec2(waveWidth,waveHeight));
-                        
-                        // params
-                        ImGui::Separator();
-                        ImGui::SetNextItemWidth(ImGui::GetContentRegionAvail().x);
-                        snprintf(tempID,1024,"%s: %%d",FM_NAME(FM_MULT));
-                        P(CWSliderScalar("##MULT",ImGuiDataType_U8,&op.mult,&_ZERO,&_FIFTEEN,tempID)); rightClickable
-
-                        int detune=detuneMap[settings.unsignedDetune?1:0][op.dt&7];
-                        ImGui::SetNextItemWidth(ImGui::GetContentRegionAvail().x);
-                        snprintf(tempID,1024,"%s: %%d",FM_NAME(FM_DT));
-                        if (CWSliderInt("##DT",&detune,settings.unsignedDetune?0:-3,settings.unsignedDetune?7:4,tempID)) { PARAMETER
-                          if (detune<-3) detune=-3;
-                          if (detune>7) detune=7;
-                          op.dt=detuneUnmap[settings.unsignedDetune?1:0][detune+3];
-                        } rightClickable
-
-                        ImGui::SetNextItemWidth(ImGui::GetContentRegionAvail().x);
-                        snprintf(tempID,1024,"%s: %%d",FM_NAME(FM_DT2));
-                        P(CWSliderScalar("##DT2",ImGuiDataType_U8,&op.dt2,&_ZERO,&_THREE,tempID)); rightClickable
-
-                        ImGui::SetNextItemWidth(ImGui::GetContentRegionAvail().x);
-                        snprintf(tempID,1024,"%s: %%d",FM_NAME(FM_RS));
-                        P(CWSliderScalar("##RS",ImGuiDataType_U8,&op.rs,&_ZERO,&_THREE,tempID)); rightClickable
-                        break;
-                      }
-                      case DIV_INS_OPLL:
-                        // waveform
-                        drawWaveform(i==0?(fmOrigin.ams&1):(fmOrigin.fms&1),ins->type==DIV_INS_OPZ,ImVec2(waveWidth,waveHeight));
-
-                        // params
-                        ImGui::Separator();
-                        if (ImGui::BeginTable("FMParamsInner",2)) {
-                          ImGui::TableNextRow();
-                          ImGui::TableNextColumn();
-                          bool amOn=op.am;
-                          if (ImGui::Checkbox(FM_NAME(FM_AM),&amOn)) { PARAMETER
-                            op.am=amOn;
-                          }
-                          ImGui::TableNextColumn();
-                          if (ImGui::Checkbox(FM_NAME(FM_KSR),&ksrOn)) { PARAMETER
-                            op.ksr=ksrOn;
-                          }
-
-                          ImGui::TableNextRow();
-                          ImGui::TableNextColumn();
-                          if (ImGui::Checkbox(FM_NAME(FM_VIB),&vibOn)) { PARAMETER
-                            op.vib=vibOn;
-                          }
-                          ImGui::TableNextColumn();
-                          if (ImGui::Checkbox(FM_NAME(FM_EGS),&ssgOn)) { PARAMETER
-                            op.ssgEnv=(op.ssgEnv&7)|(ssgOn<<3);
-                          }
-                          
-                          ImGui::EndTable();
-                        }
-
-                        ImGui::SetNextItemWidth(ImGui::GetContentRegionAvail().x);
-                        snprintf(tempID,1024,"%s: %%d",FM_NAME(FM_MULT));
-                        P(CWSliderScalar("##MULT",ImGuiDataType_U8,&op.mult,&_ZERO,&_FIFTEEN,tempID)); rightClickable
-
-                        ImGui::SetNextItemWidth(ImGui::GetContentRegionAvail().x);
-                        snprintf(tempID,1024,"%s: %%d",FM_NAME(FM_KSL));
-                        P(CWSliderScalar("##KSL",ImGuiDataType_U8,&op.ksl,&_ZERO,&_THREE,tempID)); rightClickable
-
-                        break;
-                      case DIV_INS_OPL:
-                      case DIV_INS_OPL_DRUMS: {
-                        // waveform
-                        drawWaveform(op.ws&7,ins->type==DIV_INS_OPZ,ImVec2(waveWidth,waveHeight));
-                        ImGui::SetNextItemWidth(ImGui::GetContentRegionAvail().x);
-                        P(CWSliderScalar("##WS",ImGuiDataType_U8,&op.ws,&_ZERO,&_SEVEN,(ins->type==DIV_INS_OPZ)?opzWaveforms[op.ws&7]:(settings.oplStandardWaveNames?oplWaveformsStandard[op.ws&7]:oplWaveforms[op.ws&7]))); rightClickable
-                        if ((ins->type==DIV_INS_OPL || ins->type==DIV_INS_OPL_DRUMS) && ImGui::IsItemHovered()) {
-                          ImGui::SetTooltip("OPL2/3 only (last 4 waveforms are OPL3 only)");
-                        }
-
-                        // params
-                        ImGui::Separator();
-                        if (ImGui::BeginTable("FMParamsInner",2)) {
-                          ImGui::TableNextRow();
-                          ImGui::TableNextColumn();
-                          bool amOn=op.am;
-                          if (ImGui::Checkbox(FM_NAME(FM_AM),&amOn)) { PARAMETER
-                            op.am=amOn;
-                          }
-                          ImGui::TableNextColumn();
-                          if (ImGui::Checkbox(FM_NAME(FM_KSR),&ksrOn)) { PARAMETER
-                            op.ksr=ksrOn;
-                          }
-
-                          ImGui::TableNextRow();
-                          ImGui::TableNextColumn();
-                          if (ImGui::Checkbox(FM_NAME(FM_VIB),&vibOn)) { PARAMETER
-                            op.vib=vibOn;
-                          }
-                          ImGui::TableNextColumn();
-                          if (ImGui::Checkbox(FM_NAME(FM_SUS),&susOn)) { PARAMETER
-                            op.sus=susOn;
-                          }
-                          
-                          ImGui::EndTable();
-                        }
-
-                        ImGui::SetNextItemWidth(ImGui::GetContentRegionAvail().x);
-                        snprintf(tempID,1024,"%s: %%d",FM_NAME(FM_MULT));
-                        P(CWSliderScalar("##MULT",ImGuiDataType_U8,&op.mult,&_ZERO,&_FIFTEEN,tempID)); rightClickable
-
-                        ImGui::SetNextItemWidth(ImGui::GetContentRegionAvail().x);
-                        snprintf(tempID,1024,"%s: %%d",FM_NAME(FM_KSL));
-                        int ksl=kslMap[op.ksl&3];
-                        if (CWSliderInt("##KSL",&ksl,0,3,tempID)) {
-                          op.ksl=kslMap[ksl&3];
-                          PARAMETER;
-                        } rightClickable
-
-                        break;
-                      }
-                      case DIV_INS_OPZ: {
-                        // waveform
-                        drawWaveform(op.ws&7,ins->type==DIV_INS_OPZ,ImVec2(waveWidth,waveHeight));
-                        ImGui::SetNextItemWidth(ImGui::GetContentRegionAvail().x);
-                        P(CWSliderScalar("##WS",ImGuiDataType_U8,&op.ws,&_ZERO,&_SEVEN,(ins->type==DIV_INS_OPZ)?opzWaveforms[op.ws&7]:(settings.oplStandardWaveNames?oplWaveformsStandard[op.ws&7]:oplWaveforms[op.ws&7]))); rightClickable
-                        if ((ins->type==DIV_INS_OPL || ins->type==DIV_INS_OPL_DRUMS) && ImGui::IsItemHovered()) {
-                          ImGui::SetTooltip("OPL2/3 only (last 4 waveforms are OPL3 only)");
-                        }
-
-                        // params
-                        ImGui::Separator();
-                        if (egtOn) {
-                          int block=op.dt;
-                          int freqNum=(op.mult<<4)|(op.dvb&15);
-                          ImGui::Text("Block");
-                          ImGui::SameLine();
-                          ImGui::SetNextItemWidth(ImGui::GetContentRegionAvail().x);
-                          ImVec2 cursorAlign=ImGui::GetCursorPos();
-                          if (ImGui::InputInt("##Block",&block,1,1)) {
-                            if (block<0) block=0;
-                            if (block>7) block=7;
-                            op.dt=block;
-                          }
-                          
-                          ImGui::Text("Freq");
-                          ImGui::SameLine();
-                          ImGui::SetCursorPos(ImVec2(cursorAlign.x,ImGui::GetCursorPosY()));
-                          ImGui::SetNextItemWidth(ImGui::GetContentRegionAvail().x);
-                          if (ImGui::InputInt("##FreqNum",&freqNum,1,16)) {
-                            if (freqNum<0) freqNum=0;
-                            if (freqNum>255) freqNum=255;
-                            op.mult=freqNum>>4;
-                            op.dvb=freqNum&15;
-                          }
-                        } else {
-                          ImGui::SetNextItemWidth(ImGui::GetContentRegionAvail().x);
-                          snprintf(tempID,1024,"%s: %%d",FM_NAME(FM_MULT));
-                          P(CWSliderScalar("##MULT",ImGuiDataType_U8,&op.mult,&_ZERO,&_FIFTEEN,tempID)); rightClickable
-
-                          int detune=detuneMap[settings.unsignedDetune?1:0][op.dt&7];
-                          ImGui::SetNextItemWidth(ImGui::GetContentRegionAvail().x);
-                          snprintf(tempID,1024,"%s: %%d",FM_NAME(FM_DT));
-                          if (CWSliderInt("##DT",&detune,settings.unsignedDetune?0:-3,settings.unsignedDetune?7:4,tempID)) { PARAMETER
-                            if (detune<-3) detune=-3;
-                            if (detune>7) detune=7;
-                            op.dt=detuneUnmap[settings.unsignedDetune?1:0][detune+3];
-                          } rightClickable
-                        }
-
-                        ImGui::SetNextItemWidth(ImGui::GetContentRegionAvail().x);
-                        snprintf(tempID,1024,"%s: %%d",FM_NAME(FM_DT2));
-                        P(CWSliderScalar("##DT2",ImGuiDataType_U8,&op.dt2,&_ZERO,&_THREE,tempID)); rightClickable
-                        if (ImGui::IsItemHovered()) {
-                          ImGui::SetTooltip("Only on YM2151 (OPM)");
-                        }
-
-                        ImGui::SetNextItemWidth(ImGui::GetContentRegionAvail().x);
-                        snprintf(tempID,1024,"%s: %%d",FM_NAME(FM_RS));
-                        P(CWSliderScalar("##RS",ImGuiDataType_U8,&op.rs,&_ZERO,&_THREE,tempID)); rightClickable
-                        break;
-                      }
-                      case DIV_INS_ESFM:
-                        // waveform
-                        drawWaveform(op.ws&7,ins->type==DIV_INS_OPZ,ImVec2(waveWidth,waveHeight));
-                        ImGui::SetNextItemWidth(ImGui::GetContentRegionAvail().x);
-                        P(CWSliderScalar("##WS",ImGuiDataType_U8,&op.ws,&_ZERO,&_SEVEN,(ins->type==DIV_INS_OPZ)?opzWaveforms[op.ws&7]:(settings.oplStandardWaveNames?oplWaveformsStandard[op.ws&7]:oplWaveforms[op.ws&7]))); rightClickable
-
-                        // params
-                        ImGui::Separator();
-                        ImGui::SetNextItemWidth(ImGui::GetContentRegionAvail().x);
-                        snprintf(tempID,1024,"%s: %%d",FM_NAME(FM_MULT));
-                        P(CWSliderScalar("##MULT",ImGuiDataType_U8,&op.mult,&_ZERO,&_FIFTEEN,tempID)); rightClickable
-
-                        if (opE.fixed) {
-                          int block=(opE.ct>>2)&7;
-                          int freqNum=((opE.ct&3)<<8)|((unsigned char)opE.dt);
-                          ImGui::Text("Blk");
-                          if (ImGui::IsItemHovered()) {
-                            ImGui::SetTooltip("Block");
-                          }
-                          ImGui::SameLine();
-                          ImGui::SetNextItemWidth(ImGui::GetContentRegionAvail().x);
-                          //ImVec2 cursorAlign=ImGui::GetCursorPos();
-                          if (ImGui::InputInt("##Block",&block,1,1)) {
-                            if (block<0) block=0;
-                            if (block>7) block=7;
-                            opE.ct=(opE.ct&(~(7<<2)))|(block<<2);
-                          }
-
-                          ImGui::Text("F");
-                          if (ImGui::IsItemHovered()) {
-                            ImGui::SetTooltip("Frequency (F-Num)");
-                          }
-                          ImGui::SameLine();
-                          //ImGui::SetCursorPos(ImVec2(cursorAlign.x,ImGui::GetCursorPosY()));
-                          ImGui::SetNextItemWidth(ImGui::GetContentRegionAvail().x);
-                          if (ImGui::InputInt("##FreqNum",&freqNum,1,16)) {
-                            if (freqNum<0) freqNum=0;
-                            if (freqNum>1023) freqNum=1023;
-                            opE.dt=freqNum&0xff;
-                            opE.ct=(opE.ct&(~3))|(freqNum>>8);
-                          }
-                        } else {
-                          ImGui::SetNextItemWidth(ImGui::GetContentRegionAvail().x);
-                          snprintf(tempID,1024,"%s: %%d",ESFM_NAME(ESFM_CT));
-                          P(CWSliderScalar("##CT",ImGuiDataType_S8,&opE.ct,&_MINUS_TWENTY_FOUR,&_TWENTY_FOUR,tempID)); rightClickable
-
-                          ImGui::SetNextItemWidth(ImGui::GetContentRegionAvail().x);
-                          snprintf(tempID,1024,"%s: %%d",ESFM_NAME(ESFM_DT));
-                          P(CWSliderScalar("##DT",ImGuiDataType_S8,&opE.dt,&_MINUS_ONE_HUNDRED_TWENTY_EIGHT,&_ONE_HUNDRED_TWENTY_SEVEN,tempID)); rightClickable
-                        }
-
-                        if (ImGui::BeginTable("panCheckboxes",2,ImGuiTableFlags_SizingStretchSame)) {
-                          ImGui::TableSetupColumn("c0",ImGuiTableColumnFlags_WidthStretch,0.0f);
-                          ImGui::TableSetupColumn("c1",ImGuiTableColumnFlags_WidthStretch,0.0f);
-
-                          float yPosOutsideTablePadding=ImGui::GetCursorPosY();
-                          bool leftOn=opE.left;
-                          bool rightOn=opE.right;
-                          ImGui::TableNextRow();
-                          ImGui::TableNextColumn();
-                          ImGui::SetCursorPosY(yPosOutsideTablePadding);
-                          if (ImGui::Checkbox(ESFM_SHORT_NAME(ESFM_LEFT),&leftOn)) { PARAMETER
-                            opE.left=leftOn;
-                          }
-                          ImGui::TableNextColumn();
-                          ImGui::SetCursorPosY(yPosOutsideTablePadding);
-                          if (ImGui::Checkbox(ESFM_SHORT_NAME(ESFM_RIGHT),&rightOn)) { PARAMETER
-                            opE.right=rightOn;
-                          }
-                          ImGui::EndTable();
-                        }
-                        break;
-                      default:
-                        break;
-                    }
-
-                    ImGui::TableNextColumn();
-                    float envHeight=sliderHeight;//-ImGui::GetStyle().ItemSpacing.y*2.0f;
-                    if (ins->type==DIV_INS_OPZ) {
-                      envHeight-=ImGui::GetFrameHeightWithSpacing()*2.0f;
-                    }
-                    if (ins->type==DIV_INS_ESFM) {
-                      envHeight-=ImGui::GetFrameHeightWithSpacing()*3.0f;
-                    }
-                    drawFMEnv(op.tl&maxTl,op.ar&maxArDr,op.dr&maxArDr,(ins->type==DIV_INS_OPL || ins->type==DIV_INS_OPL_DRUMS || ins->type==DIV_INS_OPLL || ins->type==DIV_INS_ESFM)?((op.rr&15)*2):op.d2r&31,op.rr&15,op.sl&15,op.sus,op.ssgEnv&8,fmOrigin.alg,maxTl,maxArDr,15,ImVec2(ImGui::GetContentRegionAvail().x,envHeight),ins->type);
-
-                    if (ins->type==DIV_INS_OPZ) {
-                      ImGui::Separator();
-                      if (ImGui::BeginTable("FMParamsInnerOPZ",2)) {
-                        ImGui::TableNextRow();
-                        ImGui::TableNextColumn();
-                        if (!egtOn) {
-                          ImGui::SetNextItemWidth(ImGui::GetContentRegionAvail().x);
-                          snprintf(tempID,1024,"%s: %%d",FM_NAME(FM_FINE));
-                          P(CWSliderScalar("##FINE",ImGuiDataType_U8,&op.dvb,&_ZERO,&_FIFTEEN,tempID)); rightClickable
-                        }
-
-                        ImGui::TableNextColumn();
-                        bool amOn=op.am;
-                        if (ImGui::Checkbox(FM_NAME(FM_AM),&amOn)) { PARAMETER
-                          op.am=amOn;
-                        }
-                        ImGui::SameLine();
-                        if (ImGui::Checkbox("Fixed",&egtOn)) { PARAMETER
-                          op.egt=egtOn;
-                        }
-
-                        ImGui::TableNextRow();
-                        ImGui::TableNextColumn();
-                        ImGui::SetNextItemWidth(ImGui::GetContentRegionAvail().x);
-                        snprintf(tempID,1024,"%s: %%d",FM_NAME(FM_EGSHIFT));
-                        P(CWSliderScalar("##EGShift",ImGuiDataType_U8,&op.ksl,&_ZERO,&_THREE,tempID)); rightClickable
-
-                        ImGui::TableNextColumn();
-                        ImGui::SetNextItemWidth(ImGui::GetContentRegionAvail().x);
-                        snprintf(tempID,1024,"%s: %%d",FM_NAME(FM_REV));
-                        P(CWSliderScalar("##REV",ImGuiDataType_U8,&op.dam,&_ZERO,&_SEVEN,tempID)); rightClickable
-
-                        ImGui::TableNextColumn();
-
-
-                        ImGui::EndTable();
-                      }
-                    }
-
-                    if (ins->type==DIV_INS_ESFM) {
-                      ImGui::Separator();
-                      if (ImGui::BeginTable("FMParamsInnerESFM",2)) {
-                        ImGui::TableSetupColumn("c0",ImGuiTableColumnFlags_WidthStretch,0.64f);
-                        ImGui::TableSetupColumn("c1",ImGuiTableColumnFlags_WidthStretch,0.36f);
-                        ImGui::TableNextRow();
-                        ImGui::TableNextColumn();
-
-                        ImGui::SetNextItemWidth(ImGui::GetContentRegionAvail().x);
-                        snprintf(tempID,1024,"%s: %%d",FM_NAME(FM_KSL));
-                        int ksl=kslMap[op.ksl&3];
-                        if (CWSliderInt("##KSL",&ksl,0,3,tempID)) {
-                          op.ksl=kslMap[ksl&3];
-                          PARAMETER;
-                        } rightClickable
-
-                        bool amOn=op.am;
-                        bool fixedOn=opE.fixed;
-                        ImGui::TableNextColumn();
-                        if (ImGui::Checkbox(FM_SHORT_NAME(FM_KSR),&ksrOn)) { PARAMETER
-                          op.ksr=ksrOn;
-                        }
-                        ImGui::TableNextRow();
-                        ImGui::TableNextColumn();
-                        if (ImGui::BeginTable("vibAmCheckboxes",2)) {
-                          ImGui::TableSetupColumn("c0",ImGuiTableColumnFlags_WidthStretch,0.0f);
-                          ImGui::TableSetupColumn("c1",ImGuiTableColumnFlags_WidthStretch,0.0f);
-
-                          float yPosOutsideTablePadding=ImGui::GetCursorPosY();
-                          ImGui::TableNextRow();
-                          ImGui::TableNextColumn();
-                          ImGui::SetCursorPosY(yPosOutsideTablePadding);
-                          if (ImGui::Checkbox(FM_SHORT_NAME(FM_VIB),&vibOn)) { PARAMETER
-                            op.vib=vibOn;
-                          }
-                          ImGui::TableNextColumn();
-                          ImGui::SetCursorPosY(yPosOutsideTablePadding);
-                          if (ImGui::Checkbox(FM_SHORT_NAME(FM_AM),&amOn)) { PARAMETER
-                            op.am=amOn;
-                          }
-
-                          bool damOn=op.dam;
-                          bool dvbOn=op.dvb;
-                          ImGui::TableNextRow();
-                          ImGui::TableNextColumn();
-                          if (ImGui::Checkbox(FM_SHORT_NAME(FM_DVB),&dvbOn)) { PARAMETER
-                            op.dvb=dvbOn;
-                          }
-                          ImGui::TableNextColumn();
-                          if (ImGui::Checkbox(FM_SHORT_NAME(FM_DAM),&damOn)) { PARAMETER
-                            op.dam=damOn;
-                          }
-                          ImGui::EndTable();
-                        }
-                        ImGui::TableNextColumn();
-                        if (ImGui::Checkbox(FM_SHORT_NAME(FM_SUS),&susOn)) { PARAMETER
-                          op.sus=susOn;
-                        }
-                        if (ImGui::Checkbox(ESFM_NAME(ESFM_FIXED),&fixedOn)) { PARAMETER
-                          opE.fixed=fixedOn;
-                          // HACK: reset zoom and scroll in fixed pitch macros so that they draw correctly
-                          ins->std.opMacros[i].ssgMacro.vZoom=-1;
-                          ins->std.opMacros[i].dtMacro.vZoom=-1;
-                        }
-
-                        ImGui::EndTable();
-                      }
-                    }
-
-                    ImGui::TableNextColumn();
-                    op.tl&=maxTl;
-                    float tlSliderWidth=(ins->type==DIV_INS_ESFM)?20.0f*dpiScale:ImGui::GetFrameHeight();
-                    float tlSliderHeight=sliderHeight-((ins->type==DIV_INS_FM || ins->type==DIV_INS_OPM)?(ImGui::GetFrameHeightWithSpacing()+ImGui::CalcTextSize(FM_SHORT_NAME(FM_AM)).y+ImGui::GetStyle().ItemSpacing.y):0.0f);
-                    float textX_tl=ImGui::GetCursorPosX();
-                    P(CWVSliderScalar("##TL",ImVec2(tlSliderWidth,tlSliderHeight),ImGuiDataType_U8,&op.tl,&maxTl,&_ZERO)); rightClickable
-
-                    if (ins->type==DIV_INS_FM || ins->type==DIV_INS_OPM) {
-                      CENTER_TEXT(FM_SHORT_NAME(FM_AM));
-                      ImGui::TextUnformatted(FM_SHORT_NAME(FM_AM));
-                      TOOLTIP_TEXT(FM_NAME(FM_AM));
-                      bool amOn=op.am;
-                      if (ImGui::Checkbox("##AM",&amOn)) { PARAMETER
-                        op.am=amOn;
-                      }
-                    }
-
-                    if (ins->type==DIV_INS_ESFM) {
-                      ImGui::SameLine();
-                      float textX_outLvl=ImGui::GetCursorPosX();
-                      P(CWVSliderScalar("##OUTLVL",ImVec2(tlSliderWidth,tlSliderHeight),ImGuiDataType_U8,&opE.outLvl,&_ZERO,&_SEVEN)); rightClickable
-
-                      ImGui::SameLine();
-                      float textX_modIn=ImGui::GetCursorPosX();
-                      P(CWVSliderScalar("##MODIN",ImVec2(tlSliderWidth,tlSliderHeight),ImGuiDataType_U8,&opE.modIn,&_ZERO,&_SEVEN)); rightClickable
-
-                      prevCurPos=ImGui::GetCursorPos();
-                      ImGui::SetCursorPos(ImVec2(textX_tl,textY));
-                      CENTER_TEXT_20(FM_SHORT_NAME(FM_TL));
-                      ImGui::TextUnformatted(FM_SHORT_NAME(FM_TL));
-                      TOOLTIP_TEXT(FM_NAME(FM_TL));
-
-                      ImGui::SetCursorPos(ImVec2(textX_outLvl,textY));
-                      CENTER_TEXT_20(ESFM_SHORT_NAME(ESFM_OUTLVL));
-                      ImGui::TextUnformatted(ESFM_SHORT_NAME(ESFM_OUTLVL));
-                      TOOLTIP_TEXT(ESFM_LONG_NAME(ESFM_OUTLVL));
-
-                      ImGui::SetCursorPos(ImVec2(textX_modIn,textY));
-                      CENTER_TEXT_20(ESFM_SHORT_NAME(ESFM_MODIN));
-                      ImGui::TextUnformatted(ESFM_SHORT_NAME(ESFM_MODIN));
-                      TOOLTIP_TEXT(ESFM_LONG_NAME(ESFM_MODIN));
-
-                      ImGui::SetCursorPos(prevCurPos);
-                    } else {
-                      prevCurPos=ImGui::GetCursorPos();
-                      ImGui::SetCursorPos(ImVec2(textX_tl,textY));
-                      CENTER_TEXT(FM_SHORT_NAME(FM_TL));
-                      ImGui::TextUnformatted(FM_SHORT_NAME(FM_TL));
-                      TOOLTIP_TEXT(FM_NAME(FM_TL));
-
-                      ImGui::SetCursorPos(prevCurPos);
-                    }
-
-                    ImGui::EndTable();
-                  }
-                  ImGui::PopStyleVar();
-
-                  if (settings.separateFMColors) {
-                    popAccentColors();
-                  }
-
-                  ImGui::PopID();
-                }
-                ImGui::EndTable();
-              }
-              ImGui::PopStyleVar();
-            } else { // classic
-              int columns=2;
-              switch (settings.fmLayout) {
-                case 1: // 2x2
-                  columns=2;
-                  break;
-                case 2: // 1x4
-                  columns=1;
-                  break;
-                case 3: // 4x1
-                  columns=opCount;
-                  break;
-              }
-              if (ImGui::BeginTable("FMOperators",columns,ImGuiTableFlags_SizingStretchSame)) {
-                for (int i=0; i<opCount; i++) {
-                  DivInstrumentFM::Operator& op=fmOrigin.op[(opCount==4 && ins->type!=DIV_INS_OPL_DRUMS && ins->type!=DIV_INS_ESFM)?opOrder[i]:i];
-                  DivInstrumentESFM::Operator& opE=ins->esfm.op[i];
-                  if ((settings.fmLayout!=3 && ((i+1)&1)) || i==0 || settings.fmLayout==2) ImGui::TableNextRow();
-                  ImGui::TableNextColumn();
-                  ImGui::Separator();
-                  ImGui::PushID(fmt::sprintf("op%d",i).c_str());
-
-                  // push colors
-                  if (settings.separateFMColors) {
-                    bool mod=true;
-                    if (ins->type==DIV_INS_OPL_DRUMS) {
-                      mod=false;
-                    } else if (ins->type==DIV_INS_ESFM) {
-                      // this is the same as the KVS heuristic in platform/esfm.h
-                      if (opE.outLvl==7) {
-                        mod=false;
-                      } else if (opE.outLvl>0) {
-                        if (i==3) {
-                          mod=false;
-                        } else {
-                          DivInstrumentESFM::Operator& opENext=ins->esfm.op[i+1];
-                          if (opENext.modIn==0) {
-                            mod=false;
-                          } else if ((opE.outLvl-opENext.modIn)>=2) {
-                            mod=false;
-                          }
-                        }
-                      }
-                    } else if (opCount==4) {
-                      if (ins->type==DIV_INS_OPL) {
-                        if (opIsOutputOPL[fmOrigin.alg&3][i]) mod=false;
-                      } else {
-                        if (opIsOutput[fmOrigin.alg&7][i]) mod=false;
-                      }
-                    } else {
-                      if (i==1 || (ins->type==DIV_INS_OPL && (fmOrigin.alg&1))) mod=false;
-                    }
-                    if (mod) {
-                      pushAccentColors(
-                        uiColors[GUI_COLOR_FM_PRIMARY_MOD],
-                        uiColors[GUI_COLOR_FM_SECONDARY_MOD],
-                        uiColors[GUI_COLOR_FM_BORDER_MOD],
-                        uiColors[GUI_COLOR_FM_BORDER_SHADOW_MOD]
-                      );
-                    } else {
-                      pushAccentColors(
-                        uiColors[GUI_COLOR_FM_PRIMARY_CAR],
-                        uiColors[GUI_COLOR_FM_SECONDARY_CAR],
-                        uiColors[GUI_COLOR_FM_BORDER_CAR],
-                        uiColors[GUI_COLOR_FM_BORDER_SHADOW_CAR]
-                      );
-                    }
-                  }
-
-                  ImGui::Dummy(ImVec2(dpiScale,dpiScale));
-                  String opNameLabel;
-                  OP_DRAG_POINT;
-                  ImGui::SameLine();
-                  if (ins->type==DIV_INS_OPL_DRUMS) {
-                    opNameLabel=fmt::sprintf("%s",oplDrumNames[i]);
-                  } else if (ins->type==DIV_INS_OPL && fmOrigin.opllPreset==16) {
-                    if (i==1) {
-                      opNameLabel="Envelope 2 (kick only)";
-                    } else {
-                      opNameLabel="Envelope";
-                    }
-                  } else {
-                    opNameLabel=fmt::sprintf("OP%d",i+1);
-                  }
-                  if (opsAreMutable) {
-                    pushToggleColors(op.enable);
-                    if (ImGui::Button(opNameLabel.c_str())) {
-                      op.enable=!op.enable;
-                      PARAMETER;
-                    }
-                    popToggleColors();
-                  } else {
-                    ImGui::TextUnformatted(opNameLabel.c_str());
-                  }
-
-                  ImGui::SameLine();
-
-                  bool amOn=op.am;
-                  if (ImGui::Checkbox(FM_NAME(FM_AM),&amOn)) { PARAMETER
-                    op.am=amOn;
-                  }
-
-                  int maxTl=127;
-                  if (ins->type==DIV_INS_OPLL) {
-                    if (i==1) {
-                      maxTl=15;
-                    } else {
-                      maxTl=63;
-                    }
-                  }
-                  if (ins->type==DIV_INS_OPL || ins->type==DIV_INS_OPL_DRUMS || ins->type==DIV_INS_ESFM) {
-                    maxTl=63;
-                  }
-                  int maxArDr=(ins->type==DIV_INS_FM || ins->type==DIV_INS_OPZ || ins->type==DIV_INS_OPM)?31:15;
-
-                  bool ssgOn=op.ssgEnv&8;
-                  bool ksrOn=op.ksr;
-                  bool vibOn=op.vib;
-                  bool susOn=op.sus; // don't you make fun of this one
-                  unsigned char ssgEnv=op.ssgEnv&7;
-                  if (ins->type!=DIV_INS_OPL && ins->type!=DIV_INS_OPL_DRUMS && ins->type!=DIV_INS_OPZ && ins->type!=DIV_INS_OPM && ins->type!=DIV_INS_ESFM) {
-                    ImGui::SameLine();
-                    if (ImGui::Checkbox((ins->type==DIV_INS_OPLL)?FM_NAME(FM_EGS):"SSG On",&ssgOn)) { PARAMETER
-                      op.ssgEnv=(op.ssgEnv&7)|(ssgOn<<3);
-                    }
-                  }
-
-                  if (ins->type==DIV_INS_OPL || ins->type==DIV_INS_OPL_DRUMS || ins->type==DIV_INS_ESFM) {
-                    ImGui::SameLine();
-                    if (ImGui::Checkbox(FM_NAME(FM_SUS),&susOn)) { PARAMETER
-                      op.sus=susOn;
-                    }
-                  }
-
-                  if (ins->type==DIV_INS_OPZ) {
-                    ImGui::SameLine();
-                    bool fixedOn=op.egt;
-                    if (ImGui::Checkbox("Fixed",&fixedOn)) { PARAMETER
-                      op.egt=fixedOn;
-                    }
-                  }
-
-                  //52.0 controls vert scaling; default 96
-                  drawFMEnv(op.tl&maxTl,op.ar&maxArDr,op.dr&maxArDr,(ins->type==DIV_INS_OPL || ins->type==DIV_INS_OPL_DRUMS || ins->type==DIV_INS_OPLL || ins->type==DIV_INS_ESFM)?((op.rr&15)*2):op.d2r&31,op.rr&15,op.sl&15,op.sus,op.ssgEnv&8,fmOrigin.alg,maxTl,maxArDr,15,ImVec2(ImGui::GetContentRegionAvail().x,52.0*dpiScale),ins->type);
-                  //P(CWSliderScalar(FM_NAME(FM_AR),ImGuiDataType_U8,&op.ar,&_ZERO,&_THIRTY_ONE)); rightClickable
-                  if (ImGui::BeginTable("opParams",2,ImGuiTableFlags_SizingStretchProp)) {
-                    ImGui::TableSetupColumn("c0",ImGuiTableColumnFlags_WidthStretch,0.0); \
-                    ImGui::TableSetupColumn("c1",ImGuiTableColumnFlags_WidthFixed,0.0); \
-
-                    if (ins->type==DIV_INS_ESFM) {
-                      ImGui::TableNextRow();
-                      ImGui::TableNextColumn();
-                      ImGui::SetNextItemWidth(ImGui::GetContentRegionAvail().x);
-                      opE.delay&=7;
-                      P(CWSliderScalar("##DELAY",ImGuiDataType_U8,&opE.delay,&_ZERO,&_SEVEN)); rightClickable
-                      ImGui::TableNextColumn();
-                      ImGui::Text("%s",ESFM_NAME(ESFM_DELAY));
-                    }
-
-                    ImGui::TableNextRow();
-                    ImGui::TableNextColumn();
-                    ImGui::SetNextItemWidth(ImGui::GetContentRegionAvail().x);
-                    op.ar&=maxArDr;
-                    P(CWSliderScalar("##AR",ImGuiDataType_U8,&op.ar,&maxArDr,&_ZERO)); rightClickable
-                    ImGui::TableNextColumn();
-                    ImGui::Text("%s",FM_NAME(FM_AR));
-
-                    ImGui::TableNextRow();
-                    ImGui::TableNextColumn();
-                    ImGui::SetNextItemWidth(ImGui::GetContentRegionAvail().x);
-                    op.dr&=maxArDr;
-                    P(CWSliderScalar("##DR",ImGuiDataType_U8,&op.dr,&maxArDr,&_ZERO)); rightClickable
-                    ImGui::TableNextColumn();
-                    ImGui::Text("%s",FM_NAME(FM_DR));
-
-                    if (settings.susPosition==0) {
-                      ImGui::TableNextRow();
-                      ImGui::TableNextColumn();
-                      ImGui::SetNextItemWidth(ImGui::GetContentRegionAvail().x);
-                      P(CWSliderScalar("##SL",ImGuiDataType_U8,&op.sl,&_FIFTEEN,&_ZERO)); rightClickable
-                      ImGui::TableNextColumn();
-                      ImGui::Text("%s",FM_NAME(FM_SL));
-                    }
-
-                    if (ins->type==DIV_INS_FM || ins->type==DIV_INS_OPZ || ins->type==DIV_INS_OPM) {
-                      ImGui::TableNextRow();
-                      ImGui::TableNextColumn();
-                      ImGui::SetNextItemWidth(ImGui::GetContentRegionAvail().x);
-                      P(CWSliderScalar("##D2R",ImGuiDataType_U8,&op.d2r,&_THIRTY_ONE,&_ZERO)); rightClickable
-                      ImGui::TableNextColumn();
-                      ImGui::Text("%s",FM_NAME(FM_D2R));
-                    }
-
-                    ImGui::TableNextRow();
-                    ImGui::TableNextColumn();
-                    ImGui::SetNextItemWidth(ImGui::GetContentRegionAvail().x);
-                    P(CWSliderScalar("##RR",ImGuiDataType_U8,&op.rr,&_FIFTEEN,&_ZERO)); rightClickable
-                    ImGui::TableNextColumn();
-                    ImGui::Text("%s",FM_NAME(FM_RR));
-
-                    if (settings.susPosition==1) {
-                      ImGui::TableNextRow();
-                      ImGui::TableNextColumn();
-                      ImGui::SetNextItemWidth(ImGui::GetContentRegionAvail().x);
-                      P(CWSliderScalar("##SL",ImGuiDataType_U8,&op.sl,&_FIFTEEN,&_ZERO)); rightClickable
-                      ImGui::TableNextColumn();
-                      ImGui::Text("%s",FM_NAME(FM_SL));
-                    }
-
-                    ImGui::TableNextRow();
-                    ImGui::TableNextColumn();
-                    ImGui::SetNextItemWidth(ImGui::GetContentRegionAvail().x);
-                    op.tl&=maxTl;
-                    P(CWSliderScalar("##TL",ImGuiDataType_U8,&op.tl,&maxTl,&_ZERO)); rightClickable
-                    ImGui::TableNextColumn();
-                    ImGui::Text("%s",FM_NAME(FM_TL));
-
-                    ImGui::TableNextRow();
-                    ImGui::TableNextColumn();
-                    ImGui::Separator();
-                    ImGui::TableNextColumn();
-                    ImGui::Separator();
-                    
-                    ImGui::TableNextRow();
-                    ImGui::TableNextColumn();
-                    ImGui::SetNextItemWidth(ImGui::GetContentRegionAvail().x);
-                    if (ins->type==DIV_INS_FM || ins->type==DIV_INS_OPZ || ins->type==DIV_INS_OPM) {
-                      P(CWSliderScalar("##RS",ImGuiDataType_U8,&op.rs,&_ZERO,&_THREE)); rightClickable
-                      ImGui::TableNextColumn();
-                      ImGui::Text("%s",FM_NAME(FM_RS));
-                    } else {
-                      int ksl=ins->type==DIV_INS_OPLL?op.ksl:kslMap[op.ksl&3];
-                      if (CWSliderInt("##KSL",&ksl,0,3)) {
-                        op.ksl=(ins->type==DIV_INS_OPLL?ksl:kslMap[ksl&3]);
-                        PARAMETER;
-                      } rightClickable
-                      ImGui::TableNextColumn();
-                      ImGui::Text("%s",FM_NAME(FM_KSL));
-                    }
-
-                    if (ins->type==DIV_INS_OPZ) {
-                      ImGui::TableNextRow();
-                      ImGui::TableNextColumn();
-                      ImGui::SetNextItemWidth(ImGui::GetContentRegionAvail().x);
-                      P(CWSliderScalar(FM_NAME(FM_EGSHIFT),ImGuiDataType_U8,&op.ksl,&_ZERO,&_THREE)); rightClickable
-                      ImGui::TableNextColumn();
-                      ImGui::Text("%s",FM_NAME(FM_EGSHIFT));
-
-                      ImGui::TableNextRow();
-                      ImGui::TableNextColumn();
-                      ImGui::SetNextItemWidth(ImGui::GetContentRegionAvail().x);
-                      P(CWSliderScalar(FM_NAME(FM_REV),ImGuiDataType_U8,&op.dam,&_ZERO,&_SEVEN)); rightClickable
-                      ImGui::TableNextColumn();
-                      ImGui::Text("%s",FM_NAME(FM_REV));
-                    }
-
-                    if (ins->type==DIV_INS_OPZ) {
-                      if (op.egt) {
-                        int block=op.dt;
-                        int freqNum=(op.mult<<4)|(op.dvb&15);
-
-                        ImGui::TableNextRow();
-                        ImGui::TableNextColumn();
-                        ImGui::SetNextItemWidth(ImGui::GetContentRegionAvail().x);
-                        if (CWSliderInt(FM_NAME(FM_MULT),&block,0,7)) { PARAMETER
-                          if (block<0) block=0;
-                          if (block>7) block=7;
-                          op.dt=block;
-                        } rightClickable
-                        ImGui::TableNextColumn();
-                        ImGui::Text("Block");
-
-                        ImGui::TableNextRow();
-                        ImGui::TableNextColumn();
-                        ImGui::SetNextItemWidth(ImGui::GetContentRegionAvail().x);
-                        if (CWSliderInt(FM_NAME(FM_FINE),&freqNum,0,255)) { PARAMETER
-                          if (freqNum<0) freqNum=0;
-                          if (freqNum>255) freqNum=255;
-                          op.mult=freqNum>>4;
-                          op.dvb=freqNum&15;
-                        } rightClickable
-                        ImGui::TableNextColumn();
-                        ImGui::Text("FreqNum");
-                      } else {
-                        ImGui::TableNextRow();
-                        ImGui::TableNextColumn();
-                        ImGui::SetNextItemWidth(ImGui::GetContentRegionAvail().x);
-                        P(CWSliderScalar(FM_NAME(FM_MULT),ImGuiDataType_U8,&op.mult,&_ZERO,&_FIFTEEN)); rightClickable
-                        ImGui::TableNextColumn();
-                        ImGui::Text("%s",FM_NAME(FM_MULT));
-
-                        ImGui::TableNextRow();
-                        ImGui::TableNextColumn();
-                        ImGui::SetNextItemWidth(ImGui::GetContentRegionAvail().x);
-                        P(CWSliderScalar(FM_NAME(FM_FINE),ImGuiDataType_U8,&op.dvb,&_ZERO,&_FIFTEEN)); rightClickable
-                        ImGui::TableNextColumn();
-                        ImGui::Text("%s",FM_NAME(FM_FINE));
-                      }
-                    } else {
-                      ImGui::TableNextRow();
-                      ImGui::TableNextColumn();
-                      ImGui::SetNextItemWidth(ImGui::GetContentRegionAvail().x);
-                      P(CWSliderScalar(FM_NAME(FM_MULT),ImGuiDataType_U8,&op.mult,&_ZERO,&_FIFTEEN)); rightClickable
-                      ImGui::TableNextColumn();
-                      ImGui::Text("%s",FM_NAME(FM_MULT));
-                    }
-                    
-                    if (ins->type==DIV_INS_FM || ins->type==DIV_INS_OPZ || ins->type==DIV_INS_OPM) {
-                      if (!(ins->type==DIV_INS_OPZ && op.egt)) {
-                        int detune=detuneMap[settings.unsignedDetune?1:0][op.dt&7];
-                        ImGui::TableNextRow();
-                        ImGui::TableNextColumn();
-                        ImGui::SetNextItemWidth(ImGui::GetContentRegionAvail().x);
-                        if (CWSliderInt("##DT",&detune,settings.unsignedDetune?0:-3,settings.unsignedDetune?7:4)) { PARAMETER
-                          if (detune<-3) detune=-3;
-                          if (detune>7) detune=7;
-                          op.dt=detuneUnmap[settings.unsignedDetune?1:0][detune+3];
-                        } rightClickable
-                        ImGui::TableNextColumn();
-                        ImGui::Text("%s",FM_NAME(FM_DT));
-                      }
-
-                      if (ins->type!=DIV_INS_FM) {
-                        ImGui::TableNextRow();
-                        ImGui::TableNextColumn();
-                        ImGui::SetNextItemWidth(ImGui::GetContentRegionAvail().x);
-                        P(CWSliderScalar("##DT2",ImGuiDataType_U8,&op.dt2,&_ZERO,&_THREE)); rightClickable
-                        ImGui::TableNextColumn();
-                        ImGui::Text("%s",FM_NAME(FM_DT2));
-                      }
-
-                      if (ins->type==DIV_INS_FM) { // OPN only
-                        ImGui::TableNextRow();
-                        ImGui::TableNextColumn();
-                        ImGui::SetNextItemWidth(ImGui::GetContentRegionAvail().x);
-                        if (CWSliderScalar("##SSG",ImGuiDataType_U8,&ssgEnv,&_ZERO,&_SEVEN,ssgEnvTypes[ssgEnv])) { PARAMETER
-                          op.ssgEnv=(op.ssgEnv&8)|(ssgEnv&7);
-                        } rightClickable
-                        ImGui::TableNextColumn();
-                        ImGui::Text("%s",FM_NAME(FM_SSG));
-                      }
-                    }
-
-                    if (ins->type==DIV_INS_ESFM) {
-                      bool fixedOn=opE.fixed;
-                      if (fixedOn) {
-                        int block=(opE.ct>>2)&7;
-                        int freqNum=((opE.ct&3)<<8)|((unsigned char)opE.dt);
-                        ImGui::TableNextRow();
-                        ImGui::TableNextColumn();
-                        ImGui::SetNextItemWidth(ImGui::GetContentRegionAvail().x);
-                        if (ImGui::InputInt("##Block",&block,1,1)) {
-                          if (block<0) block=0;
-                          if (block>7) block=7;
-                          opE.ct=(opE.ct&(~(7<<2)))|(block<<2);
-                        }
-                        ImGui::TableNextColumn();
-                        ImGui::Text("Block");
-                        ImGui::TableNextRow();
-                        ImGui::TableNextColumn();
-                        ImGui::SetNextItemWidth(ImGui::GetContentRegionAvail().x);
-                        if (ImGui::InputInt("##FreqNum",&freqNum,1,16)) {
-                          if (freqNum<0) freqNum=0;
-                          if (freqNum>1023) freqNum=1023;
-                          opE.dt=freqNum&0xff;
-                          opE.ct=(opE.ct&(~3))|(freqNum>>8);
-                        }
-                        ImGui::TableNextColumn();
-                        ImGui::Text("FreqNum");
-                      } else {
-                        ImGui::TableNextRow();
-                        ImGui::TableNextColumn();
-                        ImGui::SetNextItemWidth(ImGui::GetContentRegionAvail().x);
-                        P(CWSliderScalar("##CT",ImGuiDataType_S8,&opE.ct,&_MINUS_TWENTY_FOUR,&_TWENTY_FOUR)); rightClickable
-                        ImGui::TableNextColumn();
-                        ImGui::Text("%s",ESFM_NAME(ESFM_CT));
-
-                        ImGui::TableNextRow();
-                        ImGui::TableNextColumn();
-                        ImGui::SetNextItemWidth(ImGui::GetContentRegionAvail().x);
-                        P(CWSliderScalar("##DT",ImGuiDataType_S8,&opE.dt,&_MINUS_ONE_HUNDRED_TWENTY_EIGHT,&_ONE_HUNDRED_TWENTY_SEVEN)); rightClickable
-                        ImGui::TableNextColumn();
-                        ImGui::Text("%s",ESFM_NAME(ESFM_DT));
-                      }
-
-                    }
-
-                    if (ins->type==DIV_INS_OPL || ins->type==DIV_INS_OPL_DRUMS || ins->type==DIV_INS_OPZ || ins->type==DIV_INS_ESFM) {
-                      ImGui::TableNextRow();
-                      ImGui::TableNextColumn();
-                      ImGui::SetNextItemWidth(ImGui::GetContentRegionAvail().x);
-                      P(CWSliderScalar("##WS",ImGuiDataType_U8,&op.ws,&_ZERO,&_SEVEN,(ins->type==DIV_INS_OPZ)?opzWaveforms[op.ws&7]:(settings.oplStandardWaveNames?oplWaveformsStandard[op.ws&7]:oplWaveforms[op.ws&7]))); rightClickable
-                      if ((ins->type==DIV_INS_OPL || ins->type==DIV_INS_OPL_DRUMS) && ImGui::IsItemHovered()) {
-                        ImGui::SetTooltip("OPL2/3 only (last 4 waveforms are OPL3 only)");
-                      }
-                      ImGui::TableNextColumn();
-                      ImGui::Text("%s",FM_NAME(FM_WS));
-                    }
-
-                    if (ins->type==DIV_INS_ESFM) {
-                      ImGui::TableNextRow();
-                      ImGui::TableNextColumn();
-                      ImGui::Separator();
-                      ImGui::TableNextColumn();
-                      ImGui::Separator();
-
-                      ImGui::TableNextRow();
-                      ImGui::TableNextColumn();
-                      ImGui::SetNextItemWidth(ImGui::GetContentRegionAvail().x);
-                      P(CWSliderScalar("##OUTLVL",ImGuiDataType_U8,&opE.outLvl,&_ZERO,&_SEVEN)); rightClickable
-                      ImGui::TableNextColumn();
-                      ImGui::Text("%s",ESFM_NAME(ESFM_OUTLVL));
-
-                      ImGui::TableNextRow();
-                      ImGui::TableNextColumn();
-                      ImGui::SetNextItemWidth(ImGui::GetContentRegionAvail().x);
-                      P(CWSliderScalar("##MODIN",ImGuiDataType_U8,&opE.modIn,&_ZERO,&_SEVEN)); rightClickable
-                      ImGui::TableNextColumn();
-                      ImGui::Text("%s",ESFM_NAME(ESFM_MODIN));
-                    }
-
-                    ImGui::EndTable();
-                  }
-
-                  if (ins->type==DIV_INS_OPLL || ins->type==DIV_INS_OPL || ins->type==DIV_INS_OPL_DRUMS || ins->type==DIV_INS_ESFM) {
-                    if (ImGui::Checkbox(FM_NAME(FM_VIB),&vibOn)) { PARAMETER
-                      op.vib=vibOn;
-                    }
-                    ImGui::SameLine();
-                    if (ImGui::Checkbox(FM_NAME(FM_KSR),&ksrOn)) { PARAMETER
-                      op.ksr=ksrOn;
-                    }
-                  }
-
-                  if (ins->type==DIV_INS_ESFM) {
-                    bool dvbOn=op.dvb;
-                    bool damOn=op.dam;
-                    bool leftOn=opE.left;
-                    bool rightOn=opE.right;
-                    bool fixedOn=opE.fixed;
-                    if (ImGui::Checkbox(FM_NAME(FM_DVB),&dvbOn)) { PARAMETER
-                      op.dvb=dvbOn;
-                    }
-                    ImGui::SameLine();
-                    if (ImGui::Checkbox(FM_NAME(FM_DAM),&damOn)) { PARAMETER
-                      op.dam=damOn;
-                    }
-                    if (ImGui::Checkbox(ESFM_NAME(ESFM_LEFT),&leftOn)) { PARAMETER
-                      opE.left=leftOn;
-                    }
-                    ImGui::SameLine();
-                    if (ImGui::Checkbox(ESFM_NAME(ESFM_RIGHT),&rightOn)) { PARAMETER
-                      opE.right=rightOn;
-                    }
-                    ImGui::SameLine();
-                    if (ImGui::Checkbox(ESFM_NAME(ESFM_FIXED),&fixedOn)) { PARAMETER
-                      opE.fixed=fixedOn;
-                      // HACK: reset zoom and scroll in fixed pitch macros so that they draw correctly
-                      ins->std.opMacros[i].ssgMacro.vZoom=-1;
-                      ins->std.opMacros[i].dtMacro.vZoom=-1;
-                    }
-                  }
-
-                  if (settings.separateFMColors) {
-                    popAccentColors();
-                  }
-
-                  ImGui::PopID();
-                }
-                ImGui::EndTable();
-              }
-            }
-            ImGui::EndDisabled();
-            ImGui::EndTabItem();
-          }
-          if (ins->type!=DIV_INS_ESFM) {
-            if (ImGui::BeginTabItem("FM Macros")) {
-              if (ins->type==DIV_INS_OPLL) {
-                macroList.push_back(FurnaceGUIMacroDesc(FM_NAME(FM_SUS),&ins->std.algMacro,0,1,32,uiColors[GUI_COLOR_MACRO_OTHER],false,NULL,NULL,true));
-                macroList.push_back(FurnaceGUIMacroDesc(FM_NAME(FM_FB),&ins->std.fbMacro,0,7,96,uiColors[GUI_COLOR_MACRO_OTHER]));
-                macroList.push_back(FurnaceGUIMacroDesc(FM_NAME(FM_DC),&ins->std.fmsMacro,0,1,32,uiColors[GUI_COLOR_MACRO_OTHER],false,NULL,NULL,true));
-                macroList.push_back(FurnaceGUIMacroDesc(FM_NAME(FM_DM),&ins->std.amsMacro,0,1,32,uiColors[GUI_COLOR_MACRO_OTHER],false,NULL,NULL,true));
-              } else {
-                macroList.push_back(FurnaceGUIMacroDesc(FM_NAME(FM_ALG),&ins->std.algMacro,0,7,96,uiColors[GUI_COLOR_MACRO_OTHER]));
-                macroList.push_back(FurnaceGUIMacroDesc(FM_NAME(FM_FB),&ins->std.fbMacro,0,7,96,uiColors[GUI_COLOR_MACRO_OTHER]));
-                if (ins->type!=DIV_INS_OPL && ins->type!=DIV_INS_OPL_DRUMS) {
-                  if (ins->type==DIV_INS_OPZ) {
-                    // TODO: FMS2/AMS2 macros
-                    macroList.push_back(FurnaceGUIMacroDesc(FM_NAME(FM_FMS),&ins->std.fmsMacro,0,7,96,uiColors[GUI_COLOR_MACRO_OTHER]));
-                    macroList.push_back(FurnaceGUIMacroDesc(FM_NAME(FM_AMS),&ins->std.amsMacro,0,3,48,uiColors[GUI_COLOR_MACRO_OTHER]));
-                  } else {
-                    macroList.push_back(FurnaceGUIMacroDesc(FM_NAME(FM_FMS),&ins->std.fmsMacro,0,7,96,uiColors[GUI_COLOR_MACRO_OTHER]));
-                    macroList.push_back(FurnaceGUIMacroDesc(FM_NAME(FM_AMS),&ins->std.amsMacro,0,3,48,uiColors[GUI_COLOR_MACRO_OTHER]));
-                  }
-                }
-              }
-
-              if (ins->type==DIV_INS_FM) {
-                macroList.push_back(FurnaceGUIMacroDesc("LFO Speed",&ins->std.ex3Macro,0,8,96,uiColors[GUI_COLOR_MACRO_OTHER]));
-              }
-              if (ins->type==DIV_INS_OPZ || ins->type==DIV_INS_OPM) {
-                macroList.push_back(FurnaceGUIMacroDesc("AM Depth",&ins->std.ex1Macro,0,127,128,uiColors[GUI_COLOR_MACRO_OTHER]));
-                macroList.push_back(FurnaceGUIMacroDesc("PM Depth",&ins->std.ex2Macro,0,127,128,uiColors[GUI_COLOR_MACRO_OTHER]));
-                macroList.push_back(FurnaceGUIMacroDesc("LFO Speed",&ins->std.ex3Macro,0,255,128,uiColors[GUI_COLOR_MACRO_OTHER]));
-                macroList.push_back(FurnaceGUIMacroDesc("LFO Shape",&ins->std.waveMacro,0,3,48,uiColors[GUI_COLOR_MACRO_OTHER],false,NULL,macroLFOWaves));
-              }
-              if (ins->type==DIV_INS_FM || ins->type==DIV_INS_OPM) {
-                macroList.push_back(FurnaceGUIMacroDesc("OpMask",&ins->std.ex4Macro,0,4,128,uiColors[GUI_COLOR_MACRO_OTHER],false,NULL,NULL,true,fmOperatorBits));
-              } else if (ins->type==DIV_INS_OPZ) {
-                macroList.push_back(FurnaceGUIMacroDesc("AM Depth 2",&ins->std.ex5Macro,0,127,128,uiColors[GUI_COLOR_MACRO_OTHER]));
-                macroList.push_back(FurnaceGUIMacroDesc("PM Depth 2",&ins->std.ex6Macro,0,127,128,uiColors[GUI_COLOR_MACRO_OTHER]));
-                macroList.push_back(FurnaceGUIMacroDesc("LFO2 Speed",&ins->std.ex7Macro,0,255,128,uiColors[GUI_COLOR_MACRO_OTHER]));
-                macroList.push_back(FurnaceGUIMacroDesc("LFO2 Shape",&ins->std.ex8Macro,0,3,48,uiColors[GUI_COLOR_MACRO_OTHER],false,NULL,macroLFOWaves));
-              }
-              drawMacros(macroList,macroEditStateFM);
-              ImGui::EndTabItem();
-            }
-          }
-          for (int i=0; i<opCount; i++) {
-            if (ins->type==DIV_INS_OPL_DRUMS) {
-              if (i>0) break;
-              snprintf(label,31,"Operator Macros");
-            } else {
-              snprintf(label,31,"OP%d Macros",i+1);
-            }
-            if (ImGui::BeginTabItem(label)) {
-              ImGui::PushID(i);
-              int ordi=(opCount==4 && ins->type!=DIV_INS_ESFM)?orderedOps[i]:i;
-              int maxTl=127;
-              if (ins->type==DIV_INS_OPLL) {
-                if (i==1) {
-                  maxTl=15;
-                } else {
-                  maxTl=63;
-                }
-              }
-              if (ins->type==DIV_INS_OPL || ins->type==DIV_INS_OPL_DRUMS || ins->type==DIV_INS_ESFM) {
-                maxTl=63;
-              }
-              int maxArDr=(ins->type==DIV_INS_FM || ins->type==DIV_INS_OPZ || ins->type==DIV_INS_OPM)?31:15;
-
-              if (ins->type==DIV_INS_OPL || ins->type==DIV_INS_OPL_DRUMS) {
-                macroList.push_back(FurnaceGUIMacroDesc(FM_NAME(FM_TL),&ins->std.opMacros[ordi].tlMacro,0,maxTl,128,uiColors[GUI_COLOR_MACRO_OTHER]));
-                macroList.push_back(FurnaceGUIMacroDesc(FM_NAME(FM_AR),&ins->std.opMacros[ordi].arMacro,0,maxArDr,64,uiColors[GUI_COLOR_MACRO_OTHER]));
-                macroList.push_back(FurnaceGUIMacroDesc(FM_NAME(FM_DR),&ins->std.opMacros[ordi].drMacro,0,maxArDr,64,uiColors[GUI_COLOR_MACRO_OTHER]));
-                macroList.push_back(FurnaceGUIMacroDesc(FM_NAME(FM_SL),&ins->std.opMacros[ordi].slMacro,0,15,64,uiColors[GUI_COLOR_MACRO_OTHER]));
-                macroList.push_back(FurnaceGUIMacroDesc(FM_NAME(FM_RR),&ins->std.opMacros[ordi].rrMacro,0,15,64,uiColors[GUI_COLOR_MACRO_OTHER]));
-                macroList.push_back(FurnaceGUIMacroDesc(FM_NAME(FM_KSL),&ins->std.opMacros[ordi].kslMacro,0,3,32,uiColors[GUI_COLOR_MACRO_OTHER]));
-                macroList.push_back(FurnaceGUIMacroDesc(FM_NAME(FM_MULT),&ins->std.opMacros[ordi].multMacro,0,15,64,uiColors[GUI_COLOR_MACRO_OTHER]));
-                macroList.push_back(FurnaceGUIMacroDesc(FM_NAME(FM_WS),&ins->std.opMacros[ordi].wsMacro,0,7,64,uiColors[GUI_COLOR_MACRO_OTHER]));
-
-                macroList.push_back(FurnaceGUIMacroDesc(FM_NAME(FM_AM),&ins->std.opMacros[ordi].amMacro,0,1,32,uiColors[GUI_COLOR_MACRO_OTHER],false,NULL,NULL,true));
-                macroList.push_back(FurnaceGUIMacroDesc(FM_NAME(FM_VIB),&ins->std.opMacros[ordi].vibMacro,0,1,32,uiColors[GUI_COLOR_MACRO_OTHER],false,NULL,NULL,true));
-                macroList.push_back(FurnaceGUIMacroDesc(FM_NAME(FM_KSR),&ins->std.opMacros[ordi].ksrMacro,0,1,32,uiColors[GUI_COLOR_MACRO_OTHER],false,NULL,NULL,true));
-                macroList.push_back(FurnaceGUIMacroDesc(FM_NAME(FM_SUS),&ins->std.opMacros[ordi].susMacro,0,1,32,uiColors[GUI_COLOR_MACRO_OTHER],false,NULL,NULL,true));
-              } else if (ins->type==DIV_INS_OPLL) {
-                macroList.push_back(FurnaceGUIMacroDesc(FM_NAME(FM_TL),&ins->std.opMacros[ordi].tlMacro,0,maxTl,128,uiColors[GUI_COLOR_MACRO_OTHER]));
-                macroList.push_back(FurnaceGUIMacroDesc(FM_NAME(FM_AR),&ins->std.opMacros[ordi].arMacro,0,maxArDr,64,uiColors[GUI_COLOR_MACRO_OTHER]));
-                macroList.push_back(FurnaceGUIMacroDesc(FM_NAME(FM_DR),&ins->std.opMacros[ordi].drMacro,0,maxArDr,64,uiColors[GUI_COLOR_MACRO_OTHER]));
-                macroList.push_back(FurnaceGUIMacroDesc(FM_NAME(FM_SL),&ins->std.opMacros[ordi].slMacro,0,15,64,uiColors[GUI_COLOR_MACRO_OTHER]));
-                macroList.push_back(FurnaceGUIMacroDesc(FM_NAME(FM_RR),&ins->std.opMacros[ordi].rrMacro,0,15,64,uiColors[GUI_COLOR_MACRO_OTHER]));
-                macroList.push_back(FurnaceGUIMacroDesc(FM_NAME(FM_KSL),&ins->std.opMacros[ordi].kslMacro,0,3,32,uiColors[GUI_COLOR_MACRO_OTHER]));
-                macroList.push_back(FurnaceGUIMacroDesc(FM_NAME(FM_MULT),&ins->std.opMacros[ordi].multMacro,0,15,64,uiColors[GUI_COLOR_MACRO_OTHER]));
-
-                macroList.push_back(FurnaceGUIMacroDesc(FM_NAME(FM_AM),&ins->std.opMacros[ordi].amMacro,0,1,32,uiColors[GUI_COLOR_MACRO_OTHER],false,NULL,NULL,true));
-                macroList.push_back(FurnaceGUIMacroDesc(FM_NAME(FM_VIB),&ins->std.opMacros[ordi].vibMacro,0,1,32,uiColors[GUI_COLOR_MACRO_OTHER],false,NULL,NULL,true));
-                macroList.push_back(FurnaceGUIMacroDesc(FM_NAME(FM_KSR),&ins->std.opMacros[ordi].ksrMacro,0,1,32,uiColors[GUI_COLOR_MACRO_OTHER],false,NULL,NULL,true));
-                macroList.push_back(FurnaceGUIMacroDesc(FM_NAME(FM_EGS),&ins->std.opMacros[ordi].egtMacro,0,1,32,uiColors[GUI_COLOR_MACRO_OTHER],false,NULL,NULL,true));
-              } else if (ins->type==DIV_INS_ESFM) {
-                macroList.push_back(FurnaceGUIMacroDesc(FM_NAME(FM_TL),&ins->std.opMacros[ordi].tlMacro,0,maxTl,128,uiColors[GUI_COLOR_MACRO_OTHER]));
-                macroList.push_back(FurnaceGUIMacroDesc(ESFM_NAME(ESFM_DELAY),&ins->std.opMacros[ordi].dt2Macro,0,7,64,uiColors[GUI_COLOR_MACRO_OTHER]));
-                macroList.push_back(FurnaceGUIMacroDesc(FM_NAME(FM_AR),&ins->std.opMacros[ordi].arMacro,0,maxArDr,64,uiColors[GUI_COLOR_MACRO_OTHER]));
-                macroList.push_back(FurnaceGUIMacroDesc(FM_NAME(FM_DR),&ins->std.opMacros[ordi].drMacro,0,maxArDr,64,uiColors[GUI_COLOR_MACRO_OTHER]));
-                macroList.push_back(FurnaceGUIMacroDesc(FM_NAME(FM_SL),&ins->std.opMacros[ordi].slMacro,0,15,64,uiColors[GUI_COLOR_MACRO_OTHER]));
-                macroList.push_back(FurnaceGUIMacroDesc(FM_NAME(FM_RR),&ins->std.opMacros[ordi].rrMacro,0,15,64,uiColors[GUI_COLOR_MACRO_OTHER]));
-                macroList.push_back(FurnaceGUIMacroDesc(FM_NAME(FM_KSL),&ins->std.opMacros[ordi].kslMacro,0,3,32,uiColors[GUI_COLOR_MACRO_OTHER]));
-                macroList.push_back(FurnaceGUIMacroDesc(FM_NAME(FM_MULT),&ins->std.opMacros[ordi].multMacro,0,15,64,uiColors[GUI_COLOR_MACRO_OTHER]));
-                macroList.push_back(FurnaceGUIMacroDesc(FM_NAME(FM_WS),&ins->std.opMacros[ordi].wsMacro,0,7,64,uiColors[GUI_COLOR_MACRO_OTHER]));
-                macroList.push_back(FurnaceGUIMacroDesc(ESFM_NAME(ESFM_OUTLVL),&ins->std.opMacros[ordi].egtMacro,0,7,64,uiColors[GUI_COLOR_MACRO_OTHER]));
-                macroList.push_back(FurnaceGUIMacroDesc(ESFM_NAME(ESFM_MODIN),&ins->std.opMacros[ordi].d2rMacro,0,7,64,uiColors[GUI_COLOR_MACRO_OTHER]));
-                if (ins->esfm.op[ordi].fixed) {
-                  macroList.push_back(FurnaceGUIMacroDesc("Block",&ins->std.opMacros[ordi].ssgMacro,0,7,64,uiColors[GUI_COLOR_MACRO_OTHER],true));
-                  macroList.push_back(FurnaceGUIMacroDesc("FreqNum",&ins->std.opMacros[ordi].dtMacro,0,1023,160,uiColors[GUI_COLOR_MACRO_OTHER]));
-                } else {
-                  macroList.push_back(FurnaceGUIMacroDesc("Op. Arpeggio",&ins->std.opMacros[ordi].ssgMacro,-120,120,160,uiColors[GUI_COLOR_MACRO_PITCH],true,NULL,macroHoverNote,false,NULL,0,true,ins->std.opMacros[ordi].ssgMacro.val,true));
-                  macroList.push_back(FurnaceGUIMacroDesc("Op. Pitch",&ins->std.opMacros[ordi].dtMacro,-2048,2047,160,uiColors[GUI_COLOR_MACRO_PITCH],true,macroRelativeMode,NULL,false,NULL,0,false,NULL,false,true));
-                }
-
-                macroList.push_back(FurnaceGUIMacroDesc(FM_NAME(FM_AM),&ins->std.opMacros[ordi].amMacro,0,1,32,uiColors[GUI_COLOR_MACRO_OTHER],false,NULL,NULL,true));
-                macroList.push_back(FurnaceGUIMacroDesc(FM_NAME(FM_VIB),&ins->std.opMacros[ordi].vibMacro,0,1,32,uiColors[GUI_COLOR_MACRO_OTHER],false,NULL,NULL,true));
-                macroList.push_back(FurnaceGUIMacroDesc(FM_NAME(FM_DAM),&ins->std.opMacros[ordi].damMacro,0,1,32,uiColors[GUI_COLOR_MACRO_OTHER],false,NULL,NULL,true));
-                macroList.push_back(FurnaceGUIMacroDesc(FM_NAME(FM_DVB),&ins->std.opMacros[ordi].dvbMacro,0,1,32,uiColors[GUI_COLOR_MACRO_OTHER],false,NULL,NULL,true));
-                macroList.push_back(FurnaceGUIMacroDesc(FM_NAME(FM_KSR),&ins->std.opMacros[ordi].ksrMacro,0,1,32,uiColors[GUI_COLOR_MACRO_OTHER],false,NULL,NULL,true));
-                macroList.push_back(FurnaceGUIMacroDesc(FM_NAME(FM_SUS),&ins->std.opMacros[ordi].susMacro,0,1,32,uiColors[GUI_COLOR_MACRO_OTHER],false,NULL,NULL,true));
-                macroList.push_back(FurnaceGUIMacroDesc("Op. Panning",&ins->std.opMacros[ordi].rsMacro,0,2,40,uiColors[GUI_COLOR_MACRO_OTHER],false,NULL,NULL,true,panBits));
-              } else {
-                macroList.push_back(FurnaceGUIMacroDesc(FM_NAME(FM_TL),&ins->std.opMacros[ordi].tlMacro,0,maxTl,128,uiColors[GUI_COLOR_MACRO_OTHER]));
-                macroList.push_back(FurnaceGUIMacroDesc(FM_NAME(FM_AR),&ins->std.opMacros[ordi].arMacro,0,maxArDr,64,uiColors[GUI_COLOR_MACRO_OTHER]));
-                macroList.push_back(FurnaceGUIMacroDesc(FM_NAME(FM_DR),&ins->std.opMacros[ordi].drMacro,0,maxArDr,64,uiColors[GUI_COLOR_MACRO_OTHER]));
-                macroList.push_back(FurnaceGUIMacroDesc(FM_NAME(FM_D2R),&ins->std.opMacros[ordi].d2rMacro,0,31,64,uiColors[GUI_COLOR_MACRO_OTHER]));
-                macroList.push_back(FurnaceGUIMacroDesc(FM_NAME(FM_RR),&ins->std.opMacros[ordi].rrMacro,0,15,64,uiColors[GUI_COLOR_MACRO_OTHER]));
-                macroList.push_back(FurnaceGUIMacroDesc(FM_NAME(FM_SL),&ins->std.opMacros[ordi].slMacro,0,15,64,uiColors[GUI_COLOR_MACRO_OTHER]));
-                macroList.push_back(FurnaceGUIMacroDesc(FM_NAME(FM_RS),&ins->std.opMacros[ordi].rsMacro,0,3,32,uiColors[GUI_COLOR_MACRO_OTHER]));
-                macroList.push_back(FurnaceGUIMacroDesc(FM_NAME(FM_MULT),&ins->std.opMacros[ordi].multMacro,0,15,64,uiColors[GUI_COLOR_MACRO_OTHER]));
-                macroList.push_back(FurnaceGUIMacroDesc(FM_NAME(FM_DT),&ins->std.opMacros[ordi].dtMacro,0,7,64,uiColors[GUI_COLOR_MACRO_OTHER]));
-                if (ins->type==DIV_INS_OPM || ins->type==DIV_INS_OPZ) {
-                  macroList.push_back(FurnaceGUIMacroDesc(FM_NAME(FM_DT2),&ins->std.opMacros[ordi].dt2Macro,0,3,32,uiColors[GUI_COLOR_MACRO_OTHER]));
-                }
-                macroList.push_back(FurnaceGUIMacroDesc(FM_NAME(FM_AM),&ins->std.opMacros[ordi].amMacro,0,1,32,uiColors[GUI_COLOR_MACRO_OTHER],false,NULL,NULL,true));
-
-                if (ins->type==DIV_INS_FM) {
-                  macroList.push_back(FurnaceGUIMacroDesc(FM_NAME(FM_SSG),&ins->std.opMacros[ordi].ssgMacro,0,4,64,uiColors[GUI_COLOR_MACRO_OTHER],false,NULL,NULL,true,ssgEnvBits));
-                }
-              }
-              drawMacros(macroList,macroEditStateOP[ordi]);
-              ImGui::PopID();
-              ImGui::EndTabItem();
-            }
-          }
-        }
-        if (ins->type==DIV_INS_GB) if (ImGui::BeginTabItem("Game Boy")) {
-          P(ImGui::Checkbox("Use software envelope",&ins->gb.softEnv));
-          P(ImGui::Checkbox("Initialize envelope on every note",&ins->gb.alwaysInit));
-
-          ImGui::BeginDisabled(ins->gb.softEnv);
-          if (ImGui::BeginTable("GBParams",2)) {
-            ImGui::TableSetupColumn("c0",ImGuiTableColumnFlags_WidthStretch,0.6f);
-            ImGui::TableSetupColumn("c1",ImGuiTableColumnFlags_WidthStretch,0.4f);
-
-            ImGui::TableNextRow();
-            ImGui::TableNextColumn();
-            if (ImGui::BeginTable("GBParamsI",2)) {
-              ImGui::TableSetupColumn("ci0",ImGuiTableColumnFlags_WidthFixed);
-              ImGui::TableSetupColumn("ci1",ImGuiTableColumnFlags_WidthStretch);
-
-              ImGui::TableNextRow();
-              ImGui::TableNextColumn();
-              ImGui::Text("Volume");
-              ImGui::TableNextColumn();
-              ImGui::SetNextItemWidth(ImGui::GetContentRegionAvail().x);
-              P(CWSliderScalar("##GBVolume",ImGuiDataType_U8,&ins->gb.envVol,&_ZERO,&_FIFTEEN)); rightClickable
-
-              ImGui::TableNextRow();
-              ImGui::TableNextColumn();
-              ImGui::Text("Length");
-              ImGui::TableNextColumn();
-              ImGui::SetNextItemWidth(ImGui::GetContentRegionAvail().x);
-              P(CWSliderScalar("##GBEnvLen",ImGuiDataType_U8,&ins->gb.envLen,&_ZERO,&_SEVEN)); rightClickable
-
-              ImGui::TableNextRow();
-              ImGui::TableNextColumn();
-              ImGui::Text("Sound Length");
-              ImGui::TableNextColumn();
-              ImGui::SetNextItemWidth(ImGui::GetContentRegionAvail().x);
-              P(CWSliderScalar("##GBSoundLen",ImGuiDataType_U8,&ins->gb.soundLen,&_ZERO,&_SIXTY_FOUR,ins->gb.soundLen>63?"Infinity":"%d")); rightClickable
-
-              ImGui::TableNextRow();
-              ImGui::TableNextColumn();
-              ImGui::Text("Direction");
-              ImGui::TableNextColumn();
-              bool goesUp=ins->gb.envDir;
-              if (ImGui::RadioButton("Up",goesUp)) { PARAMETER
-                goesUp=true;
-                ins->gb.envDir=goesUp;
-              }
-              ImGui::SameLine();
-              if (ImGui::RadioButton("Down",!goesUp)) { PARAMETER
-                goesUp=false;
-                ins->gb.envDir=goesUp;
-              }
-
-              ImGui::EndTable();
-            }
-
-            ImGui::TableNextColumn();
-            drawGBEnv(ins->gb.envVol,ins->gb.envLen,ins->gb.soundLen,ins->gb.envDir,ImVec2(ImGui::GetContentRegionAvail().x,100.0f*dpiScale));
-
-            ImGui::EndTable();
-          }
-
-          if (ImGui::BeginChild("HWSeq",ImGui::GetContentRegionAvail(),true,ImGuiWindowFlags_MenuBar)) {
-            ImGui::BeginMenuBar();
-            ImGui::Text("Hardware Sequence");
-            ImGui::EndMenuBar();
-
-            if (ins->gb.hwSeqLen>0) if (ImGui::BeginTable("HWSeqList",3)) {
-              ImGui::TableSetupColumn("c0",ImGuiTableColumnFlags_WidthFixed);
-              ImGui::TableSetupColumn("c1",ImGuiTableColumnFlags_WidthStretch);
-              ImGui::TableSetupColumn("c2",ImGuiTableColumnFlags_WidthFixed);
-              int curFrame=0;
-              ImGui::TableNextRow(ImGuiTableRowFlags_Headers);
-              ImGui::TableNextColumn();
-              ImGui::Text("Tick");
-              ImGui::TableNextColumn();
-              ImGui::Text("Command");
-              ImGui::TableNextColumn();
-              ImGui::Text("Move/Remove");
-              for (int i=0; i<ins->gb.hwSeqLen; i++) {
-                ImGui::TableNextRow();
-                ImGui::TableNextColumn();
-                ImGui::Text("%d (#%d)",curFrame,i);
-                ImGui::TableNextColumn();
-                ImGui::PushID(i);
-                if (ins->gb.hwSeq[i].cmd>=DivInstrumentGB::DIV_GB_HWCMD_MAX) {
-                  ins->gb.hwSeq[i].cmd=0;
-                }
-                int cmd=ins->gb.hwSeq[i].cmd;
-                ImGui::SetNextItemWidth(ImGui::GetContentRegionAvail().x);
-                if (ImGui::Combo("##HWSeqCmd",&cmd,gbHWSeqCmdTypes,DivInstrumentGB::DIV_GB_HWCMD_MAX)) {
-                  if (ins->gb.hwSeq[i].cmd!=cmd) {
-                    ins->gb.hwSeq[i].cmd=cmd;
-                    ins->gb.hwSeq[i].data=0;
-                  }
-                }
-                bool somethingChanged=false;
-                switch (ins->gb.hwSeq[i].cmd) {
-                  case DivInstrumentGB::DIV_GB_HWCMD_ENVELOPE: {
-                    int hwsVol=(ins->gb.hwSeq[i].data&0xf0)>>4;
-                    bool hwsDir=ins->gb.hwSeq[i].data&8;
-                    int hwsLen=ins->gb.hwSeq[i].data&7;
-                    int hwsSoundLen=ins->gb.hwSeq[i].data>>8;
-
-                    if (CWSliderInt("Volume",&hwsVol,0,15)) {
-                      somethingChanged=true;
-                    }
-                    if (CWSliderInt("Env Length",&hwsLen,0,7)) {
-                      somethingChanged=true;
-                    }
-                    if (CWSliderInt("Sound Length",&hwsSoundLen,0,64,hwsSoundLen>63?"Infinity":"%d")) {
-                      somethingChanged=true;
-                    }
-                    if (ImGui::RadioButton("Up",hwsDir)) { PARAMETER
-                      hwsDir=true;
-                      somethingChanged=true;
-                    }
-                    ImGui::SameLine();
-                    if (ImGui::RadioButton("Down",!hwsDir)) { PARAMETER
-                      hwsDir=false;
-                      somethingChanged=true;
-                    }
-
-                    if (somethingChanged) {
-                      ins->gb.hwSeq[i].data=(hwsLen&7)|(hwsDir?8:0)|(hwsVol<<4)|(hwsSoundLen<<8);
-                      PARAMETER;
-                    }
-                    break;
-                  }
-                  case DivInstrumentGB::DIV_GB_HWCMD_SWEEP: {
-                    int hwsShift=ins->gb.hwSeq[i].data&7;
-                    int hwsSpeed=(ins->gb.hwSeq[i].data&0x70)>>4;
-                    bool hwsDir=ins->gb.hwSeq[i].data&8;
-
-                    if (CWSliderInt("Shift",&hwsShift,0,7)) {
-                      somethingChanged=true;
-                    }
-                    if (CWSliderInt("Speed",&hwsSpeed,0,7)) {
-                      somethingChanged=true;
-                    }
-
-                    if (ImGui::RadioButton("Up",!hwsDir)) { PARAMETER
-                      hwsDir=false;
-                      somethingChanged=true;
-                    }
-                    ImGui::SameLine();
-                    if (ImGui::RadioButton("Down",hwsDir)) { PARAMETER
-                      hwsDir=true;
-                      somethingChanged=true;
-                    }
-
-                    if (somethingChanged) {
-                      ins->gb.hwSeq[i].data=(hwsShift&7)|(hwsDir?8:0)|(hwsSpeed<<4);
-                      PARAMETER;
-                    }
-                    break;
-                  }
-                  case DivInstrumentGB::DIV_GB_HWCMD_WAIT: {
-                    int len=ins->gb.hwSeq[i].data+1;
-                    curFrame+=ins->gb.hwSeq[i].data+1;
-
-                    if (ImGui::InputInt("Ticks",&len,1,4)) {
-                      if (len<1) len=1;
-                      if (len>255) len=256;
-                      somethingChanged=true;
-                    }
-
-                    if (somethingChanged) {
-                      ins->gb.hwSeq[i].data=len-1;
-                      PARAMETER;
-                    }
-                    break;
-                  }
-                  case DivInstrumentGB::DIV_GB_HWCMD_WAIT_REL:
-                    curFrame++;
-                    break;
-                  case DivInstrumentGB::DIV_GB_HWCMD_LOOP:
-                  case DivInstrumentGB::DIV_GB_HWCMD_LOOP_REL: {
-                    int pos=ins->gb.hwSeq[i].data;
-
-                    if (ImGui::InputInt("Position",&pos,1,1)) {
-                      if (pos<0) pos=0;
-                      if (pos>(ins->gb.hwSeqLen-1)) pos=(ins->gb.hwSeqLen-1);
-                      somethingChanged=true;
-                    }
-
-                    if (somethingChanged) {
-                      ins->gb.hwSeq[i].data=pos;
-                      PARAMETER;
-                    }
-                    break;
-                  }
-                  default:
-                    break;
-                }
-                ImGui::PopID();
-                ImGui::TableNextColumn();
-                ImGui::PushID(i+512);
-                if (ImGui::Button(ICON_FA_CHEVRON_UP "##HWCmdUp")) {
-                  if (i>0) {
-                    e->lockEngine([ins,i]() {
-                      ins->gb.hwSeq[i-1].cmd^=ins->gb.hwSeq[i].cmd;
-                      ins->gb.hwSeq[i].cmd^=ins->gb.hwSeq[i-1].cmd;
-                      ins->gb.hwSeq[i-1].cmd^=ins->gb.hwSeq[i].cmd;
-
-                      ins->gb.hwSeq[i-1].data^=ins->gb.hwSeq[i].data;
-                      ins->gb.hwSeq[i].data^=ins->gb.hwSeq[i-1].data;
-                      ins->gb.hwSeq[i-1].data^=ins->gb.hwSeq[i].data;
-                    });
-                  }
-                  MARK_MODIFIED;
-                }
-                ImGui::SameLine();
-                if (ImGui::Button(ICON_FA_CHEVRON_DOWN "##HWCmdDown")) {
-                  if (i<ins->gb.hwSeqLen-1) {
-                    e->lockEngine([ins,i]() {
-                      ins->gb.hwSeq[i+1].cmd^=ins->gb.hwSeq[i].cmd;
-                      ins->gb.hwSeq[i].cmd^=ins->gb.hwSeq[i+1].cmd;
-                      ins->gb.hwSeq[i+1].cmd^=ins->gb.hwSeq[i].cmd;
-
-                      ins->gb.hwSeq[i+1].data^=ins->gb.hwSeq[i].data;
-                      ins->gb.hwSeq[i].data^=ins->gb.hwSeq[i+1].data;
-                      ins->gb.hwSeq[i+1].data^=ins->gb.hwSeq[i].data;
-                    });
-                  }
-                  MARK_MODIFIED;
-                }
-                ImGui::SameLine();
-                pushDestColor();
-                if (ImGui::Button(ICON_FA_TIMES "##HWCmdDel")) {
-                  for (int j=i; j<ins->gb.hwSeqLen-1; j++) {
-                    ins->gb.hwSeq[j].cmd=ins->gb.hwSeq[j+1].cmd;
-                    ins->gb.hwSeq[j].data=ins->gb.hwSeq[j+1].data;
-                  }
-                  ins->gb.hwSeqLen--;
-                }
-                popDestColor();
-                ImGui::PopID();
-              }
-              ImGui::EndTable();
-            }
-
-            if (ImGui::Button(ICON_FA_PLUS "##HWCmdAdd")) {
-              if (ins->gb.hwSeqLen<255) {
-                ins->gb.hwSeq[ins->gb.hwSeqLen].cmd=0;
-                ins->gb.hwSeq[ins->gb.hwSeqLen].data=0;
-                ins->gb.hwSeqLen++;
-              }
-            }
-          }
-          ImGui::EndChild();
-          ImGui::EndDisabled();
-          ImGui::EndTabItem();
-        }
-        if (ins->type==DIV_INS_C64) if (ImGui::BeginTabItem("C64")) {
-          ImGui::AlignTextToFramePadding();
-          ImGui::Text("Waveform");
-          ImGui::SameLine();
-          pushToggleColors(ins->c64.triOn);
-          if (ImGui::Button("tri")) { PARAMETER
-            ins->c64.triOn=!ins->c64.triOn;
-          }
-          popToggleColors();
-          ImGui::SameLine();
-          pushToggleColors(ins->c64.sawOn);
-          if (ImGui::Button("saw")) { PARAMETER
-            ins->c64.sawOn=!ins->c64.sawOn;
-          }
-          popToggleColors();
-          ImGui::SameLine();
-          pushToggleColors(ins->c64.pulseOn);
-          if (ImGui::Button("pulse")) { PARAMETER
-            ins->c64.pulseOn=!ins->c64.pulseOn;
-          }
-          popToggleColors();
-          ImGui::SameLine();
-          pushToggleColors(ins->c64.noiseOn);
-          if (ImGui::Button("noise")) { PARAMETER
-            ins->c64.noiseOn=!ins->c64.noiseOn;
-          }
-          popToggleColors();
-
-          ImVec2 sliderSize=ImVec2(20.0f*dpiScale,128.0*dpiScale);
-
-          if (ImGui::BeginTable("C64EnvParams",5,ImGuiTableFlags_NoHostExtendX)) {
-            ImGui::TableSetupColumn("c0",ImGuiTableColumnFlags_WidthFixed,sliderSize.x);
-            ImGui::TableSetupColumn("c1",ImGuiTableColumnFlags_WidthFixed,sliderSize.x);
-            ImGui::TableSetupColumn("c2",ImGuiTableColumnFlags_WidthFixed,sliderSize.x);
-            ImGui::TableSetupColumn("c3",ImGuiTableColumnFlags_WidthFixed,sliderSize.x);
-            ImGui::TableSetupColumn("c4",ImGuiTableColumnFlags_WidthStretch);
-
-            ImGui::TableNextRow();
-            ImGui::TableNextColumn();
-            CENTER_TEXT("A");
-            ImGui::TextUnformatted("A");
-            ImGui::TableNextColumn();
-            CENTER_TEXT("D");
-            ImGui::TextUnformatted("D");
-            ImGui::TableNextColumn();
-            CENTER_TEXT("S");
-            ImGui::TextUnformatted("S");
-            ImGui::TableNextColumn();
-            CENTER_TEXT("R");
-            ImGui::TextUnformatted("R");
-            ImGui::TableNextColumn();
-            CENTER_TEXT("Envelope");
-            ImGui::TextUnformatted("Envelope");
-
-            ImGui::TableNextRow();
-            ImGui::TableNextColumn();
-            P(CWVSliderScalar("##Attack",sliderSize,ImGuiDataType_U8,&ins->c64.a,&_ZERO,&_FIFTEEN)); rightClickable
-            ImGui::TableNextColumn();
-            P(CWVSliderScalar("##Decay",sliderSize,ImGuiDataType_U8,&ins->c64.d,&_ZERO,&_FIFTEEN)); rightClickable
-            ImGui::TableNextColumn();
-            P(CWVSliderScalar("##Sustain",sliderSize,ImGuiDataType_U8,&ins->c64.s,&_ZERO,&_FIFTEEN)); rightClickable
-            ImGui::TableNextColumn();
-            P(CWVSliderScalar("##Release",sliderSize,ImGuiDataType_U8,&ins->c64.r,&_ZERO,&_FIFTEEN)); rightClickable
-            ImGui::TableNextColumn();
-            drawFMEnv(0,16-ins->c64.a,16-ins->c64.d,15-ins->c64.r,15-ins->c64.r,15-ins->c64.s,0,0,0,15,16,15,ImVec2(ImGui::GetContentRegionAvail().x,sliderSize.y),ins->type);
-
-            ImGui::EndTable();
-          }
-
-          P(CWSliderScalar("Duty",ImGuiDataType_U16,&ins->c64.duty,&_ZERO,&_FOUR_THOUSAND_NINETY_FIVE)); rightClickable
-
-          bool ringMod=ins->c64.ringMod;
-          if (ImGui::Checkbox("Ring Modulation",&ringMod)) { PARAMETER
-            ins->c64.ringMod=ringMod;
-          }
-          bool oscSync=ins->c64.oscSync;
-          if (ImGui::Checkbox("Oscillator Sync",&oscSync)) { PARAMETER
-            ins->c64.oscSync=oscSync;
-          }
-
-          P(ImGui::Checkbox("Enable filter",&ins->c64.toFilter));
-          P(ImGui::Checkbox("Initialize filter",&ins->c64.initFilter));
-          
-          P(CWSliderScalar("Cutoff",ImGuiDataType_U16,&ins->c64.cut,&_ZERO,&_TWO_THOUSAND_FORTY_SEVEN)); rightClickable
-          P(CWSliderScalar("Resonance",ImGuiDataType_U8,&ins->c64.res,&_ZERO,&_FIFTEEN)); rightClickable
-
-          ImGui::AlignTextToFramePadding();
-          ImGui::Text("Filter Mode");
-          ImGui::SameLine();
-          pushToggleColors(ins->c64.lp);
-          if (ImGui::Button("low")) { PARAMETER
-            ins->c64.lp=!ins->c64.lp;
-          }
-          popToggleColors();
-          ImGui::SameLine();
-          pushToggleColors(ins->c64.bp);
-          if (ImGui::Button("band")) { PARAMETER
-            ins->c64.bp=!ins->c64.bp;
-          }
-          popToggleColors();
-          ImGui::SameLine();
-          pushToggleColors(ins->c64.hp);
-          if (ImGui::Button("high")) { PARAMETER
-            ins->c64.hp=!ins->c64.hp;
-          }
-          popToggleColors();
-          ImGui::SameLine();
-          pushToggleColors(ins->c64.ch3off);
-          if (ImGui::Button("ch3off")) { PARAMETER
-            ins->c64.ch3off=!ins->c64.ch3off;
-          }
-          popToggleColors();
-
-          if (ImGui::Checkbox("Absolute Cutoff Macro",&ins->c64.filterIsAbs)) {
-            ins->std.algMacro.vZoom=-1;
-            PARAMETER;
-          }
-          if (ImGui::Checkbox("Absolute Duty Macro",&ins->c64.dutyIsAbs)) {
-            ins->std.dutyMacro.vZoom=-1;
-            PARAMETER;
-          }
-          P(ImGui::Checkbox("Don't test before new note",&ins->c64.noTest));
-          ImGui::EndTabItem();
-        }
-        if (ins->type==DIV_INS_SU) if (ImGui::BeginTabItem("Sound Unit")) {
-          P(ImGui::Checkbox("Switch roles of frequency and phase reset timer",&ins->su.switchRoles));
-          if (ImGui::BeginChild("HWSeqSU",ImGui::GetContentRegionAvail(),true,ImGuiWindowFlags_MenuBar)) {
-            ImGui::BeginMenuBar();
-            ImGui::Text("Hardware Sequence");
-            ImGui::EndMenuBar();
-
-            if (ins->su.hwSeqLen>0) if (ImGui::BeginTable("HWSeqListSU",3)) {
-              ImGui::TableSetupColumn("c0",ImGuiTableColumnFlags_WidthFixed);
-              ImGui::TableSetupColumn("c1",ImGuiTableColumnFlags_WidthStretch);
-              ImGui::TableSetupColumn("c2",ImGuiTableColumnFlags_WidthFixed);
-              int curFrame=0;
-              ImGui::TableNextRow(ImGuiTableRowFlags_Headers);
-              ImGui::TableNextColumn();
-              ImGui::Text("Tick");
-              ImGui::TableNextColumn();
-              ImGui::Text("Command");
-              ImGui::TableNextColumn();
-              ImGui::Text("Move/Remove");
-              for (int i=0; i<ins->su.hwSeqLen; i++) {
-                ImGui::TableNextRow();
-                ImGui::TableNextColumn();
-                ImGui::Text("%d (#%d)",curFrame,i);
-                ImGui::TableNextColumn();
-                ImGui::PushID(i);
-                if (ins->su.hwSeq[i].cmd>=DivInstrumentSoundUnit::DIV_SU_HWCMD_MAX) {
-                  ins->su.hwSeq[i].cmd=0;
-                }
-                int cmd=ins->su.hwSeq[i].cmd;
-                ImGui::SetNextItemWidth(ImGui::GetContentRegionAvail().x);
-                if (ImGui::Combo("##HWSeqCmd",&cmd,suHWSeqCmdTypes,DivInstrumentSoundUnit::DIV_SU_HWCMD_MAX)) {
-                  if (ins->su.hwSeq[i].cmd!=cmd) {
-                    ins->su.hwSeq[i].cmd=cmd;
-                    ins->su.hwSeq[i].val=0;
-                    ins->su.hwSeq[i].bound=0;
-                    ins->su.hwSeq[i].speed=0;
-                  }
-                }
-                bool somethingChanged=false;
-                switch (ins->su.hwSeq[i].cmd) {
-                  case DivInstrumentSoundUnit::DIV_SU_HWCMD_VOL: {
-                    int swPeriod=ins->su.hwSeq[i].speed;
-                    int swBound=ins->su.hwSeq[i].bound;
-                    int swVal=ins->su.hwSeq[i].val&31;
-                    bool swDir=ins->su.hwSeq[i].val&32;
-                    bool swLoop=ins->su.hwSeq[i].val&64;
-                    bool swInvert=ins->su.hwSeq[i].val&128;
-
-                    if (ImGui::InputInt("Period",&swPeriod,1,16)) {
-                      if (swPeriod<0) swPeriod=0;
-                      if (swPeriod>65535) swPeriod=65535;
-                      somethingChanged=true;
-                    }
-                    if (CWSliderInt("Amount",&swVal,0,31)) {
-                      somethingChanged=true;
-                    }
-                    if (CWSliderInt("Bound",&swBound,0,255)) {
-                      somethingChanged=true;
-                    }
-                    if (ImGui::RadioButton("Up",swDir)) { PARAMETER
-                      swDir=true;
-                      somethingChanged=true;
-                    }
-                    ImGui::SameLine();
-                    if (ImGui::RadioButton("Down",!swDir)) { PARAMETER
-                      swDir=false;
-                      somethingChanged=true;
-                    }
-                    if (ImGui::Checkbox("Loop",&swLoop)) { PARAMETER
-                      somethingChanged=true;
-                    }
-                    ImGui::SameLine();
-                    if (ImGui::Checkbox("Flip",&swInvert)) { PARAMETER
-                      somethingChanged=true;
-                    }
-
-                    if (somethingChanged) {
-                      ins->su.hwSeq[i].speed=swPeriod;
-                      ins->su.hwSeq[i].bound=swBound;
-                      ins->su.hwSeq[i].val=(swVal&31)|(swDir?32:0)|(swLoop?64:0)|(swInvert?128:0);
-                      PARAMETER;
-                    }
-                    break;
-                  }
-                  case DivInstrumentSoundUnit::DIV_SU_HWCMD_PITCH:
-                  case DivInstrumentSoundUnit::DIV_SU_HWCMD_CUT: {
-                    int swPeriod=ins->su.hwSeq[i].speed;
-                    int swBound=ins->su.hwSeq[i].bound;
-                    int swVal=ins->su.hwSeq[i].val&127;
-                    bool swDir=ins->su.hwSeq[i].val&128;
-
-                    if (ImGui::InputInt("Period",&swPeriod,1,16)) {
-                      if (swPeriod<0) swPeriod=0;
-                      if (swPeriod>65535) swPeriod=65535;
-                      somethingChanged=true;
-                    }
-                    if (CWSliderInt("Amount",&swVal,0,31)) {
-                      somethingChanged=true;
-                    }
-                    if (CWSliderInt("Bound",&swBound,0,255)) {
-                      somethingChanged=true;
-                    }
-                    if (ImGui::RadioButton("Up",swDir)) { PARAMETER
-                      swDir=true;
-                      somethingChanged=true;
-                    }
-                    ImGui::SameLine();
-                    if (ImGui::RadioButton("Down",!swDir)) { PARAMETER
-                      swDir=false;
-                      somethingChanged=true;
-                    }
-
-                    if (somethingChanged) {
-                      ins->su.hwSeq[i].speed=swPeriod;
-                      ins->su.hwSeq[i].bound=swBound;
-                      ins->su.hwSeq[i].val=(swVal&127)|(swDir?128:0);
-                      PARAMETER;
-                    }
-                    break;
-                  }
-                  case DivInstrumentSoundUnit::DIV_SU_HWCMD_WAIT: {
-                    int len=ins->su.hwSeq[i].val+1;
-                    curFrame+=ins->su.hwSeq[i].val+1;
-
-                    if (ImGui::InputInt("Ticks",&len)) {
-                      if (len<1) len=1;
-                      if (len>255) len=256;
-                      somethingChanged=true;
-                    }
-
-                    if (somethingChanged) {
-                      ins->su.hwSeq[i].val=len-1;
-                      PARAMETER;
-                    }
-                    break;
-                  }
-                  case DivInstrumentSoundUnit::DIV_SU_HWCMD_WAIT_REL:
-                    curFrame++;
-                    break;
-                  case DivInstrumentSoundUnit::DIV_SU_HWCMD_LOOP:
-                  case DivInstrumentSoundUnit::DIV_SU_HWCMD_LOOP_REL: {
-                    int pos=ins->su.hwSeq[i].val;
-
-                    if (ImGui::InputInt("Position",&pos,1,4)) {
-                      if (pos<0) pos=0;
-                      if (pos>(ins->su.hwSeqLen-1)) pos=(ins->su.hwSeqLen-1);
-                      somethingChanged=true;
-                    }
-
-                    if (somethingChanged) {
-                      ins->su.hwSeq[i].val=pos;
-                      PARAMETER;
-                    }
-                    break;
-                  }
-                  default:
-                    break;
-                }
-                ImGui::PopID();
-                ImGui::TableNextColumn();
-                ImGui::PushID(i+512);
-                if (ImGui::Button(ICON_FA_CHEVRON_UP "##HWCmdUp")) {
-                  if (i>0) {
-                    e->lockEngine([ins,i]() {
-                      ins->su.hwSeq[i-1].cmd^=ins->su.hwSeq[i].cmd;
-                      ins->su.hwSeq[i].cmd^=ins->su.hwSeq[i-1].cmd;
-                      ins->su.hwSeq[i-1].cmd^=ins->su.hwSeq[i].cmd;
-
-                      ins->su.hwSeq[i-1].speed^=ins->su.hwSeq[i].speed;
-                      ins->su.hwSeq[i].speed^=ins->su.hwSeq[i-1].speed;
-                      ins->su.hwSeq[i-1].speed^=ins->su.hwSeq[i].speed;
-
-                      ins->su.hwSeq[i-1].val^=ins->su.hwSeq[i].val;
-                      ins->su.hwSeq[i].val^=ins->su.hwSeq[i-1].val;
-                      ins->su.hwSeq[i-1].val^=ins->su.hwSeq[i].val;
-
-                      ins->su.hwSeq[i-1].bound^=ins->su.hwSeq[i].bound;
-                      ins->su.hwSeq[i].bound^=ins->su.hwSeq[i-1].bound;
-                      ins->su.hwSeq[i-1].bound^=ins->su.hwSeq[i].bound;
-                    });
-                  }
-                  MARK_MODIFIED;
-                }
-                ImGui::SameLine();
-                if (ImGui::Button(ICON_FA_CHEVRON_DOWN "##HWCmdDown")) {
-                  if (i<ins->su.hwSeqLen-1) {
-                    e->lockEngine([ins,i]() {
-                      ins->su.hwSeq[i+1].cmd^=ins->su.hwSeq[i].cmd;
-                      ins->su.hwSeq[i].cmd^=ins->su.hwSeq[i+1].cmd;
-                      ins->su.hwSeq[i+1].cmd^=ins->su.hwSeq[i].cmd;
-
-                      ins->su.hwSeq[i+1].speed^=ins->su.hwSeq[i].speed;
-                      ins->su.hwSeq[i].speed^=ins->su.hwSeq[i+1].speed;
-                      ins->su.hwSeq[i+1].speed^=ins->su.hwSeq[i].speed;
-
-                      ins->su.hwSeq[i+1].val^=ins->su.hwSeq[i].val;
-                      ins->su.hwSeq[i].val^=ins->su.hwSeq[i+1].val;
-                      ins->su.hwSeq[i+1].val^=ins->su.hwSeq[i].val;
-
-                      ins->su.hwSeq[i+1].bound^=ins->su.hwSeq[i].bound;
-                      ins->su.hwSeq[i].bound^=ins->su.hwSeq[i+1].bound;
-                      ins->su.hwSeq[i+1].bound^=ins->su.hwSeq[i].bound;
-                    });
-                  }
-                  MARK_MODIFIED;
-                }
-                ImGui::SameLine();
-                pushDestColor();
-                if (ImGui::Button(ICON_FA_TIMES "##HWCmdDel")) {
-                  for (int j=i; j<ins->su.hwSeqLen-1; j++) {
-                    ins->su.hwSeq[j].cmd=ins->su.hwSeq[j+1].cmd;
-                    ins->su.hwSeq[j].speed=ins->su.hwSeq[j+1].speed;
-                    ins->su.hwSeq[j].val=ins->su.hwSeq[j+1].val;
-                    ins->su.hwSeq[j].bound=ins->su.hwSeq[j+1].bound;
-                  }
-                  ins->su.hwSeqLen--;
-                }
-                popDestColor();
-                ImGui::PopID();
-              }
-              ImGui::EndTable();
-            }
-
-            if (ImGui::Button(ICON_FA_PLUS "##HWCmdAdd")) {
-              if (ins->su.hwSeqLen<255) {
-                ins->su.hwSeq[ins->su.hwSeqLen].cmd=0;
-                ins->su.hwSeq[ins->su.hwSeqLen].speed=0;
-                ins->su.hwSeq[ins->su.hwSeqLen].val=0;
-                ins->su.hwSeq[ins->su.hwSeqLen].bound=0;
-                ins->su.hwSeqLen++;
-              }
-            }
-          }
-          ImGui::EndChild();
-          ImGui::EndTabItem();
-        }
-        if (ins->type==DIV_INS_MSM6258 ||
-            ins->type==DIV_INS_MSM6295 ||
-            ins->type==DIV_INS_ADPCMA ||
-            ins->type==DIV_INS_ADPCMB ||
-            ins->type==DIV_INS_SEGAPCM ||
-            ins->type==DIV_INS_QSOUND ||
-            ins->type==DIV_INS_YMZ280B ||
-            ins->type==DIV_INS_RF5C68 ||
-            ins->type==DIV_INS_AMIGA ||
-            ins->type==DIV_INS_MULTIPCM ||
-            ins->type==DIV_INS_SU ||
-            ins->type==DIV_INS_SNES ||
-            ins->type==DIV_INS_ES5506 ||
-            ins->type==DIV_INS_K007232 ||
-            ins->type==DIV_INS_GA20 ||
-            ins->type==DIV_INS_K053260 ||
-            ins->type==DIV_INS_C140 ||
-            ins->type==DIV_INS_C219) {
-          insTabSample(ins);
-        }
-        if (ins->type==DIV_INS_N163) if (ImGui::BeginTabItem("Namco 163")) {
-          bool preLoad=ins->n163.waveMode&0x1;
-          if (ImGui::Checkbox("Load waveform",&preLoad)) { PARAMETER
-            ins->n163.waveMode=(ins->n163.waveMode&~0x1)|(preLoad?0x1:0);
-          }
-
-          if (ImGui::IsItemHovered()) {
-            ImGui::SetTooltip("when enabled, a waveform will be loaded into RAM.\nwhen disabled, only the offset and length change.");
-          }
-
-          if (preLoad) {
-            if (ImGui::InputInt("Waveform##WAVE",&ins->n163.wave,1,10)) { PARAMETER
-              if (ins->n163.wave<0) ins->n163.wave=0;
-              if (ins->n163.wave>=e->song.waveLen) ins->n163.wave=e->song.waveLen-1;
-            }
-          }
-
-          ImGui::Separator();
-
-          P(ImGui::Checkbox("Per-channel wave position/length",&ins->n163.perChanPos));
-
-          if (ins->n163.perChanPos) {
-            if (ImGui::BeginTable("N1PerChPos",3)) {
-              ImGui::TableSetupColumn("c0",ImGuiTableColumnFlags_WidthFixed);
-              ImGui::TableSetupColumn("c1",ImGuiTableColumnFlags_WidthStretch,0.5f);
-              ImGui::TableSetupColumn("c2",ImGuiTableColumnFlags_WidthStretch,0.5f);
-
-              ImGui::TableNextRow(ImGuiTableRowFlags_Headers);
-              ImGui::TableNextColumn();
-              ImGui::Text("Ch");
-              ImGui::TableNextColumn();
-              ImGui::Text("Position");
-              ImGui::TableNextColumn();
-              ImGui::Text("Length");
-
-              for (int i=0; i<8; i++) {
-                ImGui::PushID(64+i);
-                ImGui::TableNextRow();
-                ImGui::TableNextColumn();
-                ImGui::Dummy(ImVec2(dpiScale,ImGui::GetFrameHeightWithSpacing()));
-                ImGui::SameLine();
-                ImGui::Text("%d",i+1);
-
-                ImGui::TableNextColumn();
-                ImGui::SetNextItemWidth(ImGui::GetContentRegionAvail().x);
-                if (ImGui::InputInt("##pcOff",&ins->n163.wavePosCh[i],1,16)) { PARAMETER
-                  if (ins->n163.wavePosCh[i]<0) ins->n163.wavePosCh[i]=0;
-                  if (ins->n163.wavePosCh[i]>255) ins->n163.wavePosCh[i]=255;
-                }
-
-                ImGui::TableNextColumn();
-                ImGui::SetNextItemWidth(ImGui::GetContentRegionAvail().x);
-                if (ImGui::InputInt("##pcLen",&ins->n163.waveLenCh[i],4,16)) { PARAMETER
-                  if (ins->n163.waveLenCh[i]<0) ins->n163.waveLenCh[i]=0;
-                  if (ins->n163.waveLenCh[i]>252) ins->n163.waveLenCh[i]=252;
-                  ins->n163.waveLenCh[i]&=0xfc;
-                }
-                ImGui::PopID();
-              }
-
-              ImGui::EndTable();
-            }
-          } else {
-            if (ImGui::InputInt("Position##WAVEPOS",&ins->n163.wavePos,1,16)) { PARAMETER
-              if (ins->n163.wavePos<0) ins->n163.wavePos=0;
-              if (ins->n163.wavePos>255) ins->n163.wavePos=255;
-            }
-            if (ImGui::InputInt("Length##WAVELEN",&ins->n163.waveLen,4,16)) { PARAMETER
-              if (ins->n163.waveLen<0) ins->n163.waveLen=0;
-              if (ins->n163.waveLen>252) ins->n163.waveLen=252;
-              ins->n163.waveLen&=0xfc;
-            }
-          }
-          ImGui::EndTabItem();
-        }
-        if (ins->type==DIV_INS_FDS) if (ImGui::BeginTabItem("FDS")) {
-          float modTable[32];
-          int modTableInt[256];
-          ImGui::Checkbox("Compatibility mode",&ins->fds.initModTableWithFirstWave);
-          if (ImGui::IsItemHovered()) {
-            ImGui::SetTooltip("only use for compatibility with .dmf modules!\n- initializes modulation table with first wavetable\n- does not alter modulation parameters on instrument change");
-          }
-          if (ImGui::InputInt("Modulation depth",&ins->fds.modDepth,1,4)) {
-            if (ins->fds.modDepth<0) ins->fds.modDepth=0;
-            if (ins->fds.modDepth>63) ins->fds.modDepth=63;
-          }
-          if (ImGui::InputInt("Modulation speed",&ins->fds.modSpeed,1,4)) {
-            if (ins->fds.modSpeed<0) ins->fds.modSpeed=0;
-            if (ins->fds.modSpeed>4095) ins->fds.modSpeed=4095;
-          }
-          ImGui::Text("Modulation table");
-          for (int i=0; i<32; i++) {
-            modTable[i]=ins->fds.modTable[i];
-            modTableInt[i]=ins->fds.modTable[i];
-          }
-          ImVec2 modTableSize=ImVec2(ImGui::GetContentRegionAvail().x,96.0f*dpiScale);
-          PlotCustom("ModTable",modTable,32,0,NULL,-4,3,modTableSize,sizeof(float),ImVec4(1.0f,1.0f,1.0f,1.0f),0,NULL,NULL,true);
-          if (ImGui::IsItemClicked(ImGuiMouseButton_Left)) {
-            macroDragStart=ImGui::GetItemRectMin();
-            macroDragAreaSize=modTableSize;
-            macroDragMin=-4;
-            macroDragMax=3;
-            macroDragBitOff=0;
-            macroDragBitMode=false;
-            macroDragInitialValueSet=false;
-            macroDragInitialValue=false;
-            macroDragLen=32;
-            macroDragActive=true;
-            macroDragCTarget=(unsigned char*)ins->fds.modTable;
-            macroDragChar=true;
-            macroDragLineMode=false;
-            macroDragLineInitial=ImVec2(0,0);
-            processDrags(ImGui::GetMousePos().x,ImGui::GetMousePos().y);
-            ImGui::InhibitInertialScroll();
-          }
-
-          ImGui::SetNextItemWidth(ImGui::GetContentRegionAvail().x); // wavetable text input size found here
-          if (ImGui::InputText("##MMLModTable",&mmlStringModTable)) {
-            int discardIt=0;
-            memset(modTableInt,0,256*sizeof(int));
-            decodeMMLStrW(mmlStringModTable,modTableInt,discardIt,-4,3,false);
-            for (int i=0; i<32; i++) {
-              if (i>=discardIt) {
-                modTableInt[i]=0;
-              } else {
-                if (modTableInt[i]<-4) modTableInt[i]=-4;
-                if (modTableInt[i]>3) modTableInt[i]=3;
-              }
-              ins->fds.modTable[i]=modTableInt[i];
-            }
-            MARK_MODIFIED;
-          }
-          if (!ImGui::IsItemActive()) {
-            encodeMMLStr(mmlStringModTable,modTableInt,32,-1,-1,false);
-          }
-          ImGui::EndTabItem();
-        }
-        if (ins->type==DIV_INS_VBOY) if (ImGui::BeginTabItem("Virtual Boy")) {
-          float modTable[32];
-          int modTableInt[256];
-          P(ImGui::Checkbox("Set modulation table (channel 5 only)",&ins->fds.initModTableWithFirstWave));
-
-          ImGui::BeginDisabled(!ins->fds.initModTableWithFirstWave);
-          for (int i=0; i<32; i++) {
-            modTable[i]=ins->fds.modTable[i];
-            modTableInt[i]=modTableHex?((unsigned char)ins->fds.modTable[i]):ins->fds.modTable[i];
-          }
-          ImVec2 modTableSize=ImVec2(ImGui::GetContentRegionAvail().x,256.0f*dpiScale);
-          PlotCustom("ModTable",modTable,32,0,NULL,-128,127,modTableSize,sizeof(float),ImVec4(1.0f,1.0f,1.0f,1.0f),0,NULL,NULL,true);
-          if (ImGui::IsItemClicked(ImGuiMouseButton_Left)) {
-            macroDragStart=ImGui::GetItemRectMin();
-            macroDragAreaSize=modTableSize;
-            macroDragMin=-128;
-            macroDragMax=127;
-            macroDragBitOff=0;
-            macroDragBitMode=false;
-            macroDragInitialValueSet=false;
-            macroDragInitialValue=false;
-            macroDragLen=32;
-            macroDragActive=true;
-            macroDragCTarget=(unsigned char*)ins->fds.modTable;
-            macroDragChar=true;
-            macroDragLineMode=false;
-            macroDragLineInitial=ImVec2(0,0);
-            processDrags(ImGui::GetMousePos().x,ImGui::GetMousePos().y);
-            ImGui::InhibitInertialScroll();
-          }
-          
-          if (ImGui::Button(modTableHex?"Hex##MTHex":"Dec##MTHex")) {
-            modTableHex=!modTableHex;
-          }
-          ImGui::SameLine();
-          ImGui::SetNextItemWidth(ImGui::GetContentRegionAvail().x); // wavetable text input size found here
-          if (ImGui::InputText("##MMLModTable",&mmlStringModTable)) {
-            int discardIt=0;
-            memset(modTableInt,0,256*sizeof(int));
-            decodeMMLStrW(mmlStringModTable,modTableInt,discardIt,modTableHex?0:-128,modTableHex?255:127,modTableHex);
-            for (int i=0; i<32; i++) {
-              if (i>=discardIt) {
-                modTableInt[i]=0;
-              } else {
-                if (modTableInt[i]>=128) modTableInt[i]-=256;
-              }
-              ins->fds.modTable[i]=modTableInt[i];
-            }
-            MARK_MODIFIED;
-          }
-          if (!ImGui::IsItemActive()) {
-            encodeMMLStr(mmlStringModTable,modTableInt,32,-1,-1,modTableHex);
-          }
-          ImGui::SameLine();
-
-          ImGui::EndDisabled();
-          ImGui::EndTabItem();
-        }
-        if (ins->type==DIV_INS_ES5506) if (ImGui::BeginTabItem("ES5506")) {
-          if (ImGui::BeginTable("ESParams",2,ImGuiTableFlags_SizingStretchSame)) {
-            ImGui::TableSetupColumn("c0",ImGuiTableColumnFlags_WidthStretch,0.0);
-            ImGui::TableSetupColumn("c1",ImGuiTableColumnFlags_WidthStretch,0.0);
-            // filter
-            ImGui::TableNextRow();
-            ImGui::TableNextColumn();
-            P(CWSliderScalar("Filter Mode",ImGuiDataType_U8,&ins->es5506.filter.mode,&_ZERO,&_THREE,es5506FilterModes[ins->es5506.filter.mode&3]));
-            ImGui::TableNextRow();
-            ImGui::TableNextColumn();
-            P(CWSliderScalar("Filter K1",ImGuiDataType_U16,&ins->es5506.filter.k1,&_ZERO,&_SIXTY_FIVE_THOUSAND_FIVE_HUNDRED_THIRTY_FIVE)); rightClickable
-            ImGui::TableNextColumn();
-            P(CWSliderScalar("Filter K2",ImGuiDataType_U16,&ins->es5506.filter.k2,&_ZERO,&_SIXTY_FIVE_THOUSAND_FIVE_HUNDRED_THIRTY_FIVE)); rightClickable
-            // envelope
-            ImGui::TableNextRow();
-            ImGui::TableNextColumn();
-            P(CWSliderScalar("Envelope count",ImGuiDataType_U16,&ins->es5506.envelope.ecount,&_ZERO,&_FIVE_HUNDRED_ELEVEN)); rightClickable
-            ImGui::TableNextRow();
-            ImGui::TableNextColumn();
-            P(CWSliderScalar("Left Volume Ramp",ImGuiDataType_S8,&ins->es5506.envelope.lVRamp,&_MINUS_ONE_HUNDRED_TWENTY_EIGHT,&_ONE_HUNDRED_TWENTY_SEVEN)); rightClickable
-            ImGui::TableNextColumn();
-            P(CWSliderScalar("Right Volume Ramp",ImGuiDataType_S8,&ins->es5506.envelope.rVRamp,&_MINUS_ONE_HUNDRED_TWENTY_EIGHT,&_ONE_HUNDRED_TWENTY_SEVEN)); rightClickable
-            ImGui::TableNextRow();
-            ImGui::TableNextColumn();
-            P(CWSliderScalar("Filter K1 Ramp",ImGuiDataType_S8,&ins->es5506.envelope.k1Ramp,&_MINUS_ONE_HUNDRED_TWENTY_EIGHT,&_ONE_HUNDRED_TWENTY_SEVEN)); rightClickable
-            ImGui::TableNextColumn();
-            P(CWSliderScalar("Filter K2 Ramp",ImGuiDataType_S8,&ins->es5506.envelope.k2Ramp,&_MINUS_ONE_HUNDRED_TWENTY_EIGHT,&_ONE_HUNDRED_TWENTY_SEVEN)); rightClickable
-            ImGui::TableNextRow();
-            ImGui::TableNextColumn();
-            ImGui::Checkbox("K1 Ramp Slowdown",&ins->es5506.envelope.k1Slow);
-            ImGui::TableNextColumn();
-            ImGui::Checkbox("K2 Ramp Slowdown",&ins->es5506.envelope.k2Slow);
-            ImGui::EndTable();
-          }
-          ImGui::EndTabItem();
-        }
-        if (ins->type==DIV_INS_MULTIPCM) {
-          if (ImGui::BeginTabItem("MultiPCM")) {
-            ImVec2 sliderSize=ImVec2(20.0f*dpiScale,128.0*dpiScale);
-            if (ImGui::BeginTable("MultiPCMADSRParams",7,ImGuiTableFlags_NoHostExtendX)) {
-              ImGui::TableSetupColumn("c0",ImGuiTableColumnFlags_WidthFixed,sliderSize.x);
-              ImGui::TableSetupColumn("c1",ImGuiTableColumnFlags_WidthFixed,sliderSize.x);
-              ImGui::TableSetupColumn("c2",ImGuiTableColumnFlags_WidthFixed,sliderSize.x);
-              ImGui::TableSetupColumn("c3",ImGuiTableColumnFlags_WidthFixed,sliderSize.x);
-              ImGui::TableSetupColumn("c4",ImGuiTableColumnFlags_WidthFixed,sliderSize.x);
-              ImGui::TableSetupColumn("c5",ImGuiTableColumnFlags_WidthFixed,sliderSize.x);
-              ImGui::TableSetupColumn("c6",ImGuiTableColumnFlags_WidthStretch);
-
-              ImGui::TableNextRow();
-              ImGui::TableNextColumn();
-              CENTER_TEXT("AR");
-              ImGui::TextUnformatted("AR");
-              if (ImGui::IsItemHovered()) {
-                  ImGui::SetTooltip("Attack Rate");
-              }
-              ImGui::TableNextColumn();
-              CENTER_TEXT("D1R");
-              ImGui::TextUnformatted("D1R");
-              if (ImGui::IsItemHovered()) {
-                  ImGui::SetTooltip("Decay 1 Rate");
-              }
-              ImGui::TableNextColumn();
-              CENTER_TEXT("DL");
-              ImGui::TextUnformatted("DL");
-              if (ImGui::IsItemHovered()) {
-                  ImGui::SetTooltip("Decay Level");
-              }
-              ImGui::TableNextColumn();
-              CENTER_TEXT("D2R");
-              ImGui::TextUnformatted("D2R");
-              if (ImGui::IsItemHovered()) {
-                  ImGui::SetTooltip("Decay 2 Rate");
-              }
-              ImGui::TableNextColumn();
-              CENTER_TEXT("RR");
-              ImGui::TextUnformatted("RR");
-              if (ImGui::IsItemHovered()) {
-                  ImGui::SetTooltip("Release Rate");
-              }
-              ImGui::TableNextColumn();
-              CENTER_TEXT("RC");
-              ImGui::TextUnformatted("RC");
-              if (ImGui::IsItemHovered()) {
-                  ImGui::SetTooltip("Rate Correction");
-              }
-              ImGui::TableNextColumn();
-              CENTER_TEXT("Envelope");
-              ImGui::TextUnformatted("Envelope");
-
-              ImGui::TableNextRow();
-              ImGui::TableNextColumn();
-              P(CWVSliderScalar("##Attack Rate",sliderSize,ImGuiDataType_U8,&ins->multipcm.ar,&_ZERO,&_FIFTEEN)); rightClickable
-              ImGui::TableNextColumn();
-              P(CWVSliderScalar("##Decay 1 Rate",sliderSize,ImGuiDataType_U8,&ins->multipcm.d1r,&_ZERO,&_FIFTEEN)); rightClickable
-              ImGui::TableNextColumn();
-              P(CWVSliderScalar("##Decay Level",sliderSize,ImGuiDataType_U8,&ins->multipcm.dl,&_ZERO,&_FIFTEEN)); rightClickable
-              ImGui::TableNextColumn();
-              P(CWVSliderScalar("##Decay 2 Rate",sliderSize,ImGuiDataType_U8,&ins->multipcm.d2r,&_ZERO,&_FIFTEEN)); rightClickable
-              ImGui::TableNextColumn();
-              P(CWVSliderScalar("##Release Rate",sliderSize,ImGuiDataType_U8,&ins->multipcm.rr,&_ZERO,&_FIFTEEN)); rightClickable
-              ImGui::TableNextColumn();
-              P(CWVSliderScalar("##Rate Correction",sliderSize,ImGuiDataType_U8,&ins->multipcm.rc,&_ZERO,&_FIFTEEN)); rightClickable
-              ImGui::TableNextColumn();
-              drawFMEnv(0,ins->multipcm.ar,ins->multipcm.d1r,ins->multipcm.d2r,ins->multipcm.rr,ins->multipcm.dl,0,0,0,127,15,15,ImVec2(ImGui::GetContentRegionAvail().x,sliderSize.y),ins->type);
-              ImGui::EndTable();
-            }
-            if (ImGui::BeginTable("MultiPCMLFOParams",3,ImGuiTableFlags_SizingStretchSame)) {
-              ImGui::TableSetupColumn("c0",ImGuiTableColumnFlags_WidthStretch,0.0);
-              ImGui::TableSetupColumn("c1",ImGuiTableColumnFlags_WidthStretch,0.0);
-              ImGui::TableSetupColumn("c2",ImGuiTableColumnFlags_WidthStretch,0.0);
-              ImGui::TableNextColumn();
-              P(CWSliderScalar("LFO Rate",ImGuiDataType_U8,&ins->multipcm.lfo,&_ZERO,&_SEVEN)); rightClickable
-              ImGui::TableNextColumn();
-              P(CWSliderScalar("PM Depth",ImGuiDataType_U8,&ins->multipcm.vib,&_ZERO,&_SEVEN)); rightClickable
-              ImGui::TableNextColumn();
-              P(CWSliderScalar("AM Depth",ImGuiDataType_U8,&ins->multipcm.am,&_ZERO,&_SEVEN)); rightClickable
-              ImGui::EndTable();
-            }
-            ImGui::EndTabItem();
-          }
-        }
-        if (ins->type==DIV_INS_SNES) if (ImGui::BeginTabItem("SNES")) {
-          P(ImGui::Checkbox("Use envelope",&ins->snes.useEnv));
-          ImVec2 sliderSize=ImVec2(20.0f*dpiScale,128.0*dpiScale);
-          if (ins->snes.useEnv) {
-            if (ImGui::BeginTable("SNESEnvParams",ins->snes.sus?6:5,ImGuiTableFlags_NoHostExtendX)) {
-              ImGui::TableSetupColumn("c0",ImGuiTableColumnFlags_WidthFixed,sliderSize.x);
-              ImGui::TableSetupColumn("c1",ImGuiTableColumnFlags_WidthFixed,sliderSize.x);
-              ImGui::TableSetupColumn("c2",ImGuiTableColumnFlags_WidthFixed,sliderSize.x);
-              if (ins->snes.sus) {
-                ImGui::TableSetupColumn("c2x",ImGuiTableColumnFlags_WidthFixed,sliderSize.x);
-              }
-              ImGui::TableSetupColumn("c3",ImGuiTableColumnFlags_WidthFixed,sliderSize.x);
-              ImGui::TableSetupColumn("c4",ImGuiTableColumnFlags_WidthStretch);
-
-              ImGui::TableNextRow();
-              ImGui::TableNextColumn();
-              CENTER_TEXT("A");
-              ImGui::TextUnformatted("A");
-              ImGui::TableNextColumn();
-              CENTER_TEXT("D");
-              ImGui::TextUnformatted("D");
-              ImGui::TableNextColumn();
-              CENTER_TEXT("S");
-              ImGui::TextUnformatted("S");
-              if (ins->snes.sus) {
-                ImGui::TableNextColumn();
-                CENTER_TEXT("D2");
-                ImGui::TextUnformatted("D2");
-              }
-              ImGui::TableNextColumn();
-              CENTER_TEXT("R");
-              ImGui::TextUnformatted("R");
-              ImGui::TableNextColumn();
-              CENTER_TEXT("Envelope");
-              ImGui::TextUnformatted("Envelope");
-
-              ImGui::TableNextRow();
-              ImGui::TableNextColumn();
-              P(CWVSliderScalar("##Attack",sliderSize,ImGuiDataType_U8,&ins->snes.a,&_ZERO,&_FIFTEEN)); rightClickable
-              ImGui::TableNextColumn();
-              P(CWVSliderScalar("##Decay",sliderSize,ImGuiDataType_U8,&ins->snes.d,&_ZERO,&_SEVEN)); rightClickable
-              ImGui::TableNextColumn();
-              P(CWVSliderScalar("##Sustain",sliderSize,ImGuiDataType_U8,&ins->snes.s,&_ZERO,&_SEVEN)); rightClickable
-              if (ins->snes.sus) {
-                ImGui::TableNextColumn();
-                P(CWVSliderScalar("##Decay2",sliderSize,ImGuiDataType_U8,&ins->snes.d2,&_ZERO,&_THIRTY_ONE)); rightClickable
-              }
-              ImGui::TableNextColumn();
-              P(CWVSliderScalar("##Release",sliderSize,ImGuiDataType_U8,&ins->snes.r,&_ZERO,&_THIRTY_ONE)); rightClickable
-              ImGui::TableNextColumn();
-              drawFMEnv(0,ins->snes.a+1,1+ins->snes.d*2,ins->snes.sus?ins->snes.d2:ins->snes.r,ins->snes.sus?ins->snes.r:31,(14-ins->snes.s*2),(ins->snes.r==0 || (ins->snes.sus && ins->snes.d2==0)),0,0,7,16,31,ImVec2(ImGui::GetContentRegionAvail().x,sliderSize.y),ins->type);
-
-              ImGui::EndTable();
-            }
-            ImGui::Text("Sustain/release mode:");
-            if (ImGui::RadioButton("Direct (cut on release)",ins->snes.sus==0)) {
-              ins->snes.sus=0;
-            }
-            if (ImGui::RadioButton("Effective (linear decrease)",ins->snes.sus==1)) {
-              ins->snes.sus=1;
-            }
-            if (ImGui::RadioButton("Effective (exponential decrease)",ins->snes.sus==2)) {
-              ins->snes.sus=2;
-            }
-            if (ImGui::RadioButton("Delayed (write R on release)",ins->snes.sus==3)) {
-              ins->snes.sus=3;
-            }
-          } else {
-            if (ImGui::BeginTable("SNESGainParams",2,ImGuiTableFlags_NoHostExtendX)) {
-              ImGui::TableSetupColumn("c0",ImGuiTableColumnFlags_WidthStretch);
-              ImGui::TableSetupColumn("c1",ImGuiTableColumnFlags_WidthFixed,sliderSize.x);
-
-              ImGui::TableNextRow();
-              ImGui::TableNextColumn();
-              CENTER_TEXT("Gain Mode");
-              ImGui::TextUnformatted("Gain Mode");
-              ImGui::TableNextColumn();
-              CENTER_TEXT("Gain");
-              ImGui::TextUnformatted("Gain");
-
-              ImGui::TableNextRow();
-              ImGui::TableNextColumn();
-              if (ImGui::RadioButton("Direct",ins->snes.gainMode==DivInstrumentSNES::GAIN_MODE_DIRECT)) {
-                ins->snes.gainMode=DivInstrumentSNES::GAIN_MODE_DIRECT;
-                PARAMETER;
-              }
-              if (ImGui::RadioButton("Decrease (linear)",ins->snes.gainMode==DivInstrumentSNES::GAIN_MODE_DEC_LINEAR)) {
-                ins->snes.gainMode=DivInstrumentSNES::GAIN_MODE_DEC_LINEAR;
-                PARAMETER;
-              }
-              if (ImGui::RadioButton("Decrease (logarithmic)",ins->snes.gainMode==DivInstrumentSNES::GAIN_MODE_DEC_LOG)) {
-                ins->snes.gainMode=DivInstrumentSNES::GAIN_MODE_DEC_LOG;
-                PARAMETER;
-              }
-              if (ImGui::RadioButton("Increase (linear)",ins->snes.gainMode==DivInstrumentSNES::GAIN_MODE_INC_LINEAR)) {
-                ins->snes.gainMode=DivInstrumentSNES::GAIN_MODE_INC_LINEAR;
-                PARAMETER;
-              }
-              if (ImGui::RadioButton("Increase (bent line)",ins->snes.gainMode==DivInstrumentSNES::GAIN_MODE_INC_INVLOG)) {
-                ins->snes.gainMode=DivInstrumentSNES::GAIN_MODE_INC_INVLOG;
-                PARAMETER;
-              }
-
-              ImGui::TableNextColumn();
-              unsigned char gainMax=(ins->snes.gainMode==DivInstrumentSNES::GAIN_MODE_DIRECT)?127:31;
-              if (ins->snes.gain>gainMax) ins->snes.gain=gainMax;
-              P(CWVSliderScalar("##Gain",sliderSize,ImGuiDataType_U8,&ins->snes.gain,&_ZERO,&gainMax)); rightClickable
-
-              ImGui::EndTable();
-            }
-            if (ins->snes.gainMode==DivInstrumentSNES::GAIN_MODE_DEC_LINEAR || ins->snes.gainMode==DivInstrumentSNES::GAIN_MODE_DEC_LOG) {
-              ImGui::TextWrapped("using decrease modes will not produce any sound at all, unless you know what you are doing.\nit is recommended to use the Gain macro for decrease instead.");
-            }
-          }
-          ImGui::EndTabItem();
-        }
-        if (ins->type==DIV_INS_GB ||
-            (ins->type==DIV_INS_AMIGA && ins->amiga.useWave) ||
-            (ins->type==DIV_INS_X1_010 && !ins->amiga.useSample) ||
-            ins->type==DIV_INS_N163 ||
-            ins->type==DIV_INS_FDS ||
-            (ins->type==DIV_INS_SWAN && !ins->amiga.useSample) ||
-            (ins->type==DIV_INS_PCE && !ins->amiga.useSample) ||
-            (ins->type==DIV_INS_VBOY) ||
-            ins->type==DIV_INS_SCC ||
-            ins->type==DIV_INS_SNES ||
-            ins->type==DIV_INS_NAMCO ||
-            ins->type==DIV_INS_SM8521) {
-          if (ImGui::BeginTabItem("Wavetable")) {
-            switch (ins->type) {
-              case DIV_INS_GB:
-              case DIV_INS_NAMCO:
-              case DIV_INS_SM8521:
-              case DIV_INS_SWAN:
-                wavePreviewLen=32;
-                wavePreviewHeight=15;
-                break;
-              case DIV_INS_PCE:
-                wavePreviewLen=32;
-                wavePreviewHeight=31;
-                break;
-              case DIV_INS_VBOY:
-                wavePreviewLen=32;
-                wavePreviewHeight=63;
-                break;
-              case DIV_INS_SCC:
-                wavePreviewLen=32;
-                wavePreviewHeight=255;
-                break;
-              case DIV_INS_FDS:
-                wavePreviewLen=64;
-                wavePreviewHeight=63;
-                break;
-              case DIV_INS_N163:
-                wavePreviewLen=ins->n163.waveLen;
-                wavePreviewHeight=15;
-                break;
-              case DIV_INS_X1_010:
-                wavePreviewLen=128;
-                wavePreviewHeight=255;
-                break;
-              case DIV_INS_AMIGA:
-                wavePreviewLen=ins->amiga.waveLen+1;
-                wavePreviewHeight=255;
-                break;
-              case DIV_INS_SNES:
-                wavePreviewLen=ins->amiga.waveLen+1;
-                wavePreviewHeight=15;
-                break;
-              default:
-                wavePreviewLen=32;
-                wavePreviewHeight=31;
-                break;
-            }
-            if (ImGui::Checkbox("Enable synthesizer",&ins->ws.enabled)) {
-              wavePreviewInit=true;
-            }
-            if (ins->ws.enabled) {
-              ImGui::SameLine();
-              ImGui::SetNextItemWidth(ImGui::GetContentRegionAvail().x);
-              if (ins->ws.effect&0x80) {
-                if ((ins->ws.effect&0x7f)>=DIV_WS_DUAL_MAX) {
-                  ins->ws.effect=0;
-                  wavePreviewInit=true;
-                }
-              } else {
-                if ((ins->ws.effect&0x7f)>=DIV_WS_SINGLE_MAX) {
-                  ins->ws.effect=0;
-                  wavePreviewInit=true;
-                }
-              }
-              if (ImGui::BeginCombo("##WSEffect",(ins->ws.effect&0x80)?dualWSEffects[ins->ws.effect&0x7f]:singleWSEffects[ins->ws.effect&0x7f])) {
-                ImGui::Text("Single-waveform");
-                ImGui::Indent();
-                for (int i=0; i<DIV_WS_SINGLE_MAX; i++) {
-                  if (ImGui::Selectable(singleWSEffects[i])) {
-                    ins->ws.effect=i;
-                    wavePreviewInit=true;
-                  }
-                }
-                ImGui::Unindent();
-                ImGui::Text("Dual-waveform");
-                ImGui::Indent();
-                for (int i=129; i<DIV_WS_DUAL_MAX; i++) {
-                  if (ImGui::Selectable(dualWSEffects[i-128])) {
-                    ins->ws.effect=i;
-                    wavePreviewInit=true;
-                  }
-                }
-                ImGui::Unindent();
-                ImGui::EndCombo();
-              }
-              const bool isSingleWaveFX=(ins->ws.effect>=128);
-              if (ImGui::BeginTable("WSPreview",isSingleWaveFX?3:2)) {
-                DivWavetable* wave1=e->getWave(ins->ws.wave1);
-                DivWavetable* wave2=e->getWave(ins->ws.wave2);
-                if (wavePreviewInit) {
-                  wavePreview.init(ins,wavePreviewLen,wavePreviewHeight,true);
-                  wavePreviewInit=false;
-                }
-                float wavePreview1[257];
-                float wavePreview2[257];
-                float wavePreview3[257];
-                for (int i=0; i<wave1->len; i++) {
-                  if (wave1->data[i]>wave1->max) {
-                    wavePreview1[i]=wave1->max;
-                  } else {
-                    wavePreview1[i]=wave1->data[i];
-                  }
-                }
-                if (wave1->len>0) {
-                  wavePreview1[wave1->len]=wave1->data[wave1->len-1];
-                }
-                for (int i=0; i<wave2->len; i++) {
-                  if (wave2->data[i]>wave2->max) {
-                    wavePreview2[i]=wave2->max;
-                  } else {
-                    wavePreview2[i]=wave2->data[i];
-                  }
-                }
-                if (wave2->len>0) {
-                  wavePreview2[wave2->len]=wave2->data[wave2->len-1];
-                }
-                if (ins->ws.enabled && (!wavePreviewPaused || wavePreviewInit)) {
-                  wavePreview.tick(true);
-                  WAKE_UP;
-                }
-                for (int i=0; i<wavePreviewLen; i++) {
-                  wavePreview3[i]=wavePreview.output[i];
-                }
-                if (wavePreviewLen>0) {
-                  wavePreview3[wavePreviewLen]=wavePreview3[wavePreviewLen-1];
-                }
-
-                float ySize=(isSingleWaveFX?96.0f:128.0f)*dpiScale;
-
-                ImGui::TableNextRow();
-                ImGui::TableNextColumn();
-                ImVec2 size1=ImVec2(ImGui::GetContentRegionAvail().x,ySize);
-                PlotNoLerp("##WaveformP1",wavePreview1,wave1->len+1,0,"Wave 1",0,wave1->max,size1);
-                if (isSingleWaveFX) {
-                  ImGui::TableNextColumn();
-                  ImVec2 size2=ImVec2(ImGui::GetContentRegionAvail().x,ySize);
-                  PlotNoLerp("##WaveformP2",wavePreview2,wave2->len+1,0,"Wave 2",0,wave2->max,size2);
-                }
-                ImGui::TableNextColumn();
-                ImVec2 size3=ImVec2(ImGui::GetContentRegionAvail().x,ySize);
-                PlotNoLerp("##WaveformP3",wavePreview3,wavePreviewLen+1,0,"Result",0,wavePreviewHeight,size3);
-
-                ImGui::TableNextRow();
-                ImGui::TableNextColumn();
-                if (ins->std.waveMacro.len>0) {
-                  ImGui::PushStyleColor(ImGuiCol_Text,uiColors[GUI_COLOR_WARNING]);
-                  ImGui::AlignTextToFramePadding();
-                  ImGui::Text("Wave 1 " ICON_FA_EXCLAMATION_TRIANGLE);
-                  ImGui::PopStyleColor();
-                  if (ImGui::IsItemHovered()) {
-                    ImGui::SetTooltip("waveform macro is controlling wave 1!\nthis value will be ineffective.");
-                  }
-                } else {
-                  ImGui::AlignTextToFramePadding();
-                  ImGui::Text("Wave 1");
-                }
-                ImGui::SameLine();
-                ImGui::SetNextItemWidth(ImGui::GetContentRegionAvail().x);
-                if (ImGui::InputInt("##SelWave1",&ins->ws.wave1,1,4)) {
-                  if (ins->ws.wave1<0) ins->ws.wave1=0;
-                  if (ins->ws.wave1>=(int)e->song.wave.size()) ins->ws.wave1=e->song.wave.size()-1;
-                  wavePreviewInit=true;
-                }
-                if (ins->std.waveMacro.len>0) {
-                  if (ImGui::IsItemHovered()) {
-                    ImGui::SetTooltip("waveform macro is controlling wave 1!\nthis value will be ineffective.");
-                  }
-                }
-                if (isSingleWaveFX) {
-                  ImGui::TableNextColumn();
-                  ImGui::AlignTextToFramePadding();
-                  ImGui::Text("Wave 2");
-                  ImGui::SameLine();
-                  ImGui::SetNextItemWidth(ImGui::GetContentRegionAvail().x);
-                  if (ImGui::InputInt("##SelWave2",&ins->ws.wave2,1,4)) {
-                    if (ins->ws.wave2<0) ins->ws.wave2=0;
-                    if (ins->ws.wave2>=(int)e->song.wave.size()) ins->ws.wave2=e->song.wave.size()-1;
-                    wavePreviewInit=true;
-                  }
-                }
-                ImGui::TableNextColumn();
-                if (ImGui::Button(wavePreviewPaused?(ICON_FA_PLAY "##WSPause"):(ICON_FA_PAUSE "##WSPause"))) {
-                  wavePreviewPaused=!wavePreviewPaused;
-                }
-                if (ImGui::IsItemHovered()) {
-                  if (wavePreviewPaused) {
-                    ImGui::SetTooltip("Resume preview");
-                  } else {
-                    ImGui::SetTooltip("Pause preview");
-                  }
-                }
-                ImGui::SameLine();
-                if (ImGui::Button(ICON_FA_REPEAT "##WSRestart")) {
-                  wavePreviewInit=true;
-                }
-                if (ImGui::IsItemHovered()) {
-                  ImGui::SetTooltip("Restart preview");
-                }
-                ImGui::SameLine();
-                if (ImGui::Button(ICON_FA_UPLOAD "##WSCopy")) {
-                  curWave=e->addWave();
-                  if (curWave==-1) {
-                    showError("too many wavetables!");
-                  } else {
-                    wantScrollList=true;
-                    MARK_MODIFIED;
-                    RESET_WAVE_MACRO_ZOOM;
-                    nextWindow=GUI_WINDOW_WAVE_EDIT;
-
-                    DivWavetable* copyWave=e->song.wave[curWave];
-                    copyWave->len=wavePreviewLen;
-                    copyWave->max=wavePreviewHeight;
-                    memcpy(copyWave->data,wavePreview.output,256*sizeof(int));
-                  }
-                }
-                if (ImGui::IsItemHovered()) {
-                  ImGui::SetTooltip("Copy to new wavetable");
-                }
-                ImGui::SameLine();
-                ImGui::Text("(%d×%d)",wavePreviewLen,wavePreviewHeight+1);
-                ImGui::EndTable();
-              }
-
-              if (ImGui::InputScalar("Update Rate",ImGuiDataType_U8,&ins->ws.rateDivider,&_ONE,&_EIGHT)) {
-                wavePreviewInit=true;
-              }
-              int speed=ins->ws.speed+1;
-              if (ImGui::InputInt("Speed",&speed,1,8)) {
-                if (speed<1) speed=1;
-                if (speed>256) speed=256;
-                ins->ws.speed=speed-1;
-                wavePreviewInit=true;
-              }
-
-              if (ImGui::InputScalar("Amount",ImGuiDataType_U8,&ins->ws.param1,&_ONE,&_EIGHT)) {
-                wavePreviewInit=true;
-              }
-
-              if (ins->ws.effect==DIV_WS_PHASE_MOD) {
-                if (ImGui::InputScalar("Power",ImGuiDataType_U8,&ins->ws.param2,&_ONE,&_EIGHT)) {
-                  wavePreviewInit=true;
-                }
-              }
-
-              if (ImGui::Checkbox("Global",&ins->ws.global)) {
-                wavePreviewInit=true;
-              }
-            } else {
-              ImGui::TextWrapped("wavetable synthesizer disabled.\nuse the Waveform macro to set the wave for this instrument.");
-            }
-
-            ImGui::EndTabItem();
-          }
-        }
-        if (ins->type<DIV_INS_MAX) if (ImGui::BeginTabItem("Macros")) {
-          const char* volumeLabel="Volume";
-
-          int volMax=15;
-          int volMin=0;
-          if (ins->type==DIV_INS_PCE || ins->type==DIV_INS_AY8930 || ins->type==DIV_INS_SM8521) {
-            volMax=31;
-          }
-          if (ins->type==DIV_INS_OPL || ins->type==DIV_INS_OPL_DRUMS || ins->type==DIV_INS_VERA || ins->type==DIV_INS_VRC6_SAW || ins->type==DIV_INS_ESFM) {
-            volMax=63;
-          }
-          if (ins->type==DIV_INS_AMIGA) {
-            volMax=64;
-          }
-          if (ins->type==DIV_INS_FM || ins->type==DIV_INS_SEGAPCM || ins->type==DIV_INS_MIKEY ||
-              ins->type==DIV_INS_MULTIPCM || ins->type==DIV_INS_SU || ins->type==DIV_INS_OPZ ||
-              ins->type==DIV_INS_OPM || ins->type==DIV_INS_SNES || ins->type==DIV_INS_MSM5232 ||
-              ins->type==DIV_INS_K053260) {
-            volMax=127;
-          }
-          if (ins->type==DIV_INS_GB) {
-            if (ins->gb.softEnv) {
-              volMax=15;
-            } else {
-              volMax=0;
-            }
-          }
-          if (ins->type==DIV_INS_PET || ins->type==DIV_INS_BEEPER || ins->type==DIV_INS_PV1000) {
-            volMax=1;
-          }
-          if (ins->type==DIV_INS_FDS) {
-            volMax=32;
-          }
-          if (ins->type==DIV_INS_ES5506) {
-            volMax=4095;
-          }
-          if (ins->type==DIV_INS_MSM6258) {
-            volMax=0;
-          }
-          if (ins->type==DIV_INS_MSM6295 || ins->type==DIV_INS_TED) {
-            volMax=8;
-          }
-          if (ins->type==DIV_INS_ADPCMA) {
-            volMax=31;
-          }
-          if (ins->type==DIV_INS_ADPCMB || ins->type==DIV_INS_YMZ280B || ins->type==DIV_INS_RF5C68 ||
-              ins->type==DIV_INS_GA20 || ins->type==DIV_INS_C140 || ins->type==DIV_INS_C219) {
-            volMax=255;
-          }
-          if (ins->type==DIV_INS_QSOUND) {
-            volMax=16383;
-          }
-          if (ins->type==DIV_INS_POKEMINI) {
-            volMax=2;
-          }
-
-          const char* dutyLabel="Duty/Noise";
-          int dutyMin=0;
-          int dutyMax=3;
-          if (ins->type==DIV_INS_C64) {
-            dutyLabel="Duty";
-            if (ins->c64.dutyIsAbs) {
-              dutyMax=4095;
-            } else {
-              dutyMin=-4095;
-              dutyMax=4095;
-            }
-          }
-          if (ins->type==DIV_INS_STD) {
-            dutyLabel="Duty";
-          }
-          if (ins->type==DIV_INS_OPM || ins->type==DIV_INS_OPZ) {
-            dutyMax=32;
-          }
-          if (ins->type==DIV_INS_AY) {
-            dutyMax=ins->amiga.useSample?0:31;
-          }
-          if (ins->type==DIV_INS_AY || ins->type==DIV_INS_AY8930 || ins->type==DIV_INS_FM || ins->type==DIV_INS_OPM) {
-            dutyLabel="Noise Freq";
-          }
-          if (ins->type==DIV_INS_POKEY) {
-            dutyLabel="AUDCTL";
-            dutyMax=8;
-          }
-          if (ins->type==DIV_INS_MIKEY) {
-            dutyLabel="Duty/Int";
-            dutyMax=ins->amiga.useSample?0:10;
-          }
-          if (ins->type==DIV_INS_MSM5232) {
-            dutyLabel="Group Ctrl";
-            dutyMax=5;
-          }
-          if (ins->type==DIV_INS_C219) {
-            dutyLabel="Control";
-            dutyMax=3;
-          }
-          if (ins->type==DIV_INS_BEEPER || ins->type==DIV_INS_POKEMINI) {
-            dutyLabel="Pulse Width";
-            dutyMax=255;
-          }
-          if (ins->type==DIV_INS_T6W28) {
-            dutyLabel="Noise Type";
-            dutyMax=1;
-          }
-          if (ins->type==DIV_INS_AY8930) {
-            dutyMax=ins->amiga.useSample?0:255;
-          }
-          if (ins->type==DIV_INS_TIA || ins->type==DIV_INS_AMIGA || ins->type==DIV_INS_SCC ||
-              ins->type==DIV_INS_PET || ins->type==DIV_INS_SEGAPCM ||
-              ins->type==DIV_INS_FM || ins->type==DIV_INS_K007232 || ins->type==DIV_INS_GA20 ||
-              ins->type==DIV_INS_SM8521 || ins->type==DIV_INS_PV1000 || ins->type==DIV_INS_K053260 ||
-              ins->type==DIV_INS_C140) {
-            dutyMax=0;
-          }
-          if (ins->type==DIV_INS_VBOY) {
-            dutyLabel="Noise Length";
-            dutyMax=7;
-          }
-          if (ins->type==DIV_INS_PCE) {
-            dutyLabel="Noise";
-            dutyMax=(!ins->amiga.useSample)?1:0;
-          }
-          if (ins->type==DIV_INS_NAMCO) {
-            dutyLabel="Noise";
-            dutyMax=1;
-          }
-          if (ins->type==DIV_INS_VIC) {
-            dutyLabel="On/Off";
-            dutyMax=1;
-          }
-          if (ins->type==DIV_INS_TED) {
-            dutyLabel="Square/Noise";
-            dutyMax=2;
-          }
-          if (ins->type==DIV_INS_SWAN) {
-            dutyLabel="Noise";
-            dutyMax=ins->amiga.useSample?0:8;
-          }
-          if (ins->type==DIV_INS_SNES) {
-            dutyLabel="Noise Freq";
-            dutyMax=31;
-          }
-          if (ins->type==DIV_INS_OPLL || ins->type==DIV_INS_OPL || ins->type==DIV_INS_OPL_DRUMS ||
-              ins->type==DIV_INS_VRC6_SAW || ins->type==DIV_INS_FDS || ins->type==DIV_INS_MULTIPCM) {
-            dutyMax=0;
-          }
-          if (ins->type==DIV_INS_VERA) {
-            dutyLabel="Duty";
-            dutyMax=63;
-          }
-          if (ins->type==DIV_INS_N163) {
-            dutyLabel="Wave Pos";
-            dutyMax=255;
-          }
-          if (ins->type==DIV_INS_VRC6) {
-            dutyLabel="Duty";
-            dutyMax=ins->amiga.useSample?0:7;
-          }
-          if (ins->type==DIV_INS_ES5506) {
-            dutyLabel="Filter Mode";
-            dutyMax=3;
-          }
-          if (ins->type==DIV_INS_SU) {
-            dutyMax=127;
-          }
-          if (ins->type==DIV_INS_ES5506) {
-            dutyLabel="Filter Mode";
-            dutyMax=3;
-          }
-          if (ins->type==DIV_INS_MSM6258) {
-            dutyLabel="Frequency Divider";
-            dutyMax=2;
-          }
-          if (ins->type==DIV_INS_MSM6295) {
-            dutyLabel="Frequency Divider";
-            dutyMax=1;
-          }
-          if (ins->type==DIV_INS_ADPCMA) {
-            dutyLabel="Global Volume";
-            dutyMax=63;
-          }
-          if (ins->type==DIV_INS_ADPCMB || ins->type==DIV_INS_YMZ280B || ins->type==DIV_INS_RF5C68) {
-            dutyMax=0;
-          }
-          if (ins->type==DIV_INS_QSOUND) {
-            dutyLabel="Echo Level";
-            dutyMax=32767;
-          }
-          if (ins->type==DIV_INS_ESFM) {
-            dutyLabel="OP4 Noise Mode";
-            dutyMax=3;
-          }
-
-          const char* waveLabel="Waveform";
-          int waveMax=(ins->type==DIV_INS_VERA)?3:(MAX(1,e->song.waveLen-1));
-          bool waveBitMode=false;
-          if (ins->type==DIV_INS_C64 || ins->type==DIV_INS_SAA1099) {
-            waveBitMode=true;
-          }
-          if (ins->type==DIV_INS_STD || ins->type==DIV_INS_VRC6_SAW || ins->type==DIV_INS_NES ||
-              ins->type==DIV_INS_T6W28 || ins->type==DIV_INS_PV1000)
-              waveMax=0;
-          if (ins->type==DIV_INS_TIA || ins->type==DIV_INS_VIC || ins->type==DIV_INS_OPLL) waveMax=15;
-          if (ins->type==DIV_INS_C64) waveMax=4;
-          if (ins->type==DIV_INS_SAA1099) waveMax=2;
-          if (ins->type==DIV_INS_FM || ins->type==DIV_INS_OPL || ins->type==DIV_INS_OPL_DRUMS || ins->type==DIV_INS_OPZ || ins->type==DIV_INS_OPM || ins->type==DIV_INS_ESFM) waveMax=0;
-          if (ins->type==DIV_INS_MIKEY) waveMax=0;
-          if (ins->type==DIV_INS_MULTIPCM) waveMax=0;
-          if (ins->type==DIV_INS_ADPCMA) waveMax=0;
-          if (ins->type==DIV_INS_ADPCMB) waveMax=0;
-          if (ins->type==DIV_INS_QSOUND) waveMax=0;
-          if (ins->type==DIV_INS_YMZ280B) waveMax=0;
-          if (ins->type==DIV_INS_RF5C68) waveMax=0;
-          if (ins->type==DIV_INS_MSM5232) waveMax=0;
-          if (ins->type==DIV_INS_MSM6258) waveMax=0;
-          if (ins->type==DIV_INS_MSM6295) waveMax=0;
-          if (ins->type==DIV_INS_SEGAPCM) waveMax=0;
-          if (ins->type==DIV_INS_K007232) waveMax=0;
-          if (ins->type==DIV_INS_ES5506) waveMax=0;
-          if (ins->type==DIV_INS_GA20) waveMax=0;
-          if (ins->type==DIV_INS_K053260) waveMax=0;
-          if (ins->type==DIV_INS_BEEPER) waveMax=0;
-          if (ins->type==DIV_INS_POKEMINI) waveMax=0;
-          if (ins->type==DIV_INS_TED) waveMax=0;
-          if (ins->type==DIV_INS_C140) waveMax=0;
-          if (ins->type==DIV_INS_C219) waveMax=0;
-          if (ins->type==DIV_INS_SU || ins->type==DIV_INS_POKEY) waveMax=7;
-          if (ins->type==DIV_INS_PET) {
-            waveMax=8;
-            waveBitMode=true;
-          }
-          if (ins->type==DIV_INS_VRC6) {
-            waveMax=ins->amiga.useSample?(MAX(1,e->song.waveLen-1)):0;
-          }
-          
-          if (ins->type==DIV_INS_OPLL) {
-            waveLabel="Patch";
-          }
-
-          if (ins->type==DIV_INS_AY || ins->type==DIV_INS_AY8930) {
-            waveMax=ins->amiga.useSample?0:3;
-            waveBitMode=ins->amiga.useSample?false:true;
-          }
-
-          const char** waveNames=NULL;
-          if (ins->type==DIV_INS_AY || ins->type==DIV_INS_AY8930 || ins->type==DIV_INS_SAA1099) waveNames=ayShapeBits;
-          if (ins->type==DIV_INS_C64) waveNames=c64ShapeBits;
-
-          int ex1Max=(ins->type==DIV_INS_AY8930)?8:0;
-          int ex2Max=(ins->type==DIV_INS_AY || ins->type==DIV_INS_AY8930)?4:0;
-          bool ex2Bit=true;
-
-          if (ins->type==DIV_INS_C64) {
-            ex1Max=4;
-            ex2Max=15;
-          }
-          if (ins->type==DIV_INS_X1_010) {
-            dutyMax=0;
-            ex1Max=ins->amiga.useSample?0:7;
-            ex2Max=ins->amiga.useSample?0:255;
-            ex2Bit=false;
-          }
-          if (ins->type==DIV_INS_N163) {
-            ex1Max=252;
-          }
-          if (ins->type==DIV_INS_FDS) {
-            ex1Max=63;
-            ex2Max=4095;
-          }
-          if (ins->type==DIV_INS_SU) {
-            ex1Max=16383;
-            ex2Max=255;
-          }
-          if (ins->type==DIV_INS_MSM6258) {
-            ex1Max=1;
-          }
-          if (ins->type==DIV_INS_QSOUND) {
-            ex1Max=16383;
-            ex2Max=2725;
-          }
-          if (ins->type==DIV_INS_SAA1099) ex1Max=8;
-          if (ins->type==DIV_INS_ES5506) {
-            ex1Max=65535;
-            ex2Max=65535;
-          }
-          if (ins->type==DIV_INS_SNES) {
-            ex1Max=5;
-            ex2Max=255;
-          }
-          if (ins->type==DIV_INS_MSM5232) {
-            ex1Max=5;
-            ex2Max=11;
-          }
-
-          int panMin=0;
-          int panMax=0;
-          bool panSingle=false;
-          bool panSingleNoBit=false;
-          if (ins->type==DIV_INS_STD ||//Game Gear
-              ins->type==DIV_INS_FM ||
-              ins->type==DIV_INS_OPM ||
-              ins->type==DIV_INS_GB ||
-              ins->type==DIV_INS_OPZ ||
-              ins->type==DIV_INS_MSM6258 ||
-              ins->type==DIV_INS_VERA ||
-              ins->type==DIV_INS_ADPCMA ||
-              ins->type==DIV_INS_ADPCMB ||
-              ins->type==DIV_INS_ESFM) {
-            panMax=2;
-            panSingle=true;
-          }
-          if (ins->type==DIV_INS_OPL ||
-              ins->type==DIV_INS_OPL_DRUMS) {
-            panMax=4;
-            panSingle=true;
-          }
-          if (ins->type==DIV_INS_X1_010 || ins->type==DIV_INS_PCE || ins->type==DIV_INS_MIKEY ||
-              ins->type==DIV_INS_SAA1099 || ins->type==DIV_INS_NAMCO || ins->type==DIV_INS_RF5C68 ||
-              ins->type==DIV_INS_VBOY || ins->type==DIV_INS_T6W28 || ins->type==DIV_INS_K007232) {
-            panMax=15;
-          }
-          if (ins->type==DIV_INS_SEGAPCM) {
-            panMax=127;
-          }
-          if (ins->type==DIV_INS_AMIGA) {
-            if (ins->std.panLMacro.mode) {
-              panMin=-16;
-              panMax=16;
-            } else {
-              panMin=0;
-              panMax=127;
-            }
-          }
-          if (ins->type==DIV_INS_QSOUND) {
-            panMin=-16;
-            panMax=16;
-            panSingleNoBit=true;
-          }
-          if (ins->type==DIV_INS_MULTIPCM || ins->type==DIV_INS_YMZ280B) {
-            panMin=-7;
-            panMax=7;
-            panSingleNoBit=true;
-          }
-          if (ins->type==DIV_INS_K053260) {
-            panMin=-3;
-            panMax=3;
-            panSingleNoBit=true;
-          }
-          if (ins->type==DIV_INS_SU) {
-            panMin=-127;
-            panMax=127;
-            panSingleNoBit=true;
-          }
-          if (ins->type==DIV_INS_SNES) {
-            panMin=0;
-            panMax=127;
-          }
-          if (ins->type==DIV_INS_C140 || ins->type==DIV_INS_C219) {
-            panMin=0;
-            panMax=255;
-          }
-          if (ins->type==DIV_INS_ES5506) {
-            panMax=4095;
-          }
-
-          if (volMax>0) {
-            macroList.push_back(FurnaceGUIMacroDesc(volumeLabel,&ins->std.volMacro,volMin,volMax,160,uiColors[GUI_COLOR_MACRO_VOLUME]));
-          }
-          if (ins->type!=DIV_INS_MSM6258 && ins->type!=DIV_INS_MSM6295 && ins->type!=DIV_INS_ADPCMA) {
-            macroList.push_back(FurnaceGUIMacroDesc("Arpeggio",&ins->std.arpMacro,-120,120,160,uiColors[GUI_COLOR_MACRO_PITCH],true,NULL,macroHoverNote,false,NULL,0,true,ins->std.arpMacro.val));
-          }
-          if (dutyMax>0) {
-            if (ins->type==DIV_INS_MIKEY) {
-              macroList.push_back(FurnaceGUIMacroDesc(dutyLabel,&ins->std.dutyMacro,0,dutyMax,160,uiColors[GUI_COLOR_MACRO_OTHER],false,NULL,NULL,true,mikeyFeedbackBits));
-            } else if (ins->type==DIV_INS_POKEY) {
-              macroList.push_back(FurnaceGUIMacroDesc(dutyLabel,&ins->std.dutyMacro,0,dutyMax,160,uiColors[GUI_COLOR_MACRO_OTHER],false,NULL,NULL,true,pokeyCtlBits));
-            } else if (ins->type==DIV_INS_TED) {
-              macroList.push_back(FurnaceGUIMacroDesc(dutyLabel,&ins->std.dutyMacro,0,dutyMax,80,uiColors[GUI_COLOR_MACRO_OTHER],false,NULL,NULL,true,tedControlBits));
-            } else if (ins->type==DIV_INS_MSM5232) {
-              macroList.push_back(FurnaceGUIMacroDesc(dutyLabel,&ins->std.dutyMacro,0,dutyMax,160,uiColors[GUI_COLOR_MACRO_OTHER],false,NULL,NULL,true,msm5232ControlBits));
-            } else if (ins->type==DIV_INS_ES5506) {
-              macroList.push_back(FurnaceGUIMacroDesc(dutyLabel,&ins->std.dutyMacro,dutyMin,dutyMax,160,uiColors[GUI_COLOR_MACRO_OTHER],false,NULL,&macroHoverES5506FilterMode));
-            } else if (ins->type==DIV_INS_C219) {
-              macroList.push_back(FurnaceGUIMacroDesc(dutyLabel,&ins->std.dutyMacro,0,dutyMax,120,uiColors[GUI_COLOR_MACRO_OTHER],false,NULL,NULL,true,c219ControlBits));
-            } else {
-              macroList.push_back(FurnaceGUIMacroDesc(dutyLabel,&ins->std.dutyMacro,dutyMin,dutyMax,160,uiColors[GUI_COLOR_MACRO_OTHER]));
-            }
-          }
-          if (waveMax>0) {
-            macroList.push_back(FurnaceGUIMacroDesc(waveLabel,&ins->std.waveMacro,0,waveMax,(waveBitMode && ins->type!=DIV_INS_PET)?64:160,uiColors[GUI_COLOR_MACRO_WAVE],false,NULL,NULL,waveBitMode,waveNames,((ins->type==DIV_INS_AY || ins->type==DIV_INS_AY8930)?1:0)));
-          }
-          if (panMax>0) {
-            if (panSingle) {
-              macroList.push_back(FurnaceGUIMacroDesc("Panning",&ins->std.panLMacro,0,panMax,32,uiColors[GUI_COLOR_MACRO_OTHER],false,NULL,NULL,true,panBits));
-            } else if (ins->type==DIV_INS_QSOUND) {
-              macroList.push_back(FurnaceGUIMacroDesc("Panning",&ins->std.panLMacro,panMin,panMax,CLAMP(31+panMax-panMin,32,160),uiColors[GUI_COLOR_MACRO_OTHER]));
-              macroList.push_back(FurnaceGUIMacroDesc("Surround",&ins->std.panRMacro,0,1,32,uiColors[GUI_COLOR_MACRO_OTHER],false,NULL,NULL,true));
-            } else {
-              if (panSingleNoBit || (ins->type==DIV_INS_AMIGA && ins->std.panLMacro.mode)) {
-                macroList.push_back(FurnaceGUIMacroDesc("Panning",&ins->std.panLMacro,panMin,panMax,CLAMP(31+panMax-panMin,32,160),uiColors[GUI_COLOR_MACRO_OTHER],false,(ins->type==DIV_INS_AMIGA)?macroQSoundMode:NULL));
-              } else {
-                macroList.push_back(FurnaceGUIMacroDesc("Panning (left)",&ins->std.panLMacro,panMin,panMax,CLAMP(31+panMax-panMin,32,160),uiColors[GUI_COLOR_MACRO_OTHER],false,(ins->type==DIV_INS_AMIGA)?macroQSoundMode:NULL));
-              }
-              if (!panSingleNoBit) {
-                if (ins->type==DIV_INS_AMIGA && ins->std.panLMacro.mode) {
-                  macroList.push_back(FurnaceGUIMacroDesc("Surround",&ins->std.panRMacro,0,1,32,uiColors[GUI_COLOR_MACRO_OTHER],false,NULL,NULL,true));
-                } else {
-                  macroList.push_back(FurnaceGUIMacroDesc("Panning (right)",&ins->std.panRMacro,panMin,panMax,CLAMP(31+panMax-panMin,32,160),uiColors[GUI_COLOR_MACRO_OTHER]));
-                }
-              }
-            }
-          }
-          if (ins->type!=DIV_INS_MSM5232 && ins->type!=DIV_INS_MSM6258 && ins->type!=DIV_INS_MSM6295 && ins->type!=DIV_INS_ADPCMA) {
-            macroList.push_back(FurnaceGUIMacroDesc("Pitch",&ins->std.pitchMacro,-2048,2047,160,uiColors[GUI_COLOR_MACRO_PITCH],true,macroRelativeMode));
-          }
-          if (ins->type==DIV_INS_FM ||
-              ins->type==DIV_INS_OPM ||
-              ins->type==DIV_INS_STD ||
-              ins->type==DIV_INS_NES ||
-              ins->type==DIV_INS_OPL ||
-              ins->type==DIV_INS_OPL_DRUMS ||
-              ins->type==DIV_INS_OPZ ||
-              ins->type==DIV_INS_PCE ||
-              ins->type==DIV_INS_GB ||
-              ins->type==DIV_INS_MSM6258 ||
-              ins->type==DIV_INS_MSM6295 ||
-              ins->type==DIV_INS_ADPCMA ||
-              ins->type==DIV_INS_ADPCMB ||
-              ins->type==DIV_INS_SEGAPCM ||
-              ins->type==DIV_INS_QSOUND ||
-              ins->type==DIV_INS_YMZ280B ||
-              ins->type==DIV_INS_RF5C68 ||
-              ins->type==DIV_INS_AMIGA ||
-              ins->type==DIV_INS_OPLL ||
-              ins->type==DIV_INS_AY ||
-              ins->type==DIV_INS_AY8930 ||
-              ins->type==DIV_INS_SWAN ||
-              ins->type==DIV_INS_MULTIPCM ||
-              (ins->type==DIV_INS_VRC6 && ins->amiga.useSample) ||
-              ins->type==DIV_INS_SU ||
-              ins->type==DIV_INS_MIKEY ||
-              ins->type==DIV_INS_ES5506 ||
-              ins->type==DIV_INS_T6W28 ||
-              ins->type==DIV_INS_VBOY ||
-              (ins->type==DIV_INS_X1_010 && ins->amiga.useSample) ||
-              ins->type==DIV_INS_K007232 ||
-              ins->type==DIV_INS_GA20 ||
-              ins->type==DIV_INS_K053260 ||
-              ins->type==DIV_INS_C140 ||
-              ins->type==DIV_INS_C219 ||
-              ins->type==DIV_INS_TED ||
-              ins->type==DIV_INS_ESFM) {
-            macroList.push_back(FurnaceGUIMacroDesc("Phase Reset",&ins->std.phaseResetMacro,0,1,32,uiColors[GUI_COLOR_MACRO_OTHER],false,NULL,NULL,true));
-          }
-          if (ex1Max>0) {
-            if (ins->type==DIV_INS_C64) {
-              int cutoffMin=-2047;
-              int cutoffMax=2047;
-
-              if (ins->c64.filterIsAbs) {
-                cutoffMin=0;
-                cutoffMax=2047;
-              }
-              macroList.push_back(FurnaceGUIMacroDesc("Cutoff",&ins->std.algMacro,cutoffMin,cutoffMax,160,uiColors[GUI_COLOR_MACRO_OTHER]));
-              macroList.push_back(FurnaceGUIMacroDesc("Filter Mode",&ins->std.ex1Macro,0,ex1Max,64,uiColors[GUI_COLOR_MACRO_OTHER],false,NULL,NULL,true,filtModeBits));
-            } else if (ins->type==DIV_INS_SAA1099) {
-              macroList.push_back(FurnaceGUIMacroDesc("Envelope",&ins->std.ex1Macro,0,ex1Max,160,uiColors[GUI_COLOR_MACRO_OTHER],false,NULL,NULL,true,saaEnvBits));
-            } else if (ins->type==DIV_INS_X1_010 && !ins->amiga.useSample) {
-              macroList.push_back(FurnaceGUIMacroDesc("Envelope Mode",&ins->std.ex1Macro,0,ex1Max,160,uiColors[GUI_COLOR_MACRO_OTHER],false,NULL,NULL,true,x1_010EnvBits));
-            } else if (ins->type==DIV_INS_N163) {
-              macroList.push_back(FurnaceGUIMacroDesc("Wave Length",&ins->std.ex1Macro,0,ex1Max,160,uiColors[GUI_COLOR_MACRO_OTHER]));
-            } else if (ins->type==DIV_INS_FDS) {
-              macroList.push_back(FurnaceGUIMacroDesc("Mod Depth",&ins->std.ex1Macro,0,ex1Max,160,uiColors[GUI_COLOR_MACRO_OTHER]));
-            } else if (ins->type==DIV_INS_SU) {
-              macroList.push_back(FurnaceGUIMacroDesc("Cutoff",&ins->std.ex1Macro,0,ex1Max,160,uiColors[GUI_COLOR_MACRO_OTHER]));
-            } else if (ins->type==DIV_INS_ES5506) {
-              macroList.push_back(FurnaceGUIMacroDesc("Filter K1",&ins->std.ex1Macro,((ins->std.ex1Macro.mode==1)?(-ex1Max):0),ex1Max,160,uiColors[GUI_COLOR_MACRO_OTHER],false,macroRelativeMode));
-            } else if (ins->type==DIV_INS_MSM6258) {
-              macroList.push_back(FurnaceGUIMacroDesc("Clock Divider",&ins->std.ex1Macro,0,ex1Max,160,uiColors[GUI_COLOR_MACRO_OTHER]));
-            } else if (ins->type==DIV_INS_QSOUND) {
-              macroList.push_back(FurnaceGUIMacroDesc("Echo Feedback",&ins->std.ex1Macro,0,ex1Max,160,uiColors[GUI_COLOR_MACRO_OTHER]));
-            } else if (ins->type==DIV_INS_SNES) {
-              macroList.push_back(FurnaceGUIMacroDesc("Special",&ins->std.ex1Macro,0,ex1Max,96,uiColors[GUI_COLOR_MACRO_OTHER],false,NULL,NULL,true,snesModeBits));
-            } else if (ins->type==DIV_INS_MSM5232) {
-              macroList.push_back(FurnaceGUIMacroDesc("Group Attack",&ins->std.ex1Macro,0,ex1Max,96,uiColors[GUI_COLOR_MACRO_OTHER]));
-            } else {
-              macroList.push_back(FurnaceGUIMacroDesc("Duty",&ins->std.ex1Macro,0,ex1Max,160,uiColors[GUI_COLOR_MACRO_OTHER]));
-            }
-          }
-          if (ex2Max>0) {
-            if (ins->type==DIV_INS_C64) {
-              macroList.push_back(FurnaceGUIMacroDesc("Resonance",&ins->std.ex2Macro,0,ex2Max,64,uiColors[GUI_COLOR_MACRO_OTHER]));
-            } else if (ins->type==DIV_INS_FDS) {
-              macroList.push_back(FurnaceGUIMacroDesc("Mod Speed",&ins->std.ex2Macro,0,ex2Max,160,uiColors[GUI_COLOR_MACRO_OTHER]));
-            } else if (ins->type==DIV_INS_SU) {
-              macroList.push_back(FurnaceGUIMacroDesc("Resonance",&ins->std.ex2Macro,0,ex2Max,160,uiColors[GUI_COLOR_MACRO_OTHER]));
-            } else if (ins->type==DIV_INS_ES5506) {
-              macroList.push_back(FurnaceGUIMacroDesc("Filter K2",&ins->std.ex2Macro,((ins->std.ex2Macro.mode==1)?(-ex2Max):0),ex2Max,160,uiColors[GUI_COLOR_MACRO_OTHER],false,macroRelativeMode));
-            } else if (ins->type==DIV_INS_QSOUND) {
-              macroList.push_back(FurnaceGUIMacroDesc("Echo Length",&ins->std.ex2Macro,0,ex2Max,160,uiColors[GUI_COLOR_MACRO_OTHER]));
-            } else if (ins->type==DIV_INS_SNES) {
-              macroList.push_back(FurnaceGUIMacroDesc("Gain",&ins->std.ex2Macro,0,ex2Max,256,uiColors[GUI_COLOR_MACRO_VOLUME],false,NULL,macroHoverGain,false));
-            } else if (ins->type==DIV_INS_MSM5232) {
-              macroList.push_back(FurnaceGUIMacroDesc("Group Decay",&ins->std.ex2Macro,0,ex2Max,160,uiColors[GUI_COLOR_MACRO_OTHER]));
-            } else {
-              macroList.push_back(FurnaceGUIMacroDesc("Envelope",&ins->std.ex2Macro,0,ex2Max,ex2Bit?64:160,uiColors[GUI_COLOR_MACRO_OTHER],false,NULL,NULL,ex2Bit,ayEnvBits));
-            }
-          }
-          if (ins->type==DIV_INS_C64) {
-            macroList.push_back(FurnaceGUIMacroDesc("Special",&ins->std.ex4Macro,0,4,64,uiColors[GUI_COLOR_MACRO_OTHER],false,NULL,NULL,true,c64TestGateBits));
-            macroList.push_back(FurnaceGUIMacroDesc("Attack",&ins->std.ex5Macro,0,15,128,uiColors[GUI_COLOR_MACRO_OTHER]));
-            macroList.push_back(FurnaceGUIMacroDesc("Decay",&ins->std.ex6Macro,0,15,128,uiColors[GUI_COLOR_MACRO_OTHER]));
-            macroList.push_back(FurnaceGUIMacroDesc("Sustain",&ins->std.ex7Macro,0,15,128,uiColors[GUI_COLOR_MACRO_OTHER]));
-            macroList.push_back(FurnaceGUIMacroDesc("Release",&ins->std.ex8Macro,0,15,128,uiColors[GUI_COLOR_MACRO_OTHER]));
-          }
-          if (ins->type==DIV_INS_AY || ins->type==DIV_INS_AY8930 || (ins->type==DIV_INS_X1_010 && !ins->amiga.useSample)) {
-            macroList.push_back(FurnaceGUIMacroDesc("AutoEnv Num",&ins->std.ex3Macro,0,15,160,uiColors[GUI_COLOR_MACRO_OTHER]));
-            macroList.push_back(FurnaceGUIMacroDesc("AutoEnv Den",&ins->std.algMacro,0,15,160,uiColors[GUI_COLOR_MACRO_OTHER]));
-          }
-          if (ins->type==DIV_INS_AY8930) {
-            // oh my i am running out of macros
-            macroList.push_back(FurnaceGUIMacroDesc("Noise AND Mask",&ins->std.fbMacro,0,8,96,uiColors[GUI_COLOR_MACRO_OTHER],false,NULL,NULL,true));
-            macroList.push_back(FurnaceGUIMacroDesc("Noise OR Mask",&ins->std.fmsMacro,0,8,96,uiColors[GUI_COLOR_MACRO_OTHER],false,NULL,NULL,true));
-          }
-          if (ins->type==DIV_INS_FDS) {
-            macroList.push_back(FurnaceGUIMacroDesc("Mod Position",&ins->std.ex3Macro,0,127,160,uiColors[GUI_COLOR_MACRO_OTHER]));
-          }
-          if (ins->type==DIV_INS_SU) {
-            macroList.push_back(FurnaceGUIMacroDesc("Control",&ins->std.ex3Macro,0,4,64,uiColors[GUI_COLOR_MACRO_OTHER],false,NULL,NULL,true,suControlBits));
-            macroList.push_back(FurnaceGUIMacroDesc("Phase Reset Timer",&ins->std.ex4Macro,0,65535,160,uiColors[GUI_COLOR_MACRO_OTHER])); // again reuse code from resonance macro but use ex4 instead
-          }
-          if (ins->type==DIV_INS_ES5506) {
-            /*macroList.push_back(FurnaceGUIMacroDesc("Envelope counter",&ins->std.ex3Macro,0,511,160,uiColors[GUI_COLOR_MACRO_OTHER]));
-            macroList.push_back(FurnaceGUIMacroDesc("Envelope left volume ramp",&ins->std.ex4Macro,-128,127,160,uiColors[GUI_COLOR_MACRO_OTHER]));
-            macroList.push_back(FurnaceGUIMacroDesc("Envelope right volume ramp",&ins->std.ex5Macro,-128,127,160,uiColors[GUI_COLOR_MACRO_OTHER]));
-            macroList.push_back(FurnaceGUIMacroDesc("Envelope K1 ramp",&ins->std.ex6Macro,-128,127,160,uiColors[GUI_COLOR_MACRO_OTHER]));
-            macroList.push_back(FurnaceGUIMacroDesc("Envelope K2 ramp",&ins->std.ex7Macro,-128,127,160,uiColors[GUI_COLOR_MACRO_OTHER]));
-            macroList.push_back(FurnaceGUIMacroDesc("Envelope mode",&ins->std.ex8Macro,0,2,64,uiColors[GUI_COLOR_MACRO_OTHER],false,NULL,NULL,true,es5506EnvelopeModes));*/
-            macroList.push_back(FurnaceGUIMacroDesc("Outputs",&ins->std.fbMacro,0,5,64,uiColors[GUI_COLOR_MACRO_OTHER]));
-            macroList.push_back(FurnaceGUIMacroDesc("Control",&ins->std.algMacro,0,2,32,uiColors[GUI_COLOR_MACRO_OTHER],false,NULL,NULL,true,es5506ControlModes));
-          }
-          if (ins->type==DIV_INS_MSM5232) {
-            macroList.push_back(FurnaceGUIMacroDesc("Noise",&ins->std.ex3Macro,0,1,32,uiColors[GUI_COLOR_MACRO_OTHER],false,NULL,NULL,true));
-          }
-
-          drawMacros(macroList,macroEditStateMacros);
-          ImGui::EndTabItem();
-        }
-        if (ins->type==DIV_INS_NES ||
-            ins->type==DIV_INS_AY ||
-            ins->type==DIV_INS_AY8930 ||
-            ins->type==DIV_INS_MIKEY ||
-            ins->type==DIV_INS_PCE ||
-            ins->type==DIV_INS_X1_010 ||
-            ins->type==DIV_INS_SWAN ||
-            ins->type==DIV_INS_VRC6) {
-          insTabSample(ins);
-        }
-        if (ins->type>=DIV_INS_MAX) {
-          if (ImGui::BeginTabItem("Error")) {
-            ImGui::Text("invalid instrument type! change it first.");
-            ImGui::EndTabItem();
-          }
-        }
-        ImGui::EndTabBar();
-      }
-      if (settings.insEditColorize) {
-        popAccentColors();
-      }
->>>>>>> 54c6a057
     }
     
     if (displayMacroMenu) {
