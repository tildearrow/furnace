--- conflicted
+++ resolved
@@ -1156,6 +1156,13 @@
       macroList.push_back(FurnaceGUIMacroDesc(_("Pulse Width"),&ins->std.dutyMacro,0,255,160,uiColors[GUI_COLOR_MACRO_OTHER]));
       macroList.push_back(FurnaceGUIMacroDesc(_("Pitch"),&ins->std.pitchMacro,-2048,2047,160,uiColors[GUI_COLOR_MACRO_PITCH],true,macroRelativeMode));
       break;
+    case DIV_INS_SUPERVISION:
+      macroList.push_back(FurnaceGUIMacroDesc(_("Volume"),&ins->std.volMacro,0,15,160,uiColors[GUI_COLOR_MACRO_VOLUME]));
+      macroList.push_back(FurnaceGUIMacroDesc(_("Arpeggio"),&ins->std.arpMacro,-120,120,160,uiColors[GUI_COLOR_MACRO_PITCH],true,NULL,macroHoverNote,false,NULL,true,ins->std.arpMacro.val));
+      macroList.push_back(FurnaceGUIMacroDesc(_("Duty/Noise"),&ins->std.dutyMacro,0,3,160,uiColors[GUI_COLOR_MACRO_NOISE]));
+      macroList.push_back(FurnaceGUIMacroDesc(_("Noise/PCM Pan"),&ins->std.panLMacro,0,2,32,uiColors[GUI_COLOR_MACRO_OTHER],false,NULL,NULL,true,panBits));
+      macroList.push_back(FurnaceGUIMacroDesc(_("Pitch"),&ins->std.pitchMacro,-2048,2047,160,uiColors[GUI_COLOR_MACRO_PITCH],true,macroRelativeMode));
+      break;
     case DIV_INS_SM8521:
       macroList.push_back(FurnaceGUIMacroDesc(_("Volume"),&ins->std.volMacro,0,31,160,uiColors[GUI_COLOR_MACRO_VOLUME]));
       macroList.push_back(FurnaceGUIMacroDesc(_("Arpeggio"),&ins->std.arpMacro,-120,120,160,uiColors[GUI_COLOR_MACRO_PITCH],true,NULL,macroHoverNote,false,NULL,true,ins->std.arpMacro.val));
@@ -1298,7 +1305,14 @@
       macroList.push_back(FurnaceGUIMacroDesc(_("Noise Mode"),&ins->std.fmsMacro,0,3,64,uiColors[GUI_COLOR_MACRO_NOISE]));
       macroList.push_back(FurnaceGUIMacroDesc(_("Wave Mix"),&ins->std.amsMacro,0,3,64,uiColors[GUI_COLOR_MACRO_OTHER]));
       break;
-
+    case DIV_INS_UPD1771C:
+      macroList.push_back(FurnaceGUIMacroDesc(_("Volume"),&ins->std.volMacro,0,31,160,uiColors[GUI_COLOR_MACRO_VOLUME]));
+      macroList.push_back(FurnaceGUIMacroDesc(_("Arpeggio"),&ins->std.arpMacro,-120,120,160,uiColors[GUI_COLOR_MACRO_PITCH],true,NULL,macroHoverNote,false,NULL,true,ins->std.arpMacro.val));
+      macroList.push_back(FurnaceGUIMacroDesc(_("Waveform"),&ins->std.waveMacro,0,7,160,uiColors[GUI_COLOR_MACRO_WAVE],false,NULL,NULL,false,NULL));
+      macroList.push_back(FurnaceGUIMacroDesc(_("Wave Pos"),&ins->std.ex1Macro,0,31,160,uiColors[GUI_COLOR_MACRO_OTHER]));
+      macroList.push_back(FurnaceGUIMacroDesc(_("Duty/Mode"),&ins->std.dutyMacro,0,1,160,uiColors[GUI_COLOR_MACRO_NOISE]));
+      macroList.push_back(FurnaceGUIMacroDesc(_("Pitch"),&ins->std.pitchMacro,-2048,2047,160,uiColors[GUI_COLOR_MACRO_PITCH],true,macroRelativeMode));
+      break;
     case DIV_INS_MAX:
     case DIV_INS_NULL:
       break;
@@ -7659,622 +7673,7 @@
           }
         }
         if (ins->type<DIV_INS_MAX) if (ImGui::BeginTabItem(_("Macros"))) {
-<<<<<<< HEAD
           insEditBuildMacroListBase(ins,macroList);
-=======
-          // NEW CODE
-          // this is only the first part of an insEdit refactor.
-          // don't complain yet!
-          int waveCount=MAX(1,e->song.waveLen-1);
-
-          switch (ins->type) {
-            case DIV_INS_STD:
-              macroList.push_back(FurnaceGUIMacroDesc(_("Volume"),&ins->std.volMacro,0,15,160,uiColors[GUI_COLOR_MACRO_VOLUME]));
-              macroList.push_back(FurnaceGUIMacroDesc(_("Arpeggio"),&ins->std.arpMacro,-120,120,160,uiColors[GUI_COLOR_MACRO_PITCH],true,NULL,macroHoverNote,false,NULL,true,ins->std.arpMacro.val));
-              macroList.push_back(FurnaceGUIMacroDesc(_("Noise Mode"),&ins->std.dutyMacro,0,3,160,uiColors[GUI_COLOR_MACRO_NOISE]));
-              macroList.push_back(FurnaceGUIMacroDesc(_("Panning"),&ins->std.panLMacro,0,2,32,uiColors[GUI_COLOR_MACRO_OTHER],false,NULL,NULL,true,panBits));
-              macroList.push_back(FurnaceGUIMacroDesc(_("Pitch"),&ins->std.pitchMacro,-2048,2047,160,uiColors[GUI_COLOR_MACRO_PITCH],true,macroRelativeMode));
-              macroList.push_back(FurnaceGUIMacroDesc(_("Phase Reset"),&ins->std.phaseResetMacro,0,1,32,uiColors[GUI_COLOR_MACRO_OTHER],false,NULL,NULL,true));
-              break;
-            case DIV_INS_FM:
-              macroList.push_back(FurnaceGUIMacroDesc(_("Volume"),&ins->std.volMacro,0,127,160,uiColors[GUI_COLOR_MACRO_VOLUME]));
-              macroList.push_back(FurnaceGUIMacroDesc(_("Arpeggio"),&ins->std.arpMacro,-120,120,160,uiColors[GUI_COLOR_MACRO_PITCH],true,NULL,macroHoverNote,false,NULL,true,ins->std.arpMacro.val));
-              macroList.push_back(FurnaceGUIMacroDesc(_("Panning"),&ins->std.panLMacro,0,2,32,uiColors[GUI_COLOR_MACRO_OTHER],false,NULL,NULL,true,panBits));
-              macroList.push_back(FurnaceGUIMacroDesc(_("Pitch"),&ins->std.pitchMacro,-2048,2047,160,uiColors[GUI_COLOR_MACRO_PITCH],true,macroRelativeMode));
-              macroList.push_back(FurnaceGUIMacroDesc(_("Phase Reset"),&ins->std.phaseResetMacro,0,1,32,uiColors[GUI_COLOR_MACRO_OTHER],false,NULL,NULL,true));
-              break;
-            case DIV_INS_GB:
-              if (ins->gb.softEnv) {
-                macroList.push_back(FurnaceGUIMacroDesc(_("Volume"),&ins->std.volMacro,0,15,160,uiColors[GUI_COLOR_MACRO_VOLUME]));
-              }
-              macroList.push_back(FurnaceGUIMacroDesc(_("Arpeggio"),&ins->std.arpMacro,-120,120,160,uiColors[GUI_COLOR_MACRO_PITCH],true,NULL,macroHoverNote,false,NULL,true,ins->std.arpMacro.val));
-              macroList.push_back(FurnaceGUIMacroDesc(_("Duty/Noise"),&ins->std.dutyMacro,0,3,160,uiColors[GUI_COLOR_MACRO_NOISE]));
-              macroList.push_back(FurnaceGUIMacroDesc(_("Waveform"),&ins->std.waveMacro,0,waveCount,160,uiColors[GUI_COLOR_MACRO_WAVE],false,NULL,NULL,false,NULL));
-              macroList.push_back(FurnaceGUIMacroDesc(_("Panning"),&ins->std.panLMacro,0,2,32,uiColors[GUI_COLOR_MACRO_OTHER],false,NULL,NULL,true,panBits));
-              macroList.push_back(FurnaceGUIMacroDesc(_("Pitch"),&ins->std.pitchMacro,-2048,2047,160,uiColors[GUI_COLOR_MACRO_PITCH],true,macroRelativeMode));
-              macroList.push_back(FurnaceGUIMacroDesc(_("Phase Reset"),&ins->std.phaseResetMacro,0,1,32,uiColors[GUI_COLOR_MACRO_OTHER],false,NULL,NULL,true));
-              break;
-            case DIV_INS_C64:
-              macroList.push_back(FurnaceGUIMacroDesc(_("Volume"),&ins->std.volMacro,0,15,160,uiColors[GUI_COLOR_MACRO_VOLUME]));
-              macroList.push_back(FurnaceGUIMacroDesc(_("Arpeggio"),&ins->std.arpMacro,-120,120,160,uiColors[GUI_COLOR_MACRO_PITCH],true,NULL,macroHoverNote,false,NULL,true,ins->std.arpMacro.val));
-              macroList.push_back(FurnaceGUIMacroDesc(_("Duty"),&ins->std.dutyMacro,ins->c64.dutyIsAbs?0:-4095,4095,160,uiColors[GUI_COLOR_MACRO_OTHER]));
-              macroList.push_back(FurnaceGUIMacroDesc(_("Waveform"),&ins->std.waveMacro,0,4,64,uiColors[GUI_COLOR_MACRO_WAVE],false,NULL,NULL,true,c64ShapeBits));
-              macroList.push_back(FurnaceGUIMacroDesc(_("Pitch"),&ins->std.pitchMacro,-2048,2047,160,uiColors[GUI_COLOR_MACRO_PITCH],true,macroRelativeMode));
-              macroList.push_back(FurnaceGUIMacroDesc(_("Cutoff"),&ins->std.algMacro,ins->c64.filterIsAbs?0:-2047,2047,160,uiColors[GUI_COLOR_MACRO_FILTER]));
-              macroList.push_back(FurnaceGUIMacroDesc(_("Resonance"),&ins->std.ex2Macro,0,15,64,uiColors[GUI_COLOR_MACRO_FILTER]));
-              macroList.push_back(FurnaceGUIMacroDesc(_("Filter Mode"),&ins->std.ex1Macro,0,4,64,uiColors[GUI_COLOR_MACRO_FILTER],false,NULL,NULL,true,filtModeBits));
-              macroList.push_back(FurnaceGUIMacroDesc(_("Filter Toggle"),&ins->std.ex3Macro,0,1,32,uiColors[GUI_COLOR_MACRO_FILTER],false,NULL,NULL,true));
-              macroList.push_back(FurnaceGUIMacroDesc(_("Special"),&ins->std.ex4Macro,0,4,64,uiColors[GUI_COLOR_MACRO_OTHER],false,NULL,NULL,true,c64TestGateBits));
-              macroList.push_back(FurnaceGUIMacroDesc(_("Attack"),&ins->std.ex5Macro,0,15,128,uiColors[GUI_COLOR_MACRO_ENVELOPE]));
-              macroList.push_back(FurnaceGUIMacroDesc(_("Decay"),&ins->std.ex6Macro,0,15,128,uiColors[GUI_COLOR_MACRO_ENVELOPE]));
-              macroList.push_back(FurnaceGUIMacroDesc(_("Sustain"),&ins->std.ex7Macro,0,15,128,uiColors[GUI_COLOR_MACRO_ENVELOPE]));
-              macroList.push_back(FurnaceGUIMacroDesc(_("Release"),&ins->std.ex8Macro,0,15,128,uiColors[GUI_COLOR_MACRO_ENVELOPE]));
-              break;
-            case DIV_INS_AMIGA:
-              macroList.push_back(FurnaceGUIMacroDesc(_("Volume"),&ins->std.volMacro,0,64,160,uiColors[GUI_COLOR_MACRO_VOLUME]));
-              macroList.push_back(FurnaceGUIMacroDesc(_("Arpeggio"),&ins->std.arpMacro,-120,120,160,uiColors[GUI_COLOR_MACRO_PITCH],true,NULL,macroHoverNote,false,NULL,true,ins->std.arpMacro.val));
-              macroList.push_back(FurnaceGUIMacroDesc(_("Waveform"),&ins->std.waveMacro,0,waveCount,160,uiColors[GUI_COLOR_MACRO_WAVE],false,NULL,NULL,false,NULL));
-              if (ins->std.panLMacro.mode) {
-                macroList.push_back(FurnaceGUIMacroDesc(_("Panning"),&ins->std.panLMacro,-16,16,63,uiColors[GUI_COLOR_MACRO_OTHER],false,macroQSoundMode));
-                macroList.push_back(FurnaceGUIMacroDesc(_("Surround"),&ins->std.panRMacro,0,1,32,uiColors[GUI_COLOR_MACRO_OTHER],false,NULL,NULL,true));
-              } else {
-                macroList.push_back(FurnaceGUIMacroDesc(_("Panning (left)"),&ins->std.panLMacro,0,127,158,uiColors[GUI_COLOR_MACRO_OTHER],false,macroQSoundMode));
-                macroList.push_back(FurnaceGUIMacroDesc(_("Panning (right)"),&ins->std.panRMacro,0,127,158,uiColors[GUI_COLOR_MACRO_OTHER]));
-              }
-              macroList.push_back(FurnaceGUIMacroDesc(_("Pitch"),&ins->std.pitchMacro,-2048,2047,160,uiColors[GUI_COLOR_MACRO_PITCH],true,macroRelativeMode));
-              macroList.push_back(FurnaceGUIMacroDesc(_("Phase Reset"),&ins->std.phaseResetMacro,0,1,32,uiColors[GUI_COLOR_MACRO_OTHER],false,NULL,NULL,true));
-              break;
-            case DIV_INS_PCE:
-              macroList.push_back(FurnaceGUIMacroDesc(_("Volume"),&ins->std.volMacro,0,31,160,uiColors[GUI_COLOR_MACRO_VOLUME]));
-              macroList.push_back(FurnaceGUIMacroDesc(_("Arpeggio"),&ins->std.arpMacro,-120,120,160,uiColors[GUI_COLOR_MACRO_PITCH],true,NULL,macroHoverNote,false,NULL,true,ins->std.arpMacro.val));
-              if (!ins->amiga.useSample) {
-                macroList.push_back(FurnaceGUIMacroDesc(_("Noise"),&ins->std.dutyMacro,0,1,160,uiColors[GUI_COLOR_MACRO_NOISE]));
-              }
-              macroList.push_back(FurnaceGUIMacroDesc(_("Waveform"),&ins->std.waveMacro,0,waveCount,160,uiColors[GUI_COLOR_MACRO_WAVE],false,NULL,NULL,false,NULL));
-              macroList.push_back(FurnaceGUIMacroDesc(_("Panning (left)"),&ins->std.panLMacro,0,15,46,uiColors[GUI_COLOR_MACRO_OTHER],false,NULL));
-              macroList.push_back(FurnaceGUIMacroDesc(_("Panning (right)"),&ins->std.panRMacro,0,15,46,uiColors[GUI_COLOR_MACRO_OTHER]));
-              macroList.push_back(FurnaceGUIMacroDesc(_("Pitch"),&ins->std.pitchMacro,-2048,2047,160,uiColors[GUI_COLOR_MACRO_PITCH],true,macroRelativeMode));
-              macroList.push_back(FurnaceGUIMacroDesc(_("Phase Reset"),&ins->std.phaseResetMacro,0,1,32,uiColors[GUI_COLOR_MACRO_OTHER],false,NULL,NULL,true));
-              break;
-            case DIV_INS_AY:
-              macroList.push_back(FurnaceGUIMacroDesc(_("Volume"),&ins->std.volMacro,0,15,160,uiColors[GUI_COLOR_MACRO_VOLUME]));
-              macroList.push_back(FurnaceGUIMacroDesc(_("Arpeggio"),&ins->std.arpMacro,-120,120,160,uiColors[GUI_COLOR_MACRO_PITCH],true,NULL,macroHoverNote,false,NULL,true,ins->std.arpMacro.val));
-              if (!ins->amiga.useSample) {
-                macroList.push_back(FurnaceGUIMacroDesc(_("Noise Freq"),&ins->std.dutyMacro,0,31,160,uiColors[GUI_COLOR_MACRO_NOISE]));
-                macroList.push_back(FurnaceGUIMacroDesc(_("Waveform"),&ins->std.waveMacro,0,3,64,uiColors[GUI_COLOR_MACRO_WAVE],false,NULL,NULL,true,ayShapeBits));
-              }
-              macroList.push_back(FurnaceGUIMacroDesc(_("Pitch"),&ins->std.pitchMacro,-2048,2047,160,uiColors[GUI_COLOR_MACRO_PITCH],true,macroRelativeMode));
-              macroList.push_back(FurnaceGUIMacroDesc(_("Phase Reset"),&ins->std.phaseResetMacro,0,1,32,uiColors[GUI_COLOR_MACRO_OTHER],false,NULL,NULL,true));
-              macroList.push_back(FurnaceGUIMacroDesc(_("Envelope"),&ins->std.ex2Macro,0,4,64,uiColors[GUI_COLOR_MACRO_ENVELOPE],false,NULL,NULL,true,ayEnvBits));
-              macroList.push_back(FurnaceGUIMacroDesc(_("AutoEnv Num"),&ins->std.ex3Macro,0,15,160,uiColors[GUI_COLOR_MACRO_ENVELOPE]));
-              macroList.push_back(FurnaceGUIMacroDesc(_("AutoEnv Den"),&ins->std.algMacro,0,15,160,uiColors[GUI_COLOR_MACRO_ENVELOPE]));
-              macroList.push_back(FurnaceGUIMacroDesc(_("Force Period"),&ins->std.ex4Macro,0,4095,160,uiColors[GUI_COLOR_MACRO_PITCH]));
-              macroList.push_back(FurnaceGUIMacroDesc(_("Env Period"),&ins->std.ex5Macro,0,65535,160,uiColors[GUI_COLOR_MACRO_ENVELOPE]));
-              break;
-            case DIV_INS_AY8930:
-              macroList.push_back(FurnaceGUIMacroDesc(_("Volume"),&ins->std.volMacro,0,31,160,uiColors[GUI_COLOR_MACRO_VOLUME]));
-              macroList.push_back(FurnaceGUIMacroDesc(_("Arpeggio"),&ins->std.arpMacro,-120,120,160,uiColors[GUI_COLOR_MACRO_PITCH],true,NULL,macroHoverNote,false,NULL,true,ins->std.arpMacro.val));
-              if (!ins->amiga.useSample) {
-                macroList.push_back(FurnaceGUIMacroDesc(_("Noise Freq"),&ins->std.dutyMacro,0,255,160,uiColors[GUI_COLOR_MACRO_NOISE]));
-                macroList.push_back(FurnaceGUIMacroDesc(_("Waveform"),&ins->std.waveMacro,0,3,64,uiColors[GUI_COLOR_MACRO_WAVE],false,NULL,NULL,true,ayShapeBits));
-              }
-              macroList.push_back(FurnaceGUIMacroDesc(_("Pitch"),&ins->std.pitchMacro,-2048,2047,160,uiColors[GUI_COLOR_MACRO_PITCH],true,macroRelativeMode));
-              macroList.push_back(FurnaceGUIMacroDesc(_("Phase Reset"),&ins->std.phaseResetMacro,0,1,32,uiColors[GUI_COLOR_MACRO_OTHER],false,NULL,NULL,true));
-              macroList.push_back(FurnaceGUIMacroDesc(_("Duty"),&ins->std.ex1Macro,0,8,160,uiColors[GUI_COLOR_MACRO_OTHER]));
-              macroList.push_back(FurnaceGUIMacroDesc(_("Envelope"),&ins->std.ex2Macro,0,4,64,uiColors[GUI_COLOR_MACRO_ENVELOPE],false,NULL,NULL,true,ayEnvBits));
-              macroList.push_back(FurnaceGUIMacroDesc(_("AutoEnv Num"),&ins->std.ex3Macro,0,15,160,uiColors[GUI_COLOR_MACRO_ENVELOPE]));
-              macroList.push_back(FurnaceGUIMacroDesc(_("AutoEnv Den"),&ins->std.algMacro,0,15,160,uiColors[GUI_COLOR_MACRO_ENVELOPE]));
-              macroList.push_back(FurnaceGUIMacroDesc(_("Force Period"),&ins->std.ex4Macro,0,65535,160,uiColors[GUI_COLOR_MACRO_PITCH]));
-              macroList.push_back(FurnaceGUIMacroDesc(_("Env Period"),&ins->std.ex5Macro,0,65535,160,uiColors[GUI_COLOR_MACRO_ENVELOPE]));
-              macroList.push_back(FurnaceGUIMacroDesc(_("Noise AND Mask"),&ins->std.fbMacro,0,8,96,uiColors[GUI_COLOR_MACRO_NOISE],false,NULL,NULL,true));
-              macroList.push_back(FurnaceGUIMacroDesc(_("Noise OR Mask"),&ins->std.fmsMacro,0,8,96,uiColors[GUI_COLOR_MACRO_NOISE],false,NULL,NULL,true));
-              break;
-            case DIV_INS_TIA:
-              macroList.push_back(FurnaceGUIMacroDesc(_("Volume"),&ins->std.volMacro,0,15,160,uiColors[GUI_COLOR_MACRO_VOLUME]));
-              macroList.push_back(FurnaceGUIMacroDesc(_("Arpeggio"),&ins->std.arpMacro,-120,120,160,uiColors[GUI_COLOR_MACRO_PITCH],true,NULL,macroHoverNote,false,NULL,true,ins->std.arpMacro.val));
-              macroList.push_back(FurnaceGUIMacroDesc(_("Waveform"),&ins->std.waveMacro,0,15,160,uiColors[GUI_COLOR_MACRO_WAVE],false,NULL,NULL,false,NULL));
-              macroList.push_back(FurnaceGUIMacroDesc(_("Pitch"),&ins->std.pitchMacro,-2048,2047,160,uiColors[GUI_COLOR_MACRO_PITCH],true,macroRelativeMode));
-              break;
-            case DIV_INS_SAA1099:
-              macroList.push_back(FurnaceGUIMacroDesc(_("Volume"),&ins->std.volMacro,0,15,160,uiColors[GUI_COLOR_MACRO_VOLUME]));
-              macroList.push_back(FurnaceGUIMacroDesc(_("Arpeggio"),&ins->std.arpMacro,-120,120,160,uiColors[GUI_COLOR_MACRO_PITCH],true,NULL,macroHoverNote,false,NULL,true,ins->std.arpMacro.val));
-              macroList.push_back(FurnaceGUIMacroDesc(_("Duty/Noise"),&ins->std.dutyMacro,0,3,160,uiColors[GUI_COLOR_MACRO_NOISE]));
-              macroList.push_back(FurnaceGUIMacroDesc(_("Waveform"),&ins->std.waveMacro,0,2,64,uiColors[GUI_COLOR_MACRO_WAVE],false,NULL,NULL,true,ayShapeBits));
-              macroList.push_back(FurnaceGUIMacroDesc(_("Panning (left)"),&ins->std.panLMacro,0,15,46,uiColors[GUI_COLOR_MACRO_OTHER],false,NULL));
-              macroList.push_back(FurnaceGUIMacroDesc(_("Panning (right)"),&ins->std.panRMacro,0,15,46,uiColors[GUI_COLOR_MACRO_OTHER]));
-              macroList.push_back(FurnaceGUIMacroDesc(_("Pitch"),&ins->std.pitchMacro,-2048,2047,160,uiColors[GUI_COLOR_MACRO_PITCH],true,macroRelativeMode));
-              macroList.push_back(FurnaceGUIMacroDesc(_("Envelope"),&ins->std.ex1Macro,0,8,160,uiColors[GUI_COLOR_MACRO_ENVELOPE],false,NULL,NULL,true,saaEnvBits));
-              break;
-            case DIV_INS_VIC:
-              macroList.push_back(FurnaceGUIMacroDesc(_("Volume"),&ins->std.volMacro,0,15,160,uiColors[GUI_COLOR_MACRO_VOLUME]));
-              macroList.push_back(FurnaceGUIMacroDesc(_("Arpeggio"),&ins->std.arpMacro,-120,120,160,uiColors[GUI_COLOR_MACRO_PITCH],true,NULL,macroHoverNote,false,NULL,true,ins->std.arpMacro.val));
-              macroList.push_back(FurnaceGUIMacroDesc(_("On/Off"),&ins->std.dutyMacro,0,1,160,uiColors[GUI_COLOR_MACRO_OTHER]));
-              macroList.push_back(FurnaceGUIMacroDesc(_("Waveform"),&ins->std.waveMacro,0,15,160,uiColors[GUI_COLOR_MACRO_WAVE],false,NULL,NULL,false,NULL));
-              macroList.push_back(FurnaceGUIMacroDesc(_("Pitch"),&ins->std.pitchMacro,-2048,2047,160,uiColors[GUI_COLOR_MACRO_PITCH],true,macroRelativeMode));
-              break;
-            case DIV_INS_PET:
-              macroList.push_back(FurnaceGUIMacroDesc(_("Volume"),&ins->std.volMacro,0,1,160,uiColors[GUI_COLOR_MACRO_VOLUME]));
-              macroList.push_back(FurnaceGUIMacroDesc(_("Arpeggio"),&ins->std.arpMacro,-120,120,160,uiColors[GUI_COLOR_MACRO_PITCH],true,NULL,macroHoverNote,false,NULL,true,ins->std.arpMacro.val));
-              macroList.push_back(FurnaceGUIMacroDesc(_("Waveform"),&ins->std.waveMacro,0,8,160,uiColors[GUI_COLOR_MACRO_WAVE],false,NULL,NULL,true,NULL));
-              macroList.push_back(FurnaceGUIMacroDesc(_("Pitch"),&ins->std.pitchMacro,-2048,2047,160,uiColors[GUI_COLOR_MACRO_PITCH],true,macroRelativeMode));
-              break;
-            case DIV_INS_VRC6:
-              macroList.push_back(FurnaceGUIMacroDesc(_("Volume"),&ins->std.volMacro,0,15,160,uiColors[GUI_COLOR_MACRO_VOLUME]));
-              macroList.push_back(FurnaceGUIMacroDesc(_("Arpeggio"),&ins->std.arpMacro,-120,120,160,uiColors[GUI_COLOR_MACRO_PITCH],true,NULL,macroHoverNote,false,NULL,true,ins->std.arpMacro.val));
-              if (!ins->amiga.useSample) {
-                macroList.push_back(FurnaceGUIMacroDesc(_("Duty"),&ins->std.dutyMacro,0,7,160,uiColors[GUI_COLOR_MACRO_OTHER]));
-              } else {
-                macroList.push_back(FurnaceGUIMacroDesc(_("Waveform"),&ins->std.waveMacro,0,waveCount,160,uiColors[GUI_COLOR_MACRO_WAVE],false,NULL,NULL,false,NULL));
-              }
-              macroList.push_back(FurnaceGUIMacroDesc(_("Pitch"),&ins->std.pitchMacro,-2048,2047,160,uiColors[GUI_COLOR_MACRO_PITCH],true,macroRelativeMode));
-              if (ins->amiga.useSample) {
-                macroList.push_back(FurnaceGUIMacroDesc(_("Phase Reset"),&ins->std.phaseResetMacro,0,1,32,uiColors[GUI_COLOR_MACRO_OTHER],false,NULL,NULL,true));
-              }
-              break;
-            case DIV_INS_OPLL:
-              macroList.push_back(FurnaceGUIMacroDesc(_("Volume"),&ins->std.volMacro,0,15,160,uiColors[GUI_COLOR_MACRO_VOLUME]));
-              macroList.push_back(FurnaceGUIMacroDesc(_("Arpeggio"),&ins->std.arpMacro,-120,120,160,uiColors[GUI_COLOR_MACRO_PITCH],true,NULL,macroHoverNote,false,NULL,true,ins->std.arpMacro.val));
-              macroList.push_back(FurnaceGUIMacroDesc(_("Patch"),&ins->std.waveMacro,0,15,160,uiColors[GUI_COLOR_MACRO_WAVE],false,NULL,NULL,false,NULL));
-              macroList.push_back(FurnaceGUIMacroDesc(_("Pitch"),&ins->std.pitchMacro,-2048,2047,160,uiColors[GUI_COLOR_MACRO_PITCH],true,macroRelativeMode));
-              macroList.push_back(FurnaceGUIMacroDesc(_("Phase Reset"),&ins->std.phaseResetMacro,0,1,32,uiColors[GUI_COLOR_MACRO_OTHER],false,NULL,NULL,true));
-              break;
-            case DIV_INS_OPL:
-              macroList.push_back(FurnaceGUIMacroDesc(_("Volume"),&ins->std.volMacro,0,63,160,uiColors[GUI_COLOR_MACRO_VOLUME]));
-              macroList.push_back(FurnaceGUIMacroDesc(_("Arpeggio"),&ins->std.arpMacro,-120,120,160,uiColors[GUI_COLOR_MACRO_PITCH],true,NULL,macroHoverNote,false,NULL,true,ins->std.arpMacro.val));
-              macroList.push_back(FurnaceGUIMacroDesc(_("Panning"),&ins->std.panLMacro,0,4,32,uiColors[GUI_COLOR_MACRO_OTHER],false,NULL,NULL,true,panBits));
-              macroList.push_back(FurnaceGUIMacroDesc(_("Pitch"),&ins->std.pitchMacro,-2048,2047,160,uiColors[GUI_COLOR_MACRO_PITCH],true,macroRelativeMode));
-              macroList.push_back(FurnaceGUIMacroDesc(_("Phase Reset"),&ins->std.phaseResetMacro,0,1,32,uiColors[GUI_COLOR_MACRO_OTHER],false,NULL,NULL,true));
-              break;
-            case DIV_INS_FDS:
-              macroList.push_back(FurnaceGUIMacroDesc(_("Volume"),&ins->std.volMacro,0,32,160,uiColors[GUI_COLOR_MACRO_VOLUME]));
-              macroList.push_back(FurnaceGUIMacroDesc(_("Arpeggio"),&ins->std.arpMacro,-120,120,160,uiColors[GUI_COLOR_MACRO_PITCH],true,NULL,macroHoverNote,false,NULL,true,ins->std.arpMacro.val));
-              macroList.push_back(FurnaceGUIMacroDesc(_("Waveform"),&ins->std.waveMacro,0,waveCount,160,uiColors[GUI_COLOR_MACRO_WAVE],false,NULL,NULL,false,NULL));
-              macroList.push_back(FurnaceGUIMacroDesc(_("Pitch"),&ins->std.pitchMacro,-2048,2047,160,uiColors[GUI_COLOR_MACRO_PITCH],true,macroRelativeMode));
-              macroList.push_back(FurnaceGUIMacroDesc(_("Mod Depth"),&ins->std.ex1Macro,0,63,160,uiColors[GUI_COLOR_MACRO_OTHER]));
-              macroList.push_back(FurnaceGUIMacroDesc(_("Mod Speed"),&ins->std.ex2Macro,0,4095,160,uiColors[GUI_COLOR_MACRO_OTHER]));
-              macroList.push_back(FurnaceGUIMacroDesc(_("Mod Position"),&ins->std.ex3Macro,0,127,160,uiColors[GUI_COLOR_MACRO_OTHER]));
-              break;
-            case DIV_INS_VBOY:
-              macroList.push_back(FurnaceGUIMacroDesc(_("Volume"),&ins->std.volMacro,0,15,160,uiColors[GUI_COLOR_MACRO_VOLUME]));
-              macroList.push_back(FurnaceGUIMacroDesc(_("Arpeggio"),&ins->std.arpMacro,-120,120,160,uiColors[GUI_COLOR_MACRO_PITCH],true,NULL,macroHoverNote,false,NULL,true,ins->std.arpMacro.val));
-              macroList.push_back(FurnaceGUIMacroDesc(_("Noise Length"),&ins->std.dutyMacro,0,7,160,uiColors[GUI_COLOR_MACRO_NOISE]));
-              macroList.push_back(FurnaceGUIMacroDesc(_("Waveform"),&ins->std.waveMacro,0,waveCount,160,uiColors[GUI_COLOR_MACRO_WAVE],false,NULL,NULL,false,NULL));
-              macroList.push_back(FurnaceGUIMacroDesc(_("Panning (left)"),&ins->std.panLMacro,0,15,46,uiColors[GUI_COLOR_MACRO_OTHER],false,NULL));
-              macroList.push_back(FurnaceGUIMacroDesc(_("Panning (right)"),&ins->std.panRMacro,0,15,46,uiColors[GUI_COLOR_MACRO_OTHER]));
-              macroList.push_back(FurnaceGUIMacroDesc(_("Pitch"),&ins->std.pitchMacro,-2048,2047,160,uiColors[GUI_COLOR_MACRO_PITCH],true,macroRelativeMode));
-              macroList.push_back(FurnaceGUIMacroDesc(_("Phase Reset"),&ins->std.phaseResetMacro,0,1,32,uiColors[GUI_COLOR_MACRO_OTHER],false,NULL,NULL,true));
-              break;
-            case DIV_INS_N163:
-              macroList.push_back(FurnaceGUIMacroDesc(_("Volume"),&ins->std.volMacro,0,15,160,uiColors[GUI_COLOR_MACRO_VOLUME]));
-              macroList.push_back(FurnaceGUIMacroDesc(_("Arpeggio"),&ins->std.arpMacro,-120,120,160,uiColors[GUI_COLOR_MACRO_PITCH],true,NULL,macroHoverNote,false,NULL,true,ins->std.arpMacro.val));
-              macroList.push_back(FurnaceGUIMacroDesc(_("Wave Pos"),&ins->std.dutyMacro,0,255,160,uiColors[GUI_COLOR_MACRO_OTHER]));
-              macroList.push_back(FurnaceGUIMacroDesc(_("Waveform"),&ins->std.waveMacro,0,waveCount,160,uiColors[GUI_COLOR_MACRO_WAVE],false,NULL,NULL,false,NULL));
-              macroList.push_back(FurnaceGUIMacroDesc(_("Pitch"),&ins->std.pitchMacro,-2048,2047,160,uiColors[GUI_COLOR_MACRO_PITCH],true,macroRelativeMode));
-              macroList.push_back(FurnaceGUIMacroDesc(_("Wave Length"),&ins->std.ex1Macro,0,252,160,uiColors[GUI_COLOR_MACRO_OTHER]));
-              break;
-            case DIV_INS_SCC:
-              macroList.push_back(FurnaceGUIMacroDesc(_("Volume"),&ins->std.volMacro,0,15,160,uiColors[GUI_COLOR_MACRO_VOLUME]));
-              macroList.push_back(FurnaceGUIMacroDesc(_("Arpeggio"),&ins->std.arpMacro,-120,120,160,uiColors[GUI_COLOR_MACRO_PITCH],true,NULL,macroHoverNote,false,NULL,true,ins->std.arpMacro.val));
-              macroList.push_back(FurnaceGUIMacroDesc(_("Waveform"),&ins->std.waveMacro,0,waveCount,160,uiColors[GUI_COLOR_MACRO_WAVE],false,NULL,NULL,false,NULL));
-              macroList.push_back(FurnaceGUIMacroDesc(_("Pitch"),&ins->std.pitchMacro,-2048,2047,160,uiColors[GUI_COLOR_MACRO_PITCH],true,macroRelativeMode));
-              break;
-            case DIV_INS_OPZ:
-              macroList.push_back(FurnaceGUIMacroDesc(_("Volume"),&ins->std.volMacro,0,127,160,uiColors[GUI_COLOR_MACRO_VOLUME]));
-              macroList.push_back(FurnaceGUIMacroDesc(_("Arpeggio"),&ins->std.arpMacro,-120,120,160,uiColors[GUI_COLOR_MACRO_PITCH],true,NULL,macroHoverNote,false,NULL,true,ins->std.arpMacro.val));
-              macroList.push_back(FurnaceGUIMacroDesc(_("Noise Freq"),&ins->std.dutyMacro,0,32,160,uiColors[GUI_COLOR_MACRO_NOISE]));
-              macroList.push_back(FurnaceGUIMacroDesc(_("Panning"),&ins->std.panLMacro,0,2,32,uiColors[GUI_COLOR_MACRO_OTHER],false,NULL,NULL,true,panBits));
-              macroList.push_back(FurnaceGUIMacroDesc(_("Pitch"),&ins->std.pitchMacro,-2048,2047,160,uiColors[GUI_COLOR_MACRO_PITCH],true,macroRelativeMode));
-              macroList.push_back(FurnaceGUIMacroDesc(_("Phase Reset"),&ins->std.phaseResetMacro,0,1,32,uiColors[GUI_COLOR_MACRO_OTHER],false,NULL,NULL,true));
-              break;
-            case DIV_INS_POKEY:
-              macroList.push_back(FurnaceGUIMacroDesc(_("Volume"),&ins->std.volMacro,0,15,160,uiColors[GUI_COLOR_MACRO_VOLUME]));
-              macroList.push_back(FurnaceGUIMacroDesc(_("Arpeggio"),&ins->std.arpMacro,-120,120,160,uiColors[GUI_COLOR_MACRO_PITCH],true,NULL,macroHoverNote,false,NULL,true,ins->std.arpMacro.val));
-              macroList.push_back(FurnaceGUIMacroDesc(_("AUDCTL"),&ins->std.dutyMacro,0,8,160,uiColors[GUI_COLOR_MACRO_GLOBAL],false,NULL,NULL,true,pokeyCtlBits));
-              macroList.push_back(FurnaceGUIMacroDesc(_("Waveform"),&ins->std.waveMacro,0,7,160,uiColors[GUI_COLOR_MACRO_WAVE],false,NULL,NULL,false,NULL));
-              macroList.push_back(FurnaceGUIMacroDesc(_("Pitch"),&ins->std.pitchMacro,-2048,2047,160,uiColors[GUI_COLOR_MACRO_PITCH],true,macroRelativeMode));
-              break;
-            case DIV_INS_BEEPER:
-              macroList.push_back(FurnaceGUIMacroDesc(_("Volume"),&ins->std.volMacro,0,1,160,uiColors[GUI_COLOR_MACRO_VOLUME]));
-              macroList.push_back(FurnaceGUIMacroDesc(_("Arpeggio"),&ins->std.arpMacro,-120,120,160,uiColors[GUI_COLOR_MACRO_PITCH],true,NULL,macroHoverNote,false,NULL,true,ins->std.arpMacro.val));
-              macroList.push_back(FurnaceGUIMacroDesc(_("Pulse Width"),&ins->std.dutyMacro,0,255,160,uiColors[GUI_COLOR_MACRO_OTHER]));
-              macroList.push_back(FurnaceGUIMacroDesc(_("Pitch"),&ins->std.pitchMacro,-2048,2047,160,uiColors[GUI_COLOR_MACRO_PITCH],true,macroRelativeMode));
-              break;
-            case DIV_INS_SWAN:
-              macroList.push_back(FurnaceGUIMacroDesc(_("Volume"),&ins->std.volMacro,0,15,160,uiColors[GUI_COLOR_MACRO_VOLUME]));
-              macroList.push_back(FurnaceGUIMacroDesc(_("Arpeggio"),&ins->std.arpMacro,-120,120,160,uiColors[GUI_COLOR_MACRO_PITCH],true,NULL,macroHoverNote,false,NULL,true,ins->std.arpMacro.val));
-              if (!ins->amiga.useSample) {
-                macroList.push_back(FurnaceGUIMacroDesc(_("Noise"),&ins->std.dutyMacro,0,8,160,uiColors[GUI_COLOR_MACRO_NOISE]));
-              }
-              macroList.push_back(FurnaceGUIMacroDesc(_("Waveform"),&ins->std.waveMacro,0,waveCount,160,uiColors[GUI_COLOR_MACRO_WAVE],false,NULL,NULL,false,NULL));
-              macroList.push_back(FurnaceGUIMacroDesc(_("Panning (left)"),&ins->std.panLMacro,0,15,46,uiColors[GUI_COLOR_MACRO_OTHER],false,NULL));
-              macroList.push_back(FurnaceGUIMacroDesc(_("Panning (right)"),&ins->std.panRMacro,0,15,46,uiColors[GUI_COLOR_MACRO_OTHER]));
-              macroList.push_back(FurnaceGUIMacroDesc(_("Pitch"),&ins->std.pitchMacro,-2048,2047,160,uiColors[GUI_COLOR_MACRO_PITCH],true,macroRelativeMode));
-              macroList.push_back(FurnaceGUIMacroDesc(_("Phase Reset"),&ins->std.phaseResetMacro,0,1,32,uiColors[GUI_COLOR_MACRO_OTHER],false,NULL,NULL,true));
-              break;
-            case DIV_INS_MIKEY:
-              macroList.push_back(FurnaceGUIMacroDesc(_("Volume"),&ins->std.volMacro,0,127,160,uiColors[GUI_COLOR_MACRO_VOLUME]));
-              macroList.push_back(FurnaceGUIMacroDesc(_("Arpeggio"),&ins->std.arpMacro,-120,120,160,uiColors[GUI_COLOR_MACRO_PITCH],true,NULL,macroHoverNote,false,NULL,true,ins->std.arpMacro.val));
-              if (!ins->amiga.useSample) {
-                macroList.push_back(FurnaceGUIMacroDesc(_("Duty/Int"),&ins->std.dutyMacro,0,10,160,uiColors[GUI_COLOR_MACRO_NOISE],false,NULL,NULL,true,mikeyFeedbackBits));
-              }
-              macroList.push_back(FurnaceGUIMacroDesc(_("Panning (left)"),&ins->std.panLMacro,0,15,46,uiColors[GUI_COLOR_MACRO_OTHER],false,NULL));
-              macroList.push_back(FurnaceGUIMacroDesc(_("Panning (right)"),&ins->std.panRMacro,0,15,46,uiColors[GUI_COLOR_MACRO_OTHER]));
-              macroList.push_back(FurnaceGUIMacroDesc(_("Pitch"),&ins->std.pitchMacro,-2048,2047,160,uiColors[GUI_COLOR_MACRO_PITCH],true,macroRelativeMode));
-              macroList.push_back(FurnaceGUIMacroDesc(_("Phase Reset"),&ins->std.phaseResetMacro,0,1,32,uiColors[GUI_COLOR_MACRO_OTHER],false,NULL,NULL,true));
-              macroList.push_back(FurnaceGUIMacroDesc(_("Load LFSR"),&ins->std.ex1Macro,0,12,160,uiColors[GUI_COLOR_MACRO_NOISE],false,NULL,NULL,true));
-              break;
-            case DIV_INS_VERA:
-              macroList.push_back(FurnaceGUIMacroDesc(_("Volume"),&ins->std.volMacro,0,63,160,uiColors[GUI_COLOR_MACRO_VOLUME]));
-              macroList.push_back(FurnaceGUIMacroDesc(_("Arpeggio"),&ins->std.arpMacro,-120,120,160,uiColors[GUI_COLOR_MACRO_PITCH],true,NULL,macroHoverNote,false,NULL,true,ins->std.arpMacro.val));
-              macroList.push_back(FurnaceGUIMacroDesc(_("Duty"),&ins->std.dutyMacro,0,63,160,uiColors[GUI_COLOR_MACRO_OTHER]));
-              macroList.push_back(FurnaceGUIMacroDesc(_("Waveform"),&ins->std.waveMacro,0,3,160,uiColors[GUI_COLOR_MACRO_WAVE],false,NULL,NULL,false,NULL));
-              macroList.push_back(FurnaceGUIMacroDesc(_("Panning"),&ins->std.panLMacro,0,2,32,uiColors[GUI_COLOR_MACRO_OTHER],false,NULL,NULL,true,panBits));
-              macroList.push_back(FurnaceGUIMacroDesc(_("Pitch"),&ins->std.pitchMacro,-2048,2047,160,uiColors[GUI_COLOR_MACRO_PITCH],true,macroRelativeMode));
-              break;
-            case DIV_INS_X1_010:
-              macroList.push_back(FurnaceGUIMacroDesc(_("Volume"),&ins->std.volMacro,0,15,160,uiColors[GUI_COLOR_MACRO_VOLUME]));
-              macroList.push_back(FurnaceGUIMacroDesc(_("Arpeggio"),&ins->std.arpMacro,-120,120,160,uiColors[GUI_COLOR_MACRO_PITCH],true,NULL,macroHoverNote,false,NULL,true,ins->std.arpMacro.val));
-              macroList.push_back(FurnaceGUIMacroDesc(_("Waveform"),&ins->std.waveMacro,0,waveCount,160,uiColors[GUI_COLOR_MACRO_WAVE],false,NULL,NULL,false,NULL));
-              macroList.push_back(FurnaceGUIMacroDesc(_("Panning (left)"),&ins->std.panLMacro,0,15,46,uiColors[GUI_COLOR_MACRO_OTHER],false,NULL));
-              macroList.push_back(FurnaceGUIMacroDesc(_("Panning (right)"),&ins->std.panRMacro,0,15,46,uiColors[GUI_COLOR_MACRO_OTHER]));
-              macroList.push_back(FurnaceGUIMacroDesc(_("Pitch"),&ins->std.pitchMacro,-2048,2047,160,uiColors[GUI_COLOR_MACRO_PITCH],true,macroRelativeMode));
-              if (ins->amiga.useSample) {
-                macroList.push_back(FurnaceGUIMacroDesc(_("Phase Reset"),&ins->std.phaseResetMacro,0,1,32,uiColors[GUI_COLOR_MACRO_OTHER],false,NULL,NULL,true));
-              } else {
-                macroList.push_back(FurnaceGUIMacroDesc(_("Envelope Mode"),&ins->std.ex1Macro,0,7,160,uiColors[GUI_COLOR_MACRO_ENVELOPE],false,NULL,NULL,true,x1_010EnvBits));
-                macroList.push_back(FurnaceGUIMacroDesc(_("Envelope"),&ins->std.ex2Macro,0,255,160,uiColors[GUI_COLOR_MACRO_ENVELOPE],false,NULL,NULL,false,ayEnvBits));
-                macroList.push_back(FurnaceGUIMacroDesc(_("AutoEnv Num"),&ins->std.ex3Macro,0,15,160,uiColors[GUI_COLOR_MACRO_ENVELOPE]));
-                macroList.push_back(FurnaceGUIMacroDesc(_("AutoEnv Den"),&ins->std.algMacro,0,15,160,uiColors[GUI_COLOR_MACRO_ENVELOPE]));
-              }
-              break;
-            case DIV_INS_VRC6_SAW:
-              macroList.push_back(FurnaceGUIMacroDesc(_("Volume"),&ins->std.volMacro,0,63,160,uiColors[GUI_COLOR_MACRO_VOLUME]));
-              macroList.push_back(FurnaceGUIMacroDesc(_("Arpeggio"),&ins->std.arpMacro,-120,120,160,uiColors[GUI_COLOR_MACRO_PITCH],true,NULL,macroHoverNote,false,NULL,true,ins->std.arpMacro.val));
-              macroList.push_back(FurnaceGUIMacroDesc(_("Pitch"),&ins->std.pitchMacro,-2048,2047,160,uiColors[GUI_COLOR_MACRO_PITCH],true,macroRelativeMode));
-              break;
-            case DIV_INS_ES5506: {
-              float usesAmigaVol=true;
-              for (int i=0; i<e->song.systemLen; i++) {
-                if (e->song.system[i]==DIV_SYSTEM_ES5506) {
-                  if (!e->song.systemFlags[i].getBool("amigaVol",false)) {
-                    usesAmigaVol=false;
-                    break;
-                  }
-                }
-              }
-              macroList.push_back(FurnaceGUIMacroDesc(_("Volume"),&ins->std.volMacro,0,usesAmigaVol?64:4095,160,uiColors[GUI_COLOR_MACRO_VOLUME]));
-              macroList.push_back(FurnaceGUIMacroDesc(_("Arpeggio"),&ins->std.arpMacro,-120,120,160,uiColors[GUI_COLOR_MACRO_PITCH],true,NULL,macroHoverNote,false,NULL,true,ins->std.arpMacro.val));
-              macroList.push_back(FurnaceGUIMacroDesc(_("Filter Mode"),&ins->std.dutyMacro,0,3,160,uiColors[GUI_COLOR_MACRO_FILTER],false,NULL,&macroHoverES5506FilterMode));
-              macroList.push_back(FurnaceGUIMacroDesc(_("Panning (left)"),&ins->std.panLMacro,0,4095,160,uiColors[GUI_COLOR_MACRO_OTHER],false,NULL));
-              macroList.push_back(FurnaceGUIMacroDesc(_("Panning (right)"),&ins->std.panRMacro,0,4095,160,uiColors[GUI_COLOR_MACRO_OTHER]));
-              macroList.push_back(FurnaceGUIMacroDesc(_("Pitch"),&ins->std.pitchMacro,-2048,2047,160,uiColors[GUI_COLOR_MACRO_PITCH],true,macroRelativeMode));
-              macroList.push_back(FurnaceGUIMacroDesc(_("Phase Reset"),&ins->std.phaseResetMacro,0,1,32,uiColors[GUI_COLOR_MACRO_OTHER],false,NULL,NULL,true));
-              macroList.push_back(FurnaceGUIMacroDesc(_("Filter K1"),&ins->std.ex1Macro,((ins->std.ex1Macro.mode==1)?(-65535):0),65535,160,uiColors[GUI_COLOR_MACRO_FILTER],false,macroRelativeMode));
-              macroList.push_back(FurnaceGUIMacroDesc(_("Filter K2"),&ins->std.ex2Macro,((ins->std.ex2Macro.mode==1)?(-65535):0),65535,160,uiColors[GUI_COLOR_MACRO_FILTER],false,macroRelativeMode));
-              macroList.push_back(FurnaceGUIMacroDesc(_("Outputs"),&ins->std.fbMacro,0,5,64,uiColors[GUI_COLOR_MACRO_OTHER]));
-              macroList.push_back(FurnaceGUIMacroDesc(_("Control"),&ins->std.algMacro,0,2,32,uiColors[GUI_COLOR_MACRO_OTHER],false,NULL,NULL,true,es5506ControlModes));
-              break;
-            }
-            case DIV_INS_MULTIPCM:
-              macroList.push_back(FurnaceGUIMacroDesc(_("Volume"),&ins->std.volMacro,0,127,160,uiColors[GUI_COLOR_MACRO_VOLUME]));
-              macroList.push_back(FurnaceGUIMacroDesc(_("Arpeggio"),&ins->std.arpMacro,-120,120,160,uiColors[GUI_COLOR_MACRO_PITCH],true,NULL,macroHoverNote,false,NULL,true,ins->std.arpMacro.val));
-              macroList.push_back(FurnaceGUIMacroDesc(_("Panning"),&ins->std.panLMacro,-7,7,45,uiColors[GUI_COLOR_MACRO_OTHER],false,NULL));
-              macroList.push_back(FurnaceGUIMacroDesc(_("Pitch"),&ins->std.pitchMacro,-2048,2047,160,uiColors[GUI_COLOR_MACRO_PITCH],true,macroRelativeMode));
-              macroList.push_back(FurnaceGUIMacroDesc(_("Phase Reset"),&ins->std.phaseResetMacro,0,1,32,uiColors[GUI_COLOR_MACRO_OTHER],false,NULL,NULL,true));
-              break;
-            case DIV_INS_SNES:
-              macroList.push_back(FurnaceGUIMacroDesc(_("Volume"),&ins->std.volMacro,0,127,160,uiColors[GUI_COLOR_MACRO_VOLUME]));
-              macroList.push_back(FurnaceGUIMacroDesc(_("Arpeggio"),&ins->std.arpMacro,-120,120,160,uiColors[GUI_COLOR_MACRO_PITCH],true,NULL,macroHoverNote,false,NULL,true,ins->std.arpMacro.val));
-              macroList.push_back(FurnaceGUIMacroDesc(_("Noise Freq"),&ins->std.dutyMacro,0,31,160,uiColors[GUI_COLOR_MACRO_NOISE]));
-              macroList.push_back(FurnaceGUIMacroDesc(_("Waveform"),&ins->std.waveMacro,0,waveCount,160,uiColors[GUI_COLOR_MACRO_WAVE],false,NULL,NULL,false,NULL));
-              macroList.push_back(FurnaceGUIMacroDesc(_("Panning (left)"),&ins->std.panLMacro,0,127,158,uiColors[GUI_COLOR_MACRO_OTHER],false,NULL));
-              macroList.push_back(FurnaceGUIMacroDesc(_("Panning (right)"),&ins->std.panRMacro,0,127,158,uiColors[GUI_COLOR_MACRO_OTHER]));
-              macroList.push_back(FurnaceGUIMacroDesc(_("Pitch"),&ins->std.pitchMacro,-2048,2047,160,uiColors[GUI_COLOR_MACRO_PITCH],true,macroRelativeMode));
-              macroList.push_back(FurnaceGUIMacroDesc(_("Special"),&ins->std.ex1Macro,0,5,96,uiColors[GUI_COLOR_MACRO_OTHER],false,NULL,NULL,true,snesModeBits));
-              macroList.push_back(FurnaceGUIMacroDesc(_("Gain"),&ins->std.ex2Macro,0,255,256,uiColors[GUI_COLOR_MACRO_VOLUME],false,NULL,macroHoverGain,false));
-              break;
-            case DIV_INS_SU:
-              macroList.push_back(FurnaceGUIMacroDesc(_("Volume"),&ins->std.volMacro,0,127,160,uiColors[GUI_COLOR_MACRO_VOLUME]));
-              macroList.push_back(FurnaceGUIMacroDesc(_("Arpeggio"),&ins->std.arpMacro,-120,120,160,uiColors[GUI_COLOR_MACRO_PITCH],true,NULL,macroHoverNote,false,NULL,true,ins->std.arpMacro.val));
-              macroList.push_back(FurnaceGUIMacroDesc(_("Duty/Noise"),&ins->std.dutyMacro,0,127,160,uiColors[GUI_COLOR_MACRO_NOISE]));
-              macroList.push_back(FurnaceGUIMacroDesc(_("Waveform"),&ins->std.waveMacro,0,7,160,uiColors[GUI_COLOR_MACRO_WAVE],false,NULL,NULL,false,NULL));
-              macroList.push_back(FurnaceGUIMacroDesc(_("Panning"),&ins->std.panLMacro,-127,127,160,uiColors[GUI_COLOR_MACRO_OTHER],false,NULL));
-              macroList.push_back(FurnaceGUIMacroDesc(_("Pitch"),&ins->std.pitchMacro,-2048,2047,160,uiColors[GUI_COLOR_MACRO_PITCH],true,macroRelativeMode));
-              macroList.push_back(FurnaceGUIMacroDesc(_("Phase Reset"),&ins->std.phaseResetMacro,0,1,32,uiColors[GUI_COLOR_MACRO_OTHER],false,NULL,NULL,true));
-              macroList.push_back(FurnaceGUIMacroDesc(_("Cutoff"),&ins->std.ex1Macro,0,16383,160,uiColors[GUI_COLOR_MACRO_FILTER]));
-              macroList.push_back(FurnaceGUIMacroDesc(_("Resonance"),&ins->std.ex2Macro,0,255,160,uiColors[GUI_COLOR_MACRO_FILTER]));
-              macroList.push_back(FurnaceGUIMacroDesc(_("Control"),&ins->std.ex3Macro,0,4,64,uiColors[GUI_COLOR_MACRO_FILTER],false,NULL,NULL,true,suControlBits));
-              macroList.push_back(FurnaceGUIMacroDesc(_("Phase Reset Timer"),&ins->std.ex4Macro,0,65535,160,uiColors[GUI_COLOR_MACRO_PITCH])); // again reuse code from resonance macro but use ex4 instead
-              break;
-            case DIV_INS_NAMCO:
-              macroList.push_back(FurnaceGUIMacroDesc(_("Volume"),&ins->std.volMacro,0,15,160,uiColors[GUI_COLOR_MACRO_VOLUME]));
-              macroList.push_back(FurnaceGUIMacroDesc(_("Arpeggio"),&ins->std.arpMacro,-120,120,160,uiColors[GUI_COLOR_MACRO_PITCH],true,NULL,macroHoverNote,false,NULL,true,ins->std.arpMacro.val));
-              macroList.push_back(FurnaceGUIMacroDesc(_("Noise"),&ins->std.dutyMacro,0,1,160,uiColors[GUI_COLOR_MACRO_NOISE]));
-              macroList.push_back(FurnaceGUIMacroDesc(_("Waveform"),&ins->std.waveMacro,0,waveCount,160,uiColors[GUI_COLOR_MACRO_WAVE],false,NULL,NULL,false,NULL));
-              macroList.push_back(FurnaceGUIMacroDesc(_("Panning (left)"),&ins->std.panLMacro,0,15,46,uiColors[GUI_COLOR_MACRO_OTHER],false,NULL));
-              macroList.push_back(FurnaceGUIMacroDesc(_("Panning (right)"),&ins->std.panRMacro,0,15,46,uiColors[GUI_COLOR_MACRO_OTHER]));
-              macroList.push_back(FurnaceGUIMacroDesc(_("Pitch"),&ins->std.pitchMacro,-2048,2047,160,uiColors[GUI_COLOR_MACRO_PITCH],true,macroRelativeMode));
-              break;
-            case DIV_INS_OPL_DRUMS:
-              macroList.push_back(FurnaceGUIMacroDesc(_("Volume"),&ins->std.volMacro,0,63,160,uiColors[GUI_COLOR_MACRO_VOLUME]));
-              macroList.push_back(FurnaceGUIMacroDesc(_("Arpeggio"),&ins->std.arpMacro,-120,120,160,uiColors[GUI_COLOR_MACRO_PITCH],true,NULL,macroHoverNote,false,NULL,true,ins->std.arpMacro.val));
-              macroList.push_back(FurnaceGUIMacroDesc(_("Panning"),&ins->std.panLMacro,0,4,32,uiColors[GUI_COLOR_MACRO_OTHER],false,NULL,NULL,true,panBits));
-              macroList.push_back(FurnaceGUIMacroDesc(_("Pitch"),&ins->std.pitchMacro,-2048,2047,160,uiColors[GUI_COLOR_MACRO_PITCH],true,macroRelativeMode));
-              macroList.push_back(FurnaceGUIMacroDesc(_("Phase Reset"),&ins->std.phaseResetMacro,0,1,32,uiColors[GUI_COLOR_MACRO_OTHER],false,NULL,NULL,true));
-              break;
-            case DIV_INS_OPM:
-              macroList.push_back(FurnaceGUIMacroDesc(_("Volume"),&ins->std.volMacro,0,127,160,uiColors[GUI_COLOR_MACRO_VOLUME]));
-              macroList.push_back(FurnaceGUIMacroDesc(_("Arpeggio"),&ins->std.arpMacro,-120,120,160,uiColors[GUI_COLOR_MACRO_PITCH],true,NULL,macroHoverNote,false,NULL,true,ins->std.arpMacro.val));
-              macroList.push_back(FurnaceGUIMacroDesc(_("Noise Freq"),&ins->std.dutyMacro,0,32,160,uiColors[GUI_COLOR_MACRO_NOISE]));
-              macroList.push_back(FurnaceGUIMacroDesc(_("Panning"),&ins->std.panLMacro,0,2,32,uiColors[GUI_COLOR_MACRO_OTHER],false,NULL,NULL,true,panBits));
-              macroList.push_back(FurnaceGUIMacroDesc(_("Pitch"),&ins->std.pitchMacro,-2048,2047,160,uiColors[GUI_COLOR_MACRO_PITCH],true,macroRelativeMode));
-              macroList.push_back(FurnaceGUIMacroDesc(_("Phase Reset"),&ins->std.phaseResetMacro,0,1,32,uiColors[GUI_COLOR_MACRO_OTHER],false,NULL,NULL,true));
-              break;
-            case DIV_INS_NES:
-              macroList.push_back(FurnaceGUIMacroDesc(_("Volume"),&ins->std.volMacro,0,15,160,uiColors[GUI_COLOR_MACRO_VOLUME]));
-              macroList.push_back(FurnaceGUIMacroDesc(_("Arpeggio"),&ins->std.arpMacro,-120,120,160,uiColors[GUI_COLOR_MACRO_PITCH],true,NULL,macroHoverNote,false,NULL,true,ins->std.arpMacro.val));
-              macroList.push_back(FurnaceGUIMacroDesc(_("Duty/Noise"),&ins->std.dutyMacro,0,3,160,uiColors[GUI_COLOR_MACRO_NOISE]));
-              macroList.push_back(FurnaceGUIMacroDesc(_("Pitch"),&ins->std.pitchMacro,-2048,2047,160,uiColors[GUI_COLOR_MACRO_PITCH],true,macroRelativeMode));
-              macroList.push_back(FurnaceGUIMacroDesc(_("Phase Reset"),&ins->std.phaseResetMacro,0,1,32,uiColors[GUI_COLOR_MACRO_OTHER],false,NULL,NULL,true));
-              break;
-            case DIV_INS_MSM6258:
-              macroList.push_back(FurnaceGUIMacroDesc(_("Freq Divider"),&ins->std.dutyMacro,0,2,160,uiColors[GUI_COLOR_MACRO_GLOBAL]));
-              macroList.push_back(FurnaceGUIMacroDesc(_("Panning"),&ins->std.panLMacro,0,2,32,uiColors[GUI_COLOR_MACRO_OTHER],false,NULL,NULL,true,panBits));
-              macroList.push_back(FurnaceGUIMacroDesc(_("Phase Reset"),&ins->std.phaseResetMacro,0,1,32,uiColors[GUI_COLOR_MACRO_OTHER],false,NULL,NULL,true));
-              macroList.push_back(FurnaceGUIMacroDesc(_("Clock Divider"),&ins->std.ex1Macro,0,1,160,uiColors[GUI_COLOR_MACRO_GLOBAL]));
-              break;
-            case DIV_INS_MSM6295:
-              macroList.push_back(FurnaceGUIMacroDesc(_("Volume"),&ins->std.volMacro,0,8,160,uiColors[GUI_COLOR_MACRO_VOLUME]));
-              macroList.push_back(FurnaceGUIMacroDesc(_("Freq Divider"),&ins->std.dutyMacro,0,1,160,uiColors[GUI_COLOR_MACRO_GLOBAL]));
-              macroList.push_back(FurnaceGUIMacroDesc(_("Phase Reset"),&ins->std.phaseResetMacro,0,1,32,uiColors[GUI_COLOR_MACRO_OTHER],false,NULL,NULL,true));
-              break;
-            case DIV_INS_ADPCMA:
-              macroList.push_back(FurnaceGUIMacroDesc(_("Volume"),&ins->std.volMacro,0,31,160,uiColors[GUI_COLOR_MACRO_VOLUME]));
-              macroList.push_back(FurnaceGUIMacroDesc(_("Global Volume"),&ins->std.dutyMacro,0,63,160,uiColors[GUI_COLOR_MACRO_GLOBAL]));
-              macroList.push_back(FurnaceGUIMacroDesc(_("Panning"),&ins->std.panLMacro,0,2,32,uiColors[GUI_COLOR_MACRO_OTHER],false,NULL,NULL,true,panBits));
-              macroList.push_back(FurnaceGUIMacroDesc(_("Phase Reset"),&ins->std.phaseResetMacro,0,1,32,uiColors[GUI_COLOR_MACRO_OTHER],false,NULL,NULL,true));
-              break;
-            case DIV_INS_ADPCMB:
-              macroList.push_back(FurnaceGUIMacroDesc(_("Volume"),&ins->std.volMacro,0,255,160,uiColors[GUI_COLOR_MACRO_VOLUME]));
-              macroList.push_back(FurnaceGUIMacroDesc(_("Arpeggio"),&ins->std.arpMacro,-120,120,160,uiColors[GUI_COLOR_MACRO_PITCH],true,NULL,macroHoverNote,false,NULL,true,ins->std.arpMacro.val));
-              macroList.push_back(FurnaceGUIMacroDesc(_("Panning"),&ins->std.panLMacro,0,2,32,uiColors[GUI_COLOR_MACRO_OTHER],false,NULL,NULL,true,panBits));
-              macroList.push_back(FurnaceGUIMacroDesc(_("Pitch"),&ins->std.pitchMacro,-2048,2047,160,uiColors[GUI_COLOR_MACRO_PITCH],true,macroRelativeMode));
-              macroList.push_back(FurnaceGUIMacroDesc(_("Phase Reset"),&ins->std.phaseResetMacro,0,1,32,uiColors[GUI_COLOR_MACRO_OTHER],false,NULL,NULL,true));
-              break;
-            case DIV_INS_SEGAPCM:
-              macroList.push_back(FurnaceGUIMacroDesc(_("Volume"),&ins->std.volMacro,0,127,160,uiColors[GUI_COLOR_MACRO_VOLUME]));
-              macroList.push_back(FurnaceGUIMacroDesc(_("Arpeggio"),&ins->std.arpMacro,-120,120,160,uiColors[GUI_COLOR_MACRO_PITCH],true,NULL,macroHoverNote,false,NULL,true,ins->std.arpMacro.val));
-              macroList.push_back(FurnaceGUIMacroDesc(_("Panning (left)"),&ins->std.panLMacro,0,127,158,uiColors[GUI_COLOR_MACRO_OTHER],false,NULL));
-              macroList.push_back(FurnaceGUIMacroDesc(_("Panning (right)"),&ins->std.panRMacro,0,127,158,uiColors[GUI_COLOR_MACRO_OTHER]));
-              macroList.push_back(FurnaceGUIMacroDesc(_("Pitch"),&ins->std.pitchMacro,-2048,2047,160,uiColors[GUI_COLOR_MACRO_PITCH],true,macroRelativeMode));
-              macroList.push_back(FurnaceGUIMacroDesc(_("Phase Reset"),&ins->std.phaseResetMacro,0,1,32,uiColors[GUI_COLOR_MACRO_OTHER],false,NULL,NULL,true));
-              break;
-            case DIV_INS_QSOUND:
-              macroList.push_back(FurnaceGUIMacroDesc(_("Volume"),&ins->std.volMacro,0,16383,160,uiColors[GUI_COLOR_MACRO_VOLUME]));
-              macroList.push_back(FurnaceGUIMacroDesc(_("Arpeggio"),&ins->std.arpMacro,-120,120,160,uiColors[GUI_COLOR_MACRO_PITCH],true,NULL,macroHoverNote,false,NULL,true,ins->std.arpMacro.val));
-              macroList.push_back(FurnaceGUIMacroDesc(_("Echo Level"),&ins->std.dutyMacro,0,32767,160,uiColors[GUI_COLOR_MACRO_OTHER]));
-              macroList.push_back(FurnaceGUIMacroDesc(_("Panning"),&ins->std.panLMacro,-16,16,63,uiColors[GUI_COLOR_MACRO_OTHER]));
-              macroList.push_back(FurnaceGUIMacroDesc(_("Surround"),&ins->std.panRMacro,0,1,32,uiColors[GUI_COLOR_MACRO_OTHER],false,NULL,NULL,true));
-              macroList.push_back(FurnaceGUIMacroDesc(_("Pitch"),&ins->std.pitchMacro,-2048,2047,160,uiColors[GUI_COLOR_MACRO_PITCH],true,macroRelativeMode));
-              macroList.push_back(FurnaceGUIMacroDesc(_("Phase Reset"),&ins->std.phaseResetMacro,0,1,32,uiColors[GUI_COLOR_MACRO_OTHER],false,NULL,NULL,true));
-              macroList.push_back(FurnaceGUIMacroDesc(_("Echo Feedback"),&ins->std.ex1Macro,0,16383,160,uiColors[GUI_COLOR_MACRO_GLOBAL]));
-              macroList.push_back(FurnaceGUIMacroDesc(_("Echo Length"),&ins->std.ex2Macro,0,2725,160,uiColors[GUI_COLOR_MACRO_GLOBAL]));
-              break;
-            case DIV_INS_YMZ280B:
-              macroList.push_back(FurnaceGUIMacroDesc(_("Volume"),&ins->std.volMacro,0,255,160,uiColors[GUI_COLOR_MACRO_VOLUME]));
-              macroList.push_back(FurnaceGUIMacroDesc(_("Arpeggio"),&ins->std.arpMacro,-120,120,160,uiColors[GUI_COLOR_MACRO_PITCH],true,NULL,macroHoverNote,false,NULL,true,ins->std.arpMacro.val));
-              macroList.push_back(FurnaceGUIMacroDesc(_("Panning"),&ins->std.panLMacro,-7,7,45,uiColors[GUI_COLOR_MACRO_OTHER],false,NULL));
-              macroList.push_back(FurnaceGUIMacroDesc(_("Pitch"),&ins->std.pitchMacro,-2048,2047,160,uiColors[GUI_COLOR_MACRO_PITCH],true,macroRelativeMode));
-              macroList.push_back(FurnaceGUIMacroDesc(_("Phase Reset"),&ins->std.phaseResetMacro,0,1,32,uiColors[GUI_COLOR_MACRO_OTHER],false,NULL,NULL,true));
-              break;
-            case DIV_INS_RF5C68:
-              macroList.push_back(FurnaceGUIMacroDesc(_("Volume"),&ins->std.volMacro,0,255,160,uiColors[GUI_COLOR_MACRO_VOLUME]));
-              macroList.push_back(FurnaceGUIMacroDesc(_("Arpeggio"),&ins->std.arpMacro,-120,120,160,uiColors[GUI_COLOR_MACRO_PITCH],true,NULL,macroHoverNote,false,NULL,true,ins->std.arpMacro.val));
-              macroList.push_back(FurnaceGUIMacroDesc(_("Panning (left)"),&ins->std.panLMacro,0,15,46,uiColors[GUI_COLOR_MACRO_OTHER],false,NULL));
-              macroList.push_back(FurnaceGUIMacroDesc(_("Panning (right)"),&ins->std.panRMacro,0,15,46,uiColors[GUI_COLOR_MACRO_OTHER]));
-              macroList.push_back(FurnaceGUIMacroDesc(_("Pitch"),&ins->std.pitchMacro,-2048,2047,160,uiColors[GUI_COLOR_MACRO_PITCH],true,macroRelativeMode));
-              macroList.push_back(FurnaceGUIMacroDesc(_("Phase Reset"),&ins->std.phaseResetMacro,0,1,32,uiColors[GUI_COLOR_MACRO_OTHER],false,NULL,NULL,true));
-              break;
-            case DIV_INS_MSM5232:
-              macroList.push_back(FurnaceGUIMacroDesc(_("Volume"),&ins->std.volMacro,0,127,160,uiColors[GUI_COLOR_MACRO_VOLUME]));
-              macroList.push_back(FurnaceGUIMacroDesc(_("Arpeggio"),&ins->std.arpMacro,-120,120,160,uiColors[GUI_COLOR_MACRO_PITCH],true,NULL,macroHoverNote,false,NULL,true,ins->std.arpMacro.val));
-              macroList.push_back(FurnaceGUIMacroDesc(_("Group Ctrl"),&ins->std.dutyMacro,0,5,160,uiColors[GUI_COLOR_MACRO_GLOBAL],false,NULL,NULL,true,msm5232ControlBits));
-              macroList.push_back(FurnaceGUIMacroDesc(_("Group Attack"),&ins->std.ex1Macro,0,5,96,uiColors[GUI_COLOR_MACRO_GLOBAL]));
-              macroList.push_back(FurnaceGUIMacroDesc(_("Group Decay"),&ins->std.ex2Macro,0,11,160,uiColors[GUI_COLOR_MACRO_GLOBAL]));
-              macroList.push_back(FurnaceGUIMacroDesc(_("Noise"),&ins->std.ex3Macro,0,1,32,uiColors[GUI_COLOR_MACRO_NOISE],false,NULL,NULL,true));
-              break;
-            case DIV_INS_T6W28:
-              macroList.push_back(FurnaceGUIMacroDesc(_("Volume"),&ins->std.volMacro,0,15,160,uiColors[GUI_COLOR_MACRO_VOLUME]));
-              macroList.push_back(FurnaceGUIMacroDesc(_("Arpeggio"),&ins->std.arpMacro,-120,120,160,uiColors[GUI_COLOR_MACRO_PITCH],true,NULL,macroHoverNote,false,NULL,true,ins->std.arpMacro.val));
-              macroList.push_back(FurnaceGUIMacroDesc(_("Noise Type"),&ins->std.dutyMacro,0,1,160,uiColors[GUI_COLOR_MACRO_NOISE]));
-              macroList.push_back(FurnaceGUIMacroDesc(_("Panning (left)"),&ins->std.panLMacro,0,15,46,uiColors[GUI_COLOR_MACRO_OTHER],false,NULL));
-              macroList.push_back(FurnaceGUIMacroDesc(_("Panning (right)"),&ins->std.panRMacro,0,15,46,uiColors[GUI_COLOR_MACRO_OTHER]));
-              macroList.push_back(FurnaceGUIMacroDesc(_("Pitch"),&ins->std.pitchMacro,-2048,2047,160,uiColors[GUI_COLOR_MACRO_PITCH],true,macroRelativeMode));
-              macroList.push_back(FurnaceGUIMacroDesc(_("Phase Reset"),&ins->std.phaseResetMacro,0,1,32,uiColors[GUI_COLOR_MACRO_OTHER],false,NULL,NULL,true));
-              break;
-            case DIV_INS_K007232:
-              macroList.push_back(FurnaceGUIMacroDesc(_("Volume"),&ins->std.volMacro,0,15,160,uiColors[GUI_COLOR_MACRO_VOLUME]));
-              macroList.push_back(FurnaceGUIMacroDesc(_("Arpeggio"),&ins->std.arpMacro,-120,120,160,uiColors[GUI_COLOR_MACRO_PITCH],true,NULL,macroHoverNote,false,NULL,true,ins->std.arpMacro.val));
-              macroList.push_back(FurnaceGUIMacroDesc(_("Panning (left)"),&ins->std.panLMacro,0,15,46,uiColors[GUI_COLOR_MACRO_OTHER],false,NULL));
-              macroList.push_back(FurnaceGUIMacroDesc(_("Panning (right)"),&ins->std.panRMacro,0,15,46,uiColors[GUI_COLOR_MACRO_OTHER]));
-              macroList.push_back(FurnaceGUIMacroDesc(_("Pitch"),&ins->std.pitchMacro,-2048,2047,160,uiColors[GUI_COLOR_MACRO_PITCH],true,macroRelativeMode));
-              macroList.push_back(FurnaceGUIMacroDesc(_("Phase Reset"),&ins->std.phaseResetMacro,0,1,32,uiColors[GUI_COLOR_MACRO_OTHER],false,NULL,NULL,true));
-              break;
-            case DIV_INS_GA20:
-              macroList.push_back(FurnaceGUIMacroDesc(_("Volume"),&ins->std.volMacro,0,255,160,uiColors[GUI_COLOR_MACRO_VOLUME]));
-              macroList.push_back(FurnaceGUIMacroDesc(_("Arpeggio"),&ins->std.arpMacro,-120,120,160,uiColors[GUI_COLOR_MACRO_PITCH],true,NULL,macroHoverNote,false,NULL,true,ins->std.arpMacro.val));
-              macroList.push_back(FurnaceGUIMacroDesc(_("Pitch"),&ins->std.pitchMacro,-2048,2047,160,uiColors[GUI_COLOR_MACRO_PITCH],true,macroRelativeMode));
-              macroList.push_back(FurnaceGUIMacroDesc(_("Phase Reset"),&ins->std.phaseResetMacro,0,1,32,uiColors[GUI_COLOR_MACRO_OTHER],false,NULL,NULL,true));
-              break;
-            case DIV_INS_POKEMINI:
-              macroList.push_back(FurnaceGUIMacroDesc(_("Volume"),&ins->std.volMacro,0,2,160,uiColors[GUI_COLOR_MACRO_VOLUME]));
-              macroList.push_back(FurnaceGUIMacroDesc(_("Arpeggio"),&ins->std.arpMacro,-120,120,160,uiColors[GUI_COLOR_MACRO_PITCH],true,NULL,macroHoverNote,false,NULL,true,ins->std.arpMacro.val));
-              macroList.push_back(FurnaceGUIMacroDesc(_("Pulse Width"),&ins->std.dutyMacro,0,255,160,uiColors[GUI_COLOR_MACRO_OTHER]));
-              macroList.push_back(FurnaceGUIMacroDesc(_("Pitch"),&ins->std.pitchMacro,-2048,2047,160,uiColors[GUI_COLOR_MACRO_PITCH],true,macroRelativeMode));
-              break;
-            case DIV_INS_SUPERVISION:
-              macroList.push_back(FurnaceGUIMacroDesc(_("Volume"),&ins->std.volMacro,0,15,160,uiColors[GUI_COLOR_MACRO_VOLUME]));
-              macroList.push_back(FurnaceGUIMacroDesc(_("Arpeggio"),&ins->std.arpMacro,-120,120,160,uiColors[GUI_COLOR_MACRO_PITCH],true,NULL,macroHoverNote,false,NULL,true,ins->std.arpMacro.val));
-              macroList.push_back(FurnaceGUIMacroDesc(_("Duty/Noise"),&ins->std.dutyMacro,0,3,160,uiColors[GUI_COLOR_MACRO_NOISE]));
-              macroList.push_back(FurnaceGUIMacroDesc(_("Noise/PCM Pan"),&ins->std.panLMacro,0,2,32,uiColors[GUI_COLOR_MACRO_OTHER],false,NULL,NULL,true,panBits));
-              macroList.push_back(FurnaceGUIMacroDesc(_("Pitch"),&ins->std.pitchMacro,-2048,2047,160,uiColors[GUI_COLOR_MACRO_PITCH],true,macroRelativeMode));
-              break;
-            case DIV_INS_SM8521:
-              macroList.push_back(FurnaceGUIMacroDesc(_("Volume"),&ins->std.volMacro,0,31,160,uiColors[GUI_COLOR_MACRO_VOLUME]));
-              macroList.push_back(FurnaceGUIMacroDesc(_("Arpeggio"),&ins->std.arpMacro,-120,120,160,uiColors[GUI_COLOR_MACRO_PITCH],true,NULL,macroHoverNote,false,NULL,true,ins->std.arpMacro.val));
-              macroList.push_back(FurnaceGUIMacroDesc(_("Waveform"),&ins->std.waveMacro,0,waveCount,160,uiColors[GUI_COLOR_MACRO_WAVE],false,NULL,NULL,false,NULL));
-              macroList.push_back(FurnaceGUIMacroDesc(_("Pitch"),&ins->std.pitchMacro,-2048,2047,160,uiColors[GUI_COLOR_MACRO_PITCH],true,macroRelativeMode));
-              break;
-            case DIV_INS_PV1000:
-              macroList.push_back(FurnaceGUIMacroDesc(_("Volume"),&ins->std.volMacro,0,1,160,uiColors[GUI_COLOR_MACRO_VOLUME]));
-              macroList.push_back(FurnaceGUIMacroDesc(_("Arpeggio"),&ins->std.arpMacro,-120,120,160,uiColors[GUI_COLOR_MACRO_PITCH],true,NULL,macroHoverNote,false,NULL,true,ins->std.arpMacro.val));
-              macroList.push_back(FurnaceGUIMacroDesc(_("Pitch"),&ins->std.pitchMacro,-2048,2047,160,uiColors[GUI_COLOR_MACRO_PITCH],true,macroRelativeMode));
-              break;
-            case DIV_INS_K053260:
-              macroList.push_back(FurnaceGUIMacroDesc(_("Volume"),&ins->std.volMacro,0,127,160,uiColors[GUI_COLOR_MACRO_VOLUME]));
-              macroList.push_back(FurnaceGUIMacroDesc(_("Arpeggio"),&ins->std.arpMacro,-120,120,160,uiColors[GUI_COLOR_MACRO_PITCH],true,NULL,macroHoverNote,false,NULL,true,ins->std.arpMacro.val));
-              macroList.push_back(FurnaceGUIMacroDesc(_("Panning"),&ins->std.panLMacro,-3,3,37,uiColors[GUI_COLOR_MACRO_OTHER],false,NULL));
-              macroList.push_back(FurnaceGUIMacroDesc(_("Pitch"),&ins->std.pitchMacro,-2048,2047,160,uiColors[GUI_COLOR_MACRO_PITCH],true,macroRelativeMode));
-              macroList.push_back(FurnaceGUIMacroDesc(_("Phase Reset"),&ins->std.phaseResetMacro,0,1,32,uiColors[GUI_COLOR_MACRO_OTHER],false,NULL,NULL,true));
-              break;
-            case DIV_INS_TED:
-              macroList.push_back(FurnaceGUIMacroDesc(_("Volume"),&ins->std.volMacro,0,8,160,uiColors[GUI_COLOR_MACRO_VOLUME]));
-              macroList.push_back(FurnaceGUIMacroDesc(_("Arpeggio"),&ins->std.arpMacro,-120,120,160,uiColors[GUI_COLOR_MACRO_PITCH],true,NULL,macroHoverNote,false,NULL,true,ins->std.arpMacro.val));
-              macroList.push_back(FurnaceGUIMacroDesc(_("Square/Noise"),&ins->std.dutyMacro,0,2,80,uiColors[GUI_COLOR_MACRO_NOISE],false,NULL,NULL,true,tedControlBits));
-              macroList.push_back(FurnaceGUIMacroDesc(_("Pitch"),&ins->std.pitchMacro,-2048,2047,160,uiColors[GUI_COLOR_MACRO_PITCH],true,macroRelativeMode));
-              macroList.push_back(FurnaceGUIMacroDesc(_("Phase Reset"),&ins->std.phaseResetMacro,0,1,32,uiColors[GUI_COLOR_MACRO_OTHER],false,NULL,NULL,true));
-              break;
-            case DIV_INS_C140:
-              macroList.push_back(FurnaceGUIMacroDesc(_("Volume"),&ins->std.volMacro,0,255,160,uiColors[GUI_COLOR_MACRO_VOLUME]));
-              macroList.push_back(FurnaceGUIMacroDesc(_("Arpeggio"),&ins->std.arpMacro,-120,120,160,uiColors[GUI_COLOR_MACRO_PITCH],true,NULL,macroHoverNote,false,NULL,true,ins->std.arpMacro.val));
-              macroList.push_back(FurnaceGUIMacroDesc(_("Panning (left)"),&ins->std.panLMacro,0,255,160,uiColors[GUI_COLOR_MACRO_OTHER],false,NULL));
-              macroList.push_back(FurnaceGUIMacroDesc(_("Panning (right)"),&ins->std.panRMacro,0,255,160,uiColors[GUI_COLOR_MACRO_OTHER]));
-              macroList.push_back(FurnaceGUIMacroDesc(_("Pitch"),&ins->std.pitchMacro,-2048,2047,160,uiColors[GUI_COLOR_MACRO_PITCH],true,macroRelativeMode));
-              macroList.push_back(FurnaceGUIMacroDesc(_("Phase Reset"),&ins->std.phaseResetMacro,0,1,32,uiColors[GUI_COLOR_MACRO_OTHER],false,NULL,NULL,true));
-              break;
-            case DIV_INS_C219:
-              macroList.push_back(FurnaceGUIMacroDesc(_("Volume"),&ins->std.volMacro,0,255,160,uiColors[GUI_COLOR_MACRO_VOLUME]));
-              macroList.push_back(FurnaceGUIMacroDesc(_("Arpeggio"),&ins->std.arpMacro,-120,120,160,uiColors[GUI_COLOR_MACRO_PITCH],true,NULL,macroHoverNote,false,NULL,true,ins->std.arpMacro.val));
-              macroList.push_back(FurnaceGUIMacroDesc(_("Control"),&ins->std.dutyMacro,0,3,120,uiColors[GUI_COLOR_MACRO_OTHER],false,NULL,NULL,true,c219ControlBits));
-              macroList.push_back(FurnaceGUIMacroDesc(_("Panning (left)"),&ins->std.panLMacro,0,255,160,uiColors[GUI_COLOR_MACRO_OTHER],false,NULL));
-              macroList.push_back(FurnaceGUIMacroDesc(_("Panning (right)"),&ins->std.panRMacro,0,255,160,uiColors[GUI_COLOR_MACRO_OTHER]));
-              macroList.push_back(FurnaceGUIMacroDesc(_("Pitch"),&ins->std.pitchMacro,-2048,2047,160,uiColors[GUI_COLOR_MACRO_PITCH],true,macroRelativeMode));
-              macroList.push_back(FurnaceGUIMacroDesc(_("Phase Reset"),&ins->std.phaseResetMacro,0,1,32,uiColors[GUI_COLOR_MACRO_OTHER],false,NULL,NULL,true));
-              break;
-            case DIV_INS_ESFM:
-              macroList.push_back(FurnaceGUIMacroDesc(_("Volume"),&ins->std.volMacro,0,63,160,uiColors[GUI_COLOR_MACRO_VOLUME]));
-              macroList.push_back(FurnaceGUIMacroDesc(_("Arpeggio"),&ins->std.arpMacro,-120,120,160,uiColors[GUI_COLOR_MACRO_PITCH],true,NULL,macroHoverNote,false,NULL,true,ins->std.arpMacro.val));
-              macroList.push_back(FurnaceGUIMacroDesc(_("OP4 Noise Mode"),&ins->std.dutyMacro,0,3,160,uiColors[GUI_COLOR_MACRO_NOISE]));
-              macroList.push_back(FurnaceGUIMacroDesc(_("Panning"),&ins->std.panLMacro,0,2,32,uiColors[GUI_COLOR_MACRO_OTHER],false,NULL,NULL,true,panBits));
-              macroList.push_back(FurnaceGUIMacroDesc(_("Pitch"),&ins->std.pitchMacro,-2048,2047,160,uiColors[GUI_COLOR_MACRO_PITCH],true,macroRelativeMode));
-              macroList.push_back(FurnaceGUIMacroDesc(_("Phase Reset"),&ins->std.phaseResetMacro,0,1,32,uiColors[GUI_COLOR_MACRO_OTHER],false,NULL,NULL,true));
-              break;
-            case DIV_INS_POWERNOISE:
-              macroList.push_back(FurnaceGUIMacroDesc(_("Volume"),&ins->std.volMacro,0,15,160,uiColors[GUI_COLOR_MACRO_VOLUME]));
-              macroList.push_back(FurnaceGUIMacroDesc(_("Arpeggio"),&ins->std.arpMacro,-120,120,160,uiColors[GUI_COLOR_MACRO_PITCH],true,NULL,macroHoverNote,false,NULL,true,ins->std.arpMacro.val));
-              macroList.push_back(FurnaceGUIMacroDesc(_("Panning (left)"),&ins->std.panLMacro,0,15,46,uiColors[GUI_COLOR_MACRO_OTHER],false,NULL));
-              macroList.push_back(FurnaceGUIMacroDesc(_("Panning (right)"),&ins->std.panRMacro,0,15,46,uiColors[GUI_COLOR_MACRO_OTHER]));
-              macroList.push_back(FurnaceGUIMacroDesc(_("Pitch"),&ins->std.pitchMacro,-2048,2047,160,uiColors[GUI_COLOR_MACRO_PITCH],true,macroRelativeMode));
-              macroList.push_back(FurnaceGUIMacroDesc(_("Phase Reset"),&ins->std.phaseResetMacro,0,1,32,uiColors[GUI_COLOR_MACRO_OTHER],false,NULL,NULL,true));
-              macroList.push_back(FurnaceGUIMacroDesc(_("Control"),&ins->std.ex1Macro,0,2,32,uiColors[GUI_COLOR_MACRO_NOISE],false,NULL,NULL,true,powerNoiseControlBits));
-              macroList.push_back(FurnaceGUIMacroDesc(_("Tap A Location"),&ins->std.ex4Macro,0,15,96,uiColors[GUI_COLOR_MACRO_NOISE]));
-              macroList.push_back(FurnaceGUIMacroDesc(_("Tap B Location"),&ins->std.ex5Macro,0,15,96,uiColors[GUI_COLOR_MACRO_NOISE]));
-              macroList.push_back(FurnaceGUIMacroDesc(_("Load LFSR"),&ins->std.ex8Macro,0,16,256,uiColors[GUI_COLOR_MACRO_NOISE],false,NULL,NULL,true));
-              break;
-            case DIV_INS_POWERNOISE_SLOPE:
-              macroList.push_back(FurnaceGUIMacroDesc(_("Volume"),&ins->std.volMacro,0,15,160,uiColors[GUI_COLOR_MACRO_VOLUME]));
-              macroList.push_back(FurnaceGUIMacroDesc(_("Arpeggio"),&ins->std.arpMacro,-120,120,160,uiColors[GUI_COLOR_MACRO_PITCH],true,NULL,macroHoverNote,false,NULL,true,ins->std.arpMacro.val));
-              macroList.push_back(FurnaceGUIMacroDesc(_("Panning (left)"),&ins->std.panLMacro,0,15,46,uiColors[GUI_COLOR_MACRO_OTHER],false,NULL));
-              macroList.push_back(FurnaceGUIMacroDesc(_("Panning (right)"),&ins->std.panRMacro,0,15,46,uiColors[GUI_COLOR_MACRO_OTHER]));
-              macroList.push_back(FurnaceGUIMacroDesc(_("Pitch"),&ins->std.pitchMacro,-2048,2047,160,uiColors[GUI_COLOR_MACRO_PITCH],true,macroRelativeMode));
-              macroList.push_back(FurnaceGUIMacroDesc(_("Phase Reset"),&ins->std.phaseResetMacro,0,1,32,uiColors[GUI_COLOR_MACRO_OTHER],false,NULL,NULL,true));
-              macroList.push_back(FurnaceGUIMacroDesc(_("Control"),&ins->std.ex1Macro,0,6,96,uiColors[GUI_COLOR_MACRO_OTHER],false,NULL,NULL,true,powerNoiseSlopeControlBits));
-              macroList.push_back(FurnaceGUIMacroDesc(_("Portion A Length"),&ins->std.ex2Macro,0,255,128,uiColors[GUI_COLOR_MACRO_OTHER]));
-              macroList.push_back(FurnaceGUIMacroDesc(_("Portion B Length"),&ins->std.ex3Macro,0,255,128,uiColors[GUI_COLOR_MACRO_OTHER]));
-              macroList.push_back(FurnaceGUIMacroDesc(_("Portion A Offset"),&ins->std.ex6Macro,0,15,96,uiColors[GUI_COLOR_MACRO_OTHER]));
-              macroList.push_back(FurnaceGUIMacroDesc(_("Portion B Offset"),&ins->std.ex7Macro,0,15,96,uiColors[GUI_COLOR_MACRO_OTHER]));
-              break;
-            case DIV_INS_DAVE:
-              macroList.push_back(FurnaceGUIMacroDesc(_("Volume"),&ins->std.volMacro,0,63,160,uiColors[GUI_COLOR_MACRO_VOLUME]));
-              macroList.push_back(FurnaceGUIMacroDesc(_("Arpeggio"),&ins->std.arpMacro,-120,120,160,uiColors[GUI_COLOR_MACRO_PITCH],true,NULL,macroHoverNote,false,NULL,true,ins->std.arpMacro.val));
-              macroList.push_back(FurnaceGUIMacroDesc(_("Noise Freq"),&ins->std.dutyMacro,0,3,160,uiColors[GUI_COLOR_MACRO_NOISE]));
-              macroList.push_back(FurnaceGUIMacroDesc(_("Waveform"),&ins->std.waveMacro,0,4,160,uiColors[GUI_COLOR_MACRO_WAVE],false,NULL,NULL,false,NULL));
-              macroList.push_back(FurnaceGUIMacroDesc(_("Panning (left)"),&ins->std.panLMacro,0,63,94,uiColors[GUI_COLOR_MACRO_OTHER],false,NULL));
-              macroList.push_back(FurnaceGUIMacroDesc(_("Panning (right)"),&ins->std.panRMacro,0,63,94,uiColors[GUI_COLOR_MACRO_OTHER]));
-              macroList.push_back(FurnaceGUIMacroDesc(_("Pitch"),&ins->std.pitchMacro,-2048,2047,160,uiColors[GUI_COLOR_MACRO_PITCH],true,macroRelativeMode));
-              macroList.push_back(FurnaceGUIMacroDesc(_("Phase Reset"),&ins->std.phaseResetMacro,0,1,32,uiColors[GUI_COLOR_MACRO_OTHER],false,NULL,NULL,true));
-              macroList.push_back(FurnaceGUIMacroDesc(_("Control"),&ins->std.ex1Macro,0,4,64,uiColors[GUI_COLOR_MACRO_OTHER],false,NULL,NULL,true,daveControlBits));
-              break;
-            case DIV_INS_NDS:
-              macroList.push_back(FurnaceGUIMacroDesc(_("Volume"),&ins->std.volMacro,0,127,160,uiColors[GUI_COLOR_MACRO_VOLUME]));
-              macroList.push_back(FurnaceGUIMacroDesc(_("Arpeggio"),&ins->std.arpMacro,-120,120,160,uiColors[GUI_COLOR_MACRO_PITCH],true,NULL,macroHoverNote,false,NULL,true,ins->std.arpMacro.val));
-              if (!ins->amiga.useSample) {
-                macroList.push_back(FurnaceGUIMacroDesc(_("Duty"),&ins->std.dutyMacro,0,7,160,uiColors[GUI_COLOR_MACRO_OTHER]));
-              }
-              macroList.push_back(FurnaceGUIMacroDesc(_("Panning"),&ins->std.panLMacro,-64,63,160,uiColors[GUI_COLOR_MACRO_OTHER],false,NULL));
-              macroList.push_back(FurnaceGUIMacroDesc(_("Pitch"),&ins->std.pitchMacro,-2048,2047,160,uiColors[GUI_COLOR_MACRO_PITCH],true,macroRelativeMode));
-              macroList.push_back(FurnaceGUIMacroDesc(_("Phase Reset"),&ins->std.phaseResetMacro,0,1,32,uiColors[GUI_COLOR_MACRO_OTHER],false,NULL,NULL,true));
-              break;
-            case DIV_INS_GBA_DMA:
-              macroList.push_back(FurnaceGUIMacroDesc(_("Volume"),&ins->std.volMacro,0,2,160,uiColors[GUI_COLOR_MACRO_VOLUME]));
-              macroList.push_back(FurnaceGUIMacroDesc(_("Arpeggio"),&ins->std.arpMacro,-120,120,160,uiColors[GUI_COLOR_MACRO_PITCH],true,NULL,macroHoverNote,false,NULL,true,ins->std.arpMacro.val));
-              macroList.push_back(FurnaceGUIMacroDesc(_("Waveform"),&ins->std.waveMacro,0,waveCount,160,uiColors[GUI_COLOR_MACRO_WAVE],false,NULL,NULL,false,NULL));
-              macroList.push_back(FurnaceGUIMacroDesc(_("Panning"),&ins->std.panLMacro,0,2,32,uiColors[GUI_COLOR_MACRO_OTHER],false,NULL,NULL,true,panBits));
-              macroList.push_back(FurnaceGUIMacroDesc(_("Pitch"),&ins->std.pitchMacro,-2048,2047,160,uiColors[GUI_COLOR_MACRO_PITCH],true,macroRelativeMode));
-              macroList.push_back(FurnaceGUIMacroDesc(_("Phase Reset"),&ins->std.phaseResetMacro,0,1,32,uiColors[GUI_COLOR_MACRO_OTHER],false,NULL,NULL,true));
-              break;
-            case DIV_INS_GBA_MINMOD:
-              macroList.push_back(FurnaceGUIMacroDesc(_("Volume"),&ins->std.volMacro,0,255,160,uiColors[GUI_COLOR_MACRO_VOLUME]));
-              macroList.push_back(FurnaceGUIMacroDesc(_("Arpeggio"),&ins->std.arpMacro,-120,120,160,uiColors[GUI_COLOR_MACRO_PITCH],true,NULL,macroHoverNote,false,NULL,true,ins->std.arpMacro.val));
-              macroList.push_back(FurnaceGUIMacroDesc(_("Waveform"),&ins->std.waveMacro,0,waveCount,160,uiColors[GUI_COLOR_MACRO_WAVE],false,NULL,NULL,false,NULL));
-              macroList.push_back(FurnaceGUIMacroDesc(_("Panning (left)"),&ins->std.panLMacro,0,255,160,uiColors[GUI_COLOR_MACRO_OTHER],false,NULL));
-              macroList.push_back(FurnaceGUIMacroDesc(_("Panning (right)"),&ins->std.panRMacro,0,255,160,uiColors[GUI_COLOR_MACRO_OTHER]));
-              macroList.push_back(FurnaceGUIMacroDesc(_("Pitch"),&ins->std.pitchMacro,-2048,2047,160,uiColors[GUI_COLOR_MACRO_PITCH],true,macroRelativeMode));
-              macroList.push_back(FurnaceGUIMacroDesc(_("Phase Reset"),&ins->std.phaseResetMacro,0,1,32,uiColors[GUI_COLOR_MACRO_OTHER],false,NULL,NULL,true));
-              macroList.push_back(FurnaceGUIMacroDesc(_("Special"),&ins->std.ex1Macro,0,2,96,uiColors[GUI_COLOR_MACRO_OTHER],false,NULL,NULL,true,minModModeBits));
-              break;
-            case DIV_INS_BIFURCATOR:
-              macroList.push_back(FurnaceGUIMacroDesc(_("Volume"),&ins->std.volMacro,0,255,160,uiColors[GUI_COLOR_MACRO_VOLUME]));
-              macroList.push_back(FurnaceGUIMacroDesc(_("Arpeggio"),&ins->std.arpMacro,-120,120,160,uiColors[GUI_COLOR_MACRO_PITCH],true,NULL,macroHoverNote,false,NULL,true,ins->std.arpMacro.val));
-              macroList.push_back(FurnaceGUIMacroDesc(_("Parameter"),&ins->std.dutyMacro,0,65535,160,uiColors[GUI_COLOR_MACRO_OTHER]));
-              macroList.push_back(FurnaceGUIMacroDesc(_("Panning (left)"),&ins->std.panLMacro,0,255,160,uiColors[GUI_COLOR_MACRO_OTHER],false,NULL));
-              macroList.push_back(FurnaceGUIMacroDesc(_("Panning (right)"),&ins->std.panRMacro,0,255,160,uiColors[GUI_COLOR_MACRO_OTHER]));
-              macroList.push_back(FurnaceGUIMacroDesc(_("Pitch"),&ins->std.pitchMacro,-2048,2047,160,uiColors[GUI_COLOR_MACRO_PITCH],true,macroRelativeMode));
-              macroList.push_back(FurnaceGUIMacroDesc(_("Load Value"),&ins->std.ex1Macro,0,65535,160,uiColors[GUI_COLOR_MACRO_OTHER]));
-              break;
-            case DIV_INS_SID2:
-              macroList.push_back(FurnaceGUIMacroDesc(_("Volume"),&ins->std.volMacro,0,15,160,uiColors[GUI_COLOR_MACRO_VOLUME]));
-              macroList.push_back(FurnaceGUIMacroDesc(_("Arpeggio"),&ins->std.arpMacro,-120,120,160,uiColors[GUI_COLOR_MACRO_PITCH],true,NULL,macroHoverNote,false,NULL,true,ins->std.arpMacro.val));
-              macroList.push_back(FurnaceGUIMacroDesc(_("Duty"),&ins->std.dutyMacro,ins->c64.dutyIsAbs?0:-4095,4095,160,uiColors[GUI_COLOR_MACRO_OTHER]));
-              macroList.push_back(FurnaceGUIMacroDesc(_("Waveform"),&ins->std.waveMacro,0,4,64,uiColors[GUI_COLOR_MACRO_WAVE],false,NULL,NULL,true,c64ShapeBits));
-              macroList.push_back(FurnaceGUIMacroDesc(_("Pitch"),&ins->std.pitchMacro,-2048,2047,160,uiColors[GUI_COLOR_MACRO_PITCH],true,macroRelativeMode));
-              macroList.push_back(FurnaceGUIMacroDesc(_("Phase Reset"),&ins->std.phaseResetMacro,0,1,32,uiColors[GUI_COLOR_MACRO_OTHER],false,NULL,NULL,true));
-              macroList.push_back(FurnaceGUIMacroDesc(_("Cutoff"),&ins->std.algMacro,ins->c64.filterIsAbs?0:-4095,4095,160,uiColors[GUI_COLOR_MACRO_FILTER]));
-              macroList.push_back(FurnaceGUIMacroDesc(_("Resonance"),&ins->std.ex2Macro,0,255,160,uiColors[GUI_COLOR_MACRO_FILTER]));
-              macroList.push_back(FurnaceGUIMacroDesc(_("Filter Mode"),&ins->std.ex1Macro,0,3,64,uiColors[GUI_COLOR_MACRO_FILTER],false,NULL,NULL,true,filtModeBits));
-              macroList.push_back(FurnaceGUIMacroDesc(_("Filter Toggle"),&ins->std.ex3Macro,0,1,32,uiColors[GUI_COLOR_MACRO_FILTER],false,NULL,NULL,true));
-              macroList.push_back(FurnaceGUIMacroDesc(_("Special"),&ins->std.ex4Macro,0,3,48,uiColors[GUI_COLOR_MACRO_OTHER],false,NULL,NULL,true,sid2ControlBits));
-              macroList.push_back(FurnaceGUIMacroDesc(_("Attack"),&ins->std.ex5Macro,0,15,128,uiColors[GUI_COLOR_MACRO_ENVELOPE]));
-              macroList.push_back(FurnaceGUIMacroDesc(_("Decay"),&ins->std.ex6Macro,0,15,128,uiColors[GUI_COLOR_MACRO_ENVELOPE]));
-              macroList.push_back(FurnaceGUIMacroDesc(_("Sustain"),&ins->std.ex7Macro,0,15,128,uiColors[GUI_COLOR_MACRO_ENVELOPE]));
-              macroList.push_back(FurnaceGUIMacroDesc(_("Release"),&ins->std.ex8Macro,0,15,128,uiColors[GUI_COLOR_MACRO_ENVELOPE]));
-              macroList.push_back(FurnaceGUIMacroDesc(_("Noise Mode"),&ins->std.fmsMacro,0,3,64,uiColors[GUI_COLOR_MACRO_NOISE]));
-              macroList.push_back(FurnaceGUIMacroDesc(_("Wave Mix"),&ins->std.amsMacro,0,3,64,uiColors[GUI_COLOR_MACRO_OTHER]));
-              break;
-            case DIV_INS_UPD1771C:
-              macroList.push_back(FurnaceGUIMacroDesc(_("Volume"),&ins->std.volMacro,0,31,160,uiColors[GUI_COLOR_MACRO_VOLUME]));
-              macroList.push_back(FurnaceGUIMacroDesc(_("Arpeggio"),&ins->std.arpMacro,-120,120,160,uiColors[GUI_COLOR_MACRO_PITCH],true,NULL,macroHoverNote,false,NULL,true,ins->std.arpMacro.val));
-              macroList.push_back(FurnaceGUIMacroDesc(_("Waveform"),&ins->std.waveMacro,0,7,160,uiColors[GUI_COLOR_MACRO_WAVE],false,NULL,NULL,false,NULL));
-              macroList.push_back(FurnaceGUIMacroDesc(_("Wave Pos"),&ins->std.ex1Macro,0,31,160,uiColors[GUI_COLOR_MACRO_OTHER]));
-              macroList.push_back(FurnaceGUIMacroDesc(_("Duty/Mode"),&ins->std.dutyMacro,0,1,160,uiColors[GUI_COLOR_MACRO_NOISE]));
-              macroList.push_back(FurnaceGUIMacroDesc(_("Pitch"),&ins->std.pitchMacro,-2048,2047,160,uiColors[GUI_COLOR_MACRO_PITCH],true,macroRelativeMode));
-              break;
-            case DIV_INS_MAX:
-            case DIV_INS_NULL:
-              break;
-          }
-
->>>>>>> ca233dda
           drawMacros(macroList,macroEditStateMacros);
           ImGui::EndTabItem();
         }
