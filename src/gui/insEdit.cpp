/**
 * Furnace Tracker - multi-system chiptune tracker
 * Copyright (C) 2021-2022 tildearrow and contributors
 *
 * This program is free software; you can redistribute it and/or modify
 * it under the terms of the GNU General Public License as published by
 * the Free Software Foundation; either version 2 of the License, or
 * (at your option) any later version.
 *
 * This program is distributed in the hope that it will be useful,
 * but WITHOUT ANY WARRANTY; without even the implied warranty of
 * MERCHANTABILITY or FITNESS FOR A PARTICULAR PURPOSE.  See the
 * GNU General Public License for more details.
 *
 * You should have received a copy of the GNU General Public License along
 * with this program; if not, write to the Free Software Foundation, Inc.,
 * 51 Franklin Street, Fifth Floor, Boston, MA 02110-1301 USA.
 */

#include "gui.h"
#include "imgui_internal.h"
#include "IconsFontAwesome4.h"
#include "misc/cpp/imgui_stdlib.h"
#include "guiConst.h"
#include "intConst.h"
#include <fmt/printf.h>
#include <imgui.h>
#include "plot_nolerp.h"

const char* ssgEnvTypes[8]={
  "Down Down Down", "Down.", "Down Up Down Up", "Down UP", "Up Up Up", "Up.", "Up Down Up Down", "Up DOWN"
};

const char* fmParamNames[3][32]={
  {"Algorithm", "Feedback", "LFO > Freq", "LFO > Amp", "Attack", "Decay", "Decay 2", "Release", "Sustain", "Level", "EnvScale", "Multiplier", "Detune", "Detune 2", "SSG-EG", "AM", "AM Depth", "Vibrato Depth", "Sustained", "Sustained", "Level Scaling", "Sustain", "Vibrato", "Waveform", "Key Scale Rate", "OP2 Half Sine", "OP1 Half Sine", "EnvShift", "Reverb", "Fine", "LFO2 > Freq", "LFO2 > Amp"},
  {"ALG", "FB", "FMS/PMS", "AMS", "AR", "DR", "SR", "RR", "SL", "TL", "KS", "MULT", "DT", "DT2", "SSG-EG", "AM", "AMD", "FMD", "EGT", "EGT", "KSL", "SUS", "VIB", "WS", "KSR", "DC", "DM", "EGS", "REV", "Fine", "FMS/PMS2", "AMS2"},
  {"ALG", "FB", "FMS/PMS", "AMS", "AR", "DR", "D2R", "RR", "SL", "TL", "RS", "MULT", "DT", "DT2", "SSG-EG", "AM", "DAM", "DVB", "EGT", "EGS", "KSL", "SUS", "VIB", "WS", "KSR", "DC", "DM", "EGS", "REV", "Fine", "FMS/PMS2", "AMS2"}
};

const char* fmParamShortNames[3][32]={
  {"ALG", "FB", "FMS", "AMS", "A", "D", "D2", "R", "S", "TL", "RS", "ML", "DT", "DT2", "SSG", "AM", "DAM", "DVB", "SUS", "SUS", "KSL", "SUS", "VIB", "WS", "KSR", "DC", "DM", "EGS", "REV", "Fine", "FMS2", "AMS2"},
  {"ALG", "FB", "FMS", "AMS", "A", "D", "SR", "R", "S", "TL", "KS", "ML", "DT", "DT2", "SSG", "AM", "AMD", "FMD", "EGT", "EGT", "KSL", "SUS", "VIB", "WS", "KSR", "DC", "DM", "EGS", "REV", "Fine", "FMS2", "AMS2"},
  {"ALG", "FB", "FMS", "AMS", "A", "D", "D2", "R", "S", "TL", "RS", "ML", "DT", "DT2", "SSG", "AM", "DAM", "DVB", "EGT", "EGS", "KSL", "SUS", "VIB", "WS", "KSR", "DC", "DM", "EGS", "REV", "Fine", "FMS2", "AMS2"}
};

const char* opllInsNames[17]={
  "User",
  "Violin",
  "Guitar",
  "Piano",
  "Flute",
  "Clarinet",
  "Oboe",
  "Trumpet",
  "Organ",
  "Horn",
  "Synth",
  "Harpsichord",
  "Vibraphone",
  "Synth Bass",
  "Acoustic Bass",
  "Electric Guitar",
  "Drums"
};

const char* oplWaveforms[8]={
  "Sine", "Half Sine", "Absolute Sine", "Quarter Sine", "Squished Sine", "Squished AbsSine", "Square", "Derived Square"
};

const char* oplWaveformsStandard[8]={
  "Sine", "Half Sine", "Absolute Sine", "Pulse Sine", "Sine (Even Periods)", "AbsSine (Even Periods)", "Square", "Derived Square"
};

const char* opzWaveforms[8]={
  "Sine", "Triangle", "Cut Sine", "Cut Triangle", "Squished Sine", "Squished Triangle", "Squished AbsSine", "Squished AbsTriangle"
};

const char* oplDrumNames[4]={
  "Snare", "Tom", "Top", "HiHat"
};

const bool opIsOutput[8][4]={
  {false,false,false,true},
  {false,false,false,true},
  {false,false,false,true},
  {false,false,false,true},
  {false,true,false,true},
  {false,true,true,true},
  {false,true,true,true},
  {true,true,true,true}
};

const bool opIsOutputOPL[4][4]={
  {false,false,false,true},
  {true,false,false,true},
  {false,true,false,true},
  {true,false,true,true}
};

enum FMParams {
  FM_ALG=0,
  FM_FB=1,
  FM_FMS=2,
  FM_AMS=3,
  FM_AR=4,
  FM_DR=5,
  FM_D2R=6,
  FM_RR=7,
  FM_SL=8,
  FM_TL=9,
  FM_RS=10,
  FM_MULT=11,
  FM_DT=12,
  FM_DT2=13,
  FM_SSG=14,
  FM_AM=15,
  FM_DAM=16,
  FM_DVB=17,
  FM_EGT=18,
  FM_EGS=19,
  FM_KSL=20,
  FM_SUS=21,
  FM_VIB=22,
  FM_WS=23,
  FM_KSR=24,
  FM_DC=25,
  FM_DM=26,
  FM_EGSHIFT=27,
  FM_REV=28,
  FM_FINE=29,
  FM_FMS2=30,
  FM_AMS2=31
};

#define FM_NAME(x) fmParamNames[settings.fmNames][x]
#define FM_SHORT_NAME(x) fmParamShortNames[settings.fmNames][x]

const char* fmOperatorBits[5]={
  "op1", "op2", "op3", "op4", NULL
};

const char* c64ShapeBits[5]={
  "triangle", "saw", "pulse", "noise", NULL
};

const char* ayShapeBits[4]={
  "tone", "noise", "envelope", NULL
};

const char* ayEnvBits[4]={
  "hold", "alternate", "direction", "enable"
};

const char* ssgEnvBits[5]={
  "0", "1", "2", "enabled", NULL
};

const char* saaEnvBits[9]={
  "mirror", "loop", "cut", "direction", "resolution", "fixed", "N/A","enabled", NULL
};

const char* filtModeBits[5]={
  "low", "band", "high", "ch3off", NULL
};

const char* c64SpecialBits[3]={
  "sync", "ring", NULL
};

const char* mikeyFeedbackBits[11] = {
  "0", "1", "2", "3", "4", "5", "7", "10", "11", "int", NULL
};

const char* x1_010EnvBits[8]={
  "enable", "oneshot", "split L/R", "HinvR", "VinvR", "HinvL", "VinvL", NULL
};

const char* n163UpdateBits[8]={
  "now", "every waveform changed", NULL
};

const char* es5506FilterModes[4]={
  "HP/K2, HP/K2", "HP/K2, LP/K1", "LP/K2, LP/K2", "LP/K2, LP/K1",
};

const char* suControlBits[5]={
  "ring mod", "low pass", "high pass", "band pass", NULL
};

const char* panBits[3]={
  "right", "left", NULL
};

const char* es5506EnvelopeModes[3]={
  "k1 slowdown", "k2 slowdown", NULL
};

const char* es5506ControlModes[2]={
  "pause", NULL
};

const char* transwaveControlModes[2]={
  "slice", NULL
};

const char* oneBit[2]={
  "on", NULL
};

const int orderedOps[4]={
  0, 2, 1, 3
};

const char* singleWSEffects[7]={
  "None",
  "Invert",
  "Add",
  "Subtract",
  "Average",
  "Phase",
  "Chorus"
};

const char* dualWSEffects[9]={
  "None (dual)",
  "Wipe",
  "Fade",
  "Fade (ping-pong)",
  "Overlay",
  "Negative Overlay",
  "Slide",
  "Mix Chorus",
  "Phase Modulation"
};

const char* macroAbsoluteMode[3]={
  "Relative",
  "Absolute",
  NULL
};

const char* macroRelativeMode[3]={
  "Absolute",
  "Relative",
  NULL
};

const char* macroQSoundMode[3]={
  "Independent",
  "QSound",
  NULL
};

const char* macroFilterMode[4]={
  "Relative",
  "Absolute",
  "Delta",
  NULL
};

String macroHoverNote(int id, float val) {
  if (val<-60 || val>=120) return "???";
  return fmt::sprintf("%d: %s",id,noteNames[(int)val+60]);
}

String macroHover(int id, float val) {
  return fmt::sprintf("%d: %d",id,val);
}

String macroHoverLoop(int id, float val) {
  String mode="";
  if (val>1) return mode=": Release";
  if (val>0) return mode=": Loop";
  return fmt::sprintf("%d%s",id,mode);
}

String macroHoverES5506FilterMode(int id, float val) {
  String mode="???";
  switch (((int)val)&3) {
    case 0:
      mode="HP/K2, HP/K2";
      break;
    case 1:
      mode="HP/K2, LP/K1";
      break;
    case 2:
      mode="LP/K2, LP/K2";
      break;
    case 3:
      mode="LP/K2, LP/K1";
      break;
    default:
      break;
  }
  return fmt::sprintf("%d: %s",id,mode);
}

String macroLFOWaves(int id, float val) {
  String mode="???";
  switch (((int)val)&3) {
    case 0:
      mode="Saw";
      break;
    case 1:
      mode="Square";
      break;
    case 2:
      mode="Sine";
      break;
    case 3:
      mode="Random";
      break;
    default:
      break;
  }
  return fmt::sprintf("%d: %s",id,mode);
}

void addAALine(ImDrawList* dl, const ImVec2& p1, const ImVec2& p2, const ImU32 color, float thickness=1.0f) {
  ImVec2 pt[2];
  pt[0]=p1;
  pt[1]=p2;
  dl->AddPolyline(pt,2,color,ImDrawFlags_None,thickness);
}

void FurnaceGUI::drawSSGEnv(unsigned char type, const ImVec2& size) {
  ImDrawList* dl=ImGui::GetWindowDrawList();
  ImGuiWindow* window=ImGui::GetCurrentWindow();

  ImVec2 minArea=window->DC.CursorPos;
  ImVec2 maxArea=ImVec2(
    minArea.x+size.x,
    minArea.y+size.y
  );
  ImRect rect=ImRect(minArea,maxArea);
  ImGuiStyle& style=ImGui::GetStyle();
  ImU32 color=ImGui::GetColorU32(uiColors[GUI_COLOR_FM_SSG]);
  ImGui::ItemSize(size,style.FramePadding.y);
  if (ImGui::ItemAdd(rect,ImGui::GetID("ssgEnvDisplay"))) {
    ImGui::RenderFrame(rect.Min,rect.Max,ImGui::GetColorU32(ImGuiCol_FrameBg),true,style.FrameRounding);
    switch (type) {
      case 0:
        for (int i=0; i<4; i++) {
          ImVec2 pos1=ImLerp(rect.Min,rect.Max,ImVec2((float)i/4.0f,0.2));
          ImVec2 pos2=ImLerp(rect.Min,rect.Max,ImVec2((float)(i+1)/4.0f,0.8));
          addAALine(dl,pos1,pos2,color);
          pos1.x=pos2.x;
          if (i<3) addAALine(dl,pos1,pos2,color);
        }
        break;
      case 1: {
        ImVec2 pos1=ImLerp(rect.Min,rect.Max,ImVec2(0.0,0.2));
        ImVec2 pos2=ImLerp(rect.Min,rect.Max,ImVec2(0.25,0.8));
        addAALine(dl,pos1,pos2,color);

        pos1=ImLerp(rect.Min,rect.Max,ImVec2(1.0,0.8));
        addAALine(dl,pos1,pos2,color);
        break;
      }
      case 2: {
        ImVec2 pos1=ImLerp(rect.Min,rect.Max,ImVec2(0.0,0.2));
        ImVec2 pos2=ImLerp(rect.Min,rect.Max,ImVec2(0.25,0.8));
        addAALine(dl,pos1,pos2,color);

        pos1=ImLerp(rect.Min,rect.Max,ImVec2(0.5,0.2));
        addAALine(dl,pos1,pos2,color);

        pos2=ImLerp(rect.Min,rect.Max,ImVec2(0.75,0.8));
        addAALine(dl,pos1,pos2,color);

        pos1=ImLerp(rect.Min,rect.Max,ImVec2(1.0,0.2));
        addAALine(dl,pos1,pos2,color);
        break;
      }
      case 3: {
        ImVec2 pos1=ImLerp(rect.Min,rect.Max,ImVec2(0.0,0.2));
        ImVec2 pos2=ImLerp(rect.Min,rect.Max,ImVec2(0.25,0.8));
        addAALine(dl,pos1,pos2,color);

        pos1.x=pos2.x;
        addAALine(dl,pos1,pos2,color);

        pos2=ImLerp(rect.Min,rect.Max,ImVec2(1.0,0.2));
        addAALine(dl,pos1,pos2,color);
        break;
      }
      case 4:
        for (int i=0; i<4; i++) {
          ImVec2 pos1=ImLerp(rect.Min,rect.Max,ImVec2((float)i/4.0f,0.8));
          ImVec2 pos2=ImLerp(rect.Min,rect.Max,ImVec2((float)(i+1)/4.0f,0.2));
          addAALine(dl,pos1,pos2,color);
          pos1.x=pos2.x;
          if (i<3) addAALine(dl,pos1,pos2,color);
        }
        break;
      case 5: {
        ImVec2 pos1=ImLerp(rect.Min,rect.Max,ImVec2(0.0,0.8));
        ImVec2 pos2=ImLerp(rect.Min,rect.Max,ImVec2(0.25,0.2));
        addAALine(dl,pos1,pos2,color);

        pos1=ImLerp(rect.Min,rect.Max,ImVec2(1.0,0.2));
        addAALine(dl,pos1,pos2,color);
        break;
      }
      case 6: {
        ImVec2 pos1=ImLerp(rect.Min,rect.Max,ImVec2(0.0,0.8));
        ImVec2 pos2=ImLerp(rect.Min,rect.Max,ImVec2(0.25,0.2));
        addAALine(dl,pos1,pos2,color);

        pos1=ImLerp(rect.Min,rect.Max,ImVec2(0.5,0.8));
        addAALine(dl,pos1,pos2,color);

        pos2=ImLerp(rect.Min,rect.Max,ImVec2(0.75,0.2));
        addAALine(dl,pos1,pos2,color);

        pos1=ImLerp(rect.Min,rect.Max,ImVec2(1.0,0.8));
        addAALine(dl,pos1,pos2,color);
        break;
      }
      case 7: {
        ImVec2 pos1=ImLerp(rect.Min,rect.Max,ImVec2(0.0,0.8));
        ImVec2 pos2=ImLerp(rect.Min,rect.Max,ImVec2(0.25,0.2));
        addAALine(dl,pos1,pos2,color);

        pos1.x=pos2.x;
        addAALine(dl,pos1,pos2,color);

        pos2=ImLerp(rect.Min,rect.Max,ImVec2(1.0,0.8));
        addAALine(dl,pos1,pos2,color);
        break;
      }
    }
  }
}

void FurnaceGUI::drawWaveform(unsigned char type, bool opz, const ImVec2& size) {
  ImDrawList* dl=ImGui::GetWindowDrawList();
  ImGuiWindow* window=ImGui::GetCurrentWindow();

  ImVec2 waveform[65];
  const size_t waveformLen=64;

  ImVec2 minArea=window->DC.CursorPos;
  ImVec2 maxArea=ImVec2(
    minArea.x+size.x,
    minArea.y+size.y
  );
  ImRect rect=ImRect(minArea,maxArea);
  ImGuiStyle& style=ImGui::GetStyle();
  ImU32 color=ImGui::GetColorU32(uiColors[GUI_COLOR_FM_WAVE]);
  ImGui::ItemSize(size,style.FramePadding.y);
  if (ImGui::ItemAdd(rect,ImGui::GetID("wsDisplay"))) {
    ImGui::RenderFrame(rect.Min,rect.Max,ImGui::GetColorU32(ImGuiCol_FrameBg),true,style.FrameRounding);
    if (opz) {
      switch (type) {
        case 0:
          for (size_t i=0; i<=waveformLen; i++) {
            float x=(float)i/(float)waveformLen;
            float y=sin(x*2.0*M_PI);
            waveform[i]=ImLerp(rect.Min,rect.Max,ImVec2(x,0.5-y*0.4));
          }
          break;
        case 1:
          for (size_t i=0; i<=waveformLen; i++) {
            float x=(float)i/(float)waveformLen;
            float y=pow(sin(x*2.0*M_PI),2.0);
            if (x>=0.5) y=-y;
            waveform[i]=ImLerp(rect.Min,rect.Max,ImVec2(x,0.5-y*0.4));
          }
          break;
        case 2:
          for (size_t i=0; i<=waveformLen; i++) {
            float x=(float)i/(float)waveformLen;
            float y=MAX(0.0,sin(x*2.0*M_PI));
            waveform[i]=ImLerp(rect.Min,rect.Max,ImVec2(x,0.5-y*0.4));
          }
          break;
        case 3:
          for (size_t i=0; i<=waveformLen; i++) {
            float x=(float)i/(float)waveformLen;
            float y=pow(MAX(0.0,sin(x*2.0*M_PI)),2.0);
            waveform[i]=ImLerp(rect.Min,rect.Max,ImVec2(x,0.5-y*0.4));
          }
          break;
        case 4:
          for (size_t i=0; i<=waveformLen; i++) {
            float x=(float)i/(float)waveformLen;
            float y=(x>=0.5)?0.0:sin(x*4.0*M_PI);
            waveform[i]=ImLerp(rect.Min,rect.Max,ImVec2(x,0.5-y*0.4));
          }
          break;
        case 5:
          for (size_t i=0; i<=waveformLen; i++) {
            float x=(float)i/(float)waveformLen;
            float y=(x>=0.5)?0.0:pow(sin(x*4.0*M_PI),2.0);
            if (x>=0.25) y=-y;
            waveform[i]=ImLerp(rect.Min,rect.Max,ImVec2(x,0.5-y*0.4));
          }
          break;
        case 6:
          for (size_t i=0; i<=waveformLen; i++) {
            float x=(float)i/(float)waveformLen;
            float y=(x>=0.5)?0.0:fabs(sin(x*4.0*M_PI));
            waveform[i]=ImLerp(rect.Min,rect.Max,ImVec2(x,0.5-y*0.4));
          }
          break;
        case 7:
          for (size_t i=0; i<=waveformLen; i++) {
            float x=(float)i/(float)waveformLen;
            float y=(x>=0.5)?0.0:pow(sin(x*4.0*M_PI),2.0);
            waveform[i]=ImLerp(rect.Min,rect.Max,ImVec2(x,0.5-y*0.4));
          }
          break;
      }
    } else {
      switch (type) {
        case 0:
          for (size_t i=0; i<=waveformLen; i++) {
            float x=(float)i/(float)waveformLen;
            float y=sin(x*2.0*M_PI);
            waveform[i]=ImLerp(rect.Min,rect.Max,ImVec2(x,0.5-y*0.4));
          }
          break;
        case 1:
          for (size_t i=0; i<=waveformLen; i++) {
            float x=(float)i/(float)waveformLen;
            float y=MAX(0.0,sin(x*2.0*M_PI));
            waveform[i]=ImLerp(rect.Min,rect.Max,ImVec2(x,0.5-y*0.4));
          }
          break;
        case 2:
          for (size_t i=0; i<=waveformLen; i++) {
            float x=(float)i/(float)waveformLen;
            float y=fabs(sin(x*2.0*M_PI));
            waveform[i]=ImLerp(rect.Min,rect.Max,ImVec2(x,0.5-y*0.4));
          }
          break;
        case 3:
          for (size_t i=0; i<=waveformLen; i++) {
            float x=(float)i/(float)waveformLen;
            float y=fabs((tan(x*2.0*M_PI)>=0.0)?sin(x*2.0*M_PI):0.0);
            waveform[i]=ImLerp(rect.Min,rect.Max,ImVec2(x,0.5-y*0.4));
          }
          break;
        case 4:
          for (size_t i=0; i<=waveformLen; i++) {
            float x=(float)i/(float)waveformLen;
            float y=(x>=0.5)?0.0:sin(x*4.0*M_PI);
            waveform[i]=ImLerp(rect.Min,rect.Max,ImVec2(x,0.5-y*0.4));
          }
          break;
        case 5:
          for (size_t i=0; i<=waveformLen; i++) {
            float x=(float)i/(float)waveformLen;
            float y=(x>=0.5)?0.0:fabs(sin(x*4.0*M_PI));
            waveform[i]=ImLerp(rect.Min,rect.Max,ImVec2(x,0.5-y*0.4));
          }
          break;
        case 6:
          for (size_t i=0; i<=waveformLen; i++) {
            float x=(float)i/(float)waveformLen;
            float y=(x>=0.5)?-1.0:1.0;
            waveform[i]=ImLerp(rect.Min,rect.Max,ImVec2(x,0.5-y*0.4));
          }
          break;
        case 7:
          for (size_t i=0; i<=waveformLen; i++) {
            float x=(float)i/(float)waveformLen;
            float y=pow(2.0*(x-0.5),3.0);
            waveform[i]=ImLerp(rect.Min,rect.Max,ImVec2(x,0.5-y*0.4));
          }
          break;
      }
    }
    dl->AddPolyline(waveform,waveformLen+1,color,ImDrawFlags_None,dpiScale);
  }
}

void FurnaceGUI::drawAlgorithm(unsigned char alg, FurnaceGUIFMAlgs algType, const ImVec2& size) {
  ImDrawList* dl=ImGui::GetWindowDrawList();
  ImGuiWindow* window=ImGui::GetCurrentWindow();

  ImVec2 minArea=window->DC.CursorPos;
  ImVec2 maxArea=ImVec2(
    minArea.x+size.x,
    minArea.y+size.y
  );
  ImRect rect=ImRect(minArea,maxArea);
  ImGuiStyle& style=ImGui::GetStyle();
  ImU32 colorM=ImGui::GetColorU32(uiColors[GUI_COLOR_FM_MOD]);
  ImU32 colorC=ImGui::GetColorU32(uiColors[GUI_COLOR_FM_CAR]);
  ImU32 colorL=ImGui::GetColorU32(uiColors[GUI_COLOR_FM_ALG_LINE]);
  ImGui::ItemSize(size,style.FramePadding.y);
  if (ImGui::ItemAdd(rect,ImGui::GetID("alg"))) {
    ImGui::RenderFrame(rect.Min,rect.Max,ImGui::GetColorU32(uiColors[GUI_COLOR_FM_ALG_BG]),true,style.FrameRounding);
    const float circleRadius=6.0f*dpiScale+1.0f;
    switch (algType) {
      case FM_ALGS_4OP:
        switch (alg) {
          case 0: { // 1 > 2 > 3 > 4
            ImVec2 pos1=ImLerp(rect.Min,rect.Max,ImVec2(0.2,0.5));
            ImVec2 pos2=ImLerp(rect.Min,rect.Max,ImVec2(0.4,0.5));
            ImVec2 pos3=ImLerp(rect.Min,rect.Max,ImVec2(0.6,0.5));
            ImVec2 pos4=ImLerp(rect.Min,rect.Max,ImVec2(0.8,0.5));
            dl->AddCircleFilled(pos1,4.0f*dpiScale+1.0f,colorM);
            dl->AddCircle(pos1,6.0f*dpiScale+1.0f,colorM);
            addAALine(dl,pos1,pos2,colorL);
            dl->AddCircleFilled(pos2,4.0f*dpiScale+1.0f,colorM);
            addAALine(dl,pos2,pos3,colorL);
            dl->AddCircleFilled(pos3,4.0f*dpiScale+1.0f,colorM);
            addAALine(dl,pos3,pos4,colorL);
            dl->AddCircleFilled(pos4,4.0f*dpiScale+1.0f,colorC);

            pos1.x-=ImGui::CalcTextSize("1").x*0.5;
            pos2.x-=ImGui::CalcTextSize("2").x*0.5;
            pos3.x-=ImGui::CalcTextSize("3").x*0.5;
            pos4.x-=ImGui::CalcTextSize("4").x*0.5;
            pos1.y-=ImGui::CalcTextSize("1").y+circleRadius;
            pos2.y-=ImGui::CalcTextSize("2").y+circleRadius;
            pos3.y-=ImGui::CalcTextSize("3").y+circleRadius;
            pos4.y-=ImGui::CalcTextSize("4").y+circleRadius;
            dl->AddText(pos1,colorM,"1");
            dl->AddText(pos2,colorM,"2");
            dl->AddText(pos3,colorM,"3");
            dl->AddText(pos4,colorC,"4");
            break;
          }
          case 1: { // (1+2) > 3 > 4
            ImVec2 pos1=ImLerp(rect.Min,rect.Max,ImVec2(0.25,0.3));
            ImVec2 pos2=ImLerp(rect.Min,rect.Max,ImVec2(0.25,0.7));
            ImVec2 pos3=ImLerp(rect.Min,rect.Max,ImVec2(0.5,0.5));
            ImVec2 pos4=ImLerp(rect.Min,rect.Max,ImVec2(0.75,0.5));
            dl->AddCircleFilled(pos1,4.0f*dpiScale+1.0f,colorM);
            dl->AddCircle(pos1,6.0f*dpiScale+1.0f,colorM);
            addAALine(dl,pos1,pos3,colorL);
            dl->AddCircleFilled(pos2,4.0f*dpiScale+1.0f,colorM);
            addAALine(dl,pos2,pos3,colorL);
            dl->AddCircleFilled(pos3,4.0f*dpiScale+1.0f,colorM);
            addAALine(dl,pos3,pos4,colorL);
            dl->AddCircleFilled(pos4,4.0f*dpiScale+1.0f,colorC);

            pos2.x-=ImGui::CalcTextSize("2").x+circleRadius+3.0*dpiScale;
            pos1.x=pos2.x;
            pos3.x-=ImGui::CalcTextSize("3").x*0.5;
            pos4.x-=ImGui::CalcTextSize("4").x*0.5;
            pos1.y-=ImGui::CalcTextSize("1").y*0.5;
            pos2.y-=ImGui::CalcTextSize("2").y*0.5;
            pos3.y-=ImGui::CalcTextSize("3").y+circleRadius;
            pos4.y-=ImGui::CalcTextSize("4").y+circleRadius;
            dl->AddText(pos1,colorM,"1");
            dl->AddText(pos2,colorM,"2");
            dl->AddText(pos3,colorM,"3");
            dl->AddText(pos4,colorC,"4");
            break;
          }
          case 2: { // 1+(2>3) > 4
            ImVec2 pos1=ImLerp(rect.Min,rect.Max,ImVec2(0.5,0.3));
            ImVec2 pos2=ImLerp(rect.Min,rect.Max,ImVec2(0.25,0.7));
            ImVec2 pos3=ImLerp(rect.Min,rect.Max,ImVec2(0.5,0.7));
            ImVec2 pos4=ImLerp(rect.Min,rect.Max,ImVec2(0.75,0.5));
            dl->AddCircleFilled(pos1,4.0f*dpiScale+1.0f,colorM);
            dl->AddCircle(pos1,6.0f*dpiScale+1.0f,colorM);
            addAALine(dl,pos1,pos4,colorL);
            dl->AddCircleFilled(pos2,4.0f*dpiScale+1.0f,colorM);
            addAALine(dl,pos2,pos3,colorL);
            dl->AddCircleFilled(pos3,4.0f*dpiScale+1.0f,colorM);
            addAALine(dl,pos3,pos4,colorL);
            dl->AddCircleFilled(pos4,4.0f*dpiScale+1.0f,colorC);

            pos1.x-=ImGui::CalcTextSize("2").x+circleRadius+3.0*dpiScale;
            pos2.x-=ImGui::CalcTextSize("2").x+circleRadius+3.0*dpiScale;
            pos3.x-=ImGui::CalcTextSize("3").x+circleRadius+3.0*dpiScale;
            pos4.x-=ImGui::CalcTextSize("4").x*0.5;
            pos1.y-=ImGui::CalcTextSize("1").y*0.5;
            pos2.y-=ImGui::CalcTextSize("2").y*0.5;
            pos3.y-=ImGui::CalcTextSize("3").y*0.5;
            pos4.y-=ImGui::CalcTextSize("4").y+circleRadius;
            dl->AddText(pos1,colorM,"1");
            dl->AddText(pos2,colorM,"2");
            dl->AddText(pos3,colorM,"3");
            dl->AddText(pos4,colorC,"4");
            break;
          }
          case 3: { // (1>2)+3 > 4
            ImVec2 pos1=ImLerp(rect.Min,rect.Max,ImVec2(0.25,0.3));
            ImVec2 pos2=ImLerp(rect.Min,rect.Max,ImVec2(0.5,0.3));
            ImVec2 pos3=ImLerp(rect.Min,rect.Max,ImVec2(0.5,0.7));
            ImVec2 pos4=ImLerp(rect.Min,rect.Max,ImVec2(0.75,0.5));
            dl->AddCircleFilled(pos1,4.0f*dpiScale+1.0f,colorM);
            dl->AddCircle(pos1,6.0f*dpiScale+1.0f,colorM);
            addAALine(dl,pos1,pos2,colorL);
            dl->AddCircleFilled(pos2,4.0f*dpiScale+1.0f,colorM);
            addAALine(dl,pos2,pos4,colorL);
            dl->AddCircleFilled(pos3,4.0f*dpiScale+1.0f,colorM);
            addAALine(dl,pos3,pos4,colorL);
            dl->AddCircleFilled(pos4,4.0f*dpiScale+1.0f,colorC);

            pos1.x-=ImGui::CalcTextSize("2").x+circleRadius+3.0*dpiScale;
            pos2.x-=ImGui::CalcTextSize("2").x+circleRadius+3.0*dpiScale;
            pos3.x-=ImGui::CalcTextSize("3").x+circleRadius+3.0*dpiScale;
            pos4.x-=ImGui::CalcTextSize("4").x*0.5;
            pos1.y-=ImGui::CalcTextSize("1").y*0.5;
            pos2.y-=ImGui::CalcTextSize("2").y*0.5;
            pos3.y-=ImGui::CalcTextSize("3").y*0.5;
            pos4.y-=ImGui::CalcTextSize("4").y+circleRadius;
            dl->AddText(pos1,colorM,"1");
            dl->AddText(pos2,colorM,"2");
            dl->AddText(pos3,colorM,"3");
            dl->AddText(pos4,colorC,"4");
            break;
          }
          case 4: { // (1>2) + (3>4)
            ImVec2 pos1=ImLerp(rect.Min,rect.Max,ImVec2(0.25,0.3));
            ImVec2 pos2=ImLerp(rect.Min,rect.Max,ImVec2(0.5,0.3));
            ImVec2 pos3=ImLerp(rect.Min,rect.Max,ImVec2(0.25,0.7));
            ImVec2 pos4=ImLerp(rect.Min,rect.Max,ImVec2(0.5,0.7));
            ImVec2 pos5=ImLerp(rect.Min,rect.Max,ImVec2(0.75,0.5));
            dl->AddCircleFilled(pos1,4.0f*dpiScale+1.0f,colorM);
            dl->AddCircle(pos1,6.0f*dpiScale+1.0f,colorM);
            addAALine(dl,pos1,pos2,colorL);
            dl->AddCircleFilled(pos2,4.0f*dpiScale+1.0f,colorC);
            dl->AddCircleFilled(pos3,4.0f*dpiScale+1.0f,colorM);
            addAALine(dl,pos3,pos4,colorL);
            dl->AddCircleFilled(pos4,4.0f*dpiScale+1.0f,colorC);
            addAALine(dl,pos2,pos5,colorL);
            addAALine(dl,pos4,pos5,colorL);

            pos1.x-=ImGui::CalcTextSize("2").x+circleRadius+3.0*dpiScale;
            pos2.x-=ImGui::CalcTextSize("2").x+circleRadius+3.0*dpiScale;
            pos3.x-=ImGui::CalcTextSize("3").x+circleRadius+3.0*dpiScale;
            pos4.x-=ImGui::CalcTextSize("4").x+circleRadius+3.0*dpiScale;
            pos1.y-=ImGui::CalcTextSize("1").y*0.5;
            pos2.y-=ImGui::CalcTextSize("2").y*0.5;
            pos3.y-=ImGui::CalcTextSize("3").y*0.5;
            pos4.y-=ImGui::CalcTextSize("4").y*0.5;
            dl->AddText(pos1,colorM,"1");
            dl->AddText(pos2,colorC,"2");
            dl->AddText(pos3,colorM,"3");
            dl->AddText(pos4,colorC,"4");
            break;
          }
          case 5: { // 1 > (2+3+4)
            ImVec2 pos1=ImLerp(rect.Min,rect.Max,ImVec2(0.25,0.5));
            ImVec2 pos2=ImLerp(rect.Min,rect.Max,ImVec2(0.5,0.25));
            ImVec2 pos3=ImLerp(rect.Min,rect.Max,ImVec2(0.5,0.5));
            ImVec2 pos4=ImLerp(rect.Min,rect.Max,ImVec2(0.5,0.75));
            ImVec2 pos5=ImLerp(rect.Min,rect.Max,ImVec2(0.75,0.5));
            dl->AddCircleFilled(pos1,4.0f*dpiScale+1.0f,colorM);
            dl->AddCircle(pos1,6.0f*dpiScale+1.0f,colorM);
            addAALine(dl,pos1,pos2,colorL);
            addAALine(dl,pos1,pos3,colorL);
            addAALine(dl,pos1,pos4,colorL);
            dl->AddCircleFilled(pos2,4.0f*dpiScale+1.0f,colorC);
            dl->AddCircleFilled(pos3,4.0f*dpiScale+1.0f,colorC);
            dl->AddCircleFilled(pos4,4.0f*dpiScale+1.0f,colorC);
            addAALine(dl,pos2,pos5,colorL);
            addAALine(dl,pos3,pos5,colorL);
            addAALine(dl,pos4,pos5,colorL);

            pos1.x-=ImGui::CalcTextSize("2").x+circleRadius+3.0*dpiScale;
            pos2.x-=ImGui::CalcTextSize("2").x+circleRadius+3.0*dpiScale;
            pos3.x-=ImGui::CalcTextSize("3").x+circleRadius+3.0*dpiScale;
            pos4.x-=ImGui::CalcTextSize("4").x+circleRadius+3.0*dpiScale;
            pos1.y-=ImGui::CalcTextSize("1").y*0.5;
            pos2.y-=ImGui::CalcTextSize("2").y*0.5;
            pos3.y-=ImGui::CalcTextSize("3").y*0.5;
            pos4.y-=ImGui::CalcTextSize("4").y*0.5;
            dl->AddText(pos1,colorM,"1");
            dl->AddText(pos2,colorC,"2");
            dl->AddText(pos3,colorC,"3");
            dl->AddText(pos4,colorC,"4");
            break;
          }
          case 6: { // (1>2) + 3 + 4
            ImVec2 pos1=ImLerp(rect.Min,rect.Max,ImVec2(0.25,0.25));
            ImVec2 pos2=ImLerp(rect.Min,rect.Max,ImVec2(0.5,0.25));
            ImVec2 pos3=ImLerp(rect.Min,rect.Max,ImVec2(0.5,0.5));
            ImVec2 pos4=ImLerp(rect.Min,rect.Max,ImVec2(0.5,0.75));
            ImVec2 pos5=ImLerp(rect.Min,rect.Max,ImVec2(0.75,0.5));
            dl->AddCircleFilled(pos1,4.0f*dpiScale+1.0f,colorM);
            dl->AddCircle(pos1,6.0f*dpiScale+1.0f,colorM);
            addAALine(dl,pos1,pos2,colorL);
            dl->AddCircleFilled(pos2,4.0f*dpiScale+1.0f,colorC);
            dl->AddCircleFilled(pos3,4.0f*dpiScale+1.0f,colorC);
            dl->AddCircleFilled(pos4,4.0f*dpiScale+1.0f,colorC);
            addAALine(dl,pos2,pos5,colorL);
            addAALine(dl,pos3,pos5,colorL);
            addAALine(dl,pos4,pos5,colorL);

            pos1.x-=ImGui::CalcTextSize("2").x+circleRadius+3.0*dpiScale;
            pos2.x-=ImGui::CalcTextSize("2").x+circleRadius+3.0*dpiScale;
            pos3.x-=ImGui::CalcTextSize("3").x+circleRadius+3.0*dpiScale;
            pos4.x-=ImGui::CalcTextSize("4").x+circleRadius+3.0*dpiScale;
            pos1.y-=ImGui::CalcTextSize("1").y*0.5;
            pos2.y-=ImGui::CalcTextSize("2").y*0.5;
            pos3.y-=ImGui::CalcTextSize("3").y*0.5;
            pos4.y-=ImGui::CalcTextSize("4").y*0.5;
            dl->AddText(pos1,colorM,"1");
            dl->AddText(pos2,colorC,"2");
            dl->AddText(pos3,colorC,"3");
            dl->AddText(pos4,colorC,"4");
            break;
          }
          case 7: { // 1 + 2 + 3 + 4
            ImVec2 pos1=ImLerp(rect.Min,rect.Max,ImVec2(0.25,0.2));
            ImVec2 pos2=ImLerp(rect.Min,rect.Max,ImVec2(0.35,0.4));
            ImVec2 pos3=ImLerp(rect.Min,rect.Max,ImVec2(0.45,0.6));
            ImVec2 pos4=ImLerp(rect.Min,rect.Max,ImVec2(0.55,0.8));
            ImVec2 pos5=ImLerp(rect.Min,rect.Max,ImVec2(0.75,0.5));
            dl->AddCircleFilled(pos1,4.0f*dpiScale+1.0f,colorC);
            dl->AddCircle(pos1,6.0f*dpiScale+1.0f,colorC);
            dl->AddCircleFilled(pos2,4.0f*dpiScale+1.0f,colorC);
            dl->AddCircleFilled(pos3,4.0f*dpiScale+1.0f,colorC);
            dl->AddCircleFilled(pos4,4.0f*dpiScale+1.0f,colorC);
            addAALine(dl,pos1,pos5,colorL);
            addAALine(dl,pos2,pos5,colorL);
            addAALine(dl,pos3,pos5,colorL);
            addAALine(dl,pos4,pos5,colorL);

            pos1.x-=ImGui::CalcTextSize("2").x+circleRadius+3.0*dpiScale;
            pos2.x-=ImGui::CalcTextSize("2").x+circleRadius+3.0*dpiScale;
            pos3.x-=ImGui::CalcTextSize("3").x+circleRadius+3.0*dpiScale;
            pos4.x-=ImGui::CalcTextSize("4").x+circleRadius+3.0*dpiScale;
            pos1.y-=ImGui::CalcTextSize("1").y*0.5;
            pos2.y-=ImGui::CalcTextSize("2").y*0.5;
            pos3.y-=ImGui::CalcTextSize("3").y*0.5;
            pos4.y-=ImGui::CalcTextSize("4").y*0.5;
            dl->AddText(pos1,colorC,"1");
            dl->AddText(pos2,colorC,"2");
            dl->AddText(pos3,colorC,"3");
            dl->AddText(pos4,colorC,"4");
            break;
          }
        }
        break;
      case FM_ALGS_2OP_OPL:
        switch (alg) {
          case 0: { // 1 > 2
            ImVec2 pos1=ImLerp(rect.Min,rect.Max,ImVec2(0.33,0.5));
            ImVec2 pos2=ImLerp(rect.Min,rect.Max,ImVec2(0.67,0.5));
            dl->AddCircleFilled(pos1,4.0f*dpiScale+1.0f,colorM);
            dl->AddCircle(pos1,6.0f*dpiScale+1.0f,colorM);
            addAALine(dl,pos1,pos2,colorL);
            dl->AddCircleFilled(pos2,4.0f*dpiScale+1.0f,colorC);

            pos1.x-=ImGui::CalcTextSize("2").x+circleRadius+3.0*dpiScale;
            pos2.x+=circleRadius+3.0*dpiScale;
            pos1.y-=ImGui::CalcTextSize("1").y*0.5;
            pos2.y-=ImGui::CalcTextSize("2").y*0.5;
            dl->AddText(pos1,colorM,"1");
            dl->AddText(pos2,colorC,"2");
            break;
          }
          case 1: { // 1 + 2
            ImVec2 pos1=ImLerp(rect.Min,rect.Max,ImVec2(0.33,0.5));
            ImVec2 pos2=ImLerp(rect.Min,rect.Max,ImVec2(0.67,0.5));
            dl->AddCircleFilled(pos1,4.0f*dpiScale+1.0f,colorC);
            dl->AddCircle(pos1,6.0f*dpiScale+1.0f,colorC);
            dl->AddCircleFilled(pos2,4.0f*dpiScale+1.0f,colorC);

            pos1.x-=ImGui::CalcTextSize("2").x+circleRadius+3.0*dpiScale;
            pos2.x+=circleRadius+3.0*dpiScale;
            pos1.y-=ImGui::CalcTextSize("1").y*0.5;
            pos2.y-=ImGui::CalcTextSize("2").y*0.5;
            dl->AddText(pos1,colorC,"1");
            dl->AddText(pos2,colorC,"2");
            break;
          }
        }
        break;
      case FM_ALGS_4OP_OPL:
        switch (alg) {
          case 0: { // 1 > 2 > 3 > 4
            ImVec2 pos1=ImLerp(rect.Min,rect.Max,ImVec2(0.2,0.5));
            ImVec2 pos2=ImLerp(rect.Min,rect.Max,ImVec2(0.4,0.5));
            ImVec2 pos3=ImLerp(rect.Min,rect.Max,ImVec2(0.6,0.5));
            ImVec2 pos4=ImLerp(rect.Min,rect.Max,ImVec2(0.8,0.5));
            dl->AddCircleFilled(pos1,4.0f*dpiScale+1.0f,colorM);
            dl->AddCircle(pos1,6.0f*dpiScale+1.0f,colorM);
            addAALine(dl,pos1,pos2,colorL);
            dl->AddCircleFilled(pos2,4.0f*dpiScale+1.0f,colorM);
            addAALine(dl,pos2,pos3,colorL);
            dl->AddCircleFilled(pos3,4.0f*dpiScale+1.0f,colorM);
            addAALine(dl,pos3,pos4,colorL);
            dl->AddCircleFilled(pos4,4.0f*dpiScale+1.0f,colorC);

            pos1.x-=ImGui::CalcTextSize("1").x*0.5;
            pos2.x-=ImGui::CalcTextSize("2").x*0.5;
            pos3.x-=ImGui::CalcTextSize("3").x*0.5;
            pos4.x-=ImGui::CalcTextSize("4").x*0.5;
            pos1.y-=ImGui::CalcTextSize("1").y+circleRadius;
            pos2.y-=ImGui::CalcTextSize("2").y+circleRadius;
            pos3.y-=ImGui::CalcTextSize("3").y+circleRadius;
            pos4.y-=ImGui::CalcTextSize("4").y+circleRadius;
            dl->AddText(pos1,colorM,"1");
            dl->AddText(pos2,colorM,"2");
            dl->AddText(pos3,colorM,"3");
            dl->AddText(pos4,colorC,"4");
            break;
          }
          case 1: { // 1 + (2 > 3 > 4)
            ImVec2 pos1=ImLerp(rect.Min,rect.Max,ImVec2(0.4,0.3));
            ImVec2 pos2=ImLerp(rect.Min,rect.Max,ImVec2(0.2,0.7));
            ImVec2 pos3=ImLerp(rect.Min,rect.Max,ImVec2(0.4,0.7));
            ImVec2 pos4=ImLerp(rect.Min,rect.Max,ImVec2(0.6,0.7));
            ImVec2 pos5=ImLerp(rect.Min,rect.Max,ImVec2(0.8,0.7));
            dl->AddCircleFilled(pos1,4.0f*dpiScale+1.0f,colorC);
            dl->AddCircle(pos1,6.0f*dpiScale+1.0f,colorC);
            addAALine(dl,pos1,pos5,colorL);
            dl->AddCircleFilled(pos2,4.0f*dpiScale+1.0f,colorM);
            addAALine(dl,pos2,pos3,colorL);
            dl->AddCircleFilled(pos3,4.0f*dpiScale+1.0f,colorM);
            addAALine(dl,pos3,pos4,colorL);
            dl->AddCircleFilled(pos4,4.0f*dpiScale+1.0f,colorC);

            addAALine(dl,pos4,pos5,colorL);

            pos1.x-=ImGui::CalcTextSize("2").x+circleRadius+3.0*dpiScale;
            pos2.x-=ImGui::CalcTextSize("2").x+circleRadius+3.0*dpiScale;
            pos3.x-=ImGui::CalcTextSize("3").x+circleRadius+3.0*dpiScale;
            pos4.x-=ImGui::CalcTextSize("4").x*0.5;
            pos1.y-=ImGui::CalcTextSize("1").y*0.5;
            pos2.y-=ImGui::CalcTextSize("2").y*0.5;
            pos3.y-=ImGui::CalcTextSize("3").y*0.5;
            pos4.y-=ImGui::CalcTextSize("4").y+circleRadius;
            dl->AddText(pos1,colorC,"1");
            dl->AddText(pos2,colorM,"2");
            dl->AddText(pos3,colorM,"3");
            dl->AddText(pos4,colorC,"4");
            break;
          }
          case 2: { // (1>2) + (3>4)
            ImVec2 pos1=ImLerp(rect.Min,rect.Max,ImVec2(0.25,0.3));
            ImVec2 pos2=ImLerp(rect.Min,rect.Max,ImVec2(0.5,0.3));
            ImVec2 pos3=ImLerp(rect.Min,rect.Max,ImVec2(0.25,0.7));
            ImVec2 pos4=ImLerp(rect.Min,rect.Max,ImVec2(0.5,0.7));
            ImVec2 pos5=ImLerp(rect.Min,rect.Max,ImVec2(0.75,0.5));
            dl->AddCircleFilled(pos1,4.0f*dpiScale+1.0f,colorM);
            dl->AddCircle(pos1,6.0f*dpiScale+1.0f,colorM);
            addAALine(dl,pos1,pos2,colorL);
            dl->AddCircleFilled(pos2,4.0f*dpiScale+1.0f,colorC);
            dl->AddCircleFilled(pos3,4.0f*dpiScale+1.0f,colorM);
            addAALine(dl,pos3,pos4,colorL);
            dl->AddCircleFilled(pos4,4.0f*dpiScale+1.0f,colorC);
            addAALine(dl,pos2,pos5,colorL);
            addAALine(dl,pos4,pos5,colorL);

            pos1.x-=ImGui::CalcTextSize("2").x+circleRadius+3.0*dpiScale;
            pos2.x-=ImGui::CalcTextSize("2").x+circleRadius+3.0*dpiScale;
            pos3.x-=ImGui::CalcTextSize("3").x+circleRadius+3.0*dpiScale;
            pos4.x-=ImGui::CalcTextSize("4").x+circleRadius+3.0*dpiScale;
            pos1.y-=ImGui::CalcTextSize("1").y*0.5;
            pos2.y-=ImGui::CalcTextSize("2").y*0.5;
            pos3.y-=ImGui::CalcTextSize("3").y*0.5;
            pos4.y-=ImGui::CalcTextSize("4").y*0.5;
            dl->AddText(pos1,colorM,"1");
            dl->AddText(pos2,colorC,"2");
            dl->AddText(pos3,colorM,"3");
            dl->AddText(pos4,colorC,"4");
            break;
          }
          case 3: { // 1 + (2 > 3) + 4
            ImVec2 pos1=ImLerp(rect.Min,rect.Max,ImVec2(0.5,0.25));
            ImVec2 pos2=ImLerp(rect.Min,rect.Max,ImVec2(0.25,0.5));
            ImVec2 pos3=ImLerp(rect.Min,rect.Max,ImVec2(0.5,0.5));
            ImVec2 pos4=ImLerp(rect.Min,rect.Max,ImVec2(0.5,0.75));
            ImVec2 pos5=ImLerp(rect.Min,rect.Max,ImVec2(0.75,0.5));
            dl->AddCircleFilled(pos1,4.0f*dpiScale+1.0f,colorC);
            dl->AddCircle(pos1,6.0f*dpiScale+1.0f,colorC);
            addAALine(dl,pos2,pos3,colorL);
            dl->AddCircleFilled(pos2,4.0f*dpiScale+1.0f,colorM);
            dl->AddCircleFilled(pos3,4.0f*dpiScale+1.0f,colorC);
            dl->AddCircleFilled(pos4,4.0f*dpiScale+1.0f,colorC);
            addAALine(dl,pos1,pos5,colorL);
            addAALine(dl,pos3,pos5,colorL);
            addAALine(dl,pos4,pos5,colorL);

            pos1.x-=ImGui::CalcTextSize("2").x+circleRadius+3.0*dpiScale;
            pos2.x-=ImGui::CalcTextSize("2").x+circleRadius+3.0*dpiScale;
            pos3.x-=ImGui::CalcTextSize("3").x+circleRadius+3.0*dpiScale;
            pos4.x-=ImGui::CalcTextSize("4").x+circleRadius+3.0*dpiScale;
            pos1.y-=ImGui::CalcTextSize("1").y*0.5;
            pos2.y-=ImGui::CalcTextSize("2").y*0.5;
            pos3.y-=ImGui::CalcTextSize("3").y*0.5;
            pos4.y-=ImGui::CalcTextSize("4").y*0.5;
            dl->AddText(pos1,colorC,"1");
            dl->AddText(pos2,colorM,"2");
            dl->AddText(pos3,colorC,"3");
            dl->AddText(pos4,colorC,"4");
            break;
          }
        }
        break;
      default:
        break;
    }
  }
}

void FurnaceGUI::drawFMEnv(unsigned char tl, unsigned char ar, unsigned char dr, unsigned char d2r, unsigned char rr, unsigned char sl, unsigned char sus, unsigned char egt, unsigned char algOrGlobalSus, float maxTl, float maxArDr, const ImVec2& size, unsigned short instType) {
  ImDrawList* dl=ImGui::GetWindowDrawList();
  ImGuiWindow* window=ImGui::GetCurrentWindow();

  ImVec2 minArea=window->DC.CursorPos;
  ImVec2 maxArea=ImVec2(
    minArea.x+size.x,
    minArea.y+size.y
  );
  ImRect rect=ImRect(minArea,maxArea);
  ImGuiStyle& style=ImGui::GetStyle();
  ImU32 color=ImGui::GetColorU32(uiColors[GUI_COLOR_FM_ENVELOPE]);
  ImU32 colorR=ImGui::GetColorU32(uiColors[GUI_COLOR_FM_ENVELOPE_RELEASE]); // Relsease triangle
  ImU32 colorS=ImGui::GetColorU32(uiColors[GUI_COLOR_FM_ENVELOPE_SUS_GUIDE]); // Sustain horiz/vert line color
  ImGui::ItemSize(size,style.FramePadding.y);
  if (ImGui::ItemAdd(rect,ImGui::GetID("fmEnv"))) {
    ImGui::RenderFrame(rect.Min,rect.Max,ImGui::GetColorU32(ImGuiCol_FrameBg),true,style.FrameRounding);

    //Adjust for OPLL global sustain setting
    if (instType==DIV_INS_OPLL && algOrGlobalSus==1.0){
      rr = 5.0;
    }
    //calculate x positions
    float arPos=float(maxArDr-ar)/maxArDr; //peak of AR, start of DR
    float drPos=arPos+((sl/15.0)*(float(maxArDr-dr)/maxArDr)); //end of DR, start of D2R
    float d2rPos=drPos+(((15.0-sl)/15.0)*(float(31.0-d2r)/31.0)); //End of D2R
    float rrPos=(float(15-rr)/15.0); //end of RR

    //shrink all the x positions horizontally
    arPos/=2.0;
    drPos/=2.0;
    d2rPos/=2.0;
    rrPos/=1.0;

    ImVec2 pos1=ImLerp(rect.Min,rect.Max,ImVec2(0.0,1.0)); //the bottom corner
    ImVec2 pos2=ImLerp(rect.Min,rect.Max,ImVec2(arPos,(tl/maxTl))); //peak of AR, start of DR
    ImVec2 pos3=ImLerp(rect.Min,rect.Max,ImVec2(drPos,(float)((tl/maxTl)+(sl/15.0)-((tl/maxTl)*(sl/15.0))))); //end of DR, start of D2R
    ImVec2 pos4=ImLerp(rect.Min,rect.Max,ImVec2(d2rPos,1.0)); //end of D2R
    ImVec2 posRStart=ImLerp(rect.Min,rect.Max,ImVec2(0.0,(tl/maxTl))); //release start
    ImVec2 posREnd=ImLerp(rect.Min,rect.Max,ImVec2(rrPos,1.0));//release end
    ImVec2 posSLineHEnd=ImLerp(rect.Min,rect.Max,ImVec2(1.0,(float)((tl/maxTl)+(sl/15.0)-((tl/maxTl)*(sl/15.0))))); //sustain horizontal line end
    ImVec2 posSLineVEnd=ImLerp(rect.Min,rect.Max,ImVec2(drPos,1.0)); //sustain vertical line end
    ImVec2 posDecayRate0Pt=ImLerp(rect.Min,rect.Max,ImVec2(1.0,(tl/maxTl))); //Height of the peak of AR, forever
    ImVec2 posDecay2Rate0Pt=ImLerp(rect.Min,rect.Max,ImVec2(1.0,(float)((tl/maxTl)+(sl/15.0)-((tl/maxTl)*(sl/15.0))))); //Height of the peak of SR, forever

    //dl->Flags=ImDrawListFlags_AntiAliasedLines|ImDrawListFlags_AntiAliasedLinesUseTex;
    if (ar==0.0) { //if AR = 0, the envelope never starts
      dl->AddTriangleFilled(posRStart,posREnd,pos1,colorS); //draw release as shaded triangle behind everything
      addAALine(dl,pos1,pos4,color); //draw line on ground
    } else if (dr==0.0 && sl!=0.0) { //if DR = 0 and SL is not 0, then the envelope stays at max volume forever
      dl->AddTriangleFilled(posRStart,posREnd,pos1,colorS); //draw release as shaded triangle behind everything
      //addAALine(dl,pos3,posSLineHEnd,colorS); //draw horiz line through sustain level
      //addAALine(dl,pos3,posSLineVEnd,colorS); //draw vert. line through sustain level
      addAALine(dl,pos1,pos2,color); //A
      addAALine(dl,pos2,posDecayRate0Pt,color); //Line from A to end of graph
    } else if (d2r==0.0 || (instType==DIV_INS_OPL && sus==1.0) || (instType==DIV_INS_OPLL && egt!=0.0)) { //envelope stays at the sustain level forever
      dl->AddTriangleFilled(posRStart,posREnd,pos1,colorS); //draw release as shaded triangle behind everything
      addAALine(dl,pos3,posSLineHEnd,colorR); //draw horiz line through sustain level
      addAALine(dl,pos3,posSLineVEnd,colorR); //draw vert. line through sustain level
      addAALine(dl,pos1,pos2,color); //A
      addAALine(dl,pos2,pos3,color); //D
      addAALine(dl,pos3,posDecay2Rate0Pt,color); //Line from D to end of graph
    } else { //draw graph normally
      dl->AddTriangleFilled(posRStart,posREnd,pos1,colorS); //draw release as shaded triangle behind everything
      addAALine(dl,pos3,posSLineHEnd,colorR); //draw horiz line through sustain level
      addAALine(dl,pos3,posSLineVEnd,colorR); //draw vert. line through sustain level
      addAALine(dl,pos1,pos2,color); //A
      addAALine(dl,pos2,pos3,color); //D
      addAALine(dl,pos3,pos4,color); //D2
    }
    //dl->Flags^=ImDrawListFlags_AntiAliasedLines|ImDrawListFlags_AntiAliasedLinesUseTex;
  }
}

void FurnaceGUI::drawGBEnv(unsigned char vol, unsigned char len, unsigned char sLen, bool dir, const ImVec2& size) {
  ImDrawList* dl=ImGui::GetWindowDrawList();
  ImGuiWindow* window=ImGui::GetCurrentWindow();

  ImVec2 minArea=window->DC.CursorPos;
  ImVec2 maxArea=ImVec2(
    minArea.x+size.x,
    minArea.y+size.y
  );
  ImRect rect=ImRect(minArea,maxArea);
  ImGuiStyle& style=ImGui::GetStyle();
  ImU32 color=ImGui::GetColorU32(uiColors[GUI_COLOR_FM_ENVELOPE]);
  //ImU32 colorS=ImGui::GetColorU32(uiColors[GUI_COLOR_FM_ENVELOPE_SUS_GUIDE]); // Sustain horiz/vert line color
  ImGui::ItemSize(size,style.FramePadding.y);
  if (ImGui::ItemAdd(rect,ImGui::GetID("gbEnv"))) {
    ImGui::RenderFrame(rect.Min,rect.Max,ImGui::GetColorU32(ImGuiCol_FrameBg),true,style.FrameRounding);
    
    float volY=1.0-((float)vol/15.0);
    float lenPos=(sLen>62)?1.0:((float)sLen/384.0);
    float envEndPoint=((float)len/7.0)*((float)(dir?(15-vol):vol)/15.0);

    ImVec2 pos1=ImLerp(rect.Min,rect.Max,ImVec2(0.0,volY));
    ImVec2 pos2;
    if (dir) {
      if (len>0) {
        if (lenPos<envEndPoint) {
          pos2=ImLerp(rect.Min,rect.Max,ImVec2(lenPos,volY*(1.0-(lenPos/envEndPoint))));
        } else {
          pos2=ImLerp(rect.Min,rect.Max,ImVec2(envEndPoint,0.0));
        }
      } else {
        pos2=ImLerp(rect.Min,rect.Max,ImVec2(lenPos,volY));
      }
    } else {
      if (len>0) {
        if (lenPos<envEndPoint) {
          pos2=ImLerp(rect.Min,rect.Max,ImVec2(lenPos,volY+(1.0-volY)*(lenPos/envEndPoint)));
        } else {
          pos2=ImLerp(rect.Min,rect.Max,ImVec2(envEndPoint,1.0));
        }
      } else {
        pos2=ImLerp(rect.Min,rect.Max,ImVec2(lenPos,volY));
      }
    }
    ImVec2 pos3=ImLerp(rect.Min,rect.Max,ImVec2(lenPos,(len>0 || sLen<63)?((dir && sLen>62)?0.0:1.0):volY));

    addAALine(dl,pos1,pos2,color);
    if (lenPos>=envEndPoint && sLen<63 && dir) {
      pos3=ImLerp(rect.Min,rect.Max,ImVec2(lenPos,0.0));
      addAALine(dl,pos2,pos3,color);
      ImVec2 pos4=ImLerp(rect.Min,rect.Max,ImVec2(lenPos,1.0));
      addAALine(dl,pos3,pos4,color);
    } else {
      addAALine(dl,pos2,pos3,color);
    }
  }
}

#define P(x) if (x) { \
  MARK_MODIFIED; \
  e->notifyInsChange(curIns); \
}

#define PARAMETER MARK_MODIFIED; e->notifyInsChange(curIns);

String genericGuide(float value) {
  return fmt::sprintf("%d",(int)value);
}

void FurnaceGUI::drawMacros(std::vector<FurnaceGUIMacroDesc>& macros) {
  float asFloat[256];
  int asInt[256];
  float loopIndicator[256];
  int index=0;

  float reservedSpace=(settings.oldMacroVSlider)?(20.0f*dpiScale+ImGui::GetStyle().ItemSpacing.x):ImGui::GetStyle().ScrollbarSize;

  if (ImGui::BeginTable("MacroSpace",2)) {
    ImGui::TableSetupColumn("c0",ImGuiTableColumnFlags_WidthFixed,0.0);
    ImGui::TableSetupColumn("c1",ImGuiTableColumnFlags_WidthStretch,0.0);
    ImGui::TableNextRow();
    ImGui::TableNextColumn();
    float lenAvail=ImGui::GetContentRegionAvail().x;
    //ImGui::Dummy(ImVec2(120.0f*dpiScale,dpiScale));
    ImGui::SetNextItemWidth(120.0f*dpiScale);
    if (ImGui::InputInt("##MacroPointSize",&macroPointSize,1,16)) {
      if (macroPointSize<1) macroPointSize=1;
      if (macroPointSize>256) macroPointSize=256;
    }
    ImGui::TableNextColumn();
    float availableWidth=ImGui::GetContentRegionAvail().x-reservedSpace;
    int totalFit=MIN(128,availableWidth/MAX(1,macroPointSize*dpiScale));
    if (macroDragScroll>128-totalFit) {
      macroDragScroll=128-totalFit;
    }
    ImGui::SetNextItemWidth(availableWidth);
    if (CWSliderInt("##MacroScroll",&macroDragScroll,0,128-totalFit,"")) {
      if (macroDragScroll<0) macroDragScroll=0;
      if (macroDragScroll>128-totalFit) macroDragScroll=128-totalFit;
    }

    // draw macros
    for (FurnaceGUIMacroDesc& i: macros) {
      ImGui::PushID(index);
      ImGui::TableNextRow();

      // description
      ImGui::TableNextColumn();
      ImGui::Text("%s",i.displayName);
      ImGui::SameLine();
      if (ImGui::SmallButton(i.macro->open?(ICON_FA_CHEVRON_UP "##IMacroOpen"):(ICON_FA_CHEVRON_DOWN "##IMacroOpen"))) {
        i.macro->open=!i.macro->open;
      }
      if (i.macro->open) {
        ImGui::SetNextItemWidth(lenAvail);
        if (ImGui::InputScalar("##IMacroLen",ImGuiDataType_U8,&i.macro->len,&_ONE,&_THREE)) { MARK_MODIFIED
          if (i.macro->len>128) i.macro->len=128;
        }
        if (i.macroMode && i.modeName[0]!=NULL) {
          for (int m=0; i.modeName[m]!=NULL; m++) {
            String modeName=fmt::sprintf("%s##IMacroMode%d",i.modeName[m],m);
            if (ImGui::RadioButton(modeName.c_str(),i.macro->mode==m)) {
              i.macro->mode=m;
            }
          }
        }
      }

      // macro area
      ImGui::TableNextColumn();
      for (int j=0; j<256; j++) {
        if (j+macroDragScroll>=i.macro->len) {
          asFloat[j]=0;
          asInt[j]=0;
        } else {
          asFloat[j]=i.macro->val[j+macroDragScroll];
          asInt[j]=i.macro->val[j+macroDragScroll]+i.bitOffset;
        }
        if (j+macroDragScroll>=i.macro->len || (j+macroDragScroll>i.macro->rel && i.macro->loop<i.macro->rel)) {
          loopIndicator[j]=0;
        } else {
          loopIndicator[j]=((i.macro->loop!=-1 && (j+macroDragScroll)>=i.macro->loop))|((i.macro->rel!=-1 && (j+macroDragScroll)==i.macro->rel)<<1);
        }
      }
      ImGui::PushStyleVar(ImGuiStyleVar_FramePadding,ImVec2(0.0f,0.0f));

      if (i.macro->vZoom<1) {
        if (i.macro->name=="arp") {
          i.macro->vZoom=24;
          i.macro->vScroll=120-12;
        } else if (i.macro->name=="pitch") {
          i.macro->vZoom=128;
          i.macro->vScroll=2048-64;
        } else {
          i.macro->vZoom=i.max-i.min;
          i.macro->vScroll=0;
        }
      }
      if (i.macro->vZoom>(i.max-i.min)) {
        i.macro->vZoom=i.max-i.min;
      }
           
      if (i.isBitfield) {
        PlotBitfield("##IMacro",asInt,totalFit,0,i.bitfieldBits,i.max,ImVec2(availableWidth,(i.macro->open)?(i.height*dpiScale):(32.0f*dpiScale)));
      } else {
        PlotCustom("##IMacro",asFloat,totalFit,macroDragScroll,NULL,i.min+i.macro->vScroll,i.min+i.macro->vScroll+i.macro->vZoom,ImVec2(availableWidth,(i.macro->open)?(i.height*dpiScale):(32.0f*dpiScale)),sizeof(float),i.color,i.macro->len-macroDragScroll,i.hoverFunc,i.blockMode,i.macro->open?genericGuide:NULL);
      }
      if (i.macro->open && (ImGui::IsItemClicked(ImGuiMouseButton_Left) || ImGui::IsItemClicked(ImGuiMouseButton_Right))) {
        macroDragStart=ImGui::GetItemRectMin();
        macroDragAreaSize=ImVec2(availableWidth,i.height*dpiScale);
        if (i.isBitfield) {
          macroDragMin=i.min;
          macroDragMax=i.max;
        } else {
          macroDragMin=i.min+i.macro->vScroll;
          macroDragMax=i.min+i.macro->vScroll+i.macro->vZoom;
        }
        macroDragBitOff=i.bitOffset;
        macroDragBitMode=i.isBitfield;
        macroDragInitialValueSet=false;
        macroDragInitialValue=false;
        macroDragLen=totalFit;
        macroDragActive=true;
        macroDragTarget=i.macro->val;
        macroDragChar=false;
        macroDragLineMode=(i.isBitfield)?false:ImGui::IsItemClicked(ImGuiMouseButton_Right);
        macroDragLineInitial=ImVec2(0,0);
        lastMacroDesc=i;
        processDrags(ImGui::GetMousePos().x,ImGui::GetMousePos().y);
      }
      if (i.macro->open) {
        if (ImGui::IsItemHovered()) {
          if (ctrlWheeling) {
            if (ImGui::IsKeyDown(ImGuiKey_LeftShift) || ImGui::IsKeyDown(ImGuiKey_RightShift)) {
              i.macro->vZoom+=wheelY*(1+(i.macro->vZoom>>4));
              if (i.macro->vZoom<1) i.macro->vZoom=1;
              if (i.macro->vZoom>(i.max-i.min)) i.macro->vZoom=i.max-i.min;
              if ((i.macro->vScroll+i.macro->vZoom)>(i.max-i.min)) {
                i.macro->vScroll=(i.max-i.min)-i.macro->vZoom;
              }
            } else {
              macroPointSize+=wheelY;
              if (macroPointSize<1) macroPointSize=1;
              if (macroPointSize>256) macroPointSize=256;
            }
          } else if ((ImGui::IsKeyDown(ImGuiKey_LeftShift) || ImGui::IsKeyDown(ImGuiKey_RightShift)) && wheelY!=0) {
            i.macro->vScroll+=wheelY*(1+(i.macro->vZoom>>4));
            if (i.macro->vScroll<0) i.macro->vScroll=0;
            if (i.macro->vScroll>((i.max-i.min)-i.macro->vZoom)) i.macro->vScroll=(i.max-i.min)-i.macro->vZoom;
          }
        }

        // slider
        if (!i.isBitfield) {
          if (settings.oldMacroVSlider) {
            ImGui::SameLine(0.0f);
            if (ImGui::VSliderInt("IMacroVScroll",ImVec2(20.0f*dpiScale,i.height*dpiScale),&i.macro->vScroll,0,(i.max-i.min)-i.macro->vZoom,"")) {
              if (i.macro->vScroll<0) i.macro->vScroll=0;
              if (i.macro->vScroll>((i.max-i.min)-i.macro->vZoom)) i.macro->vScroll=(i.max-i.min)-i.macro->vZoom;
            }
            if (ImGui::IsItemHovered() && ctrlWheeling) {
              i.macro->vScroll+=wheelY*(1+(i.macro->vZoom>>4));
              if (i.macro->vScroll<0) i.macro->vScroll=0;
              if (i.macro->vScroll>((i.max-i.min)-i.macro->vZoom)) i.macro->vScroll=(i.max-i.min)-i.macro->vZoom;
            }
          } else {
            ImS64 scrollV=(i.max-i.min-i.macro->vZoom)-i.macro->vScroll;
            ImS64 availV=i.macro->vZoom;
            ImS64 contentsV=(i.max-i.min);

            ImGui::SameLine(0.0f);
            ImGui::SetCursorPosX(ImGui::GetCursorPosX()-ImGui::GetStyle().ItemSpacing.x);
            ImRect scrollbarPos=ImRect(ImGui::GetCursorScreenPos(),ImGui::GetCursorScreenPos());
            scrollbarPos.Max.x+=ImGui::GetStyle().ScrollbarSize;
            scrollbarPos.Max.y+=i.height*dpiScale;
            ImGui::Dummy(ImVec2(ImGui::GetStyle().ScrollbarSize,i.height*dpiScale));
            if (ImGui::IsItemHovered() && ctrlWheeling) {
              i.macro->vScroll+=wheelY*(1+(i.macro->vZoom>>4));
              if (i.macro->vScroll<0) i.macro->vScroll=0;
              if (i.macro->vScroll>((i.max-i.min)-i.macro->vZoom)) i.macro->vScroll=(i.max-i.min)-i.macro->vZoom;
            }

            ImGuiID scrollbarID=ImGui::GetID("IMacroVScroll");
            ImGui::KeepAliveID(scrollbarID);
            if (ImGui::ScrollbarEx(scrollbarPos,scrollbarID,ImGuiAxis_Y,&scrollV,availV,contentsV,0)) {
              i.macro->vScroll=(i.max-i.min-i.macro->vZoom)-scrollV;
            }
          }
        }

        // loop area
        PlotCustom("##IMacroLoop",loopIndicator,totalFit,macroDragScroll,NULL,0,2,ImVec2(availableWidth,12.0f*dpiScale),sizeof(float),i.color,i.macro->len-macroDragScroll,&macroHoverLoop);
        if (ImGui::IsItemClicked(ImGuiMouseButton_Left)) {
          macroLoopDragStart=ImGui::GetItemRectMin();
          macroLoopDragAreaSize=ImVec2(availableWidth,12.0f*dpiScale);
          macroLoopDragLen=totalFit;
          if (ImGui::IsKeyDown(ImGuiKey_LeftShift) || ImGui::IsKeyDown(ImGuiKey_RightShift)) {
            macroLoopDragTarget=&i.macro->rel;
          } else {
            macroLoopDragTarget=&i.macro->loop;
          }
          macroLoopDragActive=true;
          processDrags(ImGui::GetMousePos().x,ImGui::GetMousePos().y);
        }
        if (ImGui::IsItemClicked(ImGuiMouseButton_Right)) {
          if (ImGui::IsKeyDown(ImGuiKey_LeftShift) || ImGui::IsKeyDown(ImGuiKey_RightShift)) {
            i.macro->rel=-1;
          } else {
            i.macro->loop=-1;
          }
        }
        ImGui::SetNextItemWidth(availableWidth);
        String& mmlStr=mmlString[index];
        if (ImGui::InputText("##IMacroMML",&mmlStr)) {
          decodeMMLStr(mmlStr,i.macro->val,i.macro->len,i.macro->loop,i.min,(i.isBitfield)?((1<<(i.isBitfield?i.max:0))-1):i.max,i.macro->rel);
        }
        if (!ImGui::IsItemActive()) {
          encodeMMLStr(mmlStr,i.macro->val,i.macro->len,i.macro->loop,i.macro->rel);
        }
      }
      ImGui::PopStyleVar();
      ImGui::PopID();
      index++;
    }

    ImGui::TableNextRow();
    ImGui::TableNextColumn();
    ImGui::TableNextColumn();
    ImGui::SetNextItemWidth(availableWidth);
    if (CWSliderInt("##MacroScroll",&macroDragScroll,0,128-totalFit,"")) {
      if (macroDragScroll<0) macroDragScroll=0;
      if (macroDragScroll>128-totalFit) macroDragScroll=128-totalFit;
    }
    ImGui::EndTable();
  }
}

#define DRUM_FREQ(name,db,df,prop) \
  ImGui::TableNextRow(); \
  ImGui::TableNextColumn(); \
  if (ins->type==DIV_INS_OPLL) { \
    block=(prop>>9)&7; \
    fNum=prop&511; \
  } else { \
    block=(prop>>10)&7; \
    fNum=prop&1023; \
  } \
  ImGui::Text(name); \
  ImGui::TableNextColumn(); \
  if (ImGui::InputInt(db,&block,1,1)) { \
    if (block<0) block=0; \
    if (block>7) block=7; \
    if (ins->type==DIV_INS_OPLL) { \
      prop=(block<<9)|fNum; \
    } else { \
      prop=(block<<10)|fNum; \
    } \
  } \
  ImGui::TableNextColumn(); \
  if (ImGui::InputInt(df,&fNum,1,1)) { \
    if (fNum<0) fNum=0; \
    if (ins->type==DIV_INS_OPLL) { \
      if (fNum>511) fNum=511; \
      prop=(block<<9)|fNum; \
    } else { \
      if (fNum>1023) fNum=1023; \
      prop=(block<<10)|fNum; \
    } \
  }


#define CENTER_TEXT(text) \
  ImGui::SetCursorPosX(ImGui::GetCursorPosX()+0.5*(ImGui::GetContentRegionAvail().x-ImGui::CalcTextSize(text).x));

#define CENTER_VSLIDER \
  ImGui::SetCursorPosX(ImGui::GetCursorPosX()+0.5f*ImGui::GetContentRegionAvail().x-10.0f*dpiScale);

#define CENTER_TEXT_20(text) \
  ImGui::SetCursorPosX(ImGui::GetCursorPosX()+0.5*(20.0f*dpiScale-ImGui::CalcTextSize(text).x));

void FurnaceGUI::drawInsEdit() {
  if (nextWindow==GUI_WINDOW_INS_EDIT) {
    insEditOpen=true;
    ImGui::SetNextWindowFocus();
    nextWindow=GUI_WINDOW_NOTHING;
  }
  if (!insEditOpen) return;
  ImGui::SetNextWindowSizeConstraints(ImVec2(440.0f*dpiScale,400.0f*dpiScale),ImVec2(scrW*dpiScale,scrH*dpiScale));
  if (ImGui::Begin("Instrument Editor",&insEditOpen,globalWinFlags|(settings.allowEditDocking?0:ImGuiWindowFlags_NoDocking))) {
    if (curIns<0 || curIns>=(int)e->song.ins.size()) {
      ImGui::Text("no instrument selected");
    } else {
      DivInstrument* ins=e->song.ins[curIns];
      if (settings.insEditColorize) {
        pushAccentColors(uiColors[GUI_COLOR_INSTR_STD+ins->type],uiColors[GUI_COLOR_INSTR_STD+ins->type],uiColors[GUI_COLOR_INSTR_STD+ins->type],ImVec4(0.0f,0.0f,0.0f,0.0f));
      }
      if (ImGui::BeginTable("InsProp",3)) {
        ImGui::TableSetupColumn("c0",ImGuiTableColumnFlags_WidthFixed);
        ImGui::TableSetupColumn("c1",ImGuiTableColumnFlags_WidthFixed);
        ImGui::TableSetupColumn("c2",ImGuiTableColumnFlags_WidthStretch);
        ImGui::TableNextRow();
        ImGui::TableNextColumn();
        String insIndex=fmt::sprintf("%.2X",curIns);
        ImGui::SetNextItemWidth(72.0f*dpiScale);
        if (ImGui::BeginCombo("##InsSelect",insIndex.c_str())) {
          String name;
          for (size_t i=0; i<e->song.ins.size(); i++) {
            name=fmt::sprintf("%.2X: %s##_INSS%d",i,e->song.ins[i]->name,i);
            if (ImGui::Selectable(name.c_str(),curIns==(int)i)) {
              curIns=i;
              ins=e->song.ins[curIns];
              wavePreviewInit=true;
            }
          }
          ImGui::EndCombo();
        }

        ImGui::TableNextColumn();
        ImGui::Text("Name");

        ImGui::TableNextColumn();
        ImGui::SetNextItemWidth(ImGui::GetContentRegionAvail().x);
        if (ImGui::InputText("##Name",&ins->name)) {
          MARK_MODIFIED;
        }

        ImGui::TableNextRow();
        ImGui::TableNextColumn();
        if (ImGui::Button(ICON_FA_FOLDER_OPEN "##IELoad")) {
          doAction(GUI_ACTION_INS_LIST_OPEN_REPLACE);
        }
        ImGui::SameLine();
        if (ImGui::Button(ICON_FA_FLOPPY_O "##IESave")) {
          doAction(GUI_ACTION_INS_LIST_SAVE);
        }

        ImGui::TableNextColumn();
        ImGui::Text("Type");

        ImGui::TableNextColumn();
        if (ins->type>=DIV_INS_MAX) ins->type=DIV_INS_FM;
        int insType=ins->type;
        ImGui::SetNextItemWidth(ImGui::GetContentRegionAvail().x);
        /*
        if (ImGui::Combo("##Type",&insType,insTypes,DIV_INS_MAX,DIV_INS_MAX)) {
          ins->type=(DivInstrumentType)insType;
        }
        */
        if (ImGui::BeginCombo("##Type",insTypes[insType])) {
          std::vector<DivInstrumentType> insTypeList;
          if (settings.displayAllInsTypes) {
            for (int i=0; insTypes[i]; i++) {
              insTypeList.push_back((DivInstrumentType)i);
            }
          } else {
            insTypeList=e->getPossibleInsTypes();
          }
          for (DivInstrumentType i: insTypeList) {
            if (ImGui::Selectable(insTypes[i],insType==i)) {
              ins->type=i;

              // reset macro zoom
              ins->std.volMacro.vZoom=-1;
              ins->std.dutyMacro.vZoom=-1;
              ins->std.waveMacro.vZoom=-1;
              ins->std.ex1Macro.vZoom=-1;
              ins->std.ex2Macro.vZoom=-1;
              ins->std.ex3Macro.vZoom=-1;
              ins->std.ex4Macro.vZoom=-1;
              ins->std.ex5Macro.vZoom=-1;
              ins->std.ex6Macro.vZoom=-1;
              ins->std.ex7Macro.vZoom=-1;
              ins->std.ex8Macro.vZoom=-1;
              ins->std.panLMacro.vZoom=-1;
              ins->std.panRMacro.vZoom=-1;
              ins->std.phaseResetMacro.vZoom=-1;
              ins->std.algMacro.vZoom=-1;
              ins->std.fbMacro.vZoom=-1;
              ins->std.fmsMacro.vZoom=-1;
              ins->std.amsMacro.vZoom=-1;
              for (int j=0; j<4; j++) {
                ins->std.opMacros[j].amMacro.vZoom=-1;
                ins->std.opMacros[j].arMacro.vZoom=-1;
                ins->std.opMacros[j].drMacro.vZoom=-1;
                ins->std.opMacros[j].multMacro.vZoom=-1;
                ins->std.opMacros[j].rrMacro.vZoom=-1;
                ins->std.opMacros[j].slMacro.vZoom=-1;
                ins->std.opMacros[j].tlMacro.vZoom=-1;
                ins->std.opMacros[j].dt2Macro.vZoom=-1;
                ins->std.opMacros[j].rsMacro.vZoom=-1;
                ins->std.opMacros[j].dtMacro.vZoom=-1;
                ins->std.opMacros[j].d2rMacro.vZoom=-1;
                ins->std.opMacros[j].ssgMacro.vZoom=-1;
                ins->std.opMacros[j].damMacro.vZoom=-1;
                ins->std.opMacros[j].dvbMacro.vZoom=-1;
                ins->std.opMacros[j].egtMacro.vZoom=-1;
                ins->std.opMacros[j].kslMacro.vZoom=-1;
                ins->std.opMacros[j].susMacro.vZoom=-1;
                ins->std.opMacros[j].vibMacro.vZoom=-1;
                ins->std.opMacros[j].wsMacro.vZoom=-1;
                ins->std.opMacros[j].ksrMacro.vZoom=-1;
              }
            }
          }
          ImGui::EndCombo();
        }

        ImGui::EndTable();
      }
      

      if (ImGui::BeginTabBar("insEditTab")) {
        std::vector<FurnaceGUIMacroDesc> macroList;
        if (ins->type==DIV_INS_FM || ins->type==DIV_INS_OPL || ins->type==DIV_INS_OPLL || ins->type==DIV_INS_OPZ || ins->type==DIV_INS_OPL_DRUMS) {
          char label[32];
          int opCount=4;
          if (ins->type==DIV_INS_OPLL) opCount=2;
          if (ins->type==DIV_INS_OPL) opCount=(ins->fm.ops==4)?4:2;

          if (ImGui::BeginTabItem("FM")) {
            if (ImGui::BeginTable("fmDetails",3,ImGuiTableFlags_SizingStretchSame)) {
              ImGui::TableSetupColumn("c0",ImGuiTableColumnFlags_WidthStretch,0.0);
              ImGui::TableSetupColumn("c1",ImGuiTableColumnFlags_WidthStretch,0.0);
              ImGui::TableSetupColumn("c2",ImGuiTableColumnFlags_WidthStretch,0.0);
              ImGui::TableNextRow();
              switch (ins->type) {
                case DIV_INS_FM:
                  ImGui::TableNextColumn();
                  P(CWSliderScalar(FM_NAME(FM_FB),ImGuiDataType_U8,&ins->fm.fb,&_ZERO,&_SEVEN)); rightClickable
                  P(CWSliderScalar(FM_NAME(FM_FMS),ImGuiDataType_U8,&ins->fm.fms,&_ZERO,&_SEVEN)); rightClickable
                  ImGui::TableNextColumn();
                  P(CWSliderScalar(FM_NAME(FM_ALG),ImGuiDataType_U8,&ins->fm.alg,&_ZERO,&_SEVEN)); rightClickable
                  P(CWSliderScalar(FM_NAME(FM_AMS),ImGuiDataType_U8,&ins->fm.ams,&_ZERO,&_THREE)); rightClickable
                  ImGui::TableNextColumn();
                  drawAlgorithm(ins->fm.alg,FM_ALGS_4OP,ImVec2(ImGui::GetContentRegionAvail().x,48.0*dpiScale));
                  break;
                case DIV_INS_OPZ:
                  ImGui::TableNextColumn();
                  P(CWSliderScalar(FM_NAME(FM_FB),ImGuiDataType_U8,&ins->fm.fb,&_ZERO,&_SEVEN)); rightClickable
                  P(CWSliderScalar(FM_NAME(FM_FMS),ImGuiDataType_U8,&ins->fm.fms,&_ZERO,&_SEVEN)); rightClickable
                  P(CWSliderScalar(FM_NAME(FM_FMS2),ImGuiDataType_U8,&ins->fm.fms2,&_ZERO,&_SEVEN)); rightClickable
                  ImGui::TableNextColumn();
                  P(CWSliderScalar(FM_NAME(FM_ALG),ImGuiDataType_U8,&ins->fm.alg,&_ZERO,&_SEVEN)); rightClickable
                  P(CWSliderScalar(FM_NAME(FM_AMS),ImGuiDataType_U8,&ins->fm.ams,&_ZERO,&_THREE)); rightClickable
                  P(CWSliderScalar(FM_NAME(FM_AMS2),ImGuiDataType_U8,&ins->fm.ams2,&_ZERO,&_THREE)); rightClickable
                  ImGui::TableNextColumn();
                  drawAlgorithm(ins->fm.alg,FM_ALGS_4OP,ImVec2(ImGui::GetContentRegionAvail().x,48.0*dpiScale));
                  if (ImGui::Button("Request from TX81Z")) {
                    doAction(GUI_ACTION_TX81Z_REQUEST);
                  }
                  ImGui::SameLine();
                  if (ImGui::Button("Send to TX81Z")) {
                    showError("Coming soon!");
                  }
                  break;
                case DIV_INS_OPL:
                case DIV_INS_OPL_DRUMS: {
                  bool fourOp=(ins->fm.ops==4 || ins->type==DIV_INS_OPL_DRUMS);
                  bool drums=ins->fm.opllPreset==16;
                  int algMax=fourOp?3:1;
                  ImGui::TableNextColumn();
                  ins->fm.alg&=algMax;
                  P(CWSliderScalar(FM_NAME(FM_FB),ImGuiDataType_U8,&ins->fm.fb,&_ZERO,&_SEVEN)); rightClickable
                  if (ins->type==DIV_INS_OPL) {
                    ImGui::BeginDisabled(ins->fm.opllPreset==16);
                    if (ImGui::Checkbox("4-op",&fourOp)) { PARAMETER
                      ins->fm.ops=fourOp?4:2;
                    }
                    ImGui::EndDisabled();
                  }
                  ImGui::TableNextColumn();
                  P(CWSliderScalar(FM_NAME(FM_ALG),ImGuiDataType_U8,&ins->fm.alg,&_ZERO,&algMax)); rightClickable
                  if (ins->type==DIV_INS_OPL) {
                    if (ImGui::Checkbox("Drums",&drums)) { PARAMETER
                      ins->fm.opllPreset=drums?16:0;
                    }
                  }
                  ImGui::TableNextColumn();
                  drawAlgorithm(ins->fm.alg&algMax,fourOp?FM_ALGS_4OP_OPL:FM_ALGS_2OP_OPL,ImVec2(ImGui::GetContentRegionAvail().x,48.0*dpiScale));
                  break;
                }
                case DIV_INS_OPLL: {
                  bool dc=ins->fm.fms;
                  bool dm=ins->fm.ams;
                  bool sus=ins->fm.alg;
                  ImGui::TableNextColumn();
                  ImGui::BeginDisabled(ins->fm.opllPreset!=0);
                  P(CWSliderScalar(FM_NAME(FM_FB),ImGuiDataType_U8,&ins->fm.fb,&_ZERO,&_SEVEN)); rightClickable
                  if (ImGui::Checkbox(FM_NAME(FM_DC),&dc)) { PARAMETER
                    ins->fm.fms=dc;
                  }
                  ImGui::EndDisabled();
                  ImGui::TableNextColumn();
                  if (ImGui::Checkbox(FM_NAME(FM_SUS),&sus)) { PARAMETER
                    ins->fm.alg=sus;
                  }
                  ImGui::BeginDisabled(ins->fm.opllPreset!=0);
                  if (ImGui::Checkbox(FM_NAME(FM_DM),&dm)) { PARAMETER
                    ins->fm.ams=dm;
                  }
                  ImGui::EndDisabled();
                  ImGui::TableNextColumn();
                  drawAlgorithm(0,FM_ALGS_2OP_OPL,ImVec2(ImGui::GetContentRegionAvail().x,24.0*dpiScale));
                  ImGui::SetNextItemWidth(ImGui::GetContentRegionAvail().x);
                  if (ImGui::BeginCombo("##LLPreset",opllInsNames[ins->fm.opllPreset])) {
                    for (int i=0; i<17; i++) {
                      if (ImGui::Selectable(opllInsNames[i])) {
                        ins->fm.opllPreset=i;
                      }
                    }
                    ImGui::EndCombo();
                  }
                  break;
                }
                default:
                  break;
              }
              ImGui::EndTable();
            }

            if (((ins->type==DIV_INS_OPLL || ins->type==DIV_INS_OPL) && ins->fm.opllPreset==16) || ins->type==DIV_INS_OPL_DRUMS) {
              ins->fm.ops=2;
              P(ImGui::Checkbox("Fixed frequency mode",&ins->fm.fixedDrums));
              if (ImGui::IsItemHovered()) {
                ImGui::SetTooltip("when enabled, drums will be set to the specified frequencies, ignoring the note.");
              }
              if (ins->fm.fixedDrums) {
                int block=0;
                int fNum=0;
                if (ImGui::BeginTable("fixedDrumSettings",3)) {
                  ImGui::TableNextRow(ImGuiTableRowFlags_Headers);
                  ImGui::TableNextColumn();
                  ImGui::Text("Drum");
                  ImGui::TableNextColumn();
                  ImGui::Text("Block");
                  ImGui::TableNextColumn();
                  ImGui::Text("FreqNum");

                  DRUM_FREQ("Kick","##DBlock0","##DFreq0",ins->fm.kickFreq);
                  DRUM_FREQ("Snare/Hi-hat","##DBlock1","##DFreq1",ins->fm.snareHatFreq);
                  DRUM_FREQ("Tom/Top","##DBlock2","##DFreq2",ins->fm.tomTopFreq);
                  ImGui::EndTable();
                }
              }
            }

            bool willDisplayOps=true;
            if (ins->type==DIV_INS_OPLL && ins->fm.opllPreset!=0) willDisplayOps=false;
            if (!willDisplayOps && ins->type==DIV_INS_OPLL) {
              ins->fm.op[1].tl&=15;
              P(CWSliderScalar("Volume##TL",ImGuiDataType_U8,&ins->fm.op[1].tl,&_FIFTEEN,&_ZERO)); rightClickable
              if (ins->fm.opllPreset==16) {
                ImGui::Text("this volume slider only works in compatibility (non-drums) system.");
              }
            }
            if (willDisplayOps) {
              if (settings.fmLayout==0) {
                int numCols=16;
                if (ins->type==DIV_INS_OPL ||ins->type==DIV_INS_OPL_DRUMS) numCols=13;
                if (ins->type==DIV_INS_OPLL) numCols=12;
                if (ins->type==DIV_INS_OPZ) numCols=19;
                if (ImGui::BeginTable("FMOperators",numCols,ImGuiTableFlags_SizingStretchProp|ImGuiTableFlags_BordersH|ImGuiTableFlags_BordersOuterV)) {
                  // configure columns
                  ImGui::TableSetupColumn("c0",ImGuiTableColumnFlags_WidthFixed); // op name
                  ImGui::TableSetupColumn("c1",ImGuiTableColumnFlags_WidthStretch,0.05f); // ar
                  ImGui::TableSetupColumn("c2",ImGuiTableColumnFlags_WidthStretch,0.05f); // dr
                  ImGui::TableSetupColumn("c3",ImGuiTableColumnFlags_WidthStretch,0.05f); // sl
                  if (ins->type==DIV_INS_FM || ins->type==DIV_INS_OPZ) {
                    ImGui::TableSetupColumn("c4",ImGuiTableColumnFlags_WidthStretch,0.05f); // d2r
                  }
                  ImGui::TableSetupColumn("c5",ImGuiTableColumnFlags_WidthStretch,0.05f); // rr
                  ImGui::TableSetupColumn("c6",ImGuiTableColumnFlags_WidthFixed); // -separator-
                  ImGui::TableSetupColumn("c7",ImGuiTableColumnFlags_WidthStretch,0.05f); // tl
                  ImGui::TableSetupColumn("c8",ImGuiTableColumnFlags_WidthStretch,0.05f); // rs/ksl
                  if (ins->type==DIV_INS_OPZ) {
                    ImGui::TableSetupColumn("c8z0",ImGuiTableColumnFlags_WidthStretch,0.05f); // egs
                    ImGui::TableSetupColumn("c8z1",ImGuiTableColumnFlags_WidthStretch,0.05f); // rev
                  }
                  ImGui::TableSetupColumn("c9",ImGuiTableColumnFlags_WidthStretch,0.05f); // mult

                  if (ins->type==DIV_INS_OPZ) {
                    ImGui::TableSetupColumn("c9z",ImGuiTableColumnFlags_WidthStretch,0.05f); // fine
                  }

                  if (ins->type==DIV_INS_FM || ins->type==DIV_INS_OPZ) {
                    ImGui::TableSetupColumn("c10",ImGuiTableColumnFlags_WidthStretch,0.05f); // dt
                    ImGui::TableSetupColumn("c11",ImGuiTableColumnFlags_WidthStretch,0.05f); // dt2
                  }
                  ImGui::TableSetupColumn("c15",ImGuiTableColumnFlags_WidthFixed); // am

                  ImGui::TableSetupColumn("c12",ImGuiTableColumnFlags_WidthFixed); // -separator-
                  if (ins->type!=DIV_INS_OPLL) {
                    ImGui::TableSetupColumn("c13",ImGuiTableColumnFlags_WidthStretch,0.2f); // ssg/waveform
                  }
                  ImGui::TableSetupColumn("c14",ImGuiTableColumnFlags_WidthStretch,0.3f); // env

                  // header
                  ImGui::TableNextRow(ImGuiTableRowFlags_Headers);
                  ImGui::TableNextColumn();

                  ImGui::TableNextColumn();
                  CENTER_TEXT(FM_SHORT_NAME(FM_AR));
                  ImGui::TextUnformatted(FM_SHORT_NAME(FM_AR));
                  ImGui::TableNextColumn();
                  CENTER_TEXT(FM_SHORT_NAME(FM_DR));
                  ImGui::TextUnformatted(FM_SHORT_NAME(FM_DR));
                  if (settings.susPosition==0) {
                    ImGui::TableNextColumn();
                    CENTER_TEXT(FM_SHORT_NAME(FM_SL));
                    ImGui::TextUnformatted(FM_SHORT_NAME(FM_SL));
                  }
                  if (ins->type==DIV_INS_FM || ins->type==DIV_INS_OPZ) {
                    ImGui::TableNextColumn();
                    CENTER_TEXT(FM_SHORT_NAME(FM_D2R));
                    ImGui::TextUnformatted(FM_SHORT_NAME(FM_D2R));
                  }
                  ImGui::TableNextColumn();
                  CENTER_TEXT(FM_SHORT_NAME(FM_RR));
                  ImGui::TextUnformatted(FM_SHORT_NAME(FM_RR));
                  if (settings.susPosition==1) {
                    ImGui::TableNextColumn();
                    CENTER_TEXT(FM_SHORT_NAME(FM_SL));
                    ImGui::TextUnformatted(FM_SHORT_NAME(FM_SL));
                  }
                  ImGui::TableNextColumn();
                  ImGui::TableNextColumn();
                  CENTER_TEXT(FM_SHORT_NAME(FM_TL));
                  ImGui::TextUnformatted(FM_SHORT_NAME(FM_TL));
                  ImGui::TableNextColumn();
                  if (ins->type==DIV_INS_FM || ins->type==DIV_INS_OPZ) {
                    CENTER_TEXT(FM_SHORT_NAME(FM_RS));
                    ImGui::TextUnformatted(FM_SHORT_NAME(FM_RS));
                  } else {
                    CENTER_TEXT(FM_SHORT_NAME(FM_KSL));
                    ImGui::TextUnformatted(FM_SHORT_NAME(FM_KSL));
                  }
                  if (ins->type==DIV_INS_OPZ) {
                    ImGui::TableNextColumn();
                    CENTER_TEXT(FM_SHORT_NAME(FM_EGSHIFT));
                    ImGui::TextUnformatted(FM_SHORT_NAME(FM_EGSHIFT));
                    ImGui::TableNextColumn();
                    CENTER_TEXT(FM_SHORT_NAME(FM_REV));
                    ImGui::TextUnformatted(FM_SHORT_NAME(FM_REV));
                  }
                  ImGui::TableNextColumn();
                  CENTER_TEXT(FM_SHORT_NAME(FM_MULT));
                  ImGui::TextUnformatted(FM_SHORT_NAME(FM_MULT));
                  if (ins->type==DIV_INS_OPZ) {
                    ImGui::TableNextColumn();
                    CENTER_TEXT(FM_SHORT_NAME(FM_FINE));
                    ImGui::TextUnformatted(FM_SHORT_NAME(FM_FINE));
                  }
                  ImGui::TableNextColumn();
                  if (ins->type==DIV_INS_FM || ins->type==DIV_INS_OPZ) {
                    CENTER_TEXT(FM_SHORT_NAME(FM_DT));
                    ImGui::TextUnformatted(FM_SHORT_NAME(FM_DT));
                    ImGui::TableNextColumn();
                    CENTER_TEXT(FM_SHORT_NAME(FM_DT2));
                    ImGui::TextUnformatted(FM_SHORT_NAME(FM_DT2));
                    ImGui::TableNextColumn();
                  }
                  if (ins->type==DIV_INS_FM) {
                    CENTER_TEXT(FM_SHORT_NAME(FM_AM));
                    ImGui::TextUnformatted(FM_SHORT_NAME(FM_AM));
                  } else {
                    CENTER_TEXT("Other");
                    ImGui::TextUnformatted("Other");
                  }
                  ImGui::TableNextColumn();
                  if (ins->type==DIV_INS_OPL || ins->type==DIV_INS_OPL_DRUMS || ins->type==DIV_INS_OPZ) {
                    ImGui::TableNextColumn();
                    CENTER_TEXT(FM_NAME(FM_WS));
                    ImGui::TextUnformatted(FM_NAME(FM_WS));
                  } else if (ins->type!=DIV_INS_OPLL) {
                    ImGui::TableNextColumn();
                    CENTER_TEXT(FM_NAME(FM_SSG));
                    ImGui::TextUnformatted(FM_NAME(FM_SSG));
                  }
                  ImGui::TableNextColumn();
                  CENTER_TEXT("Envelope");
                  ImGui::TextUnformatted("Envelope");

                  float sliderHeight=32.0f*dpiScale;

                  for (int i=0; i<opCount; i++) {
                    DivInstrumentFM::Operator& op=ins->fm.op[(opCount==4 && ins->type!=DIV_INS_OPL_DRUMS)?opOrder[i]:i];
                    ImGui::TableNextRow();
                    ImGui::TableNextColumn();

                    // push colors
                    if (settings.separateFMColors) {
                      bool mod=true;
                      if (ins->type==DIV_INS_OPL_DRUMS) {
                        mod=false;
                      } else if (opCount==4) {
                        if (ins->type==DIV_INS_OPL) {
                          if (opIsOutputOPL[ins->fm.alg&3][i]) mod=false;
                        } else {
                          if (opIsOutput[ins->fm.alg&7][i]) mod=false;
                        }
                      } else {
                        if (i==1 || (ins->type==DIV_INS_OPL && (ins->fm.alg&1))) mod=false;
                      }
                      if (mod) {
                        pushAccentColors(
                          uiColors[GUI_COLOR_FM_PRIMARY_MOD],
                          uiColors[GUI_COLOR_FM_SECONDARY_MOD],
                          uiColors[GUI_COLOR_FM_BORDER_MOD],
                          uiColors[GUI_COLOR_FM_BORDER_SHADOW_MOD]
                        );
                      } else {
                        pushAccentColors(
                          uiColors[GUI_COLOR_FM_PRIMARY_CAR],
                          uiColors[GUI_COLOR_FM_SECONDARY_CAR],
                          uiColors[GUI_COLOR_FM_BORDER_CAR],
                          uiColors[GUI_COLOR_FM_BORDER_SHADOW_CAR]
                        );
                      }
                    }

                    if (i==0) sliderHeight=(ImGui::GetContentRegionAvail().y/opCount)-ImGui::GetStyle().ItemSpacing.y;

                    ImGui::PushID(fmt::sprintf("op%d",i).c_str());
                    if (ins->type==DIV_INS_OPL_DRUMS) {
                      ImGui::Text("%s",oplDrumNames[i]);
                    } else if (ins->type==DIV_INS_OPL && ins->fm.opllPreset==16) {
                      if (i==1) {
                        ImGui::Text("Kick");
                      } else {
                        ImGui::Text("Env");
                      }
                    } else {
                      ImGui::Text("OP%d",i+1);
                    }

                    int maxTl=127;
                    if (ins->type==DIV_INS_OPLL) {
                      if (i==1) {
                        maxTl=15;
                      } else {
                        maxTl=63;
                      }
                    }
                    if (ins->type==DIV_INS_OPL || ins->type==DIV_INS_OPL_DRUMS) {
                      maxTl=63;
                    }
                    int maxArDr=(ins->type==DIV_INS_FM || ins->type==DIV_INS_OPZ)?31:15;
                    bool ssgOn=op.ssgEnv&8;
                    bool ksrOn=op.ksr;
                    bool vibOn=op.vib;
                    bool susOn=op.sus;
                    unsigned char ssgEnv=op.ssgEnv&7;

                    ImGui::TableNextColumn();
                    op.ar&=maxArDr;
                    CENTER_VSLIDER;
                    P(CWVSliderScalar("##AR",ImVec2(20.0f*dpiScale,sliderHeight),ImGuiDataType_U8,&op.ar,&maxArDr,&_ZERO));

                    ImGui::TableNextColumn();
                    op.dr&=maxArDr;
                    CENTER_VSLIDER;
                    P(CWVSliderScalar("##DR",ImVec2(20.0f*dpiScale,sliderHeight),ImGuiDataType_U8,&op.dr,&maxArDr,&_ZERO));

                    if (settings.susPosition==0) {
                      ImGui::TableNextColumn();
                      op.sl&=15;
                      CENTER_VSLIDER;
                      P(CWVSliderScalar("##SL",ImVec2(20.0f*dpiScale,sliderHeight),ImGuiDataType_U8,&op.sl,&_FIFTEEN,&_ZERO));
                    }

                    if (ins->type==DIV_INS_FM || ins->type==DIV_INS_OPZ) {
                      ImGui::TableNextColumn();
                      op.d2r&=31;
                      CENTER_VSLIDER;
                      P(CWVSliderScalar("##D2R",ImVec2(20.0f*dpiScale,sliderHeight),ImGuiDataType_U8,&op.d2r,&_THIRTY_ONE,&_ZERO));
                    }

                    ImGui::TableNextColumn();
                    op.rr&=15;
                    CENTER_VSLIDER;
                    P(CWVSliderScalar("##RR",ImVec2(20.0f*dpiScale,sliderHeight),ImGuiDataType_U8,&op.rr,&_FIFTEEN,&_ZERO));

                    if (settings.susPosition==1) {
                      ImGui::TableNextColumn();
                      op.sl&=15;
                      CENTER_VSLIDER;
                      P(CWVSliderScalar("##SL",ImVec2(20.0f*dpiScale,sliderHeight),ImGuiDataType_U8,&op.sl,&_FIFTEEN,&_ZERO));
                    }

                    ImGui::TableNextColumn();
                    ImGui::Dummy(ImVec2(4.0f*dpiScale,2.0f*dpiScale));

                    ImGui::TableNextColumn();
                    op.tl&=maxTl;
                    CENTER_VSLIDER;
                    P(CWVSliderScalar("##TL",ImVec2(20.0f*dpiScale,sliderHeight),ImGuiDataType_U8,&op.tl,&maxTl,&_ZERO));

                    ImGui::TableNextColumn();
                    CENTER_VSLIDER;
                    if (ins->type==DIV_INS_FM || ins->type==DIV_INS_OPZ) {
                      P(CWVSliderScalar("##RS",ImVec2(20.0f*dpiScale,sliderHeight),ImGuiDataType_U8,&op.rs,&_ZERO,&_THREE));
                    } else {
                      P(CWVSliderScalar("##KSL",ImVec2(20.0f*dpiScale,sliderHeight),ImGuiDataType_U8,&op.ksl,&_ZERO,&_THREE));
                    }

                    if (ins->type==DIV_INS_OPZ) {
                      ImGui::TableNextColumn();
                      CENTER_VSLIDER;
                      P(CWVSliderScalar("##EGS",ImVec2(20.0f*dpiScale,sliderHeight),ImGuiDataType_U8,&op.ksl,&_ZERO,&_THREE));

                      ImGui::TableNextColumn();
                      CENTER_VSLIDER;
                      P(CWVSliderScalar("##REV",ImVec2(20.0f*dpiScale,sliderHeight),ImGuiDataType_U8,&op.dam,&_ZERO,&_SEVEN));
                    }

                    ImGui::TableNextColumn();
                    CENTER_VSLIDER;
                    P(CWVSliderScalar("##MULT",ImVec2(20.0f*dpiScale,sliderHeight),ImGuiDataType_U8,&op.mult,&_ZERO,&_FIFTEEN));

                    if (ins->type==DIV_INS_OPZ) {
                      ImGui::TableNextColumn();
                      CENTER_VSLIDER;
                      P(CWVSliderScalar("##FINE",ImVec2(20.0f*dpiScale,sliderHeight),ImGuiDataType_U8,&op.dvb,&_ZERO,&_FIFTEEN));
                    }

                    if (ins->type==DIV_INS_FM || ins->type==DIV_INS_OPZ) {
                      int detune=(op.dt&7)-3;
                      ImGui::TableNextColumn();
                      CENTER_VSLIDER;
                      if (CWVSliderInt("##DT",ImVec2(20.0f*dpiScale,sliderHeight),&detune,-3,4)) { PARAMETER
                        op.dt=detune+3;
                      }

                      ImGui::TableNextColumn();
                      CENTER_VSLIDER;
                      P(CWVSliderScalar("##DT2",ImVec2(20.0f*dpiScale,sliderHeight),ImGuiDataType_U8,&op.dt2,&_ZERO,&_THREE)); rightClickable
                      if (ImGui::IsItemHovered() && ins->type==DIV_INS_FM) {
                        ImGui::SetTooltip("Only on YM2151 (OPM)");
                      }

                      ImGui::TableNextColumn();
                      bool amOn=op.am;
                      if (ins->type==DIV_INS_OPZ) {
                        bool egtOn=op.egt;
                        if (egtOn) {
                          ImGui::SetCursorPosY(ImGui::GetCursorPosY()+0.5*(sliderHeight-ImGui::GetFrameHeight()*4.0-ImGui::GetStyle().ItemSpacing.y*3.0));
                        } else {
                          ImGui::SetCursorPosY(ImGui::GetCursorPosY()+0.5*(sliderHeight-ImGui::GetFrameHeight()*2.0-ImGui::GetStyle().ItemSpacing.y*1.0));
                        }
                        if (ImGui::Checkbox("AM",&amOn)) { PARAMETER
                          op.am=amOn;
                        }
                        if (ImGui::Checkbox("Fixed",&egtOn)) { PARAMETER
                          op.egt=egtOn;
                        }
                        if (egtOn) {
                          int block=op.dt;
                          int freqNum=(op.mult<<4)|(op.dvb&15);
                          if (ImGui::InputInt("Block",&block,1,1)) {
                            if (block<0) block=0;
                            if (block>7) block=7;
                            op.dt=block;
                          }
                          if (ImGui::InputInt("FreqNum",&freqNum,1,16)) {
                            if (freqNum<0) freqNum=0;
                            if (freqNum>255) freqNum=255;
                            op.mult=freqNum>>4;
                            op.dvb=freqNum&15;
                          }
                        }
                      } else {
                        ImGui::SetCursorPosY(ImGui::GetCursorPosY()+0.5*(sliderHeight-ImGui::GetFrameHeight()));
                        if (ImGui::Checkbox("##AM",&amOn)) { PARAMETER
                          op.am=amOn;
                        }
                      }

                      if (ins->type!=DIV_INS_OPL && ins->type!=DIV_INS_OPL_DRUMS && ins->type!=DIV_INS_OPZ) {
                        ImGui::TableNextColumn();
                        ImGui::Dummy(ImVec2(4.0f*dpiScale,2.0f*dpiScale));
                        ImGui::TableNextColumn();
                        ImGui::BeginDisabled(!ssgOn);
                        drawSSGEnv(op.ssgEnv&7,ImVec2(ImGui::GetContentRegionAvail().x,sliderHeight-ImGui::GetFrameHeightWithSpacing()));
                        ImGui::EndDisabled();
                        if (ImGui::Checkbox("##SSGOn",&ssgOn)) { PARAMETER
                          op.ssgEnv=(op.ssgEnv&7)|(ssgOn<<3);
                        }
                        if (ins->type==DIV_INS_FM) {
                          if (ImGui::IsItemHovered()) {
                            ImGui::SetTooltip("Only for OPN family chips");
                          }
                        }

                        ImGui::SameLine();
                        ImGui::SetNextItemWidth(ImGui::GetContentRegionAvail().x);
                        if (CWSliderScalar("##SSG",ImGuiDataType_U8,&ssgEnv,&_ZERO,&_SEVEN,ssgEnvTypes[ssgEnv])) { PARAMETER
                          op.ssgEnv=(op.ssgEnv&8)|(ssgEnv&7);
                        }
                      }
                    } else {
                      ImGui::TableNextColumn();
                      bool amOn=op.am;
                      ImGui::SetCursorPosY(ImGui::GetCursorPosY()+0.5*(sliderHeight-ImGui::GetFrameHeight()*4.0-ImGui::GetStyle().ItemSpacing.y*3.0));
                      if (ImGui::Checkbox(FM_NAME(FM_AM),&amOn)) { PARAMETER
                        op.am=amOn;
                      }
                      if (ImGui::Checkbox(FM_NAME(FM_VIB),&vibOn)) { PARAMETER
                        op.vib=vibOn;
                      }
                      if (ImGui::Checkbox(FM_NAME(FM_KSR),&ksrOn)) { PARAMETER
                        op.ksr=ksrOn;
                      }
                      if (ins->type==DIV_INS_OPL || ins->type==DIV_INS_OPL_DRUMS) {
                        if (ImGui::Checkbox(FM_NAME(FM_SUS),&susOn)) { PARAMETER
                          op.sus=susOn;
                        }
                      } else if (ins->type==DIV_INS_OPLL) {
                        if (ImGui::Checkbox(FM_NAME(FM_EGS),&ssgOn)) { PARAMETER
                          op.ssgEnv=(op.ssgEnv&7)|(ssgOn<<3);
                        }
                      }
                    }

                    if (ins->type==DIV_INS_OPL || ins->type==DIV_INS_OPL_DRUMS || ins->type==DIV_INS_OPZ) {
                      ImGui::TableNextColumn();
                      ImGui::Dummy(ImVec2(4.0f*dpiScale,2.0f*dpiScale));
                      ImGui::TableNextColumn();

                      drawWaveform(op.ws&7,ins->type==DIV_INS_OPZ,ImVec2(ImGui::GetContentRegionAvail().x,sliderHeight-ImGui::GetFrameHeightWithSpacing()));
                      ImGui::SetNextItemWidth(ImGui::GetContentRegionAvail().x);
                      P(CWSliderScalar("##WS",ImGuiDataType_U8,&op.ws,&_ZERO,&_SEVEN,(ins->type==DIV_INS_OPZ)?opzWaveforms[op.ws&7]:(settings.oplStandardWaveNames?oplWaveformsStandard[op.ws&7]:oplWaveforms[op.ws&7]))); rightClickable
                      if ((ins->type==DIV_INS_OPL || ins->type==DIV_INS_OPL_DRUMS) && ImGui::IsItemHovered()) {
                        ImGui::SetTooltip("OPL2/3 only (last 4 waveforms are OPL3 only)");
                      }
                    } else if (ins->type==DIV_INS_OPLL) {
                      ImGui::TableNextColumn();
                      ImGui::Dummy(ImVec2(4.0f*dpiScale,2.0f*dpiScale));
                    }

                    ImGui::TableNextColumn();
                    drawFMEnv(op.tl&maxTl,op.ar&maxArDr,op.dr&maxArDr,(ins->type==DIV_INS_OPL || ins->type==DIV_INS_OPL_DRUMS || ins->type==DIV_INS_OPLL)?((op.rr&15)*2):op.d2r&31,op.rr&15,op.sl&15,op.sus,op.ssgEnv&8,ins->fm.alg,maxTl,maxArDr,ImVec2(ImGui::GetContentRegionAvail().x,sliderHeight),ins->type);

                    if (settings.separateFMColors) {
                      popAccentColors();
                    }

                    ImGui::PopID();
                  }

                  ImGui::EndTable();
                }
              } else if (settings.fmLayout>=4 && settings.fmLayout<=6) { // alternate
                int columns=2;
                switch (settings.fmLayout) {
                  case 4: // 2x2
                    columns=2;
                    break;
                  case 5: // 1x4
                    columns=1;
                    break;
                  case 6: // 4x1
                    columns=opCount;
                    break;
                }
                char tempID[1024];
                ImVec2 oldPadding=ImGui::GetStyle().CellPadding;
                ImGui::PushStyleVar(ImGuiStyleVar_CellPadding,ImVec2(8.0f*dpiScale,4.0f*dpiScale));
                if (ImGui::BeginTable("KGE93BSIEO3NOWBDJZBA",columns,ImGuiTableFlags_SizingStretchSame|ImGuiTableFlags_BordersInner)) {
                  for (int i=0; i<opCount; i++) {
                    DivInstrumentFM::Operator& op=ins->fm.op[(opCount==4 && ins->type!=DIV_INS_OPL_DRUMS)?opOrder[i]:i];
                    if ((settings.fmLayout!=6 && ((i+1)&1)) || i==0 || settings.fmLayout==5) ImGui::TableNextRow();
                    ImGui::TableNextColumn();
                    ImGui::PushID(fmt::sprintf("op%d",i).c_str());

                    // push colors
                    if (settings.separateFMColors) {
                      bool mod=true;
                      if (ins->type==DIV_INS_OPL_DRUMS) {
                        mod=false;
                      } else if (opCount==4) {
                        if (ins->type==DIV_INS_OPL) {
                          if (opIsOutputOPL[ins->fm.alg&3][i]) mod=false;
                        } else {
                          if (opIsOutput[ins->fm.alg&7][i]) mod=false;
                        }
                      } else {
                        if (i==1 || (ins->type==DIV_INS_OPL && (ins->fm.alg&1))) mod=false;
                      }
                      if (mod) {
                        pushAccentColors(
                          uiColors[GUI_COLOR_FM_PRIMARY_MOD],
                          uiColors[GUI_COLOR_FM_SECONDARY_MOD],
                          uiColors[GUI_COLOR_FM_BORDER_MOD],
                          uiColors[GUI_COLOR_FM_BORDER_SHADOW_MOD]
                        );
                      } else {
                        pushAccentColors(
                          uiColors[GUI_COLOR_FM_PRIMARY_CAR],
                          uiColors[GUI_COLOR_FM_SECONDARY_CAR],
                          uiColors[GUI_COLOR_FM_BORDER_CAR],
                          uiColors[GUI_COLOR_FM_BORDER_SHADOW_CAR]
                        );
                      }
                    }

                    ImGui::Dummy(ImVec2(dpiScale,dpiScale));
                    if (ins->type==DIV_INS_OPL_DRUMS) {
                      snprintf(tempID,1024,"%s",oplDrumNames[i]);
                    } else if (ins->type==DIV_INS_OPL && ins->fm.opllPreset==16) {
                      if (i==1) {
                        snprintf(tempID,1024,"Envelope 2 (kick only)");
                      } else {
                        snprintf(tempID,1024,"Envelope");
                      }
                    } else {
                      snprintf(tempID,1024,"Operator %d",i+1);
                    }
                    CENTER_TEXT(tempID);
                    ImGui::TextUnformatted(tempID);

                    float sliderHeight=200.0f*dpiScale;
                    float waveWidth=140.0*dpiScale;
                    float waveHeight=sliderHeight-ImGui::GetFrameHeightWithSpacing()*(ins->type==DIV_INS_OPLL?4.5f:5.5f);

                    int maxTl=127;
                    if (ins->type==DIV_INS_OPLL) {
                      if (i==1) {
                        maxTl=15;
                      } else {
                        maxTl=63;
                      }
                    }
                    if (ins->type==DIV_INS_OPL || ins->type==DIV_INS_OPL_DRUMS) {
                      maxTl=63;
                    }
                    int maxArDr=(ins->type==DIV_INS_FM || ins->type==DIV_INS_OPZ)?31:15;

                    bool ssgOn=op.ssgEnv&8;
                    bool ksrOn=op.ksr;
                    bool vibOn=op.vib;
                    bool egtOn=op.egt;
                    bool susOn=op.sus; // yawn
                    unsigned char ssgEnv=op.ssgEnv&7;

                    ImGui::PushStyleVar(ImGuiStyleVar_CellPadding,oldPadding);
                    if (ImGui::BeginTable("opParams",4,ImGuiTableFlags_BordersInnerV)) {
                      ImGui::TableSetupColumn("c0",ImGuiTableColumnFlags_WidthFixed);
                      ImGui::TableSetupColumn("c1",ImGuiTableColumnFlags_WidthFixed,waveWidth);
                      ImGui::TableSetupColumn("c2",ImGuiTableColumnFlags_WidthStretch);
                      ImGui::TableSetupColumn("c3",ImGuiTableColumnFlags_WidthFixed);

                      ImGui::TableNextRow();
                      ImGui::TableNextColumn();
                      float textY=ImGui::GetCursorPosY();
                      CENTER_TEXT_20(FM_SHORT_NAME(FM_AR));
                      ImGui::TextUnformatted(FM_SHORT_NAME(FM_AR));
                      ImGui::TableNextColumn();
                      if (ins->type==DIV_INS_FM) {
                        ImGui::Text("SSG-EG");
                      } else {
                        ImGui::Text("Waveform");
                      }
                      ImGui::TableNextColumn();
                      ImGui::Text("Envelope");
                      ImGui::TableNextColumn();
                      CENTER_TEXT(FM_SHORT_NAME(FM_TL));
                      ImGui::Text("TL");

                      // A/D/S/R
                      ImGui::TableNextColumn();

                      op.ar&=maxArDr;
                      P(CWVSliderScalar("##AR",ImVec2(20.0f*dpiScale,sliderHeight),ImGuiDataType_U8,&op.ar,&maxArDr,&_ZERO));

                      ImGui::SameLine();
                      op.dr&=maxArDr;
                      float textX_DR=ImGui::GetCursorPosX();
                      P(CWVSliderScalar("##DR",ImVec2(20.0f*dpiScale,sliderHeight),ImGuiDataType_U8,&op.dr,&maxArDr,&_ZERO));

                      float textX_SL=0.0f;
                      if (settings.susPosition==0) {
                        ImGui::SameLine();
                        op.sl&=15;
                        textX_SL=ImGui::GetCursorPosX();
                        P(CWVSliderScalar("##SL",ImVec2(20.0f*dpiScale,sliderHeight),ImGuiDataType_U8,&op.sl,&_FIFTEEN,&_ZERO));
                      }

                      float textX_D2R=0.0f;
                      if (ins->type==DIV_INS_FM || ins->type==DIV_INS_OPZ) {
                        ImGui::SameLine();
                        op.d2r&=31;
                        textX_D2R=ImGui::GetCursorPosX();
                        P(CWVSliderScalar("##D2R",ImVec2(20.0f*dpiScale,sliderHeight),ImGuiDataType_U8,&op.d2r,&_THIRTY_ONE,&_ZERO));
                      }

                      ImGui::SameLine();
                      op.rr&=15;
                      float textX_RR=ImGui::GetCursorPosX();
                      P(CWVSliderScalar("##RR",ImVec2(20.0f*dpiScale,sliderHeight),ImGuiDataType_U8,&op.rr,&_FIFTEEN,&_ZERO));

                      if (settings.susPosition==1) {
                        ImGui::SameLine();
                        op.sl&=15;
                        textX_SL=ImGui::GetCursorPosX();
                        P(CWVSliderScalar("##SL",ImVec2(20.0f*dpiScale,sliderHeight),ImGuiDataType_U8,&op.sl,&_FIFTEEN,&_ZERO));
                      }

                      ImVec2 prevCurPos=ImGui::GetCursorPos();
                      
                      // labels
                      ImGui::SetCursorPos(ImVec2(textX_DR,textY));
                      CENTER_TEXT_20(FM_SHORT_NAME(FM_DR));
                      ImGui::TextUnformatted(FM_SHORT_NAME(FM_DR));

                      ImGui::SetCursorPos(ImVec2(textX_SL,textY));
                      CENTER_TEXT_20(FM_SHORT_NAME(FM_SL));
                      ImGui::TextUnformatted(FM_SHORT_NAME(FM_SL));

                      ImGui::SetCursorPos(ImVec2(textX_RR,textY));
                      CENTER_TEXT_20(FM_SHORT_NAME(FM_RR));
                      ImGui::TextUnformatted(FM_SHORT_NAME(FM_RR));

                      if (ins->type==DIV_INS_FM || ins->type==DIV_INS_OPZ) {
                        ImGui::SetCursorPos(ImVec2(textX_D2R,textY));
                        CENTER_TEXT_20(FM_SHORT_NAME(FM_D2R));
                        ImGui::TextUnformatted(FM_SHORT_NAME(FM_D2R));
                      }

                      ImGui::SetCursorPos(prevCurPos);
                      
                      ImGui::TableNextColumn();
                      switch (ins->type) {
                        case DIV_INS_FM: {
                          // SSG
                          ImGui::BeginDisabled(!ssgOn);
                          drawSSGEnv(op.ssgEnv&7,ImVec2(waveWidth,waveHeight));
                          ImGui::EndDisabled();
                          if (ImGui::Checkbox("##SSGOn",&ssgOn)) { PARAMETER
                            op.ssgEnv=(op.ssgEnv&7)|(ssgOn<<3);
                          }
                          if (ImGui::IsItemHovered()) {
                            ImGui::SetTooltip("Only for OPN family chips");
                          }

                          ImGui::SameLine();
                          ImGui::SetNextItemWidth(ImGui::GetContentRegionAvail().x);
                          if (CWSliderScalar("##SSG",ImGuiDataType_U8,&ssgEnv,&_ZERO,&_SEVEN,ssgEnvTypes[ssgEnv])) { PARAMETER
                            op.ssgEnv=(op.ssgEnv&8)|(ssgEnv&7);
                          }
                          
                          // params
                          ImGui::Separator();
                          ImGui::SetNextItemWidth(ImGui::GetContentRegionAvail().x);
                          snprintf(tempID,1024,"%s: %%d",FM_NAME(FM_MULT));
                          P(CWSliderScalar("##MULT",ImGuiDataType_U8,&op.mult,&_ZERO,&_FIFTEEN,tempID)); rightClickable

                          int detune=(op.dt&7)-3;
                          ImGui::SetNextItemWidth(ImGui::GetContentRegionAvail().x);
                          snprintf(tempID,1024,"%s: %%d",FM_NAME(FM_DT));
                          if (CWSliderInt("##DT",&detune,-3,4,tempID)) { PARAMETER
                            op.dt=detune+3;
                          } rightClickable

                          ImGui::SetNextItemWidth(ImGui::GetContentRegionAvail().x);
                          snprintf(tempID,1024,"%s: %%d",FM_NAME(FM_DT2));
                          P(CWSliderScalar("##DT2",ImGuiDataType_U8,&op.dt2,&_ZERO,&_THREE,tempID)); rightClickable
                          if (ImGui::IsItemHovered()) {
                            ImGui::SetTooltip("Only on YM2151 (OPM)");
                          }

                          ImGui::SetNextItemWidth(ImGui::GetContentRegionAvail().x);
                          snprintf(tempID,1024,"%s: %%d",FM_NAME(FM_RS));
                          P(CWSliderScalar("##RS",ImGuiDataType_U8,&op.rs,&_ZERO,&_THREE,tempID)); rightClickable

                          break;
                        }
                        case DIV_INS_OPLL:
                          // waveform
                          drawWaveform(i==0?(ins->fm.ams&1):(ins->fm.fms&1),ins->type==DIV_INS_OPZ,ImVec2(waveWidth,waveHeight));

                          // params
                          ImGui::Separator();
                          if (ImGui::BeginTable("FMParamsInner",2)) {
                            ImGui::TableNextRow();
                            ImGui::TableNextColumn();
                            bool amOn=op.am;
                            if (ImGui::Checkbox(FM_NAME(FM_AM),&amOn)) { PARAMETER
                              op.am=amOn;
                            }
                            ImGui::TableNextColumn();
                            if (ImGui::Checkbox(FM_NAME(FM_KSR),&ksrOn)) { PARAMETER
                              op.ksr=ksrOn;
                            }

                            ImGui::TableNextRow();
                            ImGui::TableNextColumn();
                            if (ImGui::Checkbox(FM_NAME(FM_VIB),&vibOn)) { PARAMETER
                              op.vib=vibOn;
                            }
                            ImGui::TableNextColumn();
                            if (ImGui::Checkbox(FM_NAME(FM_EGS),&ssgOn)) { PARAMETER
                              op.ssgEnv=(op.ssgEnv&7)|(ssgOn<<3);
                            }
                            
                            ImGui::EndTable();
                          }

                          ImGui::SetNextItemWidth(ImGui::GetContentRegionAvail().x);
                          snprintf(tempID,1024,"%s: %%d",FM_NAME(FM_MULT));
                          P(CWSliderScalar("##MULT",ImGuiDataType_U8,&op.mult,&_ZERO,&_FIFTEEN,tempID)); rightClickable

                          ImGui::SetNextItemWidth(ImGui::GetContentRegionAvail().x);
                          snprintf(tempID,1024,"%s: %%d",FM_NAME(FM_KSL));
                          P(CWSliderScalar("##KSL",ImGuiDataType_U8,&op.ksl,&_ZERO,&_THREE,tempID)); rightClickable

                          break;
                        case DIV_INS_OPL:
                          // waveform
                          drawWaveform(op.ws&7,ins->type==DIV_INS_OPZ,ImVec2(waveWidth,waveHeight));
                          ImGui::SetNextItemWidth(ImGui::GetContentRegionAvail().x);
                          P(CWSliderScalar("##WS",ImGuiDataType_U8,&op.ws,&_ZERO,&_SEVEN,(ins->type==DIV_INS_OPZ)?opzWaveforms[op.ws&7]:(settings.oplStandardWaveNames?oplWaveformsStandard[op.ws&7]:oplWaveforms[op.ws&7]))); rightClickable
                          if ((ins->type==DIV_INS_OPL || ins->type==DIV_INS_OPL_DRUMS) && ImGui::IsItemHovered()) {
                            ImGui::SetTooltip("OPL2/3 only (last 4 waveforms are OPL3 only)");
                          }

                          // params
                          ImGui::Separator();
                          if (ImGui::BeginTable("FMParamsInner",2)) {
                            ImGui::TableNextRow();
                            ImGui::TableNextColumn();
                            bool amOn=op.am;
                            if (ImGui::Checkbox(FM_NAME(FM_AM),&amOn)) { PARAMETER
                              op.am=amOn;
                            }
                            ImGui::TableNextColumn();
                            if (ImGui::Checkbox(FM_NAME(FM_KSR),&ksrOn)) { PARAMETER
                              op.ksr=ksrOn;
                            }

                            ImGui::TableNextRow();
                            ImGui::TableNextColumn();
                            if (ImGui::Checkbox(FM_NAME(FM_VIB),&vibOn)) { PARAMETER
                              op.vib=vibOn;
                            }
                            ImGui::TableNextColumn();
                            if (ImGui::Checkbox(FM_NAME(FM_SUS),&susOn)) { PARAMETER
                              op.sus=susOn;
                            }
                            
                            ImGui::EndTable();
                          }

                          ImGui::SetNextItemWidth(ImGui::GetContentRegionAvail().x);
                          snprintf(tempID,1024,"%s: %%d",FM_NAME(FM_MULT));
                          P(CWSliderScalar("##MULT",ImGuiDataType_U8,&op.mult,&_ZERO,&_FIFTEEN,tempID)); rightClickable

                          ImGui::SetNextItemWidth(ImGui::GetContentRegionAvail().x);
                          snprintf(tempID,1024,"%s: %%d",FM_NAME(FM_KSL));
                          P(CWSliderScalar("##KSL",ImGuiDataType_U8,&op.ksl,&_ZERO,&_THREE,tempID)); rightClickable

                          break;
                        case DIV_INS_OPZ: {
                          // waveform
                          drawWaveform(op.ws&7,ins->type==DIV_INS_OPZ,ImVec2(waveWidth,waveHeight));
                          ImGui::SetNextItemWidth(ImGui::GetContentRegionAvail().x);
                          P(CWSliderScalar("##WS",ImGuiDataType_U8,&op.ws,&_ZERO,&_SEVEN,(ins->type==DIV_INS_OPZ)?opzWaveforms[op.ws&7]:(settings.oplStandardWaveNames?oplWaveformsStandard[op.ws&7]:oplWaveforms[op.ws&7]))); rightClickable
                          if ((ins->type==DIV_INS_OPL || ins->type==DIV_INS_OPL_DRUMS) && ImGui::IsItemHovered()) {
                            ImGui::SetTooltip("OPL2/3 only (last 4 waveforms are OPL3 only)");
                          }

                          // params
                          ImGui::Separator();
                          if (egtOn) {
                            int block=op.dt;
                            int freqNum=(op.mult<<4)|(op.dvb&15);
                            ImGui::Text("Block");
                            ImGui::SameLine();
                            ImGui::SetNextItemWidth(ImGui::GetContentRegionAvail().x);
                            ImVec2 cursorAlign=ImGui::GetCursorPos();
                            if (ImGui::InputInt("##Block",&block,1,1)) {
                              if (block<0) block=0;
                              if (block>7) block=7;
                              op.dt=block;
                            }
                            
                            ImGui::Text("Freq");
                            ImGui::SameLine();
                            ImGui::SetCursorPos(ImVec2(cursorAlign.x,ImGui::GetCursorPosY()));
                            ImGui::SetNextItemWidth(ImGui::GetContentRegionAvail().x);
                            if (ImGui::InputInt("##FreqNum",&freqNum,1,16)) {
                              if (freqNum<0) freqNum=0;
                              if (freqNum>255) freqNum=255;
                              op.mult=freqNum>>4;
                              op.dvb=freqNum&15;
                            }
                          } else {
                            ImGui::SetNextItemWidth(ImGui::GetContentRegionAvail().x);
                            snprintf(tempID,1024,"%s: %%d",FM_NAME(FM_MULT));
                            P(CWSliderScalar("##MULT",ImGuiDataType_U8,&op.mult,&_ZERO,&_FIFTEEN,tempID)); rightClickable

                            int detune=(op.dt&7)-3;
                            ImGui::SetNextItemWidth(ImGui::GetContentRegionAvail().x);
                            snprintf(tempID,1024,"%s: %%d",FM_NAME(FM_DT));
                            if (CWSliderInt("##DT",&detune,-3,4,tempID)) { PARAMETER
                              op.dt=detune+3;
                            } rightClickable
                          }

                          ImGui::SetNextItemWidth(ImGui::GetContentRegionAvail().x);
                          snprintf(tempID,1024,"%s: %%d",FM_NAME(FM_DT2));
                          P(CWSliderScalar("##DT2",ImGuiDataType_U8,&op.dt2,&_ZERO,&_THREE,tempID)); rightClickable
                          if (ImGui::IsItemHovered()) {
                            ImGui::SetTooltip("Only on YM2151 (OPM)");
                          }

                          ImGui::SetNextItemWidth(ImGui::GetContentRegionAvail().x);
                          snprintf(tempID,1024,"%s: %%d",FM_NAME(FM_RS));
                          P(CWSliderScalar("##RS",ImGuiDataType_U8,&op.rs,&_ZERO,&_THREE,tempID)); rightClickable
                          break;
                        }
                        default:
                          break;
                      }

                      ImGui::TableNextColumn();
                      float envHeight=sliderHeight;//-ImGui::GetStyle().ItemSpacing.y*2.0f;
                      if (ins->type==DIV_INS_OPZ) {
                        envHeight-=ImGui::GetFrameHeightWithSpacing()*2.0f;
                      }
                      drawFMEnv(op.tl&maxTl,op.ar&maxArDr,op.dr&maxArDr,(ins->type==DIV_INS_OPL || ins->type==DIV_INS_OPL_DRUMS || ins->type==DIV_INS_OPLL)?((op.rr&15)*2):op.d2r&31,op.rr&15,op.sl&15,op.sus,op.ssgEnv&8,ins->fm.alg,maxTl,maxArDr,ImVec2(ImGui::GetContentRegionAvail().x,envHeight),ins->type);

                      if (ins->type==DIV_INS_OPZ) {
                        ImGui::Separator();
                        if (ImGui::BeginTable("FMParamsInnerOPZ",2)) {
                          ImGui::TableNextRow();
                          ImGui::TableNextColumn();
                          if (!egtOn) {
                            ImGui::SetNextItemWidth(ImGui::GetContentRegionAvail().x);
                            snprintf(tempID,1024,"%s: %%d",FM_NAME(FM_FINE));
                            P(CWSliderScalar("##FINE",ImGuiDataType_U8,&op.dvb,&_ZERO,&_FIFTEEN,tempID)); rightClickable
                          }

                          ImGui::TableNextColumn();
                          bool amOn=op.am;
                          if (ImGui::Checkbox(FM_NAME(FM_AM),&amOn)) { PARAMETER
                            op.am=amOn;
                          }
                          ImGui::SameLine();
                          if (ImGui::Checkbox("Fixed",&egtOn)) { PARAMETER
                            op.egt=egtOn;
                          }

                          ImGui::TableNextRow();
                          ImGui::TableNextColumn();
                          ImGui::SetNextItemWidth(ImGui::GetContentRegionAvail().x);
                          snprintf(tempID,1024,"%s: %%d",FM_NAME(FM_EGSHIFT));
                          P(CWSliderScalar("##EGShift",ImGuiDataType_U8,&op.ksl,&_ZERO,&_THREE,tempID)); rightClickable

                          ImGui::TableNextColumn();
                          ImGui::SetNextItemWidth(ImGui::GetContentRegionAvail().x);
                          snprintf(tempID,1024,"%s: %%d",FM_NAME(FM_REV));
                          P(CWSliderScalar("##REV",ImGuiDataType_U8,&op.dam,&_ZERO,&_SEVEN,tempID)); rightClickable

                          ImGui::TableNextColumn();


                          ImGui::EndTable();
                        }
                      }

                      ImGui::TableNextColumn();
                      op.tl&=maxTl;
                      P(CWVSliderScalar("##TL",ImVec2(ImGui::GetFrameHeight(),sliderHeight-(ins->type==DIV_INS_FM?(ImGui::GetFrameHeightWithSpacing()+ImGui::CalcTextSize(FM_SHORT_NAME(FM_AM)).y+ImGui::GetStyle().ItemSpacing.y):0.0f)),ImGuiDataType_U8,&op.tl,&maxTl,&_ZERO));

                      if (ins->type==DIV_INS_FM) {
                        CENTER_TEXT(FM_SHORT_NAME(FM_AM));
                        ImGui::TextUnformatted(FM_SHORT_NAME(FM_AM));
                        bool amOn=op.am;
                        if (ImGui::Checkbox("##AM",&amOn)) { PARAMETER
                          op.am=amOn;
                        }
                      }

                      ImGui::EndTable();
                    }
                    ImGui::PopStyleVar();

                    if (settings.separateFMColors) {
                      popAccentColors();
                    }

                    ImGui::PopID();
                  }
                  ImGui::EndTable();
                }
                ImGui::PopStyleVar();
              } else { // classic
                int columns=2;
                switch (settings.fmLayout) {
                  case 1: // 2x2
                    columns=2;
                    break;
                  case 2: // 1x4
                    columns=1;
                    break;
                  case 3: // 4x1
                    columns=opCount;
                    break;
                }
                if (ImGui::BeginTable("FMOperators",columns,ImGuiTableFlags_SizingStretchSame)) {
                  for (int i=0; i<opCount; i++) {
                    DivInstrumentFM::Operator& op=ins->fm.op[(opCount==4 && ins->type!=DIV_INS_OPL_DRUMS)?opOrder[i]:i];
                    if ((settings.fmLayout!=3 && ((i+1)&1)) || i==0 || settings.fmLayout==2) ImGui::TableNextRow();
                    ImGui::TableNextColumn();
                    ImGui::Separator();
                    ImGui::PushID(fmt::sprintf("op%d",i).c_str());

                    // push colors
                    if (settings.separateFMColors) {
                      bool mod=true;
                      if (ins->type==DIV_INS_OPL_DRUMS) {
                        mod=false;
                      } else if (opCount==4) {
                        if (ins->type==DIV_INS_OPL) {
                          if (opIsOutputOPL[ins->fm.alg&3][i]) mod=false;
                        } else {
                          if (opIsOutput[ins->fm.alg&7][i]) mod=false;
                        }
                      } else {
                        if (i==1 || (ins->type==DIV_INS_OPL && (ins->fm.alg&1))) mod=false;
                      }
                      if (mod) {
                        pushAccentColors(
                          uiColors[GUI_COLOR_FM_PRIMARY_MOD],
                          uiColors[GUI_COLOR_FM_SECONDARY_MOD],
                          uiColors[GUI_COLOR_FM_BORDER_MOD],
                          uiColors[GUI_COLOR_FM_BORDER_SHADOW_MOD]
                        );
                      } else {
                        pushAccentColors(
                          uiColors[GUI_COLOR_FM_PRIMARY_CAR],
                          uiColors[GUI_COLOR_FM_SECONDARY_CAR],
                          uiColors[GUI_COLOR_FM_BORDER_CAR],
                          uiColors[GUI_COLOR_FM_BORDER_SHADOW_CAR]
                        );
                      }
                    }

                    ImGui::Dummy(ImVec2(dpiScale,dpiScale));
                    if (ins->type==DIV_INS_OPL_DRUMS) {
                      ImGui::Text("%s",oplDrumNames[i]);
                    } else if (ins->type==DIV_INS_OPL && ins->fm.opllPreset==16) {
                      if (i==1) {
                        ImGui::Text("Envelope 2 (kick only)");
                      } else {
                        ImGui::Text("Envelope");
                      }
                    } else {
                      ImGui::Text("OP%d",i+1);
                    }

                    ImGui::SameLine();

                    bool amOn=op.am;
                    if (ImGui::Checkbox(FM_NAME(FM_AM),&amOn)) { PARAMETER
                      op.am=amOn;
                    }

                    int maxTl=127;
                    if (ins->type==DIV_INS_OPLL) {
                      if (i==1) {
                        maxTl=15;
                      } else {
                        maxTl=63;
                      }
                    }
                    if (ins->type==DIV_INS_OPL || ins->type==DIV_INS_OPL_DRUMS) {
                      maxTl=63;
                    }
                    int maxArDr=(ins->type==DIV_INS_FM || ins->type==DIV_INS_OPZ)?31:15;

                    bool ssgOn=op.ssgEnv&8;
                    bool ksrOn=op.ksr;
                    bool vibOn=op.vib;
                    bool susOn=op.sus; // don't you make fun of this one
                    unsigned char ssgEnv=op.ssgEnv&7;
                    if (ins->type!=DIV_INS_OPL && ins->type!=DIV_INS_OPL_DRUMS && ins->type!=DIV_INS_OPZ) {
                      ImGui::SameLine();
                      if (ImGui::Checkbox((ins->type==DIV_INS_OPLL)?FM_NAME(FM_EGS):"SSG On",&ssgOn)) { PARAMETER
                        op.ssgEnv=(op.ssgEnv&7)|(ssgOn<<3);
                      }
                      if (ins->type==DIV_INS_FM) {
                        if (ImGui::IsItemHovered()) {
                          ImGui::SetTooltip("Only for OPN family chips");
                        }
                      }
                    }

                    if (ins->type==DIV_INS_OPL || ins->type==DIV_INS_OPL_DRUMS) {
                      ImGui::SameLine();
                      if (ImGui::Checkbox(FM_NAME(FM_SUS),&susOn)) { PARAMETER
                        op.sus=susOn;
                      }
                    }

                    //52.0 controls vert scaling; default 96
                    drawFMEnv(op.tl&maxTl,op.ar&maxArDr,op.dr&maxArDr,(ins->type==DIV_INS_OPL || ins->type==DIV_INS_OPL_DRUMS || ins->type==DIV_INS_OPLL)?((op.rr&15)*2):op.d2r&31,op.rr&15,op.sl&15,op.sus,op.ssgEnv&8,ins->fm.alg,maxTl,maxArDr,ImVec2(ImGui::GetContentRegionAvail().x,52.0*dpiScale),ins->type);
                    //P(CWSliderScalar(FM_NAME(FM_AR),ImGuiDataType_U8,&op.ar,&_ZERO,&_THIRTY_ONE)); rightClickable
                    if (ImGui::BeginTable("opParams",2,ImGuiTableFlags_SizingStretchProp)) {
                      ImGui::TableSetupColumn("c0",ImGuiTableColumnFlags_WidthStretch,0.0); \
                      ImGui::TableSetupColumn("c1",ImGuiTableColumnFlags_WidthFixed,0.0); \

                      ImGui::TableNextRow();
                      ImGui::TableNextColumn();
                      ImGui::SetNextItemWidth(ImGui::GetContentRegionAvail().x);
                      op.ar&=maxArDr;
                      P(CWSliderScalar("##AR",ImGuiDataType_U8,&op.ar,&maxArDr,&_ZERO)); rightClickable
                      ImGui::TableNextColumn();
                      ImGui::Text("%s",FM_NAME(FM_AR));

                      ImGui::TableNextRow();
                      ImGui::TableNextColumn();
                      ImGui::SetNextItemWidth(ImGui::GetContentRegionAvail().x);
                      op.dr&=maxArDr;
                      P(CWSliderScalar("##DR",ImGuiDataType_U8,&op.dr,&maxArDr,&_ZERO)); rightClickable
                      ImGui::TableNextColumn();
                      ImGui::Text("%s",FM_NAME(FM_DR));

                      if (settings.susPosition==0) {
                        ImGui::TableNextRow();
                        ImGui::TableNextColumn();
                        ImGui::SetNextItemWidth(ImGui::GetContentRegionAvail().x);
                        P(CWSliderScalar("##SL",ImGuiDataType_U8,&op.sl,&_FIFTEEN,&_ZERO)); rightClickable
                        ImGui::TableNextColumn();
                        ImGui::Text("%s",FM_NAME(FM_SL));
                      }

                      if (ins->type==DIV_INS_FM || ins->type==DIV_INS_OPZ) {
                        ImGui::TableNextRow();
                        ImGui::TableNextColumn();
                        ImGui::SetNextItemWidth(ImGui::GetContentRegionAvail().x);
                        P(CWSliderScalar("##D2R",ImGuiDataType_U8,&op.d2r,&_THIRTY_ONE,&_ZERO)); rightClickable
                        ImGui::TableNextColumn();
                        ImGui::Text("%s",FM_NAME(FM_D2R));
                      }

                      ImGui::TableNextRow();
                      ImGui::TableNextColumn();
                      ImGui::SetNextItemWidth(ImGui::GetContentRegionAvail().x);
                      P(CWSliderScalar("##RR",ImGuiDataType_U8,&op.rr,&_FIFTEEN,&_ZERO)); rightClickable
                      ImGui::TableNextColumn();
                      ImGui::Text("%s",FM_NAME(FM_RR));

                      if (settings.susPosition==1) {
                        ImGui::TableNextRow();
                        ImGui::TableNextColumn();
                        ImGui::SetNextItemWidth(ImGui::GetContentRegionAvail().x);
                        P(CWSliderScalar("##SL",ImGuiDataType_U8,&op.sl,&_FIFTEEN,&_ZERO)); rightClickable
                        ImGui::TableNextColumn();
                        ImGui::Text("%s",FM_NAME(FM_SL));
                      }

                      ImGui::TableNextRow();
                      ImGui::TableNextColumn();
                      ImGui::SetNextItemWidth(ImGui::GetContentRegionAvail().x);
                      op.tl&=maxTl;
                      P(CWSliderScalar("##TL",ImGuiDataType_U8,&op.tl,&maxTl,&_ZERO)); rightClickable
                      ImGui::TableNextColumn();
                      ImGui::Text("%s",FM_NAME(FM_TL));

                      ImGui::TableNextRow();
                      ImGui::TableNextColumn();
                      ImGui::Separator();
                      ImGui::TableNextColumn();
                      ImGui::Separator();
                      
                      ImGui::TableNextRow();
                      ImGui::TableNextColumn();
                      ImGui::SetNextItemWidth(ImGui::GetContentRegionAvail().x);
                      if (ins->type==DIV_INS_FM || ins->type==DIV_INS_OPZ) {
                        P(CWSliderScalar("##RS",ImGuiDataType_U8,&op.rs,&_ZERO,&_THREE)); rightClickable
                        ImGui::TableNextColumn();
                        ImGui::Text("%s",FM_NAME(FM_RS));
                      } else {
                        P(CWSliderScalar("##KSL",ImGuiDataType_U8,&op.ksl,&_ZERO,&_THREE)); rightClickable
                        ImGui::TableNextColumn();
                        ImGui::Text("%s",FM_NAME(FM_KSL));
                      }

                      ImGui::TableNextRow();
                      ImGui::TableNextColumn();
                      ImGui::SetNextItemWidth(ImGui::GetContentRegionAvail().x);
                      P(CWSliderScalar(FM_NAME(FM_MULT),ImGuiDataType_U8,&op.mult,&_ZERO,&_FIFTEEN)); rightClickable
                      ImGui::TableNextColumn();
                      ImGui::Text("%s",FM_NAME(FM_MULT));
                      
                      if (ins->type==DIV_INS_FM || ins->type==DIV_INS_OPZ) {
                        int detune=(op.dt&7)-3;
                        ImGui::TableNextRow();
                        ImGui::TableNextColumn();
                        ImGui::SetNextItemWidth(ImGui::GetContentRegionAvail().x);
                        if (CWSliderInt("##DT",&detune,-3,4)) { PARAMETER
                          op.dt=detune+3;
                        } rightClickable
                        ImGui::TableNextColumn();
                        ImGui::Text("%s",FM_NAME(FM_DT));

                        ImGui::TableNextRow();
                        ImGui::TableNextColumn();
                        ImGui::SetNextItemWidth(ImGui::GetContentRegionAvail().x);
                        P(CWSliderScalar("##DT2",ImGuiDataType_U8,&op.dt2,&_ZERO,&_THREE)); rightClickable
                        if (ImGui::IsItemHovered() && ins->type==DIV_INS_FM) {
                          ImGui::SetTooltip("Only on YM2151 (OPM)");
                        }
                        ImGui::TableNextColumn();
                        ImGui::Text("%s",FM_NAME(FM_DT2));

                        if (ins->type==DIV_INS_FM) { // OPN only
                          ImGui::TableNextRow();
                          ImGui::TableNextColumn();
                          ImGui::SetNextItemWidth(ImGui::GetContentRegionAvail().x);
                          if (CWSliderScalar("##SSG",ImGuiDataType_U8,&ssgEnv,&_ZERO,&_SEVEN,ssgEnvTypes[ssgEnv])) { PARAMETER
                            op.ssgEnv=(op.ssgEnv&8)|(ssgEnv&7);
                          } rightClickable
                          ImGui::TableNextColumn();
                          ImGui::Text("%s",FM_NAME(FM_SSG));
                        }
                      }

                      if (ins->type==DIV_INS_OPL || ins->type==DIV_INS_OPL_DRUMS || ins->type==DIV_INS_OPZ) {
                        ImGui::TableNextRow();
                        ImGui::TableNextColumn();
                        ImGui::SetNextItemWidth(ImGui::GetContentRegionAvail().x);
                        P(CWSliderScalar("##WS",ImGuiDataType_U8,&op.ws,&_ZERO,&_SEVEN,(ins->type==DIV_INS_OPZ)?opzWaveforms[op.ws&7]:(settings.oplStandardWaveNames?oplWaveformsStandard[op.ws&7]:oplWaveforms[op.ws&7]))); rightClickable
                        if ((ins->type==DIV_INS_OPL || ins->type==DIV_INS_OPL_DRUMS) && ImGui::IsItemHovered()) {
                          ImGui::SetTooltip("OPL2/3 only (last 4 waveforms are OPL3 only)");
                        }
                        ImGui::TableNextColumn();
                        ImGui::Text("%s",FM_NAME(FM_WS));
                      }
                      
                      ImGui::EndTable();
                    }

                    if (ins->type==DIV_INS_OPLL || ins->type==DIV_INS_OPL || ins->type==DIV_INS_OPL_DRUMS) {
                      if (ImGui::Checkbox(FM_NAME(FM_VIB),&vibOn)) { PARAMETER
                        op.vib=vibOn;
                      }
                      ImGui::SameLine();
                      if (ImGui::Checkbox(FM_NAME(FM_KSR),&ksrOn)) { PARAMETER
                        op.ksr=ksrOn;
                      }
                    }

                    if (settings.separateFMColors) {
                      popAccentColors();
                    }

                    ImGui::PopID();
                  }
                  ImGui::EndTable();
                }
              }
            }
            ImGui::EndTabItem();
          }
          if (ImGui::BeginTabItem("FM Macros")) {
            if (ins->type==DIV_INS_OPLL) {
              macroList.push_back(FurnaceGUIMacroDesc(FM_NAME(FM_SUS),&ins->std.algMacro,0,1,32,uiColors[GUI_COLOR_MACRO_OTHER],false,false,NULL,NULL,true));
              macroList.push_back(FurnaceGUIMacroDesc(FM_NAME(FM_FB),&ins->std.fbMacro,0,7,96,uiColors[GUI_COLOR_MACRO_OTHER]));
              macroList.push_back(FurnaceGUIMacroDesc(FM_NAME(FM_DC),&ins->std.fmsMacro,0,1,32,uiColors[GUI_COLOR_MACRO_OTHER],false,false,NULL,NULL,true));
              macroList.push_back(FurnaceGUIMacroDesc(FM_NAME(FM_DM),&ins->std.amsMacro,0,1,32,uiColors[GUI_COLOR_MACRO_OTHER],false,false,NULL,NULL,true));
            } else {
              macroList.push_back(FurnaceGUIMacroDesc(FM_NAME(FM_ALG),&ins->std.algMacro,0,7,96,uiColors[GUI_COLOR_MACRO_OTHER]));
              macroList.push_back(FurnaceGUIMacroDesc(FM_NAME(FM_FB),&ins->std.fbMacro,0,7,96,uiColors[GUI_COLOR_MACRO_OTHER]));
              if (ins->type!=DIV_INS_OPL && ins->type!=DIV_INS_OPL_DRUMS) {
                if (ins->type==DIV_INS_OPZ) {
                  // TODO: FMS2/AMS2 macros
                  macroList.push_back(FurnaceGUIMacroDesc(FM_NAME(FM_FMS),&ins->std.fmsMacro,0,7,96,uiColors[GUI_COLOR_MACRO_OTHER]));
                  macroList.push_back(FurnaceGUIMacroDesc(FM_NAME(FM_AMS),&ins->std.amsMacro,0,3,48,uiColors[GUI_COLOR_MACRO_OTHER]));
                } else {
                  macroList.push_back(FurnaceGUIMacroDesc(FM_NAME(FM_FMS),&ins->std.fmsMacro,0,7,96,uiColors[GUI_COLOR_MACRO_OTHER]));
                  macroList.push_back(FurnaceGUIMacroDesc(FM_NAME(FM_AMS),&ins->std.amsMacro,0,3,48,uiColors[GUI_COLOR_MACRO_OTHER]));
                }
              }
            }
            
            if (ins->type==DIV_INS_FM || ins->type==DIV_INS_OPZ) {
              macroList.push_back(FurnaceGUIMacroDesc("AM Depth",&ins->std.ex1Macro,0,127,128,uiColors[GUI_COLOR_MACRO_OTHER]));
              macroList.push_back(FurnaceGUIMacroDesc("PM Depth",&ins->std.ex2Macro,0,127,128,uiColors[GUI_COLOR_MACRO_OTHER]));
              macroList.push_back(FurnaceGUIMacroDesc("LFO Speed",&ins->std.ex3Macro,0,255,128,uiColors[GUI_COLOR_MACRO_OTHER]));
              macroList.push_back(FurnaceGUIMacroDesc("LFO Shape",&ins->std.waveMacro,0,3,48,uiColors[GUI_COLOR_MACRO_OTHER],false,false,NULL,macroLFOWaves));
              macroList.push_back(FurnaceGUIMacroDesc("OpMask",&ins->std.ex4Macro,0,4,128,uiColors[GUI_COLOR_MACRO_OTHER],false,false,NULL,NULL,true,fmOperatorBits));
            }
            drawMacros(macroList);
            ImGui::EndTabItem();
          }
          for (int i=0; i<opCount; i++) {
            if (ins->type==DIV_INS_OPL_DRUMS) {
              if (i>0) break;
              snprintf(label,31,"Operator Macros");
            } else {
              snprintf(label,31,"OP%d Macros",i+1);
            }
            if (ImGui::BeginTabItem(label)) {
              ImGui::PushID(i);
              int ordi=(opCount==4)?orderedOps[i]:i;
              int maxTl=127;
              if (ins->type==DIV_INS_OPLL) {
                if (i==1) {
                  maxTl=15;
                } else {
                  maxTl=63;
                }
              }
              if (ins->type==DIV_INS_OPL || ins->type==DIV_INS_OPL_DRUMS) {
                maxTl=63;
              }
              int maxArDr=(ins->type==DIV_INS_FM || ins->type==DIV_INS_OPZ)?31:15;

              if (ins->type==DIV_INS_OPL || ins->type==DIV_INS_OPL_DRUMS) {
                macroList.push_back(FurnaceGUIMacroDesc(FM_NAME(FM_TL),&ins->std.opMacros[ordi].tlMacro,0,maxTl,128,uiColors[GUI_COLOR_MACRO_OTHER]));
                macroList.push_back(FurnaceGUIMacroDesc(FM_NAME(FM_AR),&ins->std.opMacros[ordi].arMacro,0,maxArDr,64,uiColors[GUI_COLOR_MACRO_OTHER]));
                macroList.push_back(FurnaceGUIMacroDesc(FM_NAME(FM_DR),&ins->std.opMacros[ordi].drMacro,0,maxArDr,64,uiColors[GUI_COLOR_MACRO_OTHER]));
                macroList.push_back(FurnaceGUIMacroDesc(FM_NAME(FM_SL),&ins->std.opMacros[ordi].slMacro,0,15,64,uiColors[GUI_COLOR_MACRO_OTHER]));
                macroList.push_back(FurnaceGUIMacroDesc(FM_NAME(FM_RR),&ins->std.opMacros[ordi].rrMacro,0,15,64,uiColors[GUI_COLOR_MACRO_OTHER]));
                macroList.push_back(FurnaceGUIMacroDesc(FM_NAME(FM_KSL),&ins->std.opMacros[ordi].kslMacro,0,3,32,uiColors[GUI_COLOR_MACRO_OTHER]));
                macroList.push_back(FurnaceGUIMacroDesc(FM_NAME(FM_MULT),&ins->std.opMacros[ordi].multMacro,0,15,64,uiColors[GUI_COLOR_MACRO_OTHER]));
                macroList.push_back(FurnaceGUIMacroDesc(FM_NAME(FM_WS),&ins->std.opMacros[ordi].wsMacro,0,7,64,uiColors[GUI_COLOR_MACRO_OTHER]));

                macroList.push_back(FurnaceGUIMacroDesc(FM_NAME(FM_AM),&ins->std.opMacros[ordi].amMacro,0,1,32,uiColors[GUI_COLOR_MACRO_OTHER],false,false,NULL,NULL,true));
                macroList.push_back(FurnaceGUIMacroDesc(FM_NAME(FM_VIB),&ins->std.opMacros[ordi].vibMacro,0,1,32,uiColors[GUI_COLOR_MACRO_OTHER],false,false,NULL,NULL,true));
                macroList.push_back(FurnaceGUIMacroDesc(FM_NAME(FM_KSR),&ins->std.opMacros[ordi].ksrMacro,0,1,32,uiColors[GUI_COLOR_MACRO_OTHER],false,false,NULL,NULL,true));
                macroList.push_back(FurnaceGUIMacroDesc(FM_NAME(FM_SUS),&ins->std.opMacros[ordi].susMacro,0,1,32,uiColors[GUI_COLOR_MACRO_OTHER],false,false,NULL,NULL,true));
              } else if (ins->type==DIV_INS_OPLL) {
                macroList.push_back(FurnaceGUIMacroDesc(FM_NAME(FM_TL),&ins->std.opMacros[ordi].tlMacro,0,maxTl,128,uiColors[GUI_COLOR_MACRO_OTHER]));
                macroList.push_back(FurnaceGUIMacroDesc(FM_NAME(FM_AR),&ins->std.opMacros[ordi].arMacro,0,maxArDr,64,uiColors[GUI_COLOR_MACRO_OTHER]));
                macroList.push_back(FurnaceGUIMacroDesc(FM_NAME(FM_DR),&ins->std.opMacros[ordi].drMacro,0,maxArDr,64,uiColors[GUI_COLOR_MACRO_OTHER]));
                macroList.push_back(FurnaceGUIMacroDesc(FM_NAME(FM_SL),&ins->std.opMacros[ordi].slMacro,0,15,64,uiColors[GUI_COLOR_MACRO_OTHER]));
                macroList.push_back(FurnaceGUIMacroDesc(FM_NAME(FM_RR),&ins->std.opMacros[ordi].rrMacro,0,15,64,uiColors[GUI_COLOR_MACRO_OTHER]));
                macroList.push_back(FurnaceGUIMacroDesc(FM_NAME(FM_KSL),&ins->std.opMacros[ordi].kslMacro,0,3,32,uiColors[GUI_COLOR_MACRO_OTHER]));
                macroList.push_back(FurnaceGUIMacroDesc(FM_NAME(FM_MULT),&ins->std.opMacros[ordi].multMacro,0,15,64,uiColors[GUI_COLOR_MACRO_OTHER]));

                macroList.push_back(FurnaceGUIMacroDesc(FM_NAME(FM_AM),&ins->std.opMacros[ordi].amMacro,0,1,32,uiColors[GUI_COLOR_MACRO_OTHER],false,false,NULL,NULL,true));
                macroList.push_back(FurnaceGUIMacroDesc(FM_NAME(FM_VIB),&ins->std.opMacros[ordi].vibMacro,0,1,32,uiColors[GUI_COLOR_MACRO_OTHER],false,false,NULL,NULL,true));
                macroList.push_back(FurnaceGUIMacroDesc(FM_NAME(FM_KSR),&ins->std.opMacros[ordi].ksrMacro,0,1,32,uiColors[GUI_COLOR_MACRO_OTHER],false,false,NULL,NULL,true));
                macroList.push_back(FurnaceGUIMacroDesc(FM_NAME(FM_EGS),&ins->std.opMacros[ordi].egtMacro,0,1,32,uiColors[GUI_COLOR_MACRO_OTHER],false,false,NULL,NULL,true));
              } else {
                macroList.push_back(FurnaceGUIMacroDesc(FM_NAME(FM_TL),&ins->std.opMacros[ordi].tlMacro,0,maxTl,128,uiColors[GUI_COLOR_MACRO_OTHER]));
                macroList.push_back(FurnaceGUIMacroDesc(FM_NAME(FM_AR),&ins->std.opMacros[ordi].arMacro,0,maxArDr,64,uiColors[GUI_COLOR_MACRO_OTHER]));
                macroList.push_back(FurnaceGUIMacroDesc(FM_NAME(FM_DR),&ins->std.opMacros[ordi].drMacro,0,maxArDr,64,uiColors[GUI_COLOR_MACRO_OTHER]));
                macroList.push_back(FurnaceGUIMacroDesc(FM_NAME(FM_D2R),&ins->std.opMacros[ordi].d2rMacro,0,31,64,uiColors[GUI_COLOR_MACRO_OTHER]));
                macroList.push_back(FurnaceGUIMacroDesc(FM_NAME(FM_RR),&ins->std.opMacros[ordi].rrMacro,0,15,64,uiColors[GUI_COLOR_MACRO_OTHER]));
                macroList.push_back(FurnaceGUIMacroDesc(FM_NAME(FM_SL),&ins->std.opMacros[ordi].slMacro,0,15,64,uiColors[GUI_COLOR_MACRO_OTHER]));
                macroList.push_back(FurnaceGUIMacroDesc(FM_NAME(FM_RS),&ins->std.opMacros[ordi].rsMacro,0,3,32,uiColors[GUI_COLOR_MACRO_OTHER]));
                macroList.push_back(FurnaceGUIMacroDesc(FM_NAME(FM_MULT),&ins->std.opMacros[ordi].multMacro,0,15,64,uiColors[GUI_COLOR_MACRO_OTHER]));
                macroList.push_back(FurnaceGUIMacroDesc(FM_NAME(FM_DT),&ins->std.opMacros[ordi].dtMacro,0,7,64,uiColors[GUI_COLOR_MACRO_OTHER]));
                macroList.push_back(FurnaceGUIMacroDesc(FM_NAME(FM_DT2),&ins->std.opMacros[ordi].dt2Macro,0,3,32,uiColors[GUI_COLOR_MACRO_OTHER]));
                macroList.push_back(FurnaceGUIMacroDesc(FM_NAME(FM_AM),&ins->std.opMacros[ordi].amMacro,0,1,32,uiColors[GUI_COLOR_MACRO_OTHER],false,false,NULL,NULL,true));

                if (ins->type==DIV_INS_FM) {
                  macroList.push_back(FurnaceGUIMacroDesc(FM_NAME(FM_SSG),&ins->std.opMacros[ordi].ssgMacro,0,4,64,uiColors[GUI_COLOR_MACRO_OTHER],false,false,NULL,NULL,true,ssgEnvBits));
                }
              }
              drawMacros(macroList);
              ImGui::PopID();
              ImGui::EndTabItem();
            }
          }
        }
        if (ins->type==DIV_INS_GB) if (ImGui::BeginTabItem("Game Boy")) {
          P(CWSliderScalar("Volume",ImGuiDataType_U8,&ins->gb.envVol,&_ZERO,&_FIFTEEN)); rightClickable
          P(CWSliderScalar("Envelope Length",ImGuiDataType_U8,&ins->gb.envLen,&_ZERO,&_SEVEN)); rightClickable
          P(CWSliderScalar("Sound Length",ImGuiDataType_U8,&ins->gb.soundLen,&_ZERO,&_SIXTY_FOUR,ins->gb.soundLen>63?"Infinity":"%d")); rightClickable
          ImGui::Text("Envelope Direction:");

          bool goesUp=ins->gb.envDir;
          ImGui::SameLine();
          if (ImGui::RadioButton("Up",goesUp)) { PARAMETER
            goesUp=true;
            ins->gb.envDir=goesUp;
          }
          ImGui::SameLine();
          if (ImGui::RadioButton("Down",!goesUp)) { PARAMETER
            goesUp=false;
            ins->gb.envDir=goesUp;
          }

          drawGBEnv(ins->gb.envVol,ins->gb.envLen,ins->gb.soundLen,ins->gb.envDir,ImVec2(ImGui::GetContentRegionAvail().x,100.0f*dpiScale));
          ImGui::EndTabItem();
        }
        if (ins->type==DIV_INS_C64) if (ImGui::BeginTabItem("C64")) {
          ImGui::Text("Waveform");
          ImGui::SameLine();
          ImGui::PushStyleColor(ImGuiCol_Button,TOGGLE_COLOR(ins->c64.triOn));
          if (ImGui::Button("tri")) { PARAMETER
            ins->c64.triOn=!ins->c64.triOn;
          }
          ImGui::PopStyleColor();
          ImGui::SameLine();
          ImGui::PushStyleColor(ImGuiCol_Button,TOGGLE_COLOR(ins->c64.sawOn));
          if (ImGui::Button("saw")) { PARAMETER
            ins->c64.sawOn=!ins->c64.sawOn;
          }
          ImGui::PopStyleColor();
          ImGui::SameLine();
          ImGui::PushStyleColor(ImGuiCol_Button,TOGGLE_COLOR(ins->c64.pulseOn));
          if (ImGui::Button("pulse")) { PARAMETER
            ins->c64.pulseOn=!ins->c64.pulseOn;
          }
          ImGui::PopStyleColor();
          ImGui::SameLine();
          ImGui::PushStyleColor(ImGuiCol_Button,TOGGLE_COLOR(ins->c64.noiseOn));
          if (ImGui::Button("noise")) { PARAMETER
            ins->c64.noiseOn=!ins->c64.noiseOn;
          }
          ImGui::PopStyleColor();

          ImVec2 sliderSize=ImVec2(20.0f*dpiScale,128.0*dpiScale);

          if (ImGui::BeginTable("C64EnvParams",5,ImGuiTableFlags_NoHostExtendX)) {
            ImGui::TableSetupColumn("c0",ImGuiTableColumnFlags_WidthFixed,sliderSize.x);
            ImGui::TableSetupColumn("c1",ImGuiTableColumnFlags_WidthFixed,sliderSize.x);
            ImGui::TableSetupColumn("c2",ImGuiTableColumnFlags_WidthFixed,sliderSize.x);
            ImGui::TableSetupColumn("c3",ImGuiTableColumnFlags_WidthFixed,sliderSize.x);
            ImGui::TableSetupColumn("c4",ImGuiTableColumnFlags_WidthStretch);

            ImGui::TableNextRow();
            ImGui::TableNextColumn();
            CENTER_TEXT("A");
            ImGui::TextUnformatted("A");
            ImGui::TableNextColumn();
            CENTER_TEXT("D");
            ImGui::TextUnformatted("D");
            ImGui::TableNextColumn();
            CENTER_TEXT("S");
            ImGui::TextUnformatted("S");
            ImGui::TableNextColumn();
            CENTER_TEXT("R");
            ImGui::TextUnformatted("R");
            ImGui::TableNextColumn();
            CENTER_TEXT("Envelope");
            ImGui::TextUnformatted("Envelope");

            ImGui::TableNextRow();
            ImGui::TableNextColumn();
            P(CWVSliderScalar("##Attack",sliderSize,ImGuiDataType_U8,&ins->c64.a,&_ZERO,&_FIFTEEN));
            ImGui::TableNextColumn();
            P(CWVSliderScalar("##Decay",sliderSize,ImGuiDataType_U8,&ins->c64.d,&_ZERO,&_FIFTEEN));
            ImGui::TableNextColumn();
            P(CWVSliderScalar("##Sustain",sliderSize,ImGuiDataType_U8,&ins->c64.s,&_ZERO,&_FIFTEEN));
            ImGui::TableNextColumn();
            P(CWVSliderScalar("##Release",sliderSize,ImGuiDataType_U8,&ins->c64.r,&_ZERO,&_FIFTEEN));
            ImGui::TableNextColumn();
            drawFMEnv(0,16-ins->c64.a,16-ins->c64.d,15-ins->c64.r,15-ins->c64.r,15-ins->c64.s,0,0,0,15,16,ImVec2(ImGui::GetContentRegionAvail().x,sliderSize.y),ins->type);

            ImGui::EndTable();
          }

          P(CWSliderScalar("Duty",ImGuiDataType_U16,&ins->c64.duty,&_ZERO,&_FOUR_THOUSAND_NINETY_FIVE)); rightClickable

          bool ringMod=ins->c64.ringMod;
          if (ImGui::Checkbox("Ring Modulation",&ringMod)) { PARAMETER
            ins->c64.ringMod=ringMod;
          }
          bool oscSync=ins->c64.oscSync;
          if (ImGui::Checkbox("Oscillator Sync",&oscSync)) { PARAMETER
            ins->c64.oscSync=oscSync;
          }

          P(ImGui::Checkbox("Enable filter",&ins->c64.toFilter));
          P(ImGui::Checkbox("Initialize filter",&ins->c64.initFilter));
          
          P(CWSliderScalar("Cutoff",ImGuiDataType_U16,&ins->c64.cut,&_ZERO,&_TWO_THOUSAND_FORTY_SEVEN)); rightClickable
          P(CWSliderScalar("Resonance",ImGuiDataType_U8,&ins->c64.res,&_ZERO,&_FIFTEEN)); rightClickable

          ImGui::Text("Filter Mode");
          ImGui::SameLine();
          ImGui::PushStyleColor(ImGuiCol_Button,TOGGLE_COLOR(ins->c64.lp));
          if (ImGui::Button("low")) { PARAMETER
            ins->c64.lp=!ins->c64.lp;
          }
          ImGui::PopStyleColor();
          ImGui::SameLine();
          ImGui::PushStyleColor(ImGuiCol_Button,TOGGLE_COLOR(ins->c64.bp));
          if (ImGui::Button("band")) { PARAMETER
            ins->c64.bp=!ins->c64.bp;
          }
          ImGui::PopStyleColor();
          ImGui::SameLine();
          ImGui::PushStyleColor(ImGuiCol_Button,TOGGLE_COLOR(ins->c64.hp));
          if (ImGui::Button("high")) { PARAMETER
            ins->c64.hp=!ins->c64.hp;
          }
          ImGui::PopStyleColor();
          ImGui::SameLine();
          ImGui::PushStyleColor(ImGuiCol_Button,TOGGLE_COLOR(ins->c64.ch3off));
          if (ImGui::Button("ch3off")) { PARAMETER
            ins->c64.ch3off=!ins->c64.ch3off;
          }
          ImGui::PopStyleColor();

          P(ImGui::Checkbox("Volume Macro is Cutoff Macro",&ins->c64.volIsCutoff));
          P(ImGui::Checkbox("Absolute Cutoff Macro",&ins->c64.filterIsAbs));
          P(ImGui::Checkbox("Absolute Duty Macro",&ins->c64.dutyIsAbs));
          P(ImGui::Checkbox("Don't test/gate before new note",&ins->c64.noTest));
          ImGui::EndTabItem();
        }
        if (ins->type==DIV_INS_AMIGA || ins->type==DIV_INS_ES5506) {
          if (ImGui::BeginTabItem("Sample")) {
            String sName;
            if (ins->amiga.initSample<0 || ins->amiga.initSample>=e->song.sampleLen) {
              sName="none selected";
            } else {
              sName=e->song.sample[ins->amiga.initSample]->name;
            }
            if (ImGui::BeginCombo("Initial Sample",sName.c_str())) {
              String id;
              for (int i=0; i<e->song.sampleLen; i++) {
                id=fmt::sprintf("%d: %s",i,e->song.sample[i]->name);
                if (ImGui::Selectable(id.c_str(),ins->amiga.initSample==i)) { PARAMETER
                  ins->amiga.initSample=i;
                }
              }
              ImGui::EndCombo();
            }
            ImGui::BeginDisabled(ins->amiga.useWave);
            P(ImGui::Checkbox("Reversed playback",&ins->amiga.reversed));
            ImGui::EndDisabled();
            // Wavetable
            ImGui::BeginDisabled(ins->amiga.useNoteMap||ins->amiga.transWave.enable);
            P(ImGui::Checkbox("Use wavetable (Amiga only)",&ins->amiga.useWave));
            if (ins->amiga.useWave) {
              int len=ins->amiga.waveLen+1;
              if (ImGui::InputInt("Width",&len,2,16)) {
                if (len<2) len=2;
                if (len>256) len=256;
                ins->amiga.waveLen=(len&(~1))-1;
                PARAMETER
              }
            }
<<<<<<< HEAD
            ImGui::EndDisabled();
            // Note map
            ImGui::BeginDisabled(ins->amiga.useWave||ins->amiga.transWave.enable);
            P(ImGui::Checkbox("Use sample map (does not work yet!)",&ins->amiga.useNoteMap));
            if (ins->amiga.useNoteMap) {
              if (ImGui::BeginTable("NoteMap",4,ImGuiTableFlags_ScrollY|ImGuiTableFlags_Borders|ImGuiTableFlags_SizingStretchSame)) {
                ImGui::TableSetupColumn("c0",ImGuiTableColumnFlags_WidthFixed);
                ImGui::TableSetupColumn("c1",ImGuiTableColumnFlags_WidthStretch);
                ImGui::TableSetupColumn("c2",ImGuiTableColumnFlags_WidthStretch);
                ImGui::TableSetupColumn("c3",ImGuiTableColumnFlags_WidthStretch);

                ImGui::TableSetupScrollFreeze(0,1);

                ImGui::TableNextRow(ImGuiTableRowFlags_Headers);
=======
          }
          ImGui::BeginDisabled(ins->amiga.useWave);
          P(ImGui::Checkbox("Use sample map (does not work yet!)",&ins->amiga.useNoteMap));
          if (ins->amiga.useNoteMap) {
            // TODO: frequency map?
            if (ImGui::BeginTable("NoteMap",2,ImGuiTableFlags_ScrollY|ImGuiTableFlags_Borders|ImGuiTableFlags_SizingStretchSame)) {
              ImGui::TableSetupColumn("c0",ImGuiTableColumnFlags_WidthFixed);
              ImGui::TableSetupColumn("c1",ImGuiTableColumnFlags_WidthStretch);
              ImGui::TableSetupColumn("c2",ImGuiTableColumnFlags_WidthStretch);

              ImGui::TableSetupScrollFreeze(0,1);

              ImGui::TableNextRow(ImGuiTableRowFlags_Headers);
              ImGui::TableNextColumn();
              ImGui::TableNextColumn();
              ImGui::Text("Sample");
              /*ImGui::TableNextColumn();
              ImGui::Text("Frequency");*/
              for (int i=0; i<120; i++) {
                ImGui::TableNextRow();
                ImGui::PushID(fmt::sprintf("NM_%d",i).c_str());
>>>>>>> 799c2e99
                ImGui::TableNextColumn();
                ImGui::TableNextColumn();
                ImGui::Text("Sample");
                ImGui::TableNextColumn();
                ImGui::Text("Frequency");
                ImGui::TableNextColumn();
                ImGui::Text("Reversed");
                for (int i=0; i<120; i++) {
                  ImGui::TableNextRow();
                  ImGui::PushID(fmt::sprintf("NM_%d",i).c_str());
                  ImGui::TableNextColumn();
                  ImGui::Text("%s",noteNames[60+i]);
                  ImGui::TableNextColumn();
                  if (ins->amiga.noteMap[i].ind<0 || ins->amiga.noteMap[i].ind>=e->song.sampleLen) {
                    sName="-- empty --";
                    ins->amiga.noteMap[i].ind=-1;
                  } else {
                    sName=e->song.sample[ins->amiga.noteMap[i].ind]->name;
                  }
                  ImGui::SetNextItemWidth(ImGui::GetContentRegionAvail().x);
                  if (ImGui::BeginCombo(fmt::sprintf("##SampleMap_Index_%d",i).c_str(),sName.c_str())) {
                    String id;
                    if (ImGui::Selectable("-- empty --",ins->amiga.noteMap[i].ind==-1)) { PARAMETER
                      ins->amiga.noteMap[i].ind=-1;
                    }
                    for (int j=0; j<e->song.sampleLen; j++) {
                      id=fmt::sprintf("%d: %s",j,e->song.sample[j]->name);
                      if (ImGui::Selectable(id.c_str(),ins->amiga.noteMap[i].ind==j)) { PARAMETER
                        ins->amiga.noteMap[i].ind=j;
                        if (ins->amiga.noteMap[i].freq<=0) ins->amiga.noteMap[i].freq=(int)((double)e->song.sample[j]->centerRate*pow(2.0,((double)i-48.0)/12.0));
                      }
                    }
                    ImGui::EndCombo();
                  }
                  ImGui::TableNextColumn();
                  ImGui::SetNextItemWidth(ImGui::GetContentRegionAvail().x);
                  if (ImGui::InputInt(fmt::sprintf("##SampleMap_Freq_%d",i).c_str(),&ins->amiga.noteMap[i].freq,50,500)) { PARAMETER
                    if (ins->amiga.noteMap[i].freq<0) ins->amiga.noteMap[i].freq=0;
                    if (ins->amiga.noteMap[i].freq>262144) ins->amiga.noteMap[i].freq=262144;
                  }
                  ImGui::TableNextColumn();
                  if (ImGui::RadioButton(fmt::sprintf("Disable##SampleMap_Reversed_Disable_%d",i).c_str(),ins->amiga.noteMap[i].reversed==0)) { MARK_MODIFIED
                    ins->amiga.noteMap[i].reversed=0;
                  }
                  if (ImGui::RadioButton(fmt::sprintf("Enable##SampleMap_Reversed_Enable_%d",i).c_str(),ins->amiga.noteMap[i].reversed==1)) { MARK_MODIFIED
                    ins->amiga.noteMap[i].reversed=1;
                  }
                  if (ImGui::RadioButton(fmt::sprintf("Use instrument setting##SampleMap_Reversed_Default_%d",i).c_str(),ins->amiga.noteMap[i].reversed==2)) { MARK_MODIFIED
                    ins->amiga.noteMap[i].reversed=2;
                  }
                  ImGui::PopID();
                }
                ImGui::EndTable();
              }
            }
            ImGui::EndDisabled();
            // Transwave
            ImGui::BeginDisabled(ins->amiga.useNoteMap||ins->amiga.useWave||ins->amiga.useNoteMap);
            P(ImGui::Checkbox("Use Transwave##UseTransWave",&ins->amiga.transWave.enable));
            if (ins->amiga.transWave.enable) {
              int size=ins->amiga.transWaveMap.size();
              if (ImGui::InputInt("Transwave Map Size##TransWaveSize",&size,1,16)) { PARAMETER
                if (size<=ins->amiga.transWave.ind) size=ins->amiga.transWave.ind+1;
                if (size<1) size=1;
                if (size>256) size=256;
                if (ins->amiga.transWaveMap.size()!=(size_t)(size)) {
                  ins->amiga.transWaveMap.resize(size,DivInstrumentAmiga::TransWaveMap());
                  if (ins->amiga.transWaveMap.capacity()>(size_t)(size)) {
                    ins->amiga.transWaveMap.shrink_to_fit();
                  }
                }
              }
              if (ImGui::InputInt("Initial Transwave Index##TransWaveInit",&ins->amiga.transWave.ind,1,16)) { PARAMETER
                if (ins->amiga.transWave.ind<1) ins->amiga.transWave.ind=0;
                if (ins->amiga.transWave.ind>=(int)(ins->amiga.transWaveMap.size())) ins->amiga.transWave.ind=ins->amiga.transWaveMap.size()-1;
                if (ins->amiga.transWave.sliceEnable) {
                  DivInstrumentAmiga::TransWaveMap ind=ins->amiga.transWaveMap[ins->amiga.transWave.ind];
                  if (ind.ind>=0 && ind.ind<(short)(e->song.sampleLen)) {
                    DivSample* s=e->song.sample[ind.ind];
                    ins->amiga.transWave.updateSize(s->samples,ind.loopStart,ind.loopEnd);
                    ins->amiga.transWave.slicePos((double)(ins->amiga.transWave.slice)/4095.0);
                  }
                }
              }
              if (ImGui::Checkbox("Use Transwave Slice##UseTransWaveSlice",&ins->amiga.transWave.sliceEnable)) { PARAMETER
                if (ins->amiga.transWave.sliceEnable) {
                  ins->amiga.transWave.slicePos((double)(ins->amiga.transWave.slice)/4095.0);
                  if (ins->amiga.transWave.sliceEnable) {
                    DivInstrumentAmiga::TransWaveMap ind=ins->amiga.transWaveMap[ins->amiga.transWave.ind];
                    if (ind.ind>=0 && ind.ind<(short)(e->song.sampleLen)) {
                      DivSample* s=e->song.sample[ind.ind];
                      ins->amiga.transWave.updateSize(s->samples,ind.loopStart,ind.loopEnd);
                      ins->amiga.transWave.slicePos((double)(ins->amiga.transWave.slice)/4095.0);
                    }
                  }
                }
<<<<<<< HEAD
              }
              DivInstrumentAmiga::TransWaveMap ind=ins->amiga.transWaveMap[ins->amiga.transWave.ind];
              if (ins->amiga.transWave.sliceEnable && (ind.ind>=0 && ind.ind<e->song.sampleLen)) {
                ins->amiga.transWave.slicePos((double)(ins->amiga.transWave.slice)/4095.0);
                double sliceStart=ins->amiga.transWave.sliceStart;
                double sliceEnd=ins->amiga.transWave.sliceEnd;
                if (CWSliderScalar("Initial Transwave Slice##TransWaveSliceInit",ImGuiDataType_U16,&ins->amiga.transWave.slice,&_ZERO,&_FOUR_THOUSAND_NINETY_FIVE,fmt::sprintf("%d: %.6f - %.6f",ins->amiga.transWave.slice,sliceStart,sliceEnd).c_str())) { PARAMETER
                  ins->amiga.transWave.slicePos((double)(ins->amiga.transWave.slice)/4095.0);
                } rightClickable
              }
              if (ImGui::BeginTable("TransWaveMap",6,ImGuiTableFlags_ScrollY|ImGuiTableFlags_Borders|ImGuiTableFlags_SizingStretchSame)) {
                ImGui::TableSetupColumn("c0",ImGuiTableColumnFlags_WidthFixed); // Number
                ImGui::TableSetupColumn("c1",ImGuiTableColumnFlags_WidthStretch); // Sample index
                ImGui::TableSetupColumn("c2",ImGuiTableColumnFlags_WidthStretch); // Loop start
                ImGui::TableSetupColumn("c3",ImGuiTableColumnFlags_WidthStretch); // Loop end
                ImGui::TableSetupColumn("c4",ImGuiTableColumnFlags_WidthStretch); // Loop mode
                ImGui::TableSetupColumn("c5",ImGuiTableColumnFlags_WidthStretch); // Reversed

                ImGui::TableSetupScrollFreeze(0,1);

                ImGui::TableNextRow(ImGuiTableRowFlags_Headers);
                ImGui::TableNextColumn();
                ImGui::TableNextColumn();
                ImGui::Text("Sample");
                ImGui::TableNextColumn();
                ImGui::Text("Loop Start");
                ImGui::TableNextColumn();
                ImGui::Text("Loop End");
                ImGui::TableNextColumn();
                ImGui::Text("Loop Mode");
                ImGui::TableNextColumn();
                ImGui::Text("Reversed");
                for (size_t i=0; i<ins->amiga.transWaveMap.size(); i++) {
                  DivInstrumentAmiga::TransWaveMap& transWaveMap=ins->amiga.transWaveMap[i];
                  ImGui::TableNextRow();
                  ImGui::PushID(fmt::sprintf("TransWaveMap_%d",i).c_str());
                  ImGui::TableNextColumn();
                  ImGui::Text("%d",(int)(i));
                  ImGui::TableNextColumn();
                  if (transWaveMap.ind<0 || transWaveMap.ind>=e->song.sampleLen) {
                    sName="-- empty --";
                    transWaveMap.ind=-1;
                  } else {
                    sName=e->song.sample[transWaveMap.ind]->name;
                  }
                  ImGui::SetNextItemWidth(ImGui::GetContentRegionAvail().x);
                  if (ImGui::BeginCombo(fmt::sprintf("##TransWaveMap_Index_%d",i).c_str(),sName.c_str())) {
                    String id;
                    if (ImGui::Selectable("-- empty --",transWaveMap.ind==-1)) { PARAMETER
                      transWaveMap.ind=-1;
                    }
                    for (int j=0; j<e->song.sampleLen; j++) {
                      DivSample* s=e->song.sample[j];
                      id=fmt::sprintf("%d: %s",j,s->name);
                      if (ImGui::Selectable(id.c_str(),transWaveMap.ind==j)) { PARAMETER
                        transWaveMap.ind=j;
                        if (transWaveMap.loopStart<0 || transWaveMap.loopStart>(int)(s->samples)) {
                          transWaveMap.loopStart=s->loopStart;
                        }
                        if (transWaveMap.loopEnd<0 || transWaveMap.loopEnd>(int)(s->samples)) {
                          transWaveMap.loopEnd=s->loopEnd;
                        }
                        transWaveMap.updateSize(s->samples,transWaveMap.loopStart,transWaveMap.loopEnd);
                        if (ins->amiga.transWave.sliceEnable && i==ins->amiga.transWave.ind) {
                          ins->amiga.transWave.updateSize(s->samples,transWaveMap.loopStart,transWaveMap.loopEnd);
                          ins->amiga.transWave.slicePos((double)(ins->amiga.transWave.slice)/4095.0);
                        }
                      }
                    }
                    ImGui::EndCombo();
                  }
                  ImGui::BeginDisabled(transWaveMap.ind<0 || transWaveMap.ind>=e->song.sampleLen);
                  ImGui::TableNextColumn();
                  ImGui::SetNextItemWidth(ImGui::GetContentRegionAvail().x);
                  if (ImGui::InputInt(fmt::sprintf("##TransWaveMap_LoopStart_%d",i).c_str(),&transWaveMap.loopStart,256,4096)) { PARAMETER
                    if (transWaveMap.ind>=0 && transWaveMap.ind<e->song.sampleLen) {
                      DivSample* s=e->song.sample[transWaveMap.ind];
                      if (transWaveMap.loopStart<0) transWaveMap.loopStart=0;
                      if (transWaveMap.loopStart>transWaveMap.loopEnd) transWaveMap.loopStart=transWaveMap.loopEnd;
                      transWaveMap.updateSize(s->samples,transWaveMap.loopStart,transWaveMap.loopEnd);
                      if (ins->amiga.transWave.sliceEnable && i==ins->amiga.transWave.ind) {
                        ins->amiga.transWave.updateSize(s->samples,transWaveMap.loopStart,transWaveMap.loopEnd);
                        ins->amiga.transWave.slicePos((double)(ins->amiga.transWave.slice)/4095.0);
                      }
                    }
                  }
                  ImGui::TableNextColumn();
                  ImGui::SetNextItemWidth(ImGui::GetContentRegionAvail().x);
                  if (ImGui::InputInt(fmt::sprintf("##TransWaveMap_LoopEnd_%d",i).c_str(),&transWaveMap.loopEnd,256,4096)) { PARAMETER
                    if (transWaveMap.ind>=0 && transWaveMap.ind<e->song.sampleLen) {
                      DivSample* s=e->song.sample[transWaveMap.ind];
                      if (transWaveMap.loopEnd<transWaveMap.loopStart) transWaveMap.loopEnd=transWaveMap.loopStart;
                      if (transWaveMap.loopEnd>(int)(s->samples)) transWaveMap.loopEnd=s->samples;
                      transWaveMap.updateSize(s->samples,transWaveMap.loopStart,transWaveMap.loopEnd);
                      if (ins->amiga.transWave.sliceEnable) {
                        ins->amiga.transWave.updateSize(s->samples,transWaveMap.loopStart,transWaveMap.loopEnd);
                        ins->amiga.transWave.slicePos((double)(ins->amiga.transWave.slice)/4095.0);
                      }
                    }
                  }
                  ImGui::TableNextColumn();
                  if (ImGui::RadioButton(fmt::sprintf("Forward##TransWaveMap_LoopMode_Forward_%d",i).c_str(),transWaveMap.loopMode==DIV_SAMPLE_LOOPMODE_FORWARD)) { MARK_MODIFIED
                    transWaveMap.loopMode=DIV_SAMPLE_LOOPMODE_FORWARD;
                  }
                  if (ImGui::RadioButton(fmt::sprintf("Backward##TransWaveMap_LoopMode_Backward_%d",i).c_str(),transWaveMap.loopMode==DIV_SAMPLE_LOOPMODE_BACKWARD)) { MARK_MODIFIED
                    transWaveMap.loopMode=DIV_SAMPLE_LOOPMODE_BACKWARD;
                  }
                  if (ImGui::RadioButton(fmt::sprintf("Pingpong##TransWaveMap_LoopMode_Pingpong_%d",i).c_str(),transWaveMap.loopMode==DIV_SAMPLE_LOOPMODE_PINGPONG)) { MARK_MODIFIED
                    transWaveMap.loopMode=DIV_SAMPLE_LOOPMODE_PINGPONG;
                  }
                  if (ImGui::RadioButton(fmt::sprintf("Use sample setting##TransWaveMap_LoopMode_Default_%d",i).c_str(),transWaveMap.loopMode==DIV_SAMPLE_LOOPMODE_ONESHOT)) { MARK_MODIFIED
                    transWaveMap.loopMode=DIV_SAMPLE_LOOPMODE_ONESHOT;
                  }
                  ImGui::TableNextColumn();
                  if (ImGui::RadioButton(fmt::sprintf("Disable##TransWaveMap_Reversed_Disable_%d",i).c_str(),transWaveMap.reversed==0)) { MARK_MODIFIED
                    transWaveMap.reversed=0;
                  }
                  if (ImGui::RadioButton(fmt::sprintf("Enable##TransWaveMap_Reversed_Enable_%d",i).c_str(),transWaveMap.reversed==1)) { MARK_MODIFIED
                    transWaveMap.reversed=1;
                  }
                  if (ImGui::RadioButton(fmt::sprintf("Use instrument setting##TransWaveMap_Reversed_Default_%d",i).c_str(),transWaveMap.reversed==2)) { MARK_MODIFIED
                    transWaveMap.reversed=2;
                  }
                  ImGui::EndDisabled();
                  ImGui::PopID();
                }
                ImGui::EndTable();
=======
                /*ImGui::TableNextColumn();
                ImGui::SetNextItemWidth(ImGui::GetContentRegionAvail().x);
                if (ImGui::InputInt("##SF",&ins->amiga.noteFreq[i],50,500)) { PARAMETER
                  if (ins->amiga.noteFreq[i]<0) ins->amiga.noteFreq[i]=0;
                  if (ins->amiga.noteFreq[i]>262144) ins->amiga.noteFreq[i]=262144;
                }*/
                ImGui::PopID();
>>>>>>> 799c2e99
              }
            }
            ImGui::EndDisabled();
            ImGui::EndTabItem();
          }
          if (ins->amiga.transWave.enable) {
            if (ImGui::BeginTabItem("Transwave Macros")) {
              macroList.push_back(FurnaceGUIMacroDesc("Transwave control",&ins->std.fbMacro,0,1,32,uiColors[GUI_COLOR_MACRO_OTHER],false,false,NULL,NULL,true,transwaveControlModes));
              macroList.push_back(FurnaceGUIMacroDesc("Transwave slice",&ins->std.fmsMacro,0,4095,160,uiColors[GUI_COLOR_MACRO_OTHER]));
              drawMacros(macroList);
              ImGui::EndTabItem();
            }
          }
        }
        if (ins->type==DIV_INS_N163) if (ImGui::BeginTabItem("Namco 163")) {
          if (ImGui::InputInt("Waveform##WAVE",&ins->n163.wave,1,10)) { PARAMETER
            if (ins->n163.wave<0) ins->n163.wave=0;
            if (ins->n163.wave>=e->song.waveLen) ins->n163.wave=e->song.waveLen-1;
          }
          if (ImGui::InputInt("Offset##WAVEPOS",&ins->n163.wavePos,1,16)) { PARAMETER
            if (ins->n163.wavePos<0) ins->n163.wavePos=0;
            if (ins->n163.wavePos>255) ins->n163.wavePos=255;
          }
          if (ImGui::InputInt("Length##WAVELEN",&ins->n163.waveLen,4,16)) { PARAMETER
            if (ins->n163.waveLen<0) ins->n163.waveLen=0;
            if (ins->n163.waveLen>252) ins->n163.waveLen=252;
            ins->n163.waveLen&=0xfc;
          }

          bool preLoad=ins->n163.waveMode&0x1;
          if (ImGui::Checkbox("Load waveform before playback",&preLoad)) { PARAMETER
            ins->n163.waveMode=(ins->n163.waveMode&~0x1)|(preLoad?0x1:0);
          }
          bool waveMode=ins->n163.waveMode&0x2;
          if (ImGui::Checkbox("Update waveforms into RAM when every waveform changes",&waveMode)) { PARAMETER
            ins->n163.waveMode=(ins->n163.waveMode&~0x2)|(waveMode?0x2:0);
          }

          ImGui::EndTabItem();
        }
        if (ins->type==DIV_INS_FDS) if (ImGui::BeginTabItem("FDS")) {
          float modTable[32];
          ImGui::Checkbox("Compatibility mode",&ins->fds.initModTableWithFirstWave);
          if (ImGui::IsItemHovered()) {
            ImGui::SetTooltip("only use for compatibility with .dmf modules!\n- initializes modulation table with first wavetable\n- does not alter modulation parameters on instrument change");
          }
          if (ImGui::InputInt("Modulation depth",&ins->fds.modDepth,1,32)) {
            if (ins->fds.modDepth<0) ins->fds.modDepth=0;
            if (ins->fds.modDepth>63) ins->fds.modDepth=63;
          }
          if (ImGui::InputInt("Modulation speed",&ins->fds.modSpeed,1,4)) {
            if (ins->fds.modSpeed<0) ins->fds.modSpeed=0;
            if (ins->fds.modSpeed>4095) ins->fds.modSpeed=4095;
          }
          ImGui::Text("Modulation table");
          for (int i=0; i<32; i++) {
            modTable[i]=ins->fds.modTable[i];
          }
          ImVec2 modTableSize=ImVec2(ImGui::GetContentRegionAvail().x,96.0f*dpiScale);
          PlotCustom("ModTable",modTable,32,0,NULL,-4,3,modTableSize,sizeof(float),ImVec4(1.0f,1.0f,1.0f,1.0f),0,NULL,true);
          if (ImGui::IsItemClicked(ImGuiMouseButton_Left)) {
            macroDragStart=ImGui::GetItemRectMin();
            macroDragAreaSize=modTableSize;
            macroDragMin=-4;
            macroDragMax=3;
            macroDragBitOff=0;
            macroDragBitMode=false;
            macroDragInitialValueSet=false;
            macroDragInitialValue=false;
            macroDragLen=32;
            macroDragActive=true;
            macroDragCTarget=(unsigned char*)ins->fds.modTable;
            macroDragChar=true;
            macroDragLineMode=false;
            macroDragLineInitial=ImVec2(0,0);
            processDrags(ImGui::GetMousePos().x,ImGui::GetMousePos().y);
          }
          ImGui::EndTabItem();
        }
        if (ins->type==DIV_INS_ES5506) if (ImGui::BeginTabItem("ES5506")) {
          if (ImGui::BeginTable("ESParams",2,ImGuiTableFlags_SizingStretchSame)) {
            ImGui::TableSetupColumn("c0",ImGuiTableColumnFlags_WidthStretch,0.0);
            ImGui::TableSetupColumn("c1",ImGuiTableColumnFlags_WidthStretch,0.0);
            // volume
            ImGui::TableNextRow();
            ImGui::TableNextColumn();
            P(CWSliderScalar("Left volume",ImGuiDataType_S32,&ins->es5506.lVol,&_ZERO,&_SIXTY_FIVE_THOUSAND_FIVE_HUNDRED_THIRTY_FIVE)); rightClickable
            ImGui::TableNextColumn();
            P(CWSliderScalar("Right volume",ImGuiDataType_S32,&ins->es5506.rVol,&_ZERO,&_SIXTY_FIVE_THOUSAND_FIVE_HUNDRED_THIRTY_FIVE)); rightClickable
            // filter
            ImGui::TableNextRow();
            ImGui::TableNextColumn();
            P(CWSliderScalar("Filter 4,3 Mode",ImGuiDataType_U8,&ins->es5506.filter.mode,&_ZERO,&_THREE,es5506FilterModes[ins->es5506.filter.mode&3])); rightClickable
            ImGui::TableNextRow();
            ImGui::TableNextColumn();
            P(CWSliderScalar("Filter K1",ImGuiDataType_U16,&ins->es5506.filter.k1,&_ZERO,&_SIXTY_FIVE_THOUSAND_FIVE_HUNDRED_THIRTY_FIVE)); rightClickable
            ImGui::TableNextColumn();
            P(CWSliderScalar("Filter K2",ImGuiDataType_U16,&ins->es5506.filter.k2,&_ZERO,&_SIXTY_FIVE_THOUSAND_FIVE_HUNDRED_THIRTY_FIVE)); rightClickable
            // envelope
            ImGui::TableNextRow();
            ImGui::TableNextColumn();
            P(CWSliderScalar("Envelope count",ImGuiDataType_U16,&ins->es5506.envelope.ecount,&_ZERO,&_FIVE_HUNDRED_ELEVEN)); rightClickable
            ImGui::TableNextRow();
            ImGui::TableNextColumn();
            P(CWSliderScalar("Left Volume Ramp",ImGuiDataType_S8,&ins->es5506.envelope.lVRamp,&_MINUS_ONE_HUNDRED_TWENTY_EIGHT,&_ONE_HUNDRED_TWENTY_SEVEN)); rightClickable
            ImGui::TableNextColumn();
            P(CWSliderScalar("Right Volume Ramp",ImGuiDataType_S8,&ins->es5506.envelope.rVRamp,&_MINUS_ONE_HUNDRED_TWENTY_EIGHT,&_ONE_HUNDRED_TWENTY_SEVEN)); rightClickable
            ImGui::TableNextRow();
            ImGui::TableNextColumn();
            P(CWSliderScalar("Filter K1 Ramp",ImGuiDataType_S8,&ins->es5506.envelope.k1Ramp,&_MINUS_ONE_HUNDRED_TWENTY_EIGHT,&_ONE_HUNDRED_TWENTY_SEVEN)); rightClickable
            ImGui::TableNextColumn();
            P(CWSliderScalar("Filter K2 Ramp",ImGuiDataType_S8,&ins->es5506.envelope.k2Ramp,&_MINUS_ONE_HUNDRED_TWENTY_EIGHT,&_ONE_HUNDRED_TWENTY_SEVEN)); rightClickable
            ImGui::TableNextRow();
            ImGui::TableNextColumn();
            ImGui::Checkbox("K1 Ramp Slowdown",&ins->es5506.envelope.k1Slow);
            ImGui::TableNextColumn();
            ImGui::Checkbox("K2 Ramp Slowdown",&ins->es5506.envelope.k2Slow);
            ImGui::EndTable();
          }
          ImGui::EndTabItem();
        }
        if (ins->type==DIV_INS_MULTIPCM) {
          if (ImGui::BeginTabItem("MultiPCM")) {
            String sName;
            if (ins->amiga.initSample<0 || ins->amiga.initSample>=e->song.sampleLen) {
              sName="none selected";
            } else {
              sName=e->song.sample[ins->amiga.initSample]->name;
            }
            if (ImGui::BeginCombo("Initial Sample",sName.c_str())) {
              String id;
              for (int i=0; i<e->song.sampleLen; i++) {
                id=fmt::sprintf("%d: %s",i,e->song.sample[i]->name);
                if (ImGui::Selectable(id.c_str(),ins->amiga.initSample==i)) {
                  ins->amiga.initSample=i;
                  PARAMETER
                }
              }
              ImGui::EndCombo();
            }
            ImVec2 sliderSize=ImVec2(20.0f*dpiScale,128.0*dpiScale);
            if (ImGui::BeginTable("MultiPCMADSRParams",7,ImGuiTableFlags_NoHostExtendX)) {
              ImGui::TableSetupColumn("c0",ImGuiTableColumnFlags_WidthFixed,sliderSize.x);
              ImGui::TableSetupColumn("c1",ImGuiTableColumnFlags_WidthFixed,sliderSize.x);
              ImGui::TableSetupColumn("c2",ImGuiTableColumnFlags_WidthFixed,sliderSize.x);
              ImGui::TableSetupColumn("c3",ImGuiTableColumnFlags_WidthFixed,sliderSize.x);
              ImGui::TableSetupColumn("c4",ImGuiTableColumnFlags_WidthFixed,sliderSize.x);
              ImGui::TableSetupColumn("c5",ImGuiTableColumnFlags_WidthFixed,sliderSize.x);
              ImGui::TableSetupColumn("c6",ImGuiTableColumnFlags_WidthStretch);

              ImGui::TableNextRow();
              ImGui::TableNextColumn();
              CENTER_TEXT("AR");
              ImGui::TextUnformatted("AR");
              if (ImGui::IsItemHovered()) {
                  ImGui::SetTooltip("Attack Rate");
              }
              ImGui::TableNextColumn();
              CENTER_TEXT("D1R");
              ImGui::TextUnformatted("D1R");
              if (ImGui::IsItemHovered()) {
                  ImGui::SetTooltip("Decay 1 Rate");
              }
              ImGui::TableNextColumn();
              CENTER_TEXT("DL");
              ImGui::TextUnformatted("DL");
              if (ImGui::IsItemHovered()) {
                  ImGui::SetTooltip("Decay Level");
              }
              ImGui::TableNextColumn();
              CENTER_TEXT("D2R");
              ImGui::TextUnformatted("D2R");
              if (ImGui::IsItemHovered()) {
                  ImGui::SetTooltip("Decay 2 Rate");
              }
              ImGui::TableNextColumn();
              CENTER_TEXT("RR");
              ImGui::TextUnformatted("RR");
              if (ImGui::IsItemHovered()) {
                  ImGui::SetTooltip("Release Rate");
              }
              ImGui::TableNextColumn();
              CENTER_TEXT("RC");
              ImGui::TextUnformatted("RC");
              if (ImGui::IsItemHovered()) {
                  ImGui::SetTooltip("Rate Correction");
              }
              ImGui::TableNextColumn();
              CENTER_TEXT("Envelope");
              ImGui::TextUnformatted("Envelope");

              ImGui::TableNextRow();
              ImGui::TableNextColumn();
              P(CWVSliderScalar("##Attack Rate",sliderSize,ImGuiDataType_U8,&ins->multipcm.ar,&_ZERO,&_FIFTEEN));
              ImGui::TableNextColumn();
              P(CWVSliderScalar("##Decay 1 Rate",sliderSize,ImGuiDataType_U8,&ins->multipcm.d1r,&_ZERO,&_FIFTEEN));
              ImGui::TableNextColumn();
              P(CWVSliderScalar("##Decay Level",sliderSize,ImGuiDataType_U8,&ins->multipcm.dl,&_ZERO,&_FIFTEEN));
              ImGui::TableNextColumn();
              P(CWVSliderScalar("##Decay 2 Rate",sliderSize,ImGuiDataType_U8,&ins->multipcm.d2r,&_ZERO,&_FIFTEEN));
              ImGui::TableNextColumn();
              P(CWVSliderScalar("##Release Rate",sliderSize,ImGuiDataType_U8,&ins->multipcm.rr,&_ZERO,&_FIFTEEN));
              ImGui::TableNextColumn();
              P(CWVSliderScalar("##Rate Correction",sliderSize,ImGuiDataType_U8,&ins->multipcm.rc,&_ZERO,&_FIFTEEN));
              ImGui::TableNextColumn();
              drawFMEnv(0,ins->multipcm.ar,ins->multipcm.d1r,ins->multipcm.d2r,ins->multipcm.rr,ins->multipcm.dl,0,0,0,127,15,ImVec2(ImGui::GetContentRegionAvail().x,sliderSize.y),ins->type);
              ImGui::EndTable();
            }
            if (ImGui::BeginTable("MultiPCMLFOParams",3,ImGuiTableFlags_SizingStretchSame)) {
              ImGui::TableSetupColumn("c0",ImGuiTableColumnFlags_WidthStretch,0.0);
              ImGui::TableSetupColumn("c1",ImGuiTableColumnFlags_WidthStretch,0.0);
              ImGui::TableSetupColumn("c2",ImGuiTableColumnFlags_WidthStretch,0.0);
              ImGui::TableNextColumn();
              P(CWSliderScalar("LFO Rate",ImGuiDataType_U8,&ins->multipcm.lfo,&_ZERO,&_SEVEN)); rightClickable
              ImGui::TableNextColumn();
              P(CWSliderScalar("PM Depth",ImGuiDataType_U8,&ins->multipcm.vib,&_ZERO,&_SEVEN)); rightClickable
              ImGui::TableNextColumn();
              P(CWSliderScalar("AM Depth",ImGuiDataType_U8,&ins->multipcm.am,&_ZERO,&_SEVEN)); rightClickable
              ImGui::EndTable();
            }
            ImGui::EndTabItem();
          }
        }
        if (ins->type==DIV_INS_GB ||
            (ins->type==DIV_INS_AMIGA && ins->amiga.useWave) ||
            ins->type==DIV_INS_X1_010 ||
            ins->type==DIV_INS_N163 ||
            ins->type==DIV_INS_FDS ||
            ins->type==DIV_INS_SWAN ||
            ins->type==DIV_INS_PCE ||
            ins->type==DIV_INS_SCC ||
            ins->type==DIV_INS_NAMCO) {
          if (ImGui::BeginTabItem("Wavetable")) {
            if (ImGui::Checkbox("Enable synthesizer",&ins->ws.enabled)) {
              wavePreviewInit=true;
            }
            ImGui::SameLine();
            ImGui::SetNextItemWidth(ImGui::GetContentRegionAvail().x);
            if (ins->ws.effect&0x80) {
              if ((ins->ws.effect&0x7f)>=DIV_WS_DUAL_MAX) {
                ins->ws.effect=0;
                wavePreviewInit=true;
              }
            } else {
              if ((ins->ws.effect&0x7f)>=DIV_WS_SINGLE_MAX) {
                ins->ws.effect=0;
                wavePreviewInit=true;
              }
            }
            if (ImGui::BeginCombo("##WSEffect",(ins->ws.effect&0x80)?dualWSEffects[ins->ws.effect&0x7f]:singleWSEffects[ins->ws.effect&0x7f])) {
              ImGui::Text("Single-waveform");
              ImGui::Indent();
              for (int i=0; i<DIV_WS_SINGLE_MAX; i++) {
                if (ImGui::Selectable(singleWSEffects[i])) {
                  ins->ws.effect=i;
                  wavePreviewInit=true;
                }
              }
              ImGui::Unindent();
              ImGui::Text("Dual-waveform");
              ImGui::Indent();
              for (int i=129; i<DIV_WS_DUAL_MAX; i++) {
                if (ImGui::Selectable(dualWSEffects[i-128])) {
                  ins->ws.effect=i;
                  wavePreviewInit=true;
                }
              }
              ImGui::Unindent();
              ImGui::EndCombo();
            }
            if (ImGui::BeginTable("WSPreview",3)) {
              DivWavetable* wave1=e->getWave(ins->ws.wave1);
              DivWavetable* wave2=e->getWave(ins->ws.wave2);
              if (wavePreviewInit) {
                wavePreview.init(ins,wavePreviewLen,wavePreviewHeight,true);
                wavePreviewInit=false;
              }
              float wavePreview1[256];
              float wavePreview2[256];
              float wavePreview3[256];
              for (int i=0; i<wave1->len; i++) {
                if (wave1->data[i]>wave1->max) {
                  wavePreview1[i]=wave1->max;
                } else {
                  wavePreview1[i]=wave1->data[i];
                }
              }
              for (int i=0; i<wave2->len; i++) {
                if (wave2->data[i]>wave2->max) {
                  wavePreview2[i]=wave2->max;
                } else {
                  wavePreview2[i]=wave2->data[i];
                }
              }
              if (ins->ws.enabled) wavePreview.tick(true);
              for (int i=0; i<wavePreviewLen; i++) {
                if (wave2->data[i]>wavePreviewHeight) {
                  wavePreview3[i]=wavePreviewHeight;
                } else {
                  wavePreview3[i]=wavePreview.output[i];
                }
              }

              ImGui::TableNextRow();
              ImGui::TableNextColumn();
              ImVec2 size1=ImVec2(ImGui::GetContentRegionAvail().x,64.0f*dpiScale);
              PlotNoLerp("##WaveformP1",wavePreview1,wave1->len+1,0,"Wave 1",0,wave1->max,size1);
              ImGui::TableNextColumn();
              ImVec2 size2=ImVec2(ImGui::GetContentRegionAvail().x,64.0f*dpiScale);
              PlotNoLerp("##WaveformP2",wavePreview2,wave2->len+1,0,"Wave 2",0,wave2->max,size2);
              ImGui::TableNextColumn();
              ImVec2 size3=ImVec2(ImGui::GetContentRegionAvail().x,64.0f*dpiScale);
              PlotNoLerp("##WaveformP3",wavePreview3,wavePreviewLen,0,"Result",0,wavePreviewHeight,size3);

              ImGui::TableNextRow();
              ImGui::TableNextColumn();
              ImGui::Text("Wave 1");
              ImGui::SameLine();
              ImGui::SetNextItemWidth(ImGui::GetContentRegionAvail().x);
              if (ImGui::InputInt("##SelWave1",&ins->ws.wave1,1,4)) {
                if (ins->ws.wave1<0) ins->ws.wave1=0;
                if (ins->ws.wave1>=(int)e->song.wave.size()) ins->ws.wave1=e->song.wave.size()-1;
                wavePreviewInit=true;
              }
              ImGui::TableNextColumn();
              ImGui::Text("Wave 2");
              ImGui::SameLine();
              ImGui::SetNextItemWidth(ImGui::GetContentRegionAvail().x);
              if (ImGui::InputInt("##SelWave2",&ins->ws.wave2,1,4)) {
                if (ins->ws.wave2<0) ins->ws.wave2=0;
                if (ins->ws.wave2>=(int)e->song.wave.size()) ins->ws.wave2=e->song.wave.size()-1;
                wavePreviewInit=true;
              }
              ImGui::TableNextColumn();
              if (ImGui::Button(ICON_FA_REPEAT "##WSRestart")) {
                wavePreviewInit=true;
              }
              ImGui::SameLine();
              ImGui::Text("Preview Width");
              ImGui::SameLine();
              ImGui::SetNextItemWidth(ImGui::GetContentRegionAvail().x);
              if (ImGui::InputInt("##SelWave3",&wavePreviewLen,1,4)) {
                if (wavePreviewLen<1) wavePreviewLen=1;
                if (wavePreviewLen>256) wavePreviewLen=256;
                wavePreviewInit=true;
              }
              ImGui::EndTable();
            }

            if (ImGui::InputScalar("Update Rate",ImGuiDataType_U8,&ins->ws.rateDivider,&_ONE,&_SEVEN)) {
              wavePreviewInit=true;
            }
            int speed=ins->ws.speed+1;
            if (ImGui::InputInt("Speed",&speed,1,16)) {
              if (speed<1) speed=1;
              if (speed>256) speed=256;
              ins->ws.speed=speed-1;
              wavePreviewInit=true;
            }

            if (ImGui::InputScalar("Amount",ImGuiDataType_U8,&ins->ws.param1,&_ONE,&_SEVEN)) {
              wavePreviewInit=true;
            }

            if (ins->ws.effect==DIV_WS_PHASE_MOD) {
              if (ImGui::InputScalar("Power",ImGuiDataType_U8,&ins->ws.param2,&_ONE,&_SEVEN)) {
                wavePreviewInit=true;
              }
            }

            if (ImGui::Checkbox("Global",&ins->ws.global)) {
              wavePreviewInit=true;
            }

            ImGui::EndTabItem();
          }
        }
        if (ImGui::BeginTabItem("Macros")) {
          const char* volumeLabel="Volume";

          int volMax=15;
          int volMin=0;
          if (ins->type==DIV_INS_C64) {
            if (ins->c64.volIsCutoff) {
              volumeLabel="Cutoff";
              if (ins->c64.filterIsAbs) {
                volMax=2047;
              } else {
                volMin=-64;
                volMax=64;
              }
            }
          }
          if ((ins->type==DIV_INS_PCE || ins->type==DIV_INS_AY8930)) {
            volMax=31;
          }
          if (ins->type==DIV_INS_OPL || ins->type==DIV_INS_VERA || ins->type==DIV_INS_VRC6_SAW) {
            volMax=63;
          }
          if (ins->type==DIV_INS_AMIGA) {
            volMax=64;
          }
          if (ins->type==DIV_INS_FM || ins->type==DIV_INS_MIKEY || ins->type==DIV_INS_MULTIPCM || ins->type==DIV_INS_SU) {
            volMax=127;
          }
          if (ins->type==DIV_INS_GB) {
            volMax=0;
          }
          if (ins->type==DIV_INS_PET || ins->type==DIV_INS_BEEPER) {
            volMax=1;
          }
          if (ins->type==DIV_INS_FDS) {
            volMax=32;
          }
          if (ins->type==DIV_INS_ES5506) {
            volMax=65535;
          }

          const char* dutyLabel="Duty/Noise";
          int dutyMin=0;
          int dutyMax=3;
          if (ins->type==DIV_INS_C64) {
            dutyLabel="Duty";
            if (ins->c64.dutyIsAbs) {
              dutyMax=4095;
            } else {
              dutyMin=-96;
              dutyMax=96;
            }
          }
          if (ins->type==DIV_INS_FM) {
            dutyMax=32;
          }
          if ((ins->type==DIV_INS_AY || ins->type==DIV_INS_AY8930)) {
            dutyMax=31;
          }
          if (ins->type==DIV_INS_AY || ins->type==DIV_INS_AY8930 || ins->type==DIV_INS_FM) {
            dutyLabel="Noise Freq";
          }
          if (ins->type==DIV_INS_MIKEY) {
            dutyLabel="Duty/Int";
            dutyMax=10;
          }
          if (ins->type==DIV_INS_BEEPER) {
            dutyLabel="Pulse Width";
            dutyMax=255;
          }
          if (ins->type==DIV_INS_AY8930) {
            dutyMax=255;
          }
          if (ins->type==DIV_INS_TIA || ins->type==DIV_INS_AMIGA || ins->type==DIV_INS_SCC || ins->type==DIV_INS_PET || ins->type==DIV_INS_VIC) {
            dutyMax=0;
          }
          if (ins->type==DIV_INS_PCE || ins->type==DIV_INS_NAMCO) {
            dutyLabel="Noise";
            dutyMax=1;
          }
          if (ins->type==DIV_INS_SWAN) {
            dutyLabel="Noise";
            dutyMax=8;
          }
          if (ins->type==DIV_INS_OPLL || ins->type==DIV_INS_OPL || ins->type==DIV_INS_VRC6_SAW || ins->type==DIV_INS_FDS || ins->type==DIV_INS_MULTIPCM) {
            dutyMax=0;
          }
          if (ins->type==DIV_INS_VERA) {
            dutyLabel="Duty";
            dutyMax=63;
          }
          if (ins->type==DIV_INS_N163) {
            dutyLabel="Waveform pos.";
            dutyMax=255;
          }
          if (ins->type==DIV_INS_VRC6) {
            dutyLabel="Duty";
            dutyMax=7;
          }
          if (ins->type==DIV_INS_ES5506) {
            dutyLabel="Filter Mode";
            dutyMax=3;
          }
          if (ins->type==DIV_INS_SU) {
            dutyMax=127;
          }

          const char* waveLabel="Waveform";
          int waveMax=(ins->type==DIV_INS_AY || ins->type==DIV_INS_AY8930 || ins->type==DIV_INS_VERA)?3:255;
          bool bitMode=false;
          if (ins->type==DIV_INS_C64 || ins->type==DIV_INS_AY || ins->type==DIV_INS_AY8930 || ins->type==DIV_INS_SAA1099) {
            bitMode=true;
          }
          if (ins->type==DIV_INS_STD || ins->type==DIV_INS_VRC6 || ins->type==DIV_INS_VRC6_SAW) waveMax=0;
          if (ins->type==DIV_INS_TIA || ins->type==DIV_INS_VIC || ins->type==DIV_INS_OPLL) waveMax=15;
          if (ins->type==DIV_INS_C64) waveMax=4;
          if (ins->type==DIV_INS_SAA1099) waveMax=2;
          if (ins->type==DIV_INS_FM || ins->type==DIV_INS_OPL || ins->type==DIV_INS_OPZ) waveMax=0;
          if (ins->type==DIV_INS_MIKEY) waveMax=0;
          if ((ins->type==DIV_INS_AMIGA && !ins->amiga.useWave) || ins->type==DIV_INS_ES5506) {
            if (ins->amiga.transWave.enable) {
              waveLabel="Transwave index";
              waveMax=MAX(0,(int)(ins->amiga.transWaveMap.size())-1);
            } else if (!ins->amiga.useWave) {
              waveLabel="Sample index";
              waveMax=ins->amiga.useNoteMap?120:MAX(0,(int)(e->song.sampleLen)-1);
            } else {
              waveMax=MAX(0,(int)(e->song.waveLen)-1);
            }
          } else if (ins->type==DIV_INS_GB ||
            (ins->type==DIV_INS_AMIGA && ins->amiga.useWave) ||
            ins->type==DIV_INS_X1_010 ||
            ins->type==DIV_INS_N163 ||
            ins->type==DIV_INS_FDS ||
            ins->type==DIV_INS_SWAN ||
            ins->type==DIV_INS_PCE ||
            ins->type==DIV_INS_SCC) {
            waveMax=MAX(0,(int)(e->song.waveLen)-1);
          }
          if (ins->type==DIV_INS_MULTIPCM) waveMax=0;
          if (ins->type==DIV_INS_SU) waveMax=7;
          if (ins->type==DIV_INS_PET) {
            waveMax=8;
            bitMode=true;
          }

          if (ins->type==DIV_INS_OPLL) {
            waveLabel="Patch";
          }

          const char** waveNames=NULL;
          if (ins->type==DIV_INS_AY || ins->type==DIV_INS_AY8930 || ins->type==DIV_INS_SAA1099) waveNames=ayShapeBits;
          if (ins->type==DIV_INS_C64) waveNames=c64ShapeBits;

          int ex1Max=(ins->type==DIV_INS_AY8930)?8:0;
          int ex2Max=(ins->type==DIV_INS_AY || ins->type==DIV_INS_AY8930)?4:0;
          bool ex2Bit=true;

          if (ins->type==DIV_INS_C64) {
            ex1Max=4;
            ex2Max=15;
          }
          if (ins->type==DIV_INS_X1_010) {
            dutyMax=0;
            ex1Max=7;
            ex2Max=255;
            ex2Bit=false;
          }
          if (ins->type==DIV_INS_N163) {
            ex1Max=252;
            ex2Max=2;
          }
          if (ins->type==DIV_INS_FDS) {
            ex1Max=63;
            ex2Max=4095;
          }
          if (ins->type==DIV_INS_SU) {
            ex1Max=16383;
            ex2Max=255;
          }
          if (ins->type==DIV_INS_SAA1099) ex1Max=8;
          if (ins->type==DIV_INS_ES5506) {
            ex1Max=65535;
            ex2Max=65535;
          }

          int panMin=0;
          int panMax=0;
          bool panSingle=false;
          bool panSingleNoBit=false;
          if (ins->type==DIV_INS_STD ||//Game Gear
              ins->type==DIV_INS_FM ||
              ins->type==DIV_INS_OPL ||
              ins->type==DIV_INS_GB ||
              ins->type==DIV_INS_OPZ ||
              ins->type==DIV_INS_VERA) {
            panMax=1;
            panSingle=true;
          }
          if (ins->type==DIV_INS_AMIGA) {
            panMax=127;
          }
          if (ins->type==DIV_INS_X1_010 || ins->type==DIV_INS_PCE || ins->type==DIV_INS_MIKEY || ins->type==DIV_INS_SAA1099 || ins->type==DIV_INS_NAMCO) {
            panMax=15;
          }
          if (ins->type==DIV_INS_ES5506) {
            panMax=65535;
          }
          if (ins->type==DIV_INS_AMIGA && ins->std.panLMacro.mode) {
            panMin=-16;
            panMax=16;
          }
          if (ins->type==DIV_INS_MULTIPCM) {
            panMin=-7;
            panMax=7;
            panSingleNoBit=true;
          }
          if (ins->type==DIV_INS_SU) {
            panMin=-127;
            panMax=127;
            panSingleNoBit=true;
          }

          if (volMax>0) {
            macroList.push_back(FurnaceGUIMacroDesc(volumeLabel,&ins->std.volMacro,volMin,volMax,160,uiColors[GUI_COLOR_MACRO_VOLUME]));
          }
          macroList.push_back(FurnaceGUIMacroDesc("Arpeggio",&ins->std.arpMacro,-120,120,160,uiColors[GUI_COLOR_MACRO_PITCH],true,true,macroAbsoluteMode,ins->std.arpMacro.mode?(&macroHoverNote):NULL));
          if (dutyMax>0) {
            if (ins->type==DIV_INS_MIKEY) {
              macroList.push_back(FurnaceGUIMacroDesc(dutyLabel,&ins->std.dutyMacro,0,dutyMax,160,uiColors[GUI_COLOR_MACRO_OTHER],false,false,NULL,NULL,true,mikeyFeedbackBits));
            } else if (ins->type==DIV_INS_ES5506) {
              macroList.push_back(FurnaceGUIMacroDesc(dutyLabel,&ins->std.dutyMacro,dutyMin,dutyMax,160,uiColors[GUI_COLOR_MACRO_OTHER],false,false,NULL,&macroHoverES5506FilterMode));
            } else {
              macroList.push_back(FurnaceGUIMacroDesc(dutyLabel,&ins->std.dutyMacro,dutyMin,dutyMax,160,uiColors[GUI_COLOR_MACRO_OTHER]));
            }
          }
          if (waveMax>0) {
            macroList.push_back(FurnaceGUIMacroDesc(waveLabel,&ins->std.waveMacro,0,waveMax,(bitMode && ins->type!=DIV_INS_PET)?64:160,uiColors[GUI_COLOR_MACRO_WAVE],false,false,NULL,NULL,bitMode,waveNames,((ins->type==DIV_INS_AY || ins->type==DIV_INS_AY8930)?1:0)));
          }
          if (panMax>0) {
            if (panSingle) {
              macroList.push_back(FurnaceGUIMacroDesc("Panning",&ins->std.panLMacro,0,2,32,uiColors[GUI_COLOR_MACRO_OTHER],false,false,NULL,NULL,true,panBits));
            } else {
              if (panSingleNoBit || (ins->type==DIV_INS_AMIGA && ins->std.panLMacro.mode)) {
                macroList.push_back(FurnaceGUIMacroDesc("Panning",&ins->std.panLMacro,panMin,panMax,CLAMP(31+panMax-panMin,32,160),uiColors[GUI_COLOR_MACRO_OTHER],false,(ins->type==DIV_INS_AMIGA)?true:false,(ins->type==DIV_INS_AMIGA)?macroQSoundMode:NULL));
              } else {
                macroList.push_back(FurnaceGUIMacroDesc("Panning (left)",&ins->std.panLMacro,panMin,panMax,CLAMP(31+panMax-panMin,32,160),uiColors[GUI_COLOR_MACRO_OTHER],false,(ins->type==DIV_INS_AMIGA)?true:false,(ins->type==DIV_INS_AMIGA)?macroQSoundMode:NULL));
              }
              if (!panSingleNoBit) {
                if (ins->type==DIV_INS_AMIGA && ins->std.panLMacro.mode) {
                  macroList.push_back(FurnaceGUIMacroDesc("Surround",&ins->std.panRMacro,0,1,32,uiColors[GUI_COLOR_MACRO_OTHER],false,false,NULL,NULL,true));
                } else {
                  macroList.push_back(FurnaceGUIMacroDesc("Panning (right)",&ins->std.panRMacro,panMin,panMax,CLAMP(31+panMax-panMin,32,160),uiColors[GUI_COLOR_MACRO_OTHER]));
                }
              }
            }
          }
          macroList.push_back(FurnaceGUIMacroDesc("Pitch",&ins->std.pitchMacro,-2048,2047,160,uiColors[GUI_COLOR_MACRO_PITCH],true,true,macroRelativeMode));
          if (ins->type==DIV_INS_FM ||
              ins->type==DIV_INS_STD ||
              ins->type==DIV_INS_OPL ||
              ins->type==DIV_INS_OPZ ||
              ins->type==DIV_INS_PCE ||
              ins->type==DIV_INS_GB ||
              ins->type==DIV_INS_AMIGA ||
              ins->type==DIV_INS_OPLL ||
              ins->type==DIV_INS_AY ||
              ins->type==DIV_INS_AY8930 ||
              ins->type==DIV_INS_SWAN ||
              ins->type==DIV_INS_ES5506 ||
              ins->type==DIV_INS_MULTIPCM ||
              ins->type==DIV_INS_SU ||
              ins->type==DIV_INS_MIKEY) {
            macroList.push_back(FurnaceGUIMacroDesc("Phase Reset",&ins->std.phaseResetMacro,0,1,32,uiColors[GUI_COLOR_MACRO_OTHER],false,false,NULL,NULL,true));
          }
          if (ex1Max>0) {
            if (ins->type==DIV_INS_C64) {
              macroList.push_back(FurnaceGUIMacroDesc("Filter Mode",&ins->std.ex1Macro,0,ex1Max,64,uiColors[GUI_COLOR_MACRO_OTHER],false,false,NULL,NULL,true,filtModeBits));
            } else if (ins->type==DIV_INS_SAA1099) {
              macroList.push_back(FurnaceGUIMacroDesc("Envelope",&ins->std.ex1Macro,0,ex1Max,160,uiColors[GUI_COLOR_MACRO_OTHER],false,false,NULL,NULL,true,saaEnvBits));
            } else if (ins->type==DIV_INS_X1_010) {
              macroList.push_back(FurnaceGUIMacroDesc("Envelope Mode",&ins->std.ex1Macro,0,ex1Max,160,uiColors[GUI_COLOR_MACRO_OTHER],false,false,NULL,NULL,true,x1_010EnvBits));
            } else if (ins->type==DIV_INS_N163) {
              macroList.push_back(FurnaceGUIMacroDesc("Wave Length",&ins->std.ex1Macro,0,ex1Max,160,uiColors[GUI_COLOR_MACRO_OTHER]));
            } else if (ins->type==DIV_INS_FDS) {
              macroList.push_back(FurnaceGUIMacroDesc("Mod Depth",&ins->std.ex1Macro,0,ex1Max,160,uiColors[GUI_COLOR_MACRO_OTHER]));
            } else if (ins->type==DIV_INS_ES5506) {
              macroList.push_back(FurnaceGUIMacroDesc("Filter K1",&ins->std.ex1Macro,((ins->std.ex1Macro.mode!=1)?(-ex1Max):0),ex1Max,160,uiColors[GUI_COLOR_MACRO_OTHER],false,true,macroFilterMode));
            } else if (ins->type==DIV_INS_SU) {
              macroList.push_back(FurnaceGUIMacroDesc("Cutoff",&ins->std.ex1Macro,0,ex1Max,160,uiColors[GUI_COLOR_MACRO_OTHER]));
            } else {
              macroList.push_back(FurnaceGUIMacroDesc("Duty",&ins->std.ex1Macro,0,ex1Max,160,uiColors[GUI_COLOR_MACRO_OTHER]));
            }
          }
          if (ex2Max>0) {
            if (ins->type==DIV_INS_C64) {
              macroList.push_back(FurnaceGUIMacroDesc("Resonance",&ins->std.ex2Macro,0,ex2Max,64,uiColors[GUI_COLOR_MACRO_OTHER]));
            } else if (ins->type==DIV_INS_N163) {
              macroList.push_back(FurnaceGUIMacroDesc("Wave Update",&ins->std.ex2Macro,0,ex2Max,64,uiColors[GUI_COLOR_MACRO_OTHER],false,false,NULL,NULL,true,n163UpdateBits));
            } else if (ins->type==DIV_INS_FDS) {
              macroList.push_back(FurnaceGUIMacroDesc("Mod Speed",&ins->std.ex2Macro,0,ex2Max,160,uiColors[GUI_COLOR_MACRO_OTHER]));
            } else if (ins->type==DIV_INS_ES5506) {
              macroList.push_back(FurnaceGUIMacroDesc("Filter K2",&ins->std.ex2Macro,((ins->std.ex2Macro.mode!=1)?(-ex2Max):0),ex2Max,160,uiColors[GUI_COLOR_MACRO_OTHER],false,true,macroFilterMode));
            } else if (ins->type==DIV_INS_SU) {
              macroList.push_back(FurnaceGUIMacroDesc("Resonance",&ins->std.ex2Macro,0,ex2Max,160,uiColors[GUI_COLOR_MACRO_OTHER]));
            } else {
              macroList.push_back(FurnaceGUIMacroDesc("Envelope",&ins->std.ex2Macro,0,ex2Max,ex2Bit?64:160,uiColors[GUI_COLOR_MACRO_OTHER],false,false,NULL,NULL,ex2Bit,ayEnvBits));
            }
          }
          if (ins->type==DIV_INS_C64) {
            macroList.push_back(FurnaceGUIMacroDesc("Special",&ins->std.ex3Macro,0,2,32,uiColors[GUI_COLOR_MACRO_OTHER],false,false,NULL,NULL,true,c64SpecialBits));
            macroList.push_back(FurnaceGUIMacroDesc("Test/Gate",&ins->std.ex4Macro,0,1,32,uiColors[GUI_COLOR_MACRO_OTHER],false,false,NULL,NULL,true));
          }
          if (ins->type==DIV_INS_AY || ins->type==DIV_INS_AY8930 || ins->type==DIV_INS_X1_010) {
            macroList.push_back(FurnaceGUIMacroDesc("AutoEnv Num",&ins->std.ex3Macro,0,15,160,uiColors[GUI_COLOR_MACRO_OTHER]));
            macroList.push_back(FurnaceGUIMacroDesc("AutoEnv Den",&ins->std.algMacro,0,15,160,uiColors[GUI_COLOR_MACRO_OTHER]));
          }
          if (ins->type==DIV_INS_AY8930) {
            // oh my i am running out of macros
            macroList.push_back(FurnaceGUIMacroDesc("Noise AND Mask",&ins->std.fbMacro,0,8,96,uiColors[GUI_COLOR_MACRO_OTHER],false,false,NULL,NULL,true));
            macroList.push_back(FurnaceGUIMacroDesc("Noise OR Mask",&ins->std.fmsMacro,0,8,96,uiColors[GUI_COLOR_MACRO_OTHER],false,false,NULL,NULL,true));
          }
          if (ins->type==DIV_INS_N163) {
            macroList.push_back(FurnaceGUIMacroDesc("WaveLoad Wave",&ins->std.ex3Macro,0,255,160,uiColors[GUI_COLOR_MACRO_OTHER]));
            macroList.push_back(FurnaceGUIMacroDesc("WaveLoad Pos",&ins->std.algMacro,0,255,160,uiColors[GUI_COLOR_MACRO_OTHER]));
            macroList.push_back(FurnaceGUIMacroDesc("WaveLoad Len",&ins->std.fbMacro,0,252,160,uiColors[GUI_COLOR_MACRO_OTHER]));
            macroList.push_back(FurnaceGUIMacroDesc("WaveLoad Trigger",&ins->std.fmsMacro,0,2,160,uiColors[GUI_COLOR_MACRO_OTHER],false,false,NULL,NULL,true,n163UpdateBits));
          }
          if (ins->type==DIV_INS_FDS) {
            macroList.push_back(FurnaceGUIMacroDesc("Mod Position",&ins->std.ex3Macro,0,127,160,uiColors[GUI_COLOR_MACRO_OTHER]));
          }
          if (ins->type==DIV_INS_ES5506) {
            macroList.push_back(FurnaceGUIMacroDesc("Envelope counter",&ins->std.ex3Macro,0,511,160,uiColors[GUI_COLOR_MACRO_OTHER]));
            macroList.push_back(FurnaceGUIMacroDesc("Envelope left volume ramp",&ins->std.ex4Macro,-128,127,160,uiColors[GUI_COLOR_MACRO_OTHER]));
            macroList.push_back(FurnaceGUIMacroDesc("Envelope right volume ramp",&ins->std.ex5Macro,-128,127,160,uiColors[GUI_COLOR_MACRO_OTHER]));
            macroList.push_back(FurnaceGUIMacroDesc("Envelope K1 ramp",&ins->std.ex6Macro,-128,127,160,uiColors[GUI_COLOR_MACRO_OTHER]));
            macroList.push_back(FurnaceGUIMacroDesc("Envelope K2 ramp",&ins->std.ex7Macro,-128,127,160,uiColors[GUI_COLOR_MACRO_OTHER]));
            macroList.push_back(FurnaceGUIMacroDesc("Envelope mode",&ins->std.ex8Macro,0,2,64,uiColors[GUI_COLOR_MACRO_OTHER],false,false,NULL,NULL,true,es5506EnvelopeModes));
            macroList.push_back(FurnaceGUIMacroDesc("Control",&ins->std.algMacro,0,1,32,uiColors[GUI_COLOR_MACRO_OTHER],false,false,NULL,NULL,true,es5506ControlModes));
          }
          if (ins->type==DIV_INS_SU) {
            macroList.push_back(FurnaceGUIMacroDesc("Control",&ins->std.ex3Macro,0,4,64,uiColors[GUI_COLOR_MACRO_OTHER],false,false,NULL,NULL,true,suControlBits));
          }

          drawMacros(macroList);
          ImGui::EndTabItem();
        }
        ImGui::EndTabBar();
      }
      if (settings.insEditColorize) {
        popAccentColors();
      }
    }
    if (displayMacroMenu) {
      displayMacroMenu=false;
      if (lastMacroDesc.macro!=NULL) {
        ImGui::OpenPopup("macroMenu");
      }
    }
    if (ImGui::BeginPopup("macroMenu",ImGuiWindowFlags_NoMove|ImGuiWindowFlags_AlwaysAutoResize|ImGuiWindowFlags_NoTitleBar|ImGuiWindowFlags_NoSavedSettings)) {
      if (ImGui::MenuItem("copy")) {
        String mmlStr;
        encodeMMLStr(mmlStr,lastMacroDesc.macro->val,lastMacroDesc.macro->len,lastMacroDesc.macro->loop,lastMacroDesc.macro->rel);
        SDL_SetClipboardText(mmlStr.c_str());
      }
      if (ImGui::MenuItem("paste")) {
        String mmlStr;
        char* clipText=SDL_GetClipboardText();
        if (clipText!=NULL) {
          if (clipText[0]) {
            mmlStr=clipText;
          }
          SDL_free(clipText);
        }
        if (!mmlStr.empty()) {
          decodeMMLStr(mmlStr,lastMacroDesc.macro->val,lastMacroDesc.macro->len,lastMacroDesc.macro->loop,lastMacroDesc.min,(lastMacroDesc.isBitfield)?((1<<(lastMacroDesc.isBitfield?lastMacroDesc.max:0))-1):lastMacroDesc.max,lastMacroDesc.macro->rel);
        }
      }
      ImGui::Separator();
      if (ImGui::MenuItem("clear")) {
        lastMacroDesc.macro->len=0;
        lastMacroDesc.macro->loop=-1;
        lastMacroDesc.macro->rel=-1;
        for (int i=0; i<256; i++) {
          lastMacroDesc.macro->val[i]=0;
        }
      }
      if (ImGui::MenuItem("clear contents")) {
        for (int i=0; i<256; i++) {
          lastMacroDesc.macro->val[i]=0;
        }
      }
      ImGui::Separator();
      if (ImGui::BeginMenu("offset...")) {
        ImGui::InputInt("X",&macroOffX,1,10);
        ImGui::InputInt("Y",&macroOffY,1,10);
        if (ImGui::Button("offset")) {
          int oldData[256];
          memset(oldData,0,256*sizeof(int));
          memcpy(oldData,lastMacroDesc.macro->val,lastMacroDesc.macro->len*sizeof(int));

          for (int i=0; i<lastMacroDesc.macro->len; i++) {
            int val=0;
            if ((i-macroOffX)>=0 && (i-macroOffX)<lastMacroDesc.macro->len) {
              val=oldData[i-macroOffX]+macroOffY;
              if (val<lastMacroDesc.min) val=lastMacroDesc.min;
              if (val>lastMacroDesc.max) val=lastMacroDesc.max;
            }
            lastMacroDesc.macro->val[i]=val;
          }

          if (lastMacroDesc.macro->loop>=0 && lastMacroDesc.macro->loop<lastMacroDesc.macro->len) {
            lastMacroDesc.macro->loop+=macroOffX;
          } else {
            lastMacroDesc.macro->loop=-1;
          }
          if ((lastMacroDesc.macro->rel+macroOffX)>=0 && (lastMacroDesc.macro->rel+macroOffX)<lastMacroDesc.macro->len) {
            lastMacroDesc.macro->rel+=macroOffX;
          } else {
            lastMacroDesc.macro->rel=-1;
          }

          ImGui::CloseCurrentPopup();
        }
        ImGui::EndMenu();
      }
      if (ImGui::BeginMenu("scale...")) {
        if (ImGui::InputFloat("X",&macroScaleX,1.0f,10.0f,"%.2f%%")) {
          if (macroScaleX<0.1) macroScaleX=0.1;
          if (macroScaleX>12800.0) macroScaleX=12800.0;
        }
        ImGui::InputFloat("Y",&macroScaleY,1.0f,10.0f,"%.2f%%");
        if (ImGui::Button("scale")) {
          int oldData[256];
          memset(oldData,0,256*sizeof(int));
          memcpy(oldData,lastMacroDesc.macro->val,lastMacroDesc.macro->len*sizeof(int));

          lastMacroDesc.macro->len=MIN(128,((double)lastMacroDesc.macro->len*(macroScaleX/100.0)));

          for (int i=0; i<lastMacroDesc.macro->len; i++) {
            int val=0;
            double posX=round((double)i*(100.0/macroScaleX)-0.01);
            if (posX>=0 && posX<lastMacroDesc.macro->len) {
              val=round((double)oldData[(int)posX]*(macroScaleY/100.0));
              if (val<lastMacroDesc.min) val=lastMacroDesc.min;
              if (val>lastMacroDesc.max) val=lastMacroDesc.max;
            }
            lastMacroDesc.macro->val[i]=val;
          }

          ImGui::CloseCurrentPopup();
        }
        ImGui::EndMenu();
      }
      
      ImGui::EndPopup();
    }
  }
  if (ImGui::IsWindowFocused(ImGuiFocusedFlags_ChildWindows)) curWindow=GUI_WINDOW_INS_EDIT;
  ImGui::End();
}<|MERGE_RESOLUTION|>--- conflicted
+++ resolved
@@ -3072,7 +3072,6 @@
                 PARAMETER
               }
             }
-<<<<<<< HEAD
             ImGui::EndDisabled();
             // Note map
             ImGui::BeginDisabled(ins->amiga.useWave||ins->amiga.transWave.enable);
@@ -3087,29 +3086,6 @@
                 ImGui::TableSetupScrollFreeze(0,1);
 
                 ImGui::TableNextRow(ImGuiTableRowFlags_Headers);
-=======
-          }
-          ImGui::BeginDisabled(ins->amiga.useWave);
-          P(ImGui::Checkbox("Use sample map (does not work yet!)",&ins->amiga.useNoteMap));
-          if (ins->amiga.useNoteMap) {
-            // TODO: frequency map?
-            if (ImGui::BeginTable("NoteMap",2,ImGuiTableFlags_ScrollY|ImGuiTableFlags_Borders|ImGuiTableFlags_SizingStretchSame)) {
-              ImGui::TableSetupColumn("c0",ImGuiTableColumnFlags_WidthFixed);
-              ImGui::TableSetupColumn("c1",ImGuiTableColumnFlags_WidthStretch);
-              ImGui::TableSetupColumn("c2",ImGuiTableColumnFlags_WidthStretch);
-
-              ImGui::TableSetupScrollFreeze(0,1);
-
-              ImGui::TableNextRow(ImGuiTableRowFlags_Headers);
-              ImGui::TableNextColumn();
-              ImGui::TableNextColumn();
-              ImGui::Text("Sample");
-              /*ImGui::TableNextColumn();
-              ImGui::Text("Frequency");*/
-              for (int i=0; i<120; i++) {
-                ImGui::TableNextRow();
-                ImGui::PushID(fmt::sprintf("NM_%d",i).c_str());
->>>>>>> 799c2e99
                 ImGui::TableNextColumn();
                 ImGui::TableNextColumn();
                 ImGui::Text("Sample");
@@ -3206,7 +3182,6 @@
                     }
                   }
                 }
-<<<<<<< HEAD
               }
               DivInstrumentAmiga::TransWaveMap ind=ins->amiga.transWaveMap[ins->amiga.transWave.ind];
               if (ins->amiga.transWave.sliceEnable && (ind.ind>=0 && ind.ind<e->song.sampleLen)) {
@@ -3334,15 +3309,6 @@
                   ImGui::PopID();
                 }
                 ImGui::EndTable();
-=======
-                /*ImGui::TableNextColumn();
-                ImGui::SetNextItemWidth(ImGui::GetContentRegionAvail().x);
-                if (ImGui::InputInt("##SF",&ins->amiga.noteFreq[i],50,500)) { PARAMETER
-                  if (ins->amiga.noteFreq[i]<0) ins->amiga.noteFreq[i]=0;
-                  if (ins->amiga.noteFreq[i]>262144) ins->amiga.noteFreq[i]=262144;
-                }*/
-                ImGui::PopID();
->>>>>>> 799c2e99
               }
             }
             ImGui::EndDisabled();
