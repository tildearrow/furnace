--- conflicted
+++ resolved
@@ -3756,15 +3756,20 @@
               }
               ImGui::EndCombo();
             }
-<<<<<<< HEAD
-            if (ins->type==DIV_INS_AMIGA) {
-              P(ImGui::Checkbox("Use wavetable (Amiga only)",&ins->amiga.useWave));
+            if (ins->type==DIV_INS_AMIGA || ins->type==DIV_INS_SNES) {
+              P(ImGui::Checkbox("Use wavetable (Amiga/SNES only)",&ins->amiga.useWave));
               if (ins->amiga.useWave) {
                 int len=ins->amiga.waveLen+1;
                 if (ImGui::InputInt("Width",&len,2,16)) {
-                  if (len<2) len=2;
-                  if (len>256) len=256;
-                  ins->amiga.waveLen=(len&(~1))-1;
+                  if (ins->type==DIV_INS_SNES) {
+                    if (len<16) len=16;
+                    if (len>256) len=256;
+                    ins->amiga.waveLen=(len&(~15))-1;
+                  } else {
+                    if (len<2) len=2;
+                    if (len>256) len=256;
+                    ins->amiga.waveLen=(len&(~1))-1;
+                  }
                   PARAMETER
                 }
               }
@@ -3781,42 +3786,6 @@
                 ImGui::TableSetupScrollFreeze(0,1);
 
                 ImGui::TableNextRow(ImGuiTableRowFlags_Headers);
-=======
-          }
-          if (ins->type==DIV_INS_SNES) {
-            P(ImGui::Checkbox("Use wavetable",&ins->amiga.useWave));
-            if (ins->amiga.useWave) {
-              int len=ins->amiga.waveLen+1;
-              if (ImGui::InputInt("Width",&len,16,64)) {
-                if (len<16) len=16;
-                if (len>256) len=256;
-                ins->amiga.waveLen=(len&(~15))-1;
-                PARAMETER
-              }
-            }
-          }
-          ImGui::BeginDisabled(ins->amiga.useWave);
-          P(ImGui::Checkbox("Use sample map (does not work yet!)",&ins->amiga.useNoteMap));
-          if (ins->amiga.useNoteMap) {
-            // TODO: frequency map?
-            if (ImGui::BeginTable("NoteMap",2,ImGuiTableFlags_ScrollY|ImGuiTableFlags_Borders|ImGuiTableFlags_SizingStretchSame)) {
-              ImGui::TableSetupColumn("c0",ImGuiTableColumnFlags_WidthFixed);
-              ImGui::TableSetupColumn("c1",ImGuiTableColumnFlags_WidthStretch);
-              //ImGui::TableSetupColumn("c2",ImGuiTableColumnFlags_WidthStretch);
-
-              ImGui::TableSetupScrollFreeze(0,1);
-
-              ImGui::TableNextRow(ImGuiTableRowFlags_Headers);
-              ImGui::TableNextColumn();
-              ImGui::TableNextColumn();
-              ImGui::Text("Sample");
-              /*ImGui::TableNextColumn();
-              ImGui::Text("Frequency");*/
-              for (int i=0; i<120; i++) {
-                DivInstrumentAmiga::SampleMap& sampleMap=ins->amiga.noteMap[i];
-                ImGui::TableNextRow();
-                ImGui::PushID(fmt::sprintf("NM_%d",i).c_str());
->>>>>>> 18d793dc
                 ImGui::TableNextColumn();
                 ImGui::TableNextColumn();
                 ImGui::Text("Sample");
@@ -4051,10 +4020,9 @@
             ImGui::EndTabItem();
           }
         }
-<<<<<<< HEAD
-        if (ins->type==DIV_INS_SNES) if (ImGui::BeginTabItem("SNES")) { // Purposeful Conflict
-          P(ImGui::Checkbox("Use envelope",&ins->snes.useEnv)); // Purposeful Conflict
-          ImVec2 sliderSize=ImVec2(20.0f*dpiScale,128.0*dpiScale); // Purposeful Conflict
+        if (ins->type==DIV_INS_SNES) if (ImGui::BeginTabItem("SNES")) {
+          P(ImGui::Checkbox("Use envelope",&ins->snes.useEnv));
+          ImVec2 sliderSize=ImVec2(20.0f*dpiScale,128.0*dpiScale);
           if (ins->snes.useEnv) {
             if (ImGui::BeginTable("SNESEnvParams",5,ImGuiTableFlags_NoHostExtendX)) {
               ImGui::TableSetupColumn("c0",ImGuiTableColumnFlags_WidthFixed,sliderSize.x);
@@ -4095,113 +4063,55 @@
               ImGui::EndTable();
             }
           } else {
-            if (ImGui::BeginTable("SNESGainParams",3,ImGuiTableFlags_NoHostExtendX)) { // Purposeful Conflict
-              ImGui::TableSetupColumn("c0",ImGuiTableColumnFlags_WidthFixed); // Purposeful Conflict
-              ImGui::TableSetupColumn("c1",ImGuiTableColumnFlags_WidthFixed,sliderSize.x); // Purposeful Conflict
-              ImGui::TableSetupColumn("c2",ImGuiTableColumnFlags_WidthStretch); // Purposeful Conflict
-
-              ImGui::TableNextRow(); // Purposeful Conflict
-              ImGui::TableNextColumn(); // Purposeful Conflict
-              CENTER_TEXT("Gain Mode"); // Purposeful Conflict
-              ImGui::TextUnformatted("Gain Mode"); // Purposeful Conflict
-              ImGui::TableNextColumn(); // Purposeful Conflict
-              CENTER_TEXT("Gain"); // Purposeful Conflict
-              ImGui::TextUnformatted("Gain"); // Purposeful Conflict
-              ImGui::TableNextColumn(); // Purposeful Conflict
-              CENTER_TEXT("Envelope"); // Purposeful Conflict
-              ImGui::TextUnformatted("Envelope"); // Purposeful Conflict
-
-              ImGui::TableNextRow(); // Purposeful Conflict
-              ImGui::TableNextColumn(); // Purposeful Conflict
-              if (ImGui::RadioButton("Direct",ins->snes.gainMode==DivInstrumentSNES::GAIN_MODE_DIRECT)) { // Purposeful Conflict
-                ins->snes.gainMode=DivInstrumentSNES::GAIN_MODE_DIRECT; // Purposeful Conflict
-                PARAMETER; // Purposeful Conflict
-              } // Purposeful Conflict
-              if (ImGui::RadioButton("Decrease (linear)",ins->snes.gainMode==DivInstrumentSNES::GAIN_MODE_DEC_LINEAR)) { // Purposeful Conflict
-                ins->snes.gainMode=DivInstrumentSNES::GAIN_MODE_DEC_LINEAR; // Purposeful Conflict
-                PARAMETER; // Purposeful Conflict
-              } // Purposeful Conflict
-              if (ImGui::RadioButton("Decrease (logarithmic)",ins->snes.gainMode==DivInstrumentSNES::GAIN_MODE_DEC_LOG)) { // Purposeful Conflict
-                ins->snes.gainMode=DivInstrumentSNES::GAIN_MODE_DEC_LOG; // Purposeful Conflict
-                PARAMETER; // Purposeful Conflict
-              } // Purposeful Conflict
-              if (ImGui::RadioButton("Increase (linear)",ins->snes.gainMode==DivInstrumentSNES::GAIN_MODE_INC_LINEAR)) { // Purposeful Conflict
-                ins->snes.gainMode=DivInstrumentSNES::GAIN_MODE_INC_LINEAR; // Purposeful Conflict
-                PARAMETER; // Purposeful Conflict
-              } // Purposeful Conflict
-              if (ImGui::RadioButton("Increase (bent line)",ins->snes.gainMode==DivInstrumentSNES::GAIN_MODE_INC_INVLOG)) { // Purposeful Conflict
-                ins->snes.gainMode=DivInstrumentSNES::GAIN_MODE_INC_INVLOG; // Purposeful Conflict
-                PARAMETER; // Purposeful Conflict
-              } // Purposeful Conflict
-
-              ImGui::TableNextColumn(); // Purposeful Conflict
-              unsigned char gainMax=(ins->snes.gainMode==DivInstrumentSNES::GAIN_MODE_DIRECT)?127:31; // Purposeful Conflict
-              if (ins->snes.gain>gainMax) ins->snes.gain=gainMax; // Purposeful Conflict
-              P(CWVSliderScalar("##Gain",sliderSize,ImGuiDataType_U8,&ins->snes.gain,&_ZERO,&gainMax)); // Purposeful Conflict
-
-              ImGui::TableNextColumn(); // Purposeful Conflict
-              ImGui::Text("Envelope goes here..."); // Purposeful Conflict
-=======
-        if (ins->type==DIV_INS_SNES) if (ImGui::BeginTabItem("SNES")) {
-          P(ImGui::Checkbox("Use envelope",&ins->snes.useEnv));
-          ImVec2 sliderSize=ImVec2(20.0f*dpiScale,128.0*dpiScale);
-          if (ImGui::BeginTable("SNESEnvParams",5,ImGuiTableFlags_NoHostExtendX)) {
-            ImGui::TableSetupColumn("c0",ImGuiTableColumnFlags_WidthFixed,sliderSize.x);
-            ImGui::TableSetupColumn("c1",ImGuiTableColumnFlags_WidthFixed,sliderSize.x);
-            ImGui::TableSetupColumn("c2",ImGuiTableColumnFlags_WidthFixed,sliderSize.x);
-            ImGui::TableSetupColumn("c3",ImGuiTableColumnFlags_WidthFixed,sliderSize.x);
-            ImGui::TableSetupColumn("c4",ImGuiTableColumnFlags_WidthStretch);
-
-            ImGui::TableNextRow();
-            ImGui::TableNextColumn();
-            CENTER_TEXT("A");
-            ImGui::TextUnformatted("A");
-            ImGui::TableNextColumn();
-            CENTER_TEXT("D");
-            ImGui::TextUnformatted("D");
-            ImGui::TableNextColumn();
-            CENTER_TEXT("S");
-            ImGui::TextUnformatted("S");
-            ImGui::TableNextColumn();
-            CENTER_TEXT("R");
-            ImGui::TextUnformatted("R");
-            ImGui::TableNextColumn();
-            CENTER_TEXT("Envelope");
-            ImGui::TextUnformatted("Envelope");
-
-            ImGui::TableNextRow();
-            ImGui::TableNextColumn();
-            P(CWVSliderScalar("##Attack",sliderSize,ImGuiDataType_U8,&ins->snes.a,&_ZERO,&_FIFTEEN));
-            ImGui::TableNextColumn();
-            P(CWVSliderScalar("##Decay",sliderSize,ImGuiDataType_U8,&ins->snes.d,&_ZERO,&_SEVEN));
-            ImGui::TableNextColumn();
-            P(CWVSliderScalar("##Sustain",sliderSize,ImGuiDataType_U8,&ins->snes.s,&_ZERO,&_SEVEN));
-            ImGui::TableNextColumn();
-            P(CWVSliderScalar("##Release",sliderSize,ImGuiDataType_U8,&ins->snes.r,&_ZERO,&_THIRTY_ONE));
-            ImGui::TableNextColumn();
-            drawFMEnv(0,ins->snes.a+1,1+ins->snes.d*2,ins->snes.r,ins->snes.r,(14-ins->snes.s*2),(ins->snes.r==0),0,0,7,16,ImVec2(ImGui::GetContentRegionAvail().x,sliderSize.y),ins->type);
-
-            ImGui::EndTable();
-          }
-          P(ImGui::Checkbox("Apply echo filter",&ins->snes.applyFIR));
-          if (ins->snes.applyFIR) {
-            double inBuf[8];
-            fftw_complex outBuf[8];
-            float curve[5];
-            fftw_plan plan=fftw_plan_dft_r2c_1d(8,inBuf,outBuf,FFTW_ESTIMATE);
->>>>>>> 18d793dc
-
-            ImGui::Text("Coefficients");
-            ImGui::SameLine();
-            P(ImGui::DragScalarN("##FIRCoeff",ImGuiDataType_S8,ins->snes.fir,8,1,&_MINUS_ONE_HUNDRED_TWENTY_EIGHT,&_ONE_HUNDRED_TWENTY_SEVEN)); rightClickable
-            for (int i=0; i<8; i++) {
-              inBuf[i] = ins->snes.fir[i];
+            if (ImGui::BeginTable("SNESGainParams",3,ImGuiTableFlags_NoHostExtendX)) {
+              ImGui::TableSetupColumn("c0",ImGuiTableColumnFlags_WidthFixed);
+              ImGui::TableSetupColumn("c1",ImGuiTableColumnFlags_WidthFixed,sliderSize.x);
+              ImGui::TableSetupColumn("c2",ImGuiTableColumnFlags_WidthStretch);
+
+              ImGui::TableNextRow();
+              ImGui::TableNextColumn();
+              CENTER_TEXT("Gain Mode");
+              ImGui::TextUnformatted("Gain Mode");
+              ImGui::TableNextColumn();
+              CENTER_TEXT("Gain");
+              ImGui::TextUnformatted("Gain");
+              ImGui::TableNextColumn();
+              CENTER_TEXT("Envelope");
+              ImGui::TextUnformatted("Envelope");
+
+              ImGui::TableNextRow();
+              ImGui::TableNextColumn();
+              if (ImGui::RadioButton("Direct",ins->snes.gainMode==DivInstrumentSNES::GAIN_MODE_DIRECT)) {
+                ins->snes.gainMode=DivInstrumentSNES::GAIN_MODE_DIRECT;
+                PARAMETER;
+              }
+              if (ImGui::RadioButton("Decrease (linear)",ins->snes.gainMode==DivInstrumentSNES::GAIN_MODE_DEC_LINEAR)) {
+                ins->snes.gainMode=DivInstrumentSNES::GAIN_MODE_DEC_LINEAR;
+                PARAMETER;
+              }
+              if (ImGui::RadioButton("Decrease (logarithmic)",ins->snes.gainMode==DivInstrumentSNES::GAIN_MODE_DEC_LOG)) {
+                ins->snes.gainMode=DivInstrumentSNES::GAIN_MODE_DEC_LOG;
+                PARAMETER;
+              }
+              if (ImGui::RadioButton("Increase (linear)",ins->snes.gainMode==DivInstrumentSNES::GAIN_MODE_INC_LINEAR)) {
+                ins->snes.gainMode=DivInstrumentSNES::GAIN_MODE_INC_LINEAR;
+                PARAMETER;
+              }
+              if (ImGui::RadioButton("Increase (bent line)",ins->snes.gainMode==DivInstrumentSNES::GAIN_MODE_INC_INVLOG)) {
+                ins->snes.gainMode=DivInstrumentSNES::GAIN_MODE_INC_INVLOG;
+                PARAMETER;
+              }
+
+              ImGui::TableNextColumn();
+              unsigned char gainMax=(ins->snes.gainMode==DivInstrumentSNES::GAIN_MODE_DIRECT)?127:31;
+              if (ins->snes.gain>gainMax) ins->snes.gain=gainMax;
+              P(CWVSliderScalar("##Gain",sliderSize,ImGuiDataType_U8,&ins->snes.gain,&_ZERO,&gainMax));
+
+              ImGui::TableNextColumn();
+              ImGui::Text("Envelope goes here...");
+
+              ImGui::EndTable();
             }
-            fftw_execute(plan);
-            for (int i=0; i<5; i++) {
-              curve[i] = sqrtf(powf(outBuf[i][0],2)+powf(outBuf[i][1],2))/128.f;
-            }
-            ImGui::PlotLines("##FIRResponse",curve,5,0,"Frequency response",0.0,8.0,ImVec2(ImGui::GetContentRegionAvail().x,100.0f*dpiScale));
           }
           ImGui::EndTabItem();
         }
@@ -4404,7 +4314,6 @@
           if (ins->type==DIV_INS_ES5506) {
             volMax=65535;
           }
-<<<<<<< HEAD
           if (ins->type==DIV_INS_MSM6258) {
             volMax=0;
           }
@@ -4419,15 +4328,6 @@
           }
           if (ins->type==DIV_INS_QSOUND) {
             volMax=16383;
-=======
-          if (ins->type==DIV_INS_SNES) {
-            if (ins->snes.useEnv) {
-              volMax=0;
-            } else {
-              volumeLabel="Gain Level";
-              volMax=127;
-            }
->>>>>>> 18d793dc
           }
 
           const char* dutyLabel="Duty/Noise";
@@ -4478,12 +4378,9 @@
             dutyLabel="Noise";
             dutyMax=ins->amiga.useSample?0:8;
           }
-<<<<<<< HEAD
           if (ins->type==DIV_INS_OPLL || ins->type==DIV_INS_OPL || ins->type==DIV_INS_OPL_DRUMS ||
-              ins->type==DIV_INS_VRC6_SAW || ins->type==DIV_INS_FDS || ins->type==DIV_INS_MULTIPCM) {
-=======
-          if (ins->type==DIV_INS_OPLL || ins->type==DIV_INS_OPL || ins->type==DIV_INS_OPL_DRUMS || ins->type==DIV_INS_VRC6_SAW || ins->type==DIV_INS_FDS || ins->type==DIV_INS_MULTIPCM || ins->type==DIV_INS_SNES) {
->>>>>>> 18d793dc
+              ins->type==DIV_INS_VRC6_SAW || ins->type==DIV_INS_FDS || ins->type==DIV_INS_MULTIPCM ||
+              ins->type==DIV_INS_SNES) {
             dutyMax=0;
           }
           if (ins->type==DIV_INS_VERA) {
@@ -4727,11 +4624,7 @@
               ins->type==DIV_INS_SU ||
               ins->type==DIV_INS_MIKEY ||
               ins->type==DIV_INS_ES5506 ||
-<<<<<<< HEAD
               (ins->type==DIV_INS_X1_010 && ins->amiga.useSample)) {
-=======
-              ins->type==DIV_INS_SNES) {
->>>>>>> 18d793dc
             macroList.push_back(FurnaceGUIMacroDesc("Phase Reset",&ins->std.phaseResetMacro,0,1,32,uiColors[GUI_COLOR_MACRO_OTHER],false,NULL,NULL,true));
           }
           if (ex1Max>0) {
@@ -4749,15 +4642,12 @@
               macroList.push_back(FurnaceGUIMacroDesc("Cutoff",&ins->std.ex1Macro,0,ex1Max,160,uiColors[GUI_COLOR_MACRO_OTHER]));
             } else if (ins->type==DIV_INS_ES5506) {
               macroList.push_back(FurnaceGUIMacroDesc("Filter K1",&ins->std.ex1Macro,((ins->std.ex1Macro.mode==1)?(-ex1Max):0),ex1Max,160,uiColors[GUI_COLOR_MACRO_OTHER],false,macroRelativeMode));
-<<<<<<< HEAD
             } else if (ins->type==DIV_INS_MSM6258) {
               macroList.push_back(FurnaceGUIMacroDesc("Clock Divider",&ins->std.ex1Macro,0,ex1Max,160,uiColors[GUI_COLOR_MACRO_OTHER]));
             } else if (ins->type==DIV_INS_QSOUND) {
               macroList.push_back(FurnaceGUIMacroDesc("Echo Feedback",&ins->std.ex1Macro,0,ex1Max,160,uiColors[GUI_COLOR_MACRO_OTHER]));
-=======
             } else if (ins->type==DIV_INS_SNES) {
               macroList.push_back(FurnaceGUIMacroDesc("Gain Mode",&ins->std.ex1Macro,0,ex1Max,64,uiColors[GUI_COLOR_MACRO_VOLUME],false,NULL,NULL,false,snesGainModes));
->>>>>>> 18d793dc
             } else {
               macroList.push_back(FurnaceGUIMacroDesc("Duty",&ins->std.ex1Macro,0,ex1Max,160,uiColors[GUI_COLOR_MACRO_OTHER]));
             }
@@ -4773,13 +4663,10 @@
               macroList.push_back(FurnaceGUIMacroDesc("Resonance",&ins->std.ex2Macro,0,ex2Max,160,uiColors[GUI_COLOR_MACRO_OTHER]));
             } else if (ins->type==DIV_INS_ES5506) {
               macroList.push_back(FurnaceGUIMacroDesc("Filter K2",&ins->std.ex2Macro,((ins->std.ex2Macro.mode==1)?(-ex2Max):0),ex2Max,160,uiColors[GUI_COLOR_MACRO_OTHER],false,macroRelativeMode));
-<<<<<<< HEAD
             } else if (ins->type==DIV_INS_QSOUND) {
-              macroList.push_back(FurnaceGUIMacroDesc("Echo Buffer Len",&ins->std.ex2Macro,0,ex2Max,160,uiColors[GUI_COLOR_MACRO_OTHER]));
-=======
+              macroList.push_back(FurnaceGUIMacroDesc("Echo Length",&ins->std.ex2Macro,0,ex2Max,160,uiColors[GUI_COLOR_MACRO_OTHER]));
             } else if (ins->type==DIV_INS_SNES) {
               macroList.push_back(FurnaceGUIMacroDesc("Gain Rate",&ins->std.ex2Macro,0,ex2Max,160,uiColors[GUI_COLOR_MACRO_VOLUME]));
->>>>>>> 18d793dc
             } else {
               macroList.push_back(FurnaceGUIMacroDesc("Envelope",&ins->std.ex2Macro,0,ex2Max,ex2Bit?64:160,uiColors[GUI_COLOR_MACRO_OTHER],false,NULL,NULL,ex2Bit,ayEnvBits));
             }
