/**
 * Furnace Tracker - multi-system chiptune tracker
 * Copyright (C) 2021-2025 tildearrow and contributors
 *
 * This program is free software; you can redistribute it and/or modify
 * it under the terms of the GNU General Public License as published by
 * the Free Software Foundation; either version 2 of the License, or
 * (at your option) any later version.
 *
 * This program is distributed in the hope that it will be useful,
 * but WITHOUT ANY WARRANTY; without even the implied warranty of
 * MERCHANTABILITY or FITNESS FOR A PARTICULAR PURPOSE.  See the
 * GNU General Public License for more details.
 *
 * You should have received a copy of the GNU General Public License along
 * with this program; if not, write to the Free Software Foundation, Inc.,
 * 51 Franklin Street, Fifth Floor, Boston, MA 02110-1301 USA.
 */

#include "gui.h"
#include "commandPalette.h"
#include "../ta-log.h"
#include <fmt/printf.h>
#include <imgui.h>

#include "actionUtil.h"
#include "sampleUtil.h"

const unsigned char avRequest[15]={
  0xf0, 0x43, 0x20, 0x7e, 0x4c, 0x4d, 0x20, 0x20, 0x38, 0x39, 0x37, 0x36, 0x41, 0x45, 0xf7
};


void FurnaceGUI::doAction(int what) {
  switch (what) {
    case GUI_ACTION_NEW:
      if (modified) {
        showWarning(_("Unsaved changes! Save changes before creating a new song?"),GUI_WARN_NEW);
      } else {
        displayNew=true;
      }
      break;
    case GUI_ACTION_OPEN:
      if (modified) {
        showWarning(_("Unsaved changes! Save changes before opening another file?"),GUI_WARN_OPEN);
      } else {
        openFileDialog(GUI_FILE_OPEN);
      }
      break;
    case GUI_ACTION_OPEN_BACKUP:
      if (modified) {
        showWarning(_("Unsaved changes! Save changes before opening backup?"),GUI_WARN_OPEN_BACKUP);
      } else {
        openFileDialog(GUI_FILE_OPEN_BACKUP);
      }
      break;
    case GUI_ACTION_SAVE:
      if (curFileName=="" || curFileName==backupPath || e->song.version>=0xff00) {
        openFileDialog(GUI_FILE_SAVE);
      } else {
        if (save(curFileName,e->song.isDMF?e->song.version:0)>0) {
          showError(fmt::sprintf(_("Error while saving file! (%s)"),lastError));
        }
      }
      break;
    case GUI_ACTION_SAVE_AS:
      openFileDialog(GUI_FILE_SAVE);
      break;
    case GUI_ACTION_EXPORT:
      curExportType=GUI_EXPORT_NONE;
      displayExport=true;
      break;
    case GUI_ACTION_UNDO:
      if (curWindow==GUI_WINDOW_SAMPLE_EDIT) {
        doUndoSample();
      } else if (curWindow==GUI_WINDOW_INS_EDIT) {
        doUndoInstrument();
      } else {
        doUndo();
      }
      break;
    case GUI_ACTION_REDO:
      if (curWindow==GUI_WINDOW_SAMPLE_EDIT) {
        doRedoSample();
      } else if (curWindow==GUI_WINDOW_INS_EDIT) {
        doRedoInstrument();
      } else {
        doRedo();
      }
      break;
    case GUI_ACTION_QUIT:
      requestQuit();
      break;
    case GUI_ACTION_PLAY_TOGGLE:
      if (e->isPlaying() && !e->isStepping()) {
        stop();
      } else {
        play();
      }
      break;
    case GUI_ACTION_PLAY:
      play();
      break;
    case GUI_ACTION_STOP:
      stop();
      break;
    case GUI_ACTION_PLAY_START:
      e->setOrder(0);
      if (!e->isPlaying()) {
        play();
      }
      e->setRepeatPattern(false);
      break;
    case GUI_ACTION_PLAY_REPEAT:
      play();
      e->setRepeatPattern(true);
      break;
    case GUI_ACTION_PLAY_CURSOR:
      if (e->isPlaying() && !e->isStepping()) {
        stop();
      } else {
        play(cursor.y);
      }
      break;
    case GUI_ACTION_STEP_ONE:
      e->stepOne(cursor.y);
      pendingStepUpdate=1;
      break;
    case GUI_ACTION_OCTAVE_UP:
      if (++curOctave>GUI_EDIT_OCTAVE_MAX) {
        curOctave=GUI_EDIT_OCTAVE_MAX;
      } else {
        e->autoNoteOffAll();
        failedNoteOn=false;
      }
      break;
    case GUI_ACTION_OCTAVE_DOWN:
      if (--curOctave<GUI_EDIT_OCTAVE_MIN) {
        curOctave=GUI_EDIT_OCTAVE_MIN;
      } else {
        e->autoNoteOffAll();
        failedNoteOn=false;
      }
      break;
    case GUI_ACTION_INS_UP:
      if (--curIns<-1) {
        curIns=-1;
      }
      wavePreviewInit=true;
      wantScrollListIns=true;
      updateFMPreview=true;
      break;
    case GUI_ACTION_INS_DOWN:
      if (++curIns>=(int)e->song.ins.size()) {
        curIns=((int)e->song.ins.size())-1;
      }
      wavePreviewInit=true;
      wantScrollListIns=true;
      updateFMPreview=true;
      break;
    case GUI_ACTION_STEP_UP:
      if (++editStep>64) editStep=64;
      break;
    case GUI_ACTION_STEP_DOWN:
      if (--editStep<0) editStep=0;
      break;
    case GUI_ACTION_TOGGLE_EDIT:
      edit=!edit;
      break;
    case GUI_ACTION_METRONOME:
      e->setMetronome(!e->getMetronome());
      break;
    case GUI_ACTION_ORDER_LOCK:
      orderLock=!orderLock;
      // move selection within bounds of current order if necessary
      if (selStart.order!=curOrder || selEnd.order!=curOrder) {
        // selection confinement logic
        if (selStart.order==selEnd.order) {
          // selection within one order - move it to the current one
        } else if (selStart.order<curOrder && selEnd.order>curOrder) {
          // current order is inside selection - confine it to this order
          selStart.y=0;
          selEnd.y=e->curSubSong->patLen;
        } else if (selStart.order<curOrder && selEnd.order==curOrder) {
          // current order intersects selection - clamp the top
          selStart.y=0;
        } else if (selStart.order==curOrder && selEnd.order>curOrder) {
          // current order intersects selection - clamp the bottom
          selEnd.y=e->curSubSong->patLen;
        } else {
          // something else - reset selection...
          selStart=cursor;
          selEnd=cursor;
        }
        selStart.order=curOrder;
        selEnd.order=curOrder;
        cursor.order=curOrder;
        finishSelection();
      }
      break;
    case GUI_ACTION_REPEAT_PATTERN:
      e->setRepeatPattern(!e->getRepeatPattern());
      break;
    case GUI_ACTION_FOLLOW_ORDERS:
      followOrders=!followOrders;
      break;
    case GUI_ACTION_FOLLOW_PATTERN:
      followPattern=!followPattern;
      break;
    case GUI_ACTION_FULLSCREEN:
      fullScreen=!fullScreen;
      SDL_SetWindowFullscreen(sdlWin,fullScreen?(SDL_WINDOW_FULLSCREEN|SDL_WINDOW_FULLSCREEN_DESKTOP):0);
      break;
    case GUI_ACTION_TX81Z_REQUEST: {
      TAMidiMessage msg;
      msg.type=TA_MIDI_SYSEX;
      msg.sysExData.reset(new unsigned char[15],std::default_delete<unsigned char[]>());
      msg.sysExLen=15;
      memcpy(msg.sysExData.get(),avRequest,15);
      if (!e->sendMidiMessage(msg)) {
        showError(_("Error while sending request (MIDI output not configured?)"));
      }
      break;
    }
    case GUI_ACTION_OPEN_EDIT_MENU:
      openEditMenu=true;
      break;
    case GUI_ACTION_PANIC:
      e->syncReset();
      break;
    case GUI_ACTION_CLEAR:
      showWarning(_("Select an option: (cannot be undone!)"),GUI_WARN_CLEAR);
      break;
    case GUI_ACTION_COMMAND_PALETTE:
      displayPalette=true;
      curPaletteType=CMDPAL_TYPE_MAIN;
      break;
    case GUI_ACTION_CMDPAL_RECENT:
      displayPalette=true;
      curPaletteType=CMDPAL_TYPE_RECENT;
      break;
    case GUI_ACTION_CMDPAL_INSTRUMENTS:
      displayPalette=true;
      curPaletteType=CMDPAL_TYPE_INSTRUMENTS;
      break;
    case GUI_ACTION_CMDPAL_SAMPLES:
      displayPalette=true;
      curPaletteType=CMDPAL_TYPE_SAMPLES;
      break;
    case GUI_ACTION_CMDPAL_INSTRUMENT_CHANGE:
      displayPalette=true;
      curPaletteType=CMDPAL_TYPE_INSTRUMENT_CHANGE;
      break;
    case GUI_ACTION_CMDPAL_ADD_CHIP:
      displayPalette=true;
      curPaletteType=CMDPAL_TYPE_ADD_CHIP;
      break;
    case GUI_ACTION_WINDOW_EDIT_CONTROLS:
      nextWindow=GUI_WINDOW_EDIT_CONTROLS;
      break;
    case GUI_ACTION_WINDOW_ORDERS:
      nextWindow=GUI_WINDOW_ORDERS;
      break;
    case GUI_ACTION_WINDOW_INS_LIST:
      nextWindow=GUI_WINDOW_INS_LIST;
      break;
    case GUI_ACTION_WINDOW_INS_EDIT:
      nextWindow=GUI_WINDOW_INS_EDIT;
      break;
    case GUI_ACTION_WINDOW_SONG_INFO:
      nextWindow=GUI_WINDOW_SONG_INFO;
      break;
    case GUI_ACTION_WINDOW_SPEED:
      nextWindow=GUI_WINDOW_SPEED;
      break;
    case GUI_ACTION_WINDOW_PATTERN:
      nextWindow=GUI_WINDOW_PATTERN;
      break;
    case GUI_ACTION_WINDOW_WAVE_LIST:
      nextWindow=GUI_WINDOW_WAVE_LIST;
      break;
    case GUI_ACTION_WINDOW_WAVE_EDIT:
      nextWindow=GUI_WINDOW_WAVE_EDIT;
      break;
    case GUI_ACTION_WINDOW_SAMPLE_LIST:
      nextWindow=GUI_WINDOW_SAMPLE_LIST;
      break;
    case GUI_ACTION_WINDOW_SAMPLE_EDIT:
      nextWindow=GUI_WINDOW_SAMPLE_EDIT;
      break;
    case GUI_ACTION_WINDOW_ABOUT:
      nextWindow=GUI_WINDOW_ABOUT;
      break;
    case GUI_ACTION_WINDOW_SETTINGS:
      nextWindow=GUI_WINDOW_SETTINGS;
      break;
    case GUI_ACTION_WINDOW_MIXER:
      nextWindow=GUI_WINDOW_MIXER;
      break;
    case GUI_ACTION_WINDOW_DEBUG:
      nextWindow=GUI_WINDOW_DEBUG;
      break;
    case GUI_ACTION_WINDOW_OSCILLOSCOPE:
      nextWindow=GUI_WINDOW_OSCILLOSCOPE;
      break;
    case GUI_ACTION_WINDOW_VOL_METER:
      nextWindow=GUI_WINDOW_VOL_METER;
      break;
    case GUI_ACTION_WINDOW_STATS:
      nextWindow=GUI_WINDOW_STATS;
      break;
    case GUI_ACTION_WINDOW_COMPAT_FLAGS:
      nextWindow=GUI_WINDOW_COMPAT_FLAGS;
      break;
    case GUI_ACTION_WINDOW_PIANO:
      nextWindow=GUI_WINDOW_PIANO;
      break;
    case GUI_ACTION_WINDOW_NOTES:
      nextWindow=GUI_WINDOW_NOTES;
      break;
    case GUI_ACTION_WINDOW_TUNER:
      nextWindow = GUI_WINDOW_TUNER;
      break;
    case GUI_ACTION_WINDOW_SPECTRUM:
      nextWindow = GUI_WINDOW_SPECTRUM;
      break;
    case GUI_ACTION_WINDOW_CHANNELS:
      nextWindow=GUI_WINDOW_CHANNELS;
      break;
    case GUI_ACTION_WINDOW_PAT_MANAGER:
      nextWindow=GUI_WINDOW_PAT_MANAGER;
      break;
    case GUI_ACTION_WINDOW_SYS_MANAGER:
      nextWindow=GUI_WINDOW_SYS_MANAGER;
      break;
    case GUI_ACTION_WINDOW_REGISTER_VIEW:
      nextWindow=GUI_WINDOW_REGISTER_VIEW;
      break;
    case GUI_ACTION_WINDOW_LOG:
      nextWindow=GUI_WINDOW_LOG;
      break;
    case GUI_ACTION_WINDOW_EFFECT_LIST:
      nextWindow=GUI_WINDOW_EFFECT_LIST;
      break;
    case GUI_ACTION_WINDOW_CHAN_OSC:
      nextWindow=GUI_WINDOW_CHAN_OSC;
      break;
    case GUI_ACTION_WINDOW_FIND:
      nextWindow=GUI_WINDOW_FIND;
      break;
    case GUI_ACTION_WINDOW_GROOVES:
      nextWindow=GUI_WINDOW_GROOVES;
      break;
    case GUI_ACTION_WINDOW_XY_OSC:
      nextWindow=GUI_WINDOW_XY_OSC;
      break;
    case GUI_ACTION_WINDOW_MEMORY:
      nextWindow=GUI_WINDOW_MEMORY;
      break;
    case GUI_ACTION_WINDOW_CS_PLAYER:
      nextWindow=GUI_WINDOW_CS_PLAYER;
      break;
    case GUI_ACTION_WINDOW_USER_PRESETS:
      nextWindow=GUI_WINDOW_USER_PRESETS;
      break;
    case GUI_ACTION_WINDOW_REF_PLAYER:
      nextWindow=GUI_WINDOW_REF_PLAYER;
      break;
    
    case GUI_ACTION_COLLAPSE_WINDOW:
      collapseWindow=true;
      break;
    case GUI_ACTION_CLOSE_WINDOW:
      switch (curWindow) {
        case GUI_WINDOW_EDIT_CONTROLS:
          editControlsOpen=false;
          break;
        case GUI_WINDOW_SONG_INFO:
          songInfoOpen=false;
          break;
        case GUI_WINDOW_SPEED:
          speedOpen=false;
          break;
        case GUI_WINDOW_ORDERS:
          ordersOpen=false;
          break;
        case GUI_WINDOW_INS_LIST:
          insListOpen=false;
          break;
        case GUI_WINDOW_PATTERN:
          patternOpen=false;
          break;
        case GUI_WINDOW_INS_EDIT:
          insEditOpen=false;
          break;
        case GUI_WINDOW_WAVE_LIST:
          waveListOpen=false;
          break;
        case GUI_WINDOW_WAVE_EDIT:
          waveEditOpen=false;
          break;
        case GUI_WINDOW_SAMPLE_LIST:
          sampleListOpen=false;
          break;
        case GUI_WINDOW_SAMPLE_EDIT:
          sampleEditOpen=false;
          break;
        case GUI_WINDOW_MIXER:
          mixerOpen=false;
          break;
        case GUI_WINDOW_ABOUT:
          aboutOpen=false;
          break;
        case GUI_WINDOW_SETTINGS:
          settingsOpen=false;
          break;
        case GUI_WINDOW_DEBUG:
          debugOpen=false;
          break;
        case GUI_WINDOW_OSCILLOSCOPE:
          oscOpen=false;
          break;
        case GUI_WINDOW_VOL_METER:
          volMeterOpen=false;
          break;
        case GUI_WINDOW_STATS:
          statsOpen=false;
          break;
        case GUI_WINDOW_COMPAT_FLAGS:
          compatFlagsOpen=false;
          break;
        case GUI_WINDOW_PIANO:
          pianoOpen=false;
          break;
        case GUI_WINDOW_NOTES:
          notesOpen=false;
          break;
        case GUI_WINDOW_CHANNELS:
          channelsOpen=false;
          break;
        case GUI_WINDOW_PAT_MANAGER:
          patManagerOpen=false;
          break;
        case GUI_WINDOW_SYS_MANAGER:
          sysManagerOpen=false;
          break;
        case GUI_WINDOW_REGISTER_VIEW:
          regViewOpen=false;
          break;
        case GUI_WINDOW_LOG:
          logOpen=false;
          break;
        case GUI_WINDOW_EFFECT_LIST:
          effectListOpen=false;
          break;
        case GUI_WINDOW_CHAN_OSC:
          chanOscOpen=false;
          break;
        case GUI_WINDOW_FIND:
          findOpen=false;
          break;
        case GUI_WINDOW_GROOVES:
          groovesOpen=false;
          break;
        case GUI_WINDOW_XY_OSC:
          xyOscOpen=false;
          break;
        case GUI_WINDOW_MEMORY:
          memoryOpen=false;
          break;
        case GUI_WINDOW_CS_PLAYER:
          csPlayerOpen=false;
          break;
        case GUI_WINDOW_USER_PRESETS:
          userPresetsOpen=false;
          break;
<<<<<<< HEAD
        case GUI_WINDOW_TUNER:
          tunerOpen=false;
          break;
        case GUI_WINDOW_SPECTRUM:
          spectrumOpen=false;
=======
        case GUI_WINDOW_REF_PLAYER:
          refPlayerOpen=false;
>>>>>>> 08a27be7
          break;
        default:
          break;
      }
      curWindow=GUI_WINDOW_NOTHING;
      break;

    case GUI_ACTION_PAT_NOTE_UP:
      doTranspose(1,opMaskTransposeNote);
      break;
    case GUI_ACTION_PAT_NOTE_DOWN:
      doTranspose(-1,opMaskTransposeNote);
      break;
    case GUI_ACTION_PAT_OCTAVE_UP:
      doTranspose(12,opMaskTransposeNote);
      break;
    case GUI_ACTION_PAT_OCTAVE_DOWN:
      doTranspose(-12,opMaskTransposeNote);
      break;
    case GUI_ACTION_PAT_VALUE_UP:
      doTranspose(1,opMaskTransposeValue);
      break;
    case GUI_ACTION_PAT_VALUE_DOWN:
      doTranspose(-1,opMaskTransposeValue);
      break;
    case GUI_ACTION_PAT_VALUE_UP_COARSE:
      doTranspose(16,opMaskTransposeValue);
      break;
    case GUI_ACTION_PAT_VALUE_DOWN_COARSE:
      doTranspose(-16,opMaskTransposeValue);
      break;
    case GUI_ACTION_PAT_SELECT_ALL:
      doSelectAll();
      break;
    case GUI_ACTION_PAT_CUT:
      doCopy(true,true,selStart,selEnd);
      break;
    case GUI_ACTION_PAT_COPY:
      doCopy(false,true,selStart,selEnd);
      break;
    case GUI_ACTION_PAT_PASTE:
      doPaste();
      break;
    case GUI_ACTION_PAT_PASTE_MIX:
      doPaste(GUI_PASTE_MODE_MIX_FG);
      break;
    case GUI_ACTION_PAT_PASTE_MIX_BG:
      doPaste(GUI_PASTE_MODE_MIX_BG);
      break;
    case GUI_ACTION_PAT_PASTE_FLOOD:
      doPaste(GUI_PASTE_MODE_FLOOD);
      break;
    case GUI_ACTION_PAT_PASTE_OVERFLOW:
      doPaste(GUI_PASTE_MODE_OVERFLOW);
      break;
    case GUI_ACTION_PAT_CURSOR_UP:
      moveCursor(0,-MAX(1,settings.scrollStep?editStep:1),false);
      break;
    case GUI_ACTION_PAT_CURSOR_DOWN:
      moveCursor(0,MAX(1,settings.scrollStep?editStep:1),false);
      break;
    case GUI_ACTION_PAT_CURSOR_LEFT:
      moveCursor(-1,0,false);
      break;
    case GUI_ACTION_PAT_CURSOR_RIGHT:
      moveCursor(1,0,false);
      break;
    case GUI_ACTION_PAT_CURSOR_UP_ONE:
      moveCursor(0,-1,false);
      break;
    case GUI_ACTION_PAT_CURSOR_DOWN_ONE:
      moveCursor(0,1,false);
      break;
    case GUI_ACTION_PAT_CURSOR_LEFT_CHANNEL:
      moveCursorPrevChannel(false);
      break;
    case GUI_ACTION_PAT_CURSOR_RIGHT_CHANNEL:
      moveCursorNextChannel(false);
      break;
    case GUI_ACTION_PAT_CURSOR_NEXT_CHANNEL:
      moveCursorNextChannel(true);
      break;
    case GUI_ACTION_PAT_CURSOR_PREVIOUS_CHANNEL:
      moveCursorPrevChannel(true);
      break;
    case GUI_ACTION_PAT_CURSOR_BEGIN:
      moveCursorTop(false);
      break;
    case GUI_ACTION_PAT_CURSOR_END:
      moveCursorBottom(false);
      break;
    case GUI_ACTION_PAT_CURSOR_UP_COARSE:
      moveCursor(0,-editStepCoarse,false);
      break;
    case GUI_ACTION_PAT_CURSOR_DOWN_COARSE:
      moveCursor(0,editStepCoarse,false);
      break;
    case GUI_ACTION_PAT_SELECTION_UP:
      moveCursor(0,-MAX(1,settings.scrollStep?editStep:1),true);
      break;
    case GUI_ACTION_PAT_SELECTION_DOWN:
      moveCursor(0,MAX(1,settings.scrollStep?editStep:1),true);
      break;
    case GUI_ACTION_PAT_SELECTION_LEFT:
      moveCursor(-1,0,true);
      break;
    case GUI_ACTION_PAT_SELECTION_RIGHT:
      moveCursor(1,0,true);
      break;
    case GUI_ACTION_PAT_SELECTION_UP_ONE:
      moveCursor(0,-1,true);
      break;
    case GUI_ACTION_PAT_SELECTION_DOWN_ONE:
      moveCursor(0,1,true);
      break;
    case GUI_ACTION_PAT_SELECTION_BEGIN:
      moveCursorTop(true);
      break;
    case GUI_ACTION_PAT_SELECTION_END:
      moveCursorBottom(true);
      break;
    case GUI_ACTION_PAT_SELECTION_UP_COARSE:
      moveCursor(0,-editStepCoarse,true);
      break;
    case GUI_ACTION_PAT_SELECTION_DOWN_COARSE:
      moveCursor(0,editStepCoarse,true);
      break;
    case GUI_ACTION_PAT_MOVE_UP:
      moveSelected(0,-1);
      break;
    case GUI_ACTION_PAT_MOVE_DOWN:
      moveSelected(0,1);
      break;
    case GUI_ACTION_PAT_MOVE_LEFT_CHANNEL:
      moveSelected(-1,0);
      break;
    case GUI_ACTION_PAT_MOVE_RIGHT_CHANNEL:
      moveSelected(1,0);
      break;
    case GUI_ACTION_PAT_DELETE:
      doDelete();
      if (settings.stepOnDelete) {
        moveCursor(0,editStep,false);
      }
      break;
    case GUI_ACTION_PAT_PULL_DELETE:
      doPullDelete();
      break;
    case GUI_ACTION_PAT_INSERT:
      doInsert();
      if (settings.stepOnInsert) {
        moveCursor(0,editStep,false);
      }
      break;
    case GUI_ACTION_PAT_MUTE_CURSOR:
      if (cursor.xCoarse<0 || cursor.xCoarse>=e->getTotalChannelCount()) break;
      e->toggleMute(cursor.xCoarse);
      break;
    case GUI_ACTION_PAT_SOLO_CURSOR:
      if (cursor.xCoarse<0 || cursor.xCoarse>=e->getTotalChannelCount()) break;
      e->toggleSolo(cursor.xCoarse);
      break;
    case GUI_ACTION_PAT_UNMUTE_ALL:
      e->unmuteAll();
      break;
    case GUI_ACTION_PAT_NEXT_ORDER:
      if (curOrder<e->curSubSong->ordersLen-1) {
        setOrder(curOrder+1);
      }
      break;
    case GUI_ACTION_PAT_PREV_ORDER:
      if (curOrder>0) {
        setOrder(curOrder-1);
      }
      break;
    case GUI_ACTION_PAT_COLLAPSE:
      if (cursor.xCoarse<0 || cursor.xCoarse>=e->getTotalChannelCount()) break;
      if (e->curSubSong->chanCollapse[cursor.xCoarse]==0) {
        e->curSubSong->chanCollapse[cursor.xCoarse]=3;
      } else if (e->curSubSong->chanCollapse[cursor.xCoarse]>0) {
        e->curSubSong->chanCollapse[cursor.xCoarse]--;
      }
      break;
    case GUI_ACTION_PAT_INCREASE_COLUMNS:
      if (cursor.xCoarse<0 || cursor.xCoarse>=e->getTotalChannelCount()) break;
      e->curPat[cursor.xCoarse].effectCols++;
              if (e->curPat[cursor.xCoarse].effectCols>DIV_MAX_EFFECTS) e->curPat[cursor.xCoarse].effectCols=DIV_MAX_EFFECTS;
      break;
    case GUI_ACTION_PAT_DECREASE_COLUMNS:
      if (cursor.xCoarse<0 || cursor.xCoarse>=e->getTotalChannelCount()) break;
      e->curPat[cursor.xCoarse].effectCols--;
      if (e->curPat[cursor.xCoarse].effectCols<1) e->curPat[cursor.xCoarse].effectCols=1;
      break;
    case GUI_ACTION_PAT_INTERPOLATE:
      doInterpolate();
      break;
    case GUI_ACTION_PAT_INVERT_VALUES:
      doInvertValues();
      break;
    case GUI_ACTION_PAT_FLIP_SELECTION:
      doFlip();
      break;
    case GUI_ACTION_PAT_COLLAPSE_ROWS:
      doCollapse(collapseAmount,selStart,selEnd);
      break;
    case GUI_ACTION_PAT_EXPAND_ROWS:
      doExpand(collapseAmount,selStart,selEnd);
      break;
    case GUI_ACTION_PAT_COLLAPSE_PAT: {
      SelectionPoint selEndPat;
      selEndPat.xCoarse=e->getTotalChannelCount()-1;
      selEndPat.xFine=2+e->curPat[selEndPat.xCoarse].effectCols*2;
      selEndPat.y=e->curSubSong->patLen-1;
      selEndPat.order=curOrder;
      doCollapse(collapseAmount,SelectionPoint(0,0,0,curOrder),selEndPat);
      break;
    }
    case GUI_ACTION_PAT_EXPAND_PAT: {
      SelectionPoint selEndPat;
      selEndPat.xCoarse=e->getTotalChannelCount()-1;
      selEndPat.xFine=2+e->curPat[selEndPat.xCoarse].effectCols*2;
      selEndPat.y=e->curSubSong->patLen-1;
      selEndPat.order=curOrder;
      doExpand(collapseAmount,SelectionPoint(0,0,0,curOrder),selEndPat);
      break;
    }
    case GUI_ACTION_PAT_COLLAPSE_SONG:
      doCollapseSong(collapseAmount);
      break;
    case GUI_ACTION_PAT_EXPAND_SONG:
      doExpandSong(collapseAmount);
      break;
    case GUI_ACTION_PAT_LATCH: {
      DivPattern* pat=e->curPat[cursor.xCoarse].getPattern(e->curOrders->ord[cursor.xCoarse][cursor.order],true);
      latchIns=pat->newData[cursor.y][DIV_PAT_INS];
      latchVol=pat->newData[cursor.y][DIV_PAT_VOL];
      latchEffect=pat->newData[cursor.y][DIV_PAT_FX(0)];
      latchEffectVal=pat->newData[cursor.y][DIV_PAT_FXVAL(0)];
      latchTarget=0;
      latchNibble=false;
      break;
    }
    case GUI_ACTION_PAT_CLEAR_LATCH:
      latchIns=-2;
      latchVol=-1;
      latchEffect=-1;
      latchEffectVal=-1;
      latchTarget=0;
      latchNibble=false;
      break;
    case GUI_ACTION_PAT_ABSORB_INSTRUMENT:
      doAbsorbInstrument();
      break;
    case GUI_ACTION_PAT_CURSOR_UNDO:
      doCursorUndo();
      break;
    case GUI_ACTION_PAT_CURSOR_REDO:
      doCursorRedo();
      break;

    case GUI_ACTION_INS_LIST_ADD:
      if (settings.insTypeMenu) {
        makeInsTypeList=e->getPossibleInsTypes();
        if (makeInsTypeList.size()>1) {
          displayInsTypeList=true;
          displayInsTypeListMakeInsSample=-1;
          break;
        }
      }
      curIns=e->addInstrument(cursor.xCoarse);
      if (curIns==-1) {
        showError(_("too many instruments!"));
      } else {
        if (settings.blankIns) {
          e->song.ins[curIns]->fm.fb=0;
          for (int i=0; i<4; i++) {
            e->song.ins[curIns]->fm.op[i]=DivInstrumentFM::Operator();
            e->song.ins[curIns]->fm.op[i].ar=31;
            e->song.ins[curIns]->fm.op[i].dr=31;
            e->song.ins[curIns]->fm.op[i].rr=15;
            e->song.ins[curIns]->fm.op[i].tl=127;
            e->song.ins[curIns]->fm.op[i].dt=3;

            e->song.ins[curIns]->esfm.op[i].ct=0;
            e->song.ins[curIns]->esfm.op[i].dt=0;
            e->song.ins[curIns]->esfm.op[i].modIn=0;
            e->song.ins[curIns]->esfm.op[i].outLvl=0;
          }
        }
        wantScrollListIns=true;
        MARK_MODIFIED;
        wavePreviewInit=true;
        updateFMPreview=true;
      }
      break;
    case GUI_ACTION_INS_LIST_DUPLICATE:
      if (curIns>=0 && curIns<(int)e->song.ins.size()) {
        int prevIns=curIns;
        curIns=e->addInstrument(cursor.xCoarse);
        if (curIns==-1) {
          showError(_("too many instruments!"));
        } else {
          (*e->song.ins[curIns])=(*e->song.ins[prevIns]);
          wantScrollListIns=true;
          MARK_MODIFIED;
          wavePreviewInit=true;
          updateFMPreview=true;
        }
      }
      break;
    case GUI_ACTION_INS_LIST_OPEN:
      openFileDialog(GUI_FILE_INS_OPEN);
      break;
    case GUI_ACTION_INS_LIST_OPEN_REPLACE:
      openFileDialog(GUI_FILE_INS_OPEN_REPLACE);
      break;
    case GUI_ACTION_INS_LIST_SAVE:
      if (curIns>=0 && curIns<(int)e->song.ins.size()) openFileDialog(GUI_FILE_INS_SAVE);
      break;
    case GUI_ACTION_INS_LIST_SAVE_DMP:
      if (curIns>=0 && curIns<(int)e->song.ins.size()) openFileDialog(GUI_FILE_INS_SAVE_DMP);
      break;
    case GUI_ACTION_INS_LIST_MOVE_UP:
      if (e->moveInsUp(curIns)) {
        curIns--;
        wantScrollListIns=true;
        MARK_MODIFIED;
      }
      break;
    case GUI_ACTION_INS_LIST_MOVE_DOWN:
      if (e->moveInsDown(curIns)) {
        curIns++;
        wantScrollListIns=true;
        MARK_MODIFIED;
      }
      break;
    case GUI_ACTION_INS_LIST_DELETE:
      if (curIns>=0 && curIns<(int)e->song.ins.size()) {
        e->delInstrument(curIns);
        wantScrollListIns=true;
        MARK_MODIFIED;
        if (curIns>=(int)e->song.ins.size()) {
          curIns--;
        }
      }
      break;
    case GUI_ACTION_INS_LIST_EDIT:
      insEditOpen=true;
      break;
    case GUI_ACTION_INS_LIST_UP:
      if (--curIns<0) curIns=0;
      wantScrollListIns=true;
      wavePreviewInit=true;
      updateFMPreview=true;
      break;
    case GUI_ACTION_INS_LIST_DOWN:
      if (++curIns>=(int)e->song.ins.size()) curIns=((int)e->song.ins.size())-1;
      wantScrollListIns=true;
      wavePreviewInit=true;
      updateFMPreview=true;
      break;
    case GUI_ACTION_INS_LIST_DIR_VIEW:
      insListDir=!insListDir;
      break;
    case GUI_ACTION_INS_LIST_SAVE_ALL:
      if (e->song.ins.empty()) {
        showError(_("this song doesn't have any instruments."));
      } else {
        openFileDialog(GUI_FILE_INS_SAVE_ALL);
      }
      break;

    case GUI_ACTION_WAVE_LIST_ADD: {
      std::vector<DivSystem> alreadyDone;
      waveSizeList.clear();
      for (int i=0; i<e->song.systemLen; i++) {
        bool skip=false;
        for (DivSystem j: alreadyDone) {
          if (e->song.system[i]==j) {
            skip=true;
            break;
          }
        }
        if (skip) continue;
        const DivSysDef* sysDef=e->getSystemDef(e->song.system[i]);
        alreadyDone.push_back(e->song.system[i]);
        if (sysDef==NULL) continue;

        if (sysDef->waveHeight==0) continue;
        if (sysDef->waveWidth==0) {
          // add three preset sizes
          waveSizeList.push_back(FurnaceGUIWaveSizeEntry(32,sysDef->waveHeight,sysDef->name));
          waveSizeList.push_back(FurnaceGUIWaveSizeEntry(64,sysDef->waveHeight,sysDef->name));
          waveSizeList.push_back(FurnaceGUIWaveSizeEntry(128,sysDef->waveHeight,sysDef->name));
        } else {
          waveSizeList.push_back(FurnaceGUIWaveSizeEntry(sysDef->waveWidth,sysDef->waveHeight,sysDef->name));
        }
      }

      int finalWidth=32;
      int finalHeight=32;
      if (waveSizeList.size()==1) {
        finalWidth=waveSizeList[0].width;
        finalHeight=waveSizeList[0].height;
      } else if (waveSizeList.size()>1) {
        displayWaveSizeList=true;
        break;
      }

      curWave=e->addWave();
      if (curWave==-1) {
        showError(_("too many wavetables!"));
      } else {
        wantScrollListWave=true;
        e->song.wave[curWave]->len=finalWidth;
        e->song.wave[curWave]->max=finalHeight-1;
        for (int j=0; j<finalWidth; j++) {
          e->song.wave[curWave]->data[j]=(j*finalHeight)/finalWidth;
        }
        MARK_MODIFIED;
        RESET_WAVE_MACRO_ZOOM;
      }
      break;
    }
    case GUI_ACTION_WAVE_LIST_DUPLICATE:
      if (curWave>=0 && curWave<(int)e->song.wave.size()) {
        int prevWave=curWave;
        curWave=e->addWave();
        if (curWave==-1) {
          showError(_("too many wavetables!"));
        } else {
          (*e->song.wave[curWave])=(*e->song.wave[prevWave]);
          wantScrollListWave=true;
          MARK_MODIFIED;
          RESET_WAVE_MACRO_ZOOM;
        }
      }
      break;
    case GUI_ACTION_WAVE_LIST_OPEN:
      openFileDialog(GUI_FILE_WAVE_OPEN);
      break;
    case GUI_ACTION_WAVE_LIST_OPEN_REPLACE:
      openFileDialog(GUI_FILE_WAVE_OPEN_REPLACE);
      break;
    case GUI_ACTION_WAVE_LIST_SAVE:
      if (curWave>=0 && curWave<(int)e->song.wave.size()) openFileDialog(GUI_FILE_WAVE_SAVE);
      break;
    case GUI_ACTION_WAVE_LIST_SAVE_DMW:
      if (curWave>=0 && curWave<(int)e->song.wave.size()) openFileDialog(GUI_FILE_WAVE_SAVE_DMW);
      break;
    case GUI_ACTION_WAVE_LIST_SAVE_RAW:
      if (curWave>=0 && curWave<(int)e->song.wave.size()) openFileDialog(GUI_FILE_WAVE_SAVE_RAW);
      break;
    case GUI_ACTION_WAVE_LIST_CREATE_SAMPLE:
      if (curWave>=0 && curWave<(int)e->song.wave.size()) {
        curSample=e->addSample();
        if (curSample==-1) {
          showError(_("too many samples!"));
        } else {
          e->lockEngine([this]() {
            DivSample* sample=e->getSample(curSample);
            if (sample!=NULL) {
              DivWavetable* wave=e->song.wave[curWave];
              unsigned int waveLen=wave->len;
              sample->rate=(int)round(261.625565301*waveLen); // c3
              sample->centerRate=(int)round(261.625565301*waveLen); // c3
              sample->loopStart=0;
              sample->loopEnd=waveLen;
              sample->loop=true;
              sample->loopMode=DIV_SAMPLE_LOOP_FORWARD;
              sample->depth=DIV_SAMPLE_DEPTH_16BIT;
              if (sample->init(waveLen)) {
                for (unsigned short i=0; i<waveLen; i++) {
                  sample->data16[i]=((wave->data[i]*65535.0f)/(wave->max))-32768;
                }
              }
            }
            e->renderSamples();
          });
          wantScrollListSample=true;
          MARK_MODIFIED;
        }
        updateSampleTex=true;
        notifySampleChange=true;
      }
      break;
    case GUI_ACTION_WAVE_LIST_MOVE_UP:
      if (e->moveWaveUp(curWave)) {
        curWave--;
        wantScrollListWave=true;
        MARK_MODIFIED;
      }
      break;
    case GUI_ACTION_WAVE_LIST_MOVE_DOWN:
      if (e->moveWaveDown(curWave)) {
        curWave++;
        wantScrollListWave=true;
        MARK_MODIFIED;
      }
      break;
    case GUI_ACTION_WAVE_LIST_DELETE:
      if (curWave>=0 && curWave<(int)e->song.wave.size()) {
        e->delWave(curWave);
        MARK_MODIFIED;
        wantScrollListWave=true;
        if (curWave>=(int)e->song.wave.size()) {
          curWave--;
        }
      }
      break;
    case GUI_ACTION_WAVE_LIST_EDIT:
      waveEditOpen=true;
      break;
    case GUI_ACTION_WAVE_LIST_UP:
      if (--curWave<0) curWave=0;
      wantScrollListWave=true;
      break;
    case GUI_ACTION_WAVE_LIST_DOWN:
      if (++curWave>=(int)e->song.wave.size()) curWave=((int)e->song.wave.size())-1;
      wantScrollListWave=true;
      break;
    case GUI_ACTION_WAVE_LIST_DIR_VIEW:
      waveListDir=!waveListDir;
      break;
    case GUI_ACTION_WAVE_LIST_SAVE_ALL:
      if (e->song.wave.empty()) {
        showError(_("this song doesn't have any wavetables."));
      } else {
        openFileDialog(GUI_FILE_WAVE_SAVE_ALL);
      }
      break;

    case GUI_ACTION_SAMPLE_LIST_ADD:
      curSample=e->addSample();
      if (curSample==-1) {
        showError(_("too many samples!"));
      } else {
        wantScrollListSample=true;
        MARK_MODIFIED;
      }
      updateSampleTex=true;
      notifySampleChange=true;
      break;
    case GUI_ACTION_SAMPLE_LIST_DUPLICATE:
      if (curSample>=0 && curSample<(int)e->song.sample.size()) {
        DivSample* prevSample=e->getSample(curSample);
        curSample=e->addSample();
        if (curSample==-1) {
          showError(_("too many samples!"));
        } else {
          e->lockEngine([this,prevSample]() {
            DivSample* sample=e->getSample(curSample);
            if (sample!=NULL) {
              sample->rate=prevSample->rate;
              sample->centerRate=prevSample->centerRate;
              sample->name=prevSample->name;
              sample->loopStart=prevSample->loopStart;
              sample->loopEnd=prevSample->loopEnd;
              sample->loop=prevSample->loop;
              sample->loopMode=prevSample->loopMode;
              sample->brrEmphasis=prevSample->brrEmphasis;
              sample->brrNoFilter=prevSample->brrNoFilter;
              sample->dither=prevSample->dither;
              sample->depth=prevSample->depth;
              if (sample->init(prevSample->samples)) {
                if (prevSample->getCurBuf()!=NULL) {
                  memcpy(sample->getCurBuf(),prevSample->getCurBuf(),prevSample->getCurBufLen());
                }
              }
            }
            e->renderSamples();
          });
          wantScrollListSample=true;
          MARK_MODIFIED;
        }
        updateSampleTex=true;
        notifySampleChange=true;
      }
      break;
    case GUI_ACTION_SAMPLE_LIST_OPEN:
      openFileDialog(GUI_FILE_SAMPLE_OPEN);
      break;
    case GUI_ACTION_SAMPLE_LIST_OPEN_REPLACE:
      openFileDialog(GUI_FILE_SAMPLE_OPEN_REPLACE);
      break;
    case GUI_ACTION_SAMPLE_LIST_OPEN_RAW:
      openFileDialog(GUI_FILE_SAMPLE_OPEN_RAW);
      break;
    case GUI_ACTION_SAMPLE_LIST_OPEN_REPLACE_RAW:
      openFileDialog(GUI_FILE_SAMPLE_OPEN_REPLACE_RAW);
      break;
    case GUI_ACTION_SAMPLE_LIST_SAVE:
      if (curSample>=0 && curSample<(int)e->song.sample.size()) openFileDialog(GUI_FILE_SAMPLE_SAVE);
      break;
    case GUI_ACTION_SAMPLE_LIST_SAVE_RAW:
      if (curSample>=0 && curSample<(int)e->song.sample.size()) openFileDialog(GUI_FILE_SAMPLE_SAVE_RAW);
      break;
    case GUI_ACTION_SAMPLE_LIST_MOVE_UP:
      if (e->moveSampleUp(curSample)) {
        curSample--;
        wantScrollListSample=true;
        updateSampleTex=true;
        notifySampleChange=true;
        MARK_MODIFIED;
      }
      break;
    case GUI_ACTION_SAMPLE_LIST_MOVE_DOWN:
      if (e->moveSampleDown(curSample)) {
        curSample++;
        wantScrollListSample=true;
        updateSampleTex=true;
        notifySampleChange=true;
        MARK_MODIFIED;
      }
      break;
    case GUI_ACTION_SAMPLE_LIST_DELETE:
      e->delSample(curSample);
      wantScrollListSample=true;
      MARK_MODIFIED;
      if (curSample>=(int)e->song.sample.size()) {
        curSample--;
      }
      updateSampleTex=true;
      notifySampleChange=true;
      break;
    case GUI_ACTION_SAMPLE_LIST_EDIT:
      sampleEditOpen=true;
      break;
    case GUI_ACTION_SAMPLE_LIST_UP:
      if (--curSample<0) curSample=0;
      wantScrollListSample=true;
      updateSampleTex=true;
      notifySampleChange=true;
      break;
    case GUI_ACTION_SAMPLE_LIST_DOWN:
      if (++curSample>=(int)e->song.sample.size()) curSample=((int)e->song.sample.size())-1;
      wantScrollListSample=true;
      updateSampleTex=true;
      notifySampleChange=true;
      break;
    case GUI_ACTION_SAMPLE_LIST_PREVIEW:
      e->previewSample(curSample);
      break;
    case GUI_ACTION_SAMPLE_LIST_STOP_PREVIEW:
      e->stopSamplePreview();
      break;
    case GUI_ACTION_SAMPLE_LIST_DIR_VIEW:
      sampleListDir=!sampleListDir;
      break;
    case GUI_ACTION_SAMPLE_LIST_MAKE_MAP: {
      // determine instrument type
      std::vector<DivInstrumentType> tempTypeList=e->getPossibleInsTypes();
      makeInsTypeList.clear();

      for (DivInstrumentType& i: tempTypeList) {
        if (i==DIV_INS_PCE ||
            i==DIV_INS_MSM6258 ||
            i==DIV_INS_MSM6295 ||
            i==DIV_INS_ADPCMA ||
            i==DIV_INS_ADPCMB ||
            i==DIV_INS_SEGAPCM ||
            i==DIV_INS_QSOUND ||
            i==DIV_INS_YMZ280B ||
            i==DIV_INS_RF5C68 ||
            i==DIV_INS_MULTIPCM ||
            i==DIV_INS_MIKEY ||
            i==DIV_INS_X1_010 ||
            i==DIV_INS_SWAN ||
            i==DIV_INS_AY ||
            i==DIV_INS_AY8930 ||
            i==DIV_INS_VRC6 ||
            i==DIV_INS_SU ||
            i==DIV_INS_SNES ||
            i==DIV_INS_ES5506 ||
            i==DIV_INS_K007232 ||
            i==DIV_INS_GA20 ||
            i==DIV_INS_K053260 ||
            i==DIV_INS_C140 ||
            i==DIV_INS_C219 ||
            i==DIV_INS_NDS) {
          makeInsTypeList.push_back(i);
        }
      }

      if (makeInsTypeList.empty()) {
        makeInsTypeList.push_back(DIV_INS_AMIGA);
      }

      displayInsTypeList=true;
      displayInsTypeListMakeInsSample=-2;
      break;
    }
    case GUI_ACTION_SAMPLE_LIST_SAVE_ALL:
      if (e->song.sample.empty()) {
        showError(_("this song doesn't have any samples."));
      } else {
        openFileDialog(GUI_FILE_SAMPLE_SAVE_ALL);
      }
      break;

    case GUI_ACTION_SAMPLE_SELECT:
      if (curSample<0 || curSample>=(int)e->song.sample.size()) break;
      sampleDragMode=false;
      break;
    case GUI_ACTION_SAMPLE_DRAW:
      if (curSample<0 || curSample>=(int)e->song.sample.size()) break;
      sampleDragMode=true;
      break;
    case GUI_ACTION_SAMPLE_CUT: {
      if (curSample<0 || curSample>=(int)e->song.sample.size()) break;
      DivSample* sample=e->song.sample[curSample];
      if (sample->depth!=DIV_SAMPLE_DEPTH_8BIT && sample->depth!=DIV_SAMPLE_DEPTH_16BIT) break;
      SAMPLE_OP_BEGIN;

      if (end-start<1) break;

      sample->prepareUndo(true);

      if (sampleClipboard!=NULL) {
        delete[] sampleClipboard;
      }
      sampleClipboard=new short[end-start];
      sampleClipboardLen=end-start;
      memcpy(sampleClipboard,&(sample->data16[start]),sizeof(short)*(end-start));

      e->lockEngine([this,sample,start,end]() {
        sample->strip(start,end);
        updateSampleTex=true;
        notifySampleChange=true;

        e->renderSamples(curSample);
      });
      sampleSelStart=-1;
      sampleSelEnd=-1;
      MARK_MODIFIED;

      break;
    }
    case GUI_ACTION_SAMPLE_COPY: {
      if (curSample<0 || curSample>=(int)e->song.sample.size()) break;
      DivSample* sample=e->song.sample[curSample];
      SAMPLE_OP_BEGIN;

      if (end-start<1) break;

      if (sampleClipboard!=NULL) {
        delete[] sampleClipboard;
      }
      sampleClipboard=new short[end-start];
      sampleClipboardLen=end-start;
      memcpy(sampleClipboard,&(sample->data16[start]),sizeof(short)*(end-start));
      break;
    }
    case GUI_ACTION_SAMPLE_PASTE: {
      if (curSample<0 || curSample>=(int)e->song.sample.size()) break;
      if (sampleClipboard==NULL || sampleClipboardLen<1) break;
      DivSample* sample=e->song.sample[curSample];
      if (sample->depth!=DIV_SAMPLE_DEPTH_8BIT && sample->depth!=DIV_SAMPLE_DEPTH_16BIT) break;
      sample->prepareUndo(true);
      int pos=(sampleSelStart==-1 || sampleSelStart==sampleSelEnd)?sample->samples:sampleSelStart;
      if (pos>=(int)sample->samples) pos=sample->samples-1;
      if (pos<0) pos=0;
      logV("paste position: %d",pos);

      e->lockEngine([this,sample,pos]() {
        if (!sample->insert(pos,sampleClipboardLen)) {
          showError(_("couldn't paste! make sure your sample is 8 or 16-bit."));
        } else {
          if (sample->depth==DIV_SAMPLE_DEPTH_8BIT) {
            for (size_t i=0; i<sampleClipboardLen; i++) {
              sample->data8[pos+i]=sampleClipboard[i]>>8;
            }
          } else {
            memcpy(&(sample->data16[pos]),sampleClipboard,sizeof(short)*sampleClipboardLen);
          }
        }
        e->renderSamples(curSample);
      });
      sampleSelStart=pos;
      sampleSelEnd=pos+sampleClipboardLen;
      updateSampleTex=true;
      notifySampleChange=true;
      MARK_MODIFIED;
      break;
    }
    case GUI_ACTION_SAMPLE_PASTE_REPLACE: {
      if (curSample<0 || curSample>=(int)e->song.sample.size()) break;
      if (sampleClipboard==NULL || sampleClipboardLen<1) break;
      DivSample* sample=e->song.sample[curSample];
      if (sample->depth!=DIV_SAMPLE_DEPTH_8BIT && sample->depth!=DIV_SAMPLE_DEPTH_16BIT) break;
      sample->prepareUndo(true);
      int pos=(sampleSelStart==-1 || sampleSelStart==sampleSelEnd)?0:sampleSelStart;
      if (pos>=(int)sample->samples) pos=sample->samples-1;
      if (pos<0) pos=0;

      e->lockEngine([this,sample,pos]() {
        if (sample->depth==DIV_SAMPLE_DEPTH_8BIT) {
          for (size_t i=0; i<sampleClipboardLen; i++) {
            if (pos+i>=sample->samples) break;
            sample->data8[pos+i]=sampleClipboard[i]>>8;
          }
        } else {
          for (size_t i=0; i<sampleClipboardLen; i++) {
            if (pos+i>=sample->samples) break;
            sample->data16[pos+i]=sampleClipboard[i];
          }
        }
        e->renderSamples(curSample);
      });
      sampleSelStart=pos;
      sampleSelEnd=pos+sampleClipboardLen;
      if (sampleSelEnd>(int)sample->samples) sampleSelEnd=sample->samples;
      updateSampleTex=true;
      notifySampleChange=true;
      MARK_MODIFIED;
      break;
    }
    case GUI_ACTION_SAMPLE_PASTE_MIX: {
      if (curSample<0 || curSample>=(int)e->song.sample.size()) break;
      if (sampleClipboard==NULL || sampleClipboardLen<1) break;
      DivSample* sample=e->song.sample[curSample];
      if (sample->depth!=DIV_SAMPLE_DEPTH_8BIT && sample->depth!=DIV_SAMPLE_DEPTH_16BIT) break;
      sample->prepareUndo(true);
      int pos=(sampleSelStart==-1 || sampleSelStart==sampleSelEnd)?0:sampleSelStart;
      if (pos>=(int)sample->samples) pos=sample->samples-1;
      if (pos<0) pos=0;

      e->lockEngine([this,sample,pos]() {
        if (sample->depth==DIV_SAMPLE_DEPTH_8BIT) {
          for (size_t i=0; i<sampleClipboardLen; i++) {
            if (pos+i>=sample->samples) break;
            int val=sample->data8[pos+i]+(sampleClipboard[i]>>8);
            if (val>127) val=127;
            if (val<-128) val=-128;
            sample->data8[pos+i]=val;
          }
        } else {
          for (size_t i=0; i<sampleClipboardLen; i++) {
            if (pos+i>=sample->samples) break;
            int val=sample->data16[pos+i]+sampleClipboard[i];
            if (val>32767) val=32767;
            if (val<-32768) val=-32768;
            sample->data16[pos+i]=val;
          }
        }
        e->renderSamples(curSample);
      });
      sampleSelStart=pos;
      sampleSelEnd=pos+sampleClipboardLen;
      if (sampleSelEnd>(int)sample->samples) sampleSelEnd=sample->samples;
      updateSampleTex=true;
      notifySampleChange=true;
      MARK_MODIFIED;
      break;
    }
    case GUI_ACTION_SAMPLE_SELECT_ALL: {
      if (curSample<0 || curSample>=(int)e->song.sample.size()) break;
      DivSample* sample=e->song.sample[curSample];
      sampleDragActive=false;
      sampleSelStart=0;
      sampleSelEnd=sample->samples;
      break;
    }
    case GUI_ACTION_SAMPLE_RESIZE:
      if (curSample<0 || curSample>=(int)e->song.sample.size()) break;
      openSampleResizeOpt=true;
      break;
    case GUI_ACTION_SAMPLE_RESAMPLE:
      if (curSample<0 || curSample>=(int)e->song.sample.size()) break;
      openSampleResampleOpt=true;
      break;
    case GUI_ACTION_SAMPLE_AMPLIFY:
      if (curSample<0 || curSample>=(int)e->song.sample.size()) break;
      openSampleAmplifyOpt=true;
      break;
    case GUI_ACTION_SAMPLE_NORMALIZE: {
      if (curSample<0 || curSample>=(int)e->song.sample.size()) break;
      DivSample* sample=e->song.sample[curSample];
      if (sample->depth!=DIV_SAMPLE_DEPTH_8BIT && sample->depth!=DIV_SAMPLE_DEPTH_16BIT) break;
      sample->prepareUndo(true);
      e->lockEngine([this,sample]() {
        SAMPLE_OP_BEGIN;
        float maxVal=0.0f;

        if (sample->depth==DIV_SAMPLE_DEPTH_16BIT) {
          for (unsigned int i=start; i<end; i++) {
            float val=fabs((float)sample->data16[i]/32767.0f);
            if (val>maxVal) maxVal=val;
          }
          if (maxVal>1.0f) maxVal=1.0f;
          if (maxVal>0.0f) {
            float vol=1.0f/maxVal;
            for (unsigned int i=start; i<end; i++) {
              float val=sample->data16[i]*vol;
              if (val<-32768) val=-32768;
              if (val>32767) val=32767;
              sample->data16[i]=val;
            }
          }
        } else if (sample->depth==DIV_SAMPLE_DEPTH_8BIT) {
          for (unsigned int i=start; i<end; i++) {
            float val=fabs((float)sample->data8[i]/127.0f);
            if (val>maxVal) maxVal=val;
          }
          if (maxVal>1.0f) maxVal=1.0f;
          if (maxVal>0.0f) {
            float vol=1.0f/maxVal;
            for (unsigned int i=start; i<end; i++) {
              float val=sample->data8[i]*vol;
              if (val<-128) val=-128;
              if (val>127) val=127;
              sample->data8[i]=val;
            }
          }
        }

        updateSampleTex=true;
        notifySampleChange=true;

        e->renderSamples(curSample);
      });
      MARK_MODIFIED;
      break;
    }
    case GUI_ACTION_SAMPLE_FADE_IN: {
      if (curSample<0 || curSample>=(int)e->song.sample.size()) break;
      DivSample* sample=e->song.sample[curSample];
      if (sample->depth!=DIV_SAMPLE_DEPTH_8BIT && sample->depth!=DIV_SAMPLE_DEPTH_16BIT) break;
      sample->prepareUndo(true);
      e->lockEngine([this,sample]() {
        SAMPLE_OP_BEGIN;

        if (sample->depth==DIV_SAMPLE_DEPTH_16BIT) {
          for (unsigned int i=start; i<end; i++) {
            float val=sample->data16[i]*float(i-start)/float(end-start);
            if (val<-32768) val=-32768;
            if (val>32767) val=32767;
            sample->data16[i]=val;
          }
        } else if (sample->depth==DIV_SAMPLE_DEPTH_8BIT) {
          for (unsigned int i=start; i<end; i++) {
            float val=sample->data8[i]*float(i-start)/float(end-start);
            if (val<-128) val=-128;
            if (val>127) val=127;
            sample->data8[i]=val;
          }
        }

        updateSampleTex=true;
        notifySampleChange=true;

        e->renderSamples(curSample);
      });
      MARK_MODIFIED;
      break;
    }
    case GUI_ACTION_SAMPLE_FADE_OUT: {
      if (curSample<0 || curSample>=(int)e->song.sample.size()) break;
      DivSample* sample=e->song.sample[curSample];
      if (sample->depth!=DIV_SAMPLE_DEPTH_8BIT && sample->depth!=DIV_SAMPLE_DEPTH_16BIT) break;
      sample->prepareUndo(true);
      e->lockEngine([this,sample]() {
        SAMPLE_OP_BEGIN;

        if (sample->depth==DIV_SAMPLE_DEPTH_16BIT) {
          for (unsigned int i=start; i<end; i++) {
            float val=sample->data16[i]*float(end-i)/float(end-start);
            if (val<-32768) val=-32768;
            if (val>32767) val=32767;
            sample->data16[i]=val;
          }
        } else if (sample->depth==DIV_SAMPLE_DEPTH_8BIT) {
          for (unsigned int i=start; i<end; i++) {
            float val=sample->data8[i]*float(end-i)/float(end-start);
            if (val<-128) val=-128;
            if (val>127) val=127;
            sample->data8[i]=val;
          }
        }

        updateSampleTex=true;
        notifySampleChange=true;

        e->renderSamples(curSample);
      });
      MARK_MODIFIED;
      break;
    }
    case GUI_ACTION_SAMPLE_INSERT:
      if (curSample<0 || curSample>=(int)e->song.sample.size()) break;
      openSampleSilenceOpt=true;
      break;
    case GUI_ACTION_SAMPLE_SILENCE: {
      if (curSample<0 || curSample>=(int)e->song.sample.size()) break;
      DivSample* sample=e->song.sample[curSample];
      if (sample->depth!=DIV_SAMPLE_DEPTH_8BIT && sample->depth!=DIV_SAMPLE_DEPTH_16BIT) break;
      sample->prepareUndo(true);
      e->lockEngine([this,sample]() {
        SAMPLE_OP_BEGIN;

        if (sample->depth==DIV_SAMPLE_DEPTH_16BIT) {
          for (unsigned int i=start; i<end; i++) {
            sample->data16[i]=0;
          }
        } else if (sample->depth==DIV_SAMPLE_DEPTH_8BIT) {
          for (unsigned int i=start; i<end; i++) {
            sample->data8[i]=0;
          }
        }

        updateSampleTex=true;
        notifySampleChange=true;

        e->renderSamples(curSample);
      });
      MARK_MODIFIED;
      break;
    }
    case GUI_ACTION_SAMPLE_DELETE: {
      if (curSample<0 || curSample>=(int)e->song.sample.size()) break;
      DivSample* sample=e->song.sample[curSample];
      if (sample->depth!=DIV_SAMPLE_DEPTH_8BIT && sample->depth!=DIV_SAMPLE_DEPTH_16BIT) break;
      sample->prepareUndo(true);
      e->lockEngine([this,sample]() {
        SAMPLE_OP_BEGIN;

        sample->strip(start,end);
        updateSampleTex=true;
        notifySampleChange=true;

        e->renderSamples(curSample);
      });
      sampleSelStart=-1;
      sampleSelEnd=-1;
      MARK_MODIFIED;
      break;
    }
    case GUI_ACTION_SAMPLE_TRIM: {
      if (curSample<0 || curSample>=(int)e->song.sample.size()) break;
      DivSample* sample=e->song.sample[curSample];
      if (sample->depth!=DIV_SAMPLE_DEPTH_8BIT && sample->depth!=DIV_SAMPLE_DEPTH_16BIT) break;
      sample->prepareUndo(true);
      e->lockEngine([this,sample]() {
        SAMPLE_OP_BEGIN;

        sample->trim(start,end);
        updateSampleTex=true;
        notifySampleChange=true;

        e->renderSamples(curSample);
      });
      sampleSelStart=-1;
      sampleSelEnd=-1;
      MARK_MODIFIED;
      break;
    }
    case GUI_ACTION_SAMPLE_REVERSE: {
      if (curSample<0 || curSample>=(int)e->song.sample.size()) break;
      DivSample* sample=e->song.sample[curSample];
      if (sample->depth!=DIV_SAMPLE_DEPTH_8BIT && sample->depth!=DIV_SAMPLE_DEPTH_16BIT) break;
      sample->prepareUndo(true);
      e->lockEngine([this,sample]() {
        SAMPLE_OP_BEGIN;

        if (sample->depth==DIV_SAMPLE_DEPTH_16BIT) {
          for (unsigned int i=start; i<end; i++) {
            unsigned int ri=end-i-1+start;
            if (ri<=i) break;
            sample->data16[i]^=sample->data16[ri];
            sample->data16[ri]^=sample->data16[i];
            sample->data16[i]^=sample->data16[ri];
          }
        } else if (sample->depth==DIV_SAMPLE_DEPTH_8BIT) {
          for (unsigned int i=start; i<end; i++) {
            unsigned int ri=end-i-1+start;
            if (ri<=i) break;
            sample->data8[i]^=sample->data8[ri];
            sample->data8[ri]^=sample->data8[i];
            sample->data8[i]^=sample->data8[ri];
          }
        }

        updateSampleTex=true;
        notifySampleChange=true;

        e->renderSamples(curSample);
      });
      MARK_MODIFIED;
      break;
    }
    case GUI_ACTION_SAMPLE_INVERT: {
      if (curSample<0 || curSample>=(int)e->song.sample.size()) break;
      DivSample* sample=e->song.sample[curSample];
      if (sample->depth!=DIV_SAMPLE_DEPTH_8BIT && sample->depth!=DIV_SAMPLE_DEPTH_16BIT) break;
      sample->prepareUndo(true);
      e->lockEngine([this,sample]() {
        SAMPLE_OP_BEGIN;

        if (sample->depth==DIV_SAMPLE_DEPTH_16BIT) {
          for (unsigned int i=start; i<end; i++) {
            sample->data16[i]=-sample->data16[i];
            if (sample->data16[i]==-32768) sample->data16[i]=32767;
          }
        } else if (sample->depth==DIV_SAMPLE_DEPTH_8BIT) {
          for (unsigned int i=start; i<end; i++) {
            sample->data8[i]=-sample->data8[i];
            if (sample->data8[i]==-128) sample->data8[i]=127;
          }
        }

        updateSampleTex=true;
        notifySampleChange=true;

        e->renderSamples(curSample);
      });
      MARK_MODIFIED;
      break;
    }
    case GUI_ACTION_SAMPLE_SIGN: {
      if (curSample<0 || curSample>=(int)e->song.sample.size()) break;
      DivSample* sample=e->song.sample[curSample];
      if (sample->depth!=DIV_SAMPLE_DEPTH_8BIT && sample->depth!=DIV_SAMPLE_DEPTH_16BIT) break;
      sample->prepareUndo(true);
      e->lockEngine([this,sample]() {
        SAMPLE_OP_BEGIN;

        if (sample->depth==DIV_SAMPLE_DEPTH_16BIT) {
          for (unsigned int i=start; i<end; i++) {
            sample->data16[i]^=0x8000;
          }
        } else if (sample->depth==DIV_SAMPLE_DEPTH_8BIT) {
          for (unsigned int i=start; i<end; i++) {
            sample->data8[i]^=0x80;
          }
        }

        updateSampleTex=true;
        notifySampleChange=true;

        e->renderSamples(curSample);
      });
      MARK_MODIFIED;
      break;
    }
    case GUI_ACTION_SAMPLE_CROSSFADE_LOOP:
      if (curSample<0 || curSample>=(int)e->song.sample.size()) break;
      openSampleCrossFadeOpt=true;
      break;
    case GUI_ACTION_SAMPLE_FILTER:
      if (curSample<0 || curSample>=(int)e->song.sample.size()) break;
      openSampleFilterOpt=true;
      break;
    case GUI_ACTION_SAMPLE_PREVIEW:
      if (curSample<0 || curSample>=(int)e->song.sample.size()) break;
      e->previewSample(curSample);
      break;
    case GUI_ACTION_SAMPLE_STOP_PREVIEW:
      if (curSample<0 || curSample>=(int)e->song.sample.size()) break;
      e->stopSamplePreview();
      break;
    case GUI_ACTION_SAMPLE_ZOOM_IN: {
      if (curSample<0 || curSample>=(int)e->song.sample.size()) break;
      double zoomPercent=100.0/sampleZoom;
      zoomPercent+=10.0;
      if (zoomPercent>10000.0) zoomPercent=10000.0;
      if (zoomPercent<1.0) zoomPercent=1.0;
      sampleZoom=100.0/zoomPercent;
      if (sampleZoom<0.01) sampleZoom=0.01;
      sampleZoomAuto=false;
      updateSampleTex=true;
      break;
    }
    case GUI_ACTION_SAMPLE_ZOOM_OUT: {
      if (curSample<0 || curSample>=(int)e->song.sample.size()) break;
      double zoomPercent=100.0/sampleZoom;
      zoomPercent-=10.0;
      if (zoomPercent>10000.0) zoomPercent=10000.0;
      if (zoomPercent<1.0) zoomPercent=1.0;
      sampleZoom=100.0/zoomPercent;
      if (sampleZoom<0.01) sampleZoom=0.01;
      sampleZoomAuto=false;
      updateSampleTex=true;
      break;
    }
    case GUI_ACTION_SAMPLE_ZOOM_AUTO:
      if (curSample<0 || curSample>=(int)e->song.sample.size()) break;
      if (sampleZoomAuto) {
        sampleZoom=1.0;
        sampleZoomAuto=false;
        updateSampleTex=true;
      } else {
        sampleZoomAuto=true;
        updateSampleTex=true;
      }
      break;
    case GUI_ACTION_SAMPLE_MAKE_INS: {
      if (curSample<0 || curSample>=(int)e->song.sample.size()) break;
      // determine instrument type
      std::vector<DivInstrumentType> tempTypeList=e->getPossibleInsTypes();
      makeInsTypeList.clear();

      for (DivInstrumentType& i: tempTypeList) {
        if (i==DIV_INS_PCE ||
            i==DIV_INS_MSM6258 ||
            i==DIV_INS_MSM6295 ||
            i==DIV_INS_ADPCMA ||
            i==DIV_INS_ADPCMB ||
            i==DIV_INS_SEGAPCM ||
            i==DIV_INS_QSOUND ||
            i==DIV_INS_YMZ280B ||
            i==DIV_INS_RF5C68 ||
            i==DIV_INS_MULTIPCM ||
            i==DIV_INS_MIKEY ||
            i==DIV_INS_X1_010 ||
            i==DIV_INS_SWAN ||
            i==DIV_INS_AY ||
            i==DIV_INS_AY8930 ||
            i==DIV_INS_VRC6 ||
            i==DIV_INS_SU ||
            i==DIV_INS_SNES ||
            i==DIV_INS_ES5506 ||
            i==DIV_INS_K007232 ||
            i==DIV_INS_GA20 ||
            i==DIV_INS_K053260 ||
            i==DIV_INS_C140 ||
            i==DIV_INS_C219 ||
            i==DIV_INS_NDS ||
            i==DIV_INS_GBA_DMA ||
            i==DIV_INS_GBA_MINMOD) {
          makeInsTypeList.push_back(i);
        }
      }

      if (makeInsTypeList.size()>1) {
        displayInsTypeList=true;
        displayInsTypeListMakeInsSample=curSample;
        break;
      }

      DivInstrumentType insType=DIV_INS_AMIGA;
      if (!makeInsTypeList.empty()) {
        insType=makeInsTypeList[0];
      }

      DivSample* sample=e->song.sample[curSample];
      curIns=e->addInstrument(cursor.xCoarse);
      if (curIns==-1) {
        showError(_("too many instruments!"));
      } else {
        e->song.ins[curIns]->type=insType;
        e->song.ins[curIns]->name=sample->name;
        e->song.ins[curIns]->amiga.initSample=curSample;
        if (insType!=DIV_INS_AMIGA) e->song.ins[curIns]->amiga.useSample=true;
        nextWindow=GUI_WINDOW_INS_EDIT;
        MARK_MODIFIED;
        wavePreviewInit=true;
        updateFMPreview=true;
      }
      break;
    }
    case GUI_ACTION_SAMPLE_SET_LOOP: {
      if (curSample<0 || curSample>=(int)e->song.sample.size()) break;
      DivSample* sample=e->song.sample[curSample];
      sample->prepareUndo(true);
      e->lockEngine([this,sample]() {
        SAMPLE_OP_BEGIN;

        sample->loopStart=start;
        sample->loopEnd=end;
        sample->loop=true;
        updateSampleTex=true;
        notifySampleChange=true;

        e->renderSamples(curSample);
      });
      MARK_MODIFIED;
      break;
    }
    case GUI_ACTION_SAMPLE_CREATE_WAVE: {
      if (curSample<0 || curSample>=(int)e->song.sample.size()) break;
      DivSample* sample=e->song.sample[curSample];
      SAMPLE_OP_BEGIN;
      if (end-start<1) {
        showError(_("select at least one sample!"));
      } else if (end-start>256) {
        showError(_("maximum size is 256 samples!"));
      } else {
        curWave=e->addWave();
        if (curWave==-1) {
          showError(_("too many wavetables!"));
        } else {
          DivWavetable* wave=e->song.wave[curWave];
          wave->min=0;
          wave->max=255;
          wave->len=end-start;
          for (unsigned int i=start; i<end; i++) {
            wave->data[i-start]=(((unsigned short)sample->data16[i]&0xff00)>>8)^0x80;
          }
          nextWindow=GUI_WINDOW_WAVE_EDIT;
          MARK_MODIFIED;
          RESET_WAVE_MACRO_ZOOM;
        }
      }
      break;
    }

    case GUI_ACTION_ORDERS_UP:
      if (curOrder>0) {
        setOrder(curOrder-1);
        if (orderEditMode!=0) {
          curNibble=false;
        }
      }
      break;
    case GUI_ACTION_ORDERS_DOWN:
      if (curOrder<e->curSubSong->ordersLen-1) {
        setOrder(curOrder+1);
        if (orderEditMode!=0) {
          curNibble=false;
        }
      }
      break;
    case GUI_ACTION_ORDERS_LEFT: {
      DETERMINE_FIRST;

      do {
        orderCursor--;
        if (orderCursor<firstChannel) {
          orderCursor=firstChannel;
          break;
        }
      } while (!e->curSubSong->chanShow[orderCursor]);
      if (orderEditMode!=0) {
        curNibble=false;
      }
      break;
    }
    case GUI_ACTION_ORDERS_RIGHT: {
      DETERMINE_LAST;

      do {
        orderCursor++;
        if (orderCursor>=lastChannel) {
          orderCursor=lastChannel-1;
          break;
        }
      } while (!e->curSubSong->chanShow[orderCursor]);
      if (orderEditMode!=0) {
        curNibble=false;
      }
      break;
    }
    case GUI_ACTION_ORDERS_INCREASE: {
      if (orderCursor<0 || orderCursor>=e->getTotalChannelCount()) break;
      if (e->curOrders->ord[orderCursor][curOrder]<0xff) {
        e->curOrders->ord[orderCursor][curOrder]++;
      }
      if (orderEditMode!=0) {
        curNibble=false;
      }
      break;
    }
    case GUI_ACTION_ORDERS_DECREASE: {
      if (orderCursor<0 || orderCursor>=e->getTotalChannelCount()) break;
      if (e->curOrders->ord[orderCursor][curOrder]>0) {
        e->curOrders->ord[orderCursor][curOrder]--;
      }
      if (orderEditMode!=0) {
        curNibble=false;
      }
      break;
    }
    case GUI_ACTION_ORDERS_EDIT_MODE:
      orderEditMode++;
      if (orderEditMode>3) orderEditMode=0;
      break;
    case GUI_ACTION_ORDERS_LINK:
      changeAllOrders=!changeAllOrders;
      break;
    case GUI_ACTION_ORDERS_ADD:
      prepareUndo(GUI_UNDO_CHANGE_ORDER);
      e->addOrder(curOrder,false,false);
      curOrder=e->getOrder();
      if (selStart.order==cursor.order) {
        selStart.order=curOrder;
      }
      if (selEnd.order==cursor.order) {
        selEnd.order=curOrder;
      }
      cursor.order=curOrder;
      makeUndo(GUI_UNDO_CHANGE_ORDER);
      break;
    case GUI_ACTION_ORDERS_DUPLICATE:
      prepareUndo(GUI_UNDO_CHANGE_ORDER);
      e->addOrder(curOrder,true,false);
      makeUndo(GUI_UNDO_CHANGE_ORDER);
      break;
    case GUI_ACTION_ORDERS_DEEP_CLONE:
      prepareUndo(GUI_UNDO_CHANGE_ORDER);
      e->deepCloneOrder(curOrder,false);
      makeUndo(GUI_UNDO_CHANGE_ORDER);
      if (!e->getWarnings().empty()) {
        showWarning(e->getWarnings(),GUI_WARN_GENERIC);
      }
      break;
    case GUI_ACTION_ORDERS_DUPLICATE_END:
      prepareUndo(GUI_UNDO_CHANGE_ORDER);
      e->addOrder(curOrder,true,true);
      makeUndo(GUI_UNDO_CHANGE_ORDER);
      break;
    case GUI_ACTION_ORDERS_DEEP_CLONE_END:
      prepareUndo(GUI_UNDO_CHANGE_ORDER);
      e->deepCloneOrder(curOrder,true);
      makeUndo(GUI_UNDO_CHANGE_ORDER);
      if (!e->getWarnings().empty()) {
        showWarning(e->getWarnings(),GUI_WARN_GENERIC);
      }
      break;
    case GUI_ACTION_ORDERS_REMOVE:
      prepareUndo(GUI_UNDO_CHANGE_ORDER);
      e->deleteOrder(curOrder);
      if (curOrder>=e->curSubSong->ordersLen) {
        curOrder=e->curSubSong->ordersLen-1;
        e->setOrder(curOrder);
        if (selStart.order==cursor.order) {
          selStart.order=curOrder;
        }
        if (selEnd.order==cursor.order) {
          selEnd.order=curOrder;
        }
        cursor.order=curOrder;
      }
      makeUndo(GUI_UNDO_CHANGE_ORDER);
      break;
    case GUI_ACTION_ORDERS_MOVE_UP:
      prepareUndo(GUI_UNDO_CHANGE_ORDER);
      e->moveOrderUp(curOrder);
      if (settings.cursorFollowsOrder) {
        e->setOrder(curOrder);
        if (selStart.order==cursor.order) {
          selStart.order=curOrder;
        }
        if (selEnd.order==cursor.order) {
          selEnd.order=curOrder;
        }
        cursor.order=curOrder;
      }
      makeUndo(GUI_UNDO_CHANGE_ORDER);
      break;
    case GUI_ACTION_ORDERS_MOVE_DOWN:
      prepareUndo(GUI_UNDO_CHANGE_ORDER);
      e->moveOrderDown(curOrder);
      if (settings.cursorFollowsOrder) {
        e->setOrder(curOrder);
        if (selStart.order==cursor.order) {
          selStart.order=curOrder;
        }
        if (selEnd.order==cursor.order) {
          selEnd.order=curOrder;
        }
        cursor.order=curOrder;
      }
      makeUndo(GUI_UNDO_CHANGE_ORDER);
      break;
    case GUI_ACTION_ORDERS_REPLAY:
      setOrder(curOrder);
      break;
  }
}<|MERGE_RESOLUTION|>--- conflicted
+++ resolved
@@ -474,16 +474,14 @@
         case GUI_WINDOW_USER_PRESETS:
           userPresetsOpen=false;
           break;
-<<<<<<< HEAD
+        case GUI_WINDOW_REF_PLAYER:
+          refPlayerOpen=false;
+          break;
         case GUI_WINDOW_TUNER:
           tunerOpen=false;
           break;
         case GUI_WINDOW_SPECTRUM:
           spectrumOpen=false;
-=======
-        case GUI_WINDOW_REF_PLAYER:
-          refPlayerOpen=false;
->>>>>>> 08a27be7
           break;
         default:
           break;
