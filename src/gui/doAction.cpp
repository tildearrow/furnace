/**
 * Furnace Tracker - multi-system chiptune tracker
 * Copyright (C) 2021-2025 tildearrow and contributors
 *
 * This program is free software; you can redistribute it and/or modify
 * it under the terms of the GNU General Public License as published by
 * the Free Software Foundation; either version 2 of the License, or
 * (at your option) any later version.
 *
 * This program is distributed in the hope that it will be useful,
 * but WITHOUT ANY WARRANTY; without even the implied warranty of
 * MERCHANTABILITY or FITNESS FOR A PARTICULAR PURPOSE.  See the
 * GNU General Public License for more details.
 *
 * You should have received a copy of the GNU General Public License along
 * with this program; if not, write to the Free Software Foundation, Inc.,
 * 51 Franklin Street, Fifth Floor, Boston, MA 02110-1301 USA.
 */

#include "gui.h"
#include "commandPalette.h"
#include "../ta-log.h"
#include <fmt/printf.h>
#include <imgui.h>

#include "actionUtil.h"
#include "sampleUtil.h"

const unsigned char avRequest[15]={
  0xf0, 0x43, 0x20, 0x7e, 0x4c, 0x4d, 0x20, 0x20, 0x38, 0x39, 0x37, 0x36, 0x41, 0x45, 0xf7
};


void FurnaceGUI::doAction(int what) {
  switch (what) {
    case GUI_ACTION_NEW:
      if (modified) {
        showWarning(_("Unsaved changes! Save changes before creating a new song?"),GUI_WARN_NEW);
      } else {
        displayNew=true;
      }
      break;
    case GUI_ACTION_OPEN:
      if (modified) {
        showWarning(_("Unsaved changes! Save changes before opening another file?"),GUI_WARN_OPEN);
      } else {
        openFileDialog(GUI_FILE_OPEN);
      }
      break;
    case GUI_ACTION_OPEN_BACKUP:
      if (modified) {
        showWarning(_("Unsaved changes! Save changes before opening backup?"),GUI_WARN_OPEN_BACKUP);
      } else {
        openFileDialog(GUI_FILE_OPEN_BACKUP);
      }
      break;
    case GUI_ACTION_SAVE:
      if (curFileName=="" || curFileName==backupPath || e->song.version>=0xff00) {
        openFileDialog(GUI_FILE_SAVE);
      } else {
        if (save(curFileName,e->song.isDMF?e->song.version:0)>0) {
          showError(fmt::sprintf(_("Error while saving file! (%s)"),lastError));
        }
      }
      break;
    case GUI_ACTION_SAVE_AS:
      openFileDialog(GUI_FILE_SAVE);
      break;
    case GUI_ACTION_EXPORT:
      curExportType=GUI_EXPORT_NONE;
      displayExport=true;
      break;
    case GUI_ACTION_UNDO:
      if (curWindow==GUI_WINDOW_SAMPLE_EDIT) {
        doUndoSample();
      } else if (curWindow==GUI_WINDOW_INS_EDIT) {
        doUndoInstrument();
      } else {
        doUndo();
      }
      break;
    case GUI_ACTION_REDO:
      if (curWindow==GUI_WINDOW_SAMPLE_EDIT) {
        doRedoSample();
      } else if (curWindow==GUI_WINDOW_INS_EDIT) {
        doRedoInstrument();
      } else {
        doRedo();
      }
      break;
    case GUI_ACTION_QUIT:
      requestQuit();
      break;
    case GUI_ACTION_PLAY_TOGGLE:
      if (e->isPlaying() && !e->isStepping()) {
        stop();
      } else {
        play();
      }
      break;
    case GUI_ACTION_PLAY:
      play();
      break;
    case GUI_ACTION_STOP:
      stop();
      break;
    case GUI_ACTION_PLAY_START:
      e->setOrder(0);
      if (!e->isPlaying()) {
        play();
      }
      e->setRepeatPattern(false);
      break;
    case GUI_ACTION_PLAY_REPEAT:
      play();
      e->setRepeatPattern(true);
      break;
    case GUI_ACTION_PLAY_CURSOR:
      if (e->isPlaying() && !e->isStepping()) {
        stop();
      } else {
        play(cursor.y);
      }
      break;
    case GUI_ACTION_STEP_ONE:
      e->stepOne(cursor.y);
      pendingStepUpdate=1;
      break;
    case GUI_ACTION_OCTAVE_UP:
      if (++curOctave>GUI_EDIT_OCTAVE_MAX) {
        curOctave=GUI_EDIT_OCTAVE_MAX;
      } else {
        e->autoNoteOffAll();
        failedNoteOn=false;
      }
      break;
    case GUI_ACTION_OCTAVE_DOWN:
      if (--curOctave<GUI_EDIT_OCTAVE_MIN) {
        curOctave=GUI_EDIT_OCTAVE_MIN;
      } else {
        e->autoNoteOffAll();
        failedNoteOn=false;
      }
      break;
    case GUI_ACTION_INS_UP:
      setCurIns(curIns-1);
      if (curIns<-1) {
        setCurIns(-1);
      }
      wavePreviewInit=true;
      wantScrollListIns=true;
      updateFMPreview=true;
      break;
    case GUI_ACTION_INS_DOWN:
      setCurIns(curIns+1);
      if (curIns>=(int)e->song.ins.size()) {
        setCurIns(((int)e->song.ins.size())-1);
      }
      wavePreviewInit=true;
      wantScrollListIns=true;
      updateFMPreview=true;
      break;
    case GUI_ACTION_STEP_UP:
      if (++editStep>64) editStep=64;
      break;
    case GUI_ACTION_STEP_DOWN:
      if (--editStep<0) editStep=0;
      break;
    case GUI_ACTION_TOGGLE_EDIT:
      edit=!edit;
      break;
    case GUI_ACTION_METRONOME:
      e->setMetronome(!e->getMetronome());
      break;
    case GUI_ACTION_ORDER_LOCK:
      orderLock=!orderLock;
      // move selection within bounds of current order if necessary
      if (selStart.order!=curOrder || selEnd.order!=curOrder) {
        // selection confinement logic
        if (selStart.order==selEnd.order) {
          // selection within one order - move it to the current one
        } else if (selStart.order<curOrder && selEnd.order>curOrder) {
          // current order is inside selection - confine it to this order
          selStart.y=0;
          selEnd.y=e->curSubSong->patLen;
        } else if (selStart.order<curOrder && selEnd.order==curOrder) {
          // current order intersects selection - clamp the top
          selStart.y=0;
        } else if (selStart.order==curOrder && selEnd.order>curOrder) {
          // current order intersects selection - clamp the bottom
          selEnd.y=e->curSubSong->patLen;
        } else {
          // something else - reset selection...
          selStart=cursor;
          selEnd=cursor;
        }
        selStart.order=curOrder;
        selEnd.order=curOrder;
        cursor.order=curOrder;
        finishSelection();
      }
      break;
    case GUI_ACTION_REPEAT_PATTERN:
      e->setRepeatPattern(!e->getRepeatPattern());
      break;
    case GUI_ACTION_FOLLOW_ORDERS:
      followOrders=!followOrders;
      break;
    case GUI_ACTION_FOLLOW_PATTERN:
      followPattern=!followPattern;
      break;
    case GUI_ACTION_FULLSCREEN:
      fullScreen=!fullScreen;
      SDL_SetWindowFullscreen(sdlWin,fullScreen?(SDL_WINDOW_FULLSCREEN|SDL_WINDOW_FULLSCREEN_DESKTOP):0);
      break;
    case GUI_ACTION_TX81Z_REQUEST: {
      TAMidiMessage msg;
      msg.type=TA_MIDI_SYSEX;
      msg.sysExData.reset(new unsigned char[15],std::default_delete<unsigned char[]>());
      msg.sysExLen=15;
      memcpy(msg.sysExData.get(),avRequest,15);
      if (!e->sendMidiMessage(msg)) {
        showError(_("Error while sending request (MIDI output not configured?)"));
      }
      break;
    }
    case GUI_ACTION_OPEN_EDIT_MENU:
      openEditMenu=true;
      break;
    case GUI_ACTION_PANIC:
      e->syncReset();
      break;
    case GUI_ACTION_CLEAR:
      showWarning(_("Select an option: (cannot be undone!)"),GUI_WARN_CLEAR);
      break;
    case GUI_ACTION_COMMAND_PALETTE:
      displayPalette=true;
      curPaletteType=CMDPAL_TYPE_MAIN;
      break;
    case GUI_ACTION_CMDPAL_RECENT:
      displayPalette=true;
      curPaletteType=CMDPAL_TYPE_RECENT;
      break;
    case GUI_ACTION_CMDPAL_INSTRUMENTS:
      displayPalette=true;
      curPaletteType=CMDPAL_TYPE_INSTRUMENTS;
      break;
    case GUI_ACTION_CMDPAL_SAMPLES:
      displayPalette=true;
      curPaletteType=CMDPAL_TYPE_SAMPLES;
      break;
    case GUI_ACTION_CMDPAL_INSTRUMENT_CHANGE:
      displayPalette=true;
      curPaletteType=CMDPAL_TYPE_INSTRUMENT_CHANGE;
      break;
    case GUI_ACTION_CMDPAL_ADD_CHIP:
      displayPalette=true;
      curPaletteType=CMDPAL_TYPE_ADD_CHIP;
      break;
    case GUI_ACTION_WINDOW_EDIT_CONTROLS:
      nextWindow=GUI_WINDOW_EDIT_CONTROLS;
      break;
    case GUI_ACTION_WINDOW_ORDERS:
      nextWindow=GUI_WINDOW_ORDERS;
      break;
    case GUI_ACTION_WINDOW_INS_LIST:
      nextWindow=GUI_WINDOW_INS_LIST;
      break;
    case GUI_ACTION_WINDOW_INS_EDIT:
      nextWindow=GUI_WINDOW_INS_EDIT;
      break;
    case GUI_ACTION_WINDOW_SONG_INFO:
      nextWindow=GUI_WINDOW_SONG_INFO;
      break;
    case GUI_ACTION_WINDOW_SPEED:
      nextWindow=GUI_WINDOW_SPEED;
      break;
    case GUI_ACTION_WINDOW_PATTERN:
      nextWindow=GUI_WINDOW_PATTERN;
      break;
    case GUI_ACTION_WINDOW_WAVE_LIST:
      nextWindow=GUI_WINDOW_WAVE_LIST;
      break;
    case GUI_ACTION_WINDOW_WAVE_EDIT:
      nextWindow=GUI_WINDOW_WAVE_EDIT;
      break;
    case GUI_ACTION_WINDOW_SAMPLE_LIST:
      nextWindow=GUI_WINDOW_SAMPLE_LIST;
      break;
    case GUI_ACTION_WINDOW_SAMPLE_EDIT:
      nextWindow=GUI_WINDOW_SAMPLE_EDIT;
      break;
    case GUI_ACTION_WINDOW_ABOUT:
      nextWindow=GUI_WINDOW_ABOUT;
      break;
    case GUI_ACTION_WINDOW_SETTINGS:
      nextWindow=GUI_WINDOW_SETTINGS;
      break;
    case GUI_ACTION_WINDOW_MIXER:
      nextWindow=GUI_WINDOW_MIXER;
      break;
    case GUI_ACTION_WINDOW_DEBUG:
      nextWindow=GUI_WINDOW_DEBUG;
      break;
    case GUI_ACTION_WINDOW_OSCILLOSCOPE:
      nextWindow=GUI_WINDOW_OSCILLOSCOPE;
      break;
    case GUI_ACTION_WINDOW_VOL_METER:
      nextWindow=GUI_WINDOW_VOL_METER;
      break;
    case GUI_ACTION_WINDOW_STATS:
      nextWindow=GUI_WINDOW_STATS;
      break;
    case GUI_ACTION_WINDOW_COMPAT_FLAGS:
      nextWindow=GUI_WINDOW_COMPAT_FLAGS;
      break;
    case GUI_ACTION_WINDOW_PIANO:
      nextWindow=GUI_WINDOW_PIANO;
      break;
    case GUI_ACTION_WINDOW_NOTES:
      nextWindow=GUI_WINDOW_NOTES;
      break;
    case GUI_ACTION_WINDOW_TUNER:
      nextWindow = GUI_WINDOW_TUNER;
      break;
    case GUI_ACTION_WINDOW_SPECTRUM:
      nextWindow = GUI_WINDOW_SPECTRUM;
      break;
    case GUI_ACTION_WINDOW_CHANNELS:
      nextWindow=GUI_WINDOW_CHANNELS;
      break;
    case GUI_ACTION_WINDOW_PAT_MANAGER:
      nextWindow=GUI_WINDOW_PAT_MANAGER;
      break;
    case GUI_ACTION_WINDOW_SYS_MANAGER:
      nextWindow=GUI_WINDOW_SYS_MANAGER;
      break;
    case GUI_ACTION_WINDOW_REGISTER_VIEW:
      nextWindow=GUI_WINDOW_REGISTER_VIEW;
      break;
    case GUI_ACTION_WINDOW_LOG:
      nextWindow=GUI_WINDOW_LOG;
      break;
    case GUI_ACTION_WINDOW_EFFECT_LIST:
      nextWindow=GUI_WINDOW_EFFECT_LIST;
      break;
    case GUI_ACTION_WINDOW_CHAN_OSC:
      nextWindow=GUI_WINDOW_CHAN_OSC;
      break;
    case GUI_ACTION_WINDOW_FIND:
      nextWindow=GUI_WINDOW_FIND;
      break;
    case GUI_ACTION_WINDOW_GROOVES:
      nextWindow=GUI_WINDOW_GROOVES;
      break;
    case GUI_ACTION_WINDOW_XY_OSC:
      nextWindow=GUI_WINDOW_XY_OSC;
      break;
    case GUI_ACTION_WINDOW_MEMORY:
      nextWindow=GUI_WINDOW_MEMORY;
      break;
    case GUI_ACTION_WINDOW_CS_PLAYER:
      nextWindow=GUI_WINDOW_CS_PLAYER;
      break;
    case GUI_ACTION_WINDOW_USER_PRESETS:
      nextWindow=GUI_WINDOW_USER_PRESETS;
      break;
    case GUI_ACTION_WINDOW_REF_PLAYER:
      nextWindow=GUI_WINDOW_REF_PLAYER;
      break;
    case GUI_ACTION_WINDOW_MULTI_INS_SETUP:
      nextWindow=GUI_WINDOW_MULTI_INS_SETUP;
      break;
    
    case GUI_ACTION_COLLAPSE_WINDOW:
      collapseWindow=true;
      break;
    case GUI_ACTION_CLOSE_WINDOW:
      switch (curWindow) {
        case GUI_WINDOW_EDIT_CONTROLS:
          editControlsOpen=false;
          break;
        case GUI_WINDOW_SONG_INFO:
          songInfoOpen=false;
          break;
        case GUI_WINDOW_SPEED:
          speedOpen=false;
          break;
        case GUI_WINDOW_ORDERS:
          ordersOpen=false;
          break;
        case GUI_WINDOW_INS_LIST:
          insListOpen=false;
          break;
        case GUI_WINDOW_PATTERN:
          patternOpen=false;
          break;
        case GUI_WINDOW_INS_EDIT:
          insEditOpen=false;
          break;
        case GUI_WINDOW_WAVE_LIST:
          waveListOpen=false;
          break;
        case GUI_WINDOW_WAVE_EDIT:
          waveEditOpen=false;
          break;
        case GUI_WINDOW_SAMPLE_LIST:
          sampleListOpen=false;
          break;
        case GUI_WINDOW_SAMPLE_EDIT:
          sampleEditOpen=false;
          break;
        case GUI_WINDOW_MIXER:
          mixerOpen=false;
          break;
        case GUI_WINDOW_ABOUT:
          aboutOpen=false;
          break;
        case GUI_WINDOW_SETTINGS:
          settingsOpen=false;
          break;
        case GUI_WINDOW_DEBUG:
          debugOpen=false;
          break;
        case GUI_WINDOW_OSCILLOSCOPE:
          oscOpen=false;
          break;
        case GUI_WINDOW_VOL_METER:
          volMeterOpen=false;
          break;
        case GUI_WINDOW_STATS:
          statsOpen=false;
          break;
        case GUI_WINDOW_COMPAT_FLAGS:
          compatFlagsOpen=false;
          break;
        case GUI_WINDOW_PIANO:
          pianoOpen=false;
          break;
        case GUI_WINDOW_NOTES:
          notesOpen=false;
          break;
        case GUI_WINDOW_CHANNELS:
          channelsOpen=false;
          break;
        case GUI_WINDOW_PAT_MANAGER:
          patManagerOpen=false;
          break;
        case GUI_WINDOW_SYS_MANAGER:
          sysManagerOpen=false;
          break;
        case GUI_WINDOW_REGISTER_VIEW:
          regViewOpen=false;
          break;
        case GUI_WINDOW_LOG:
          logOpen=false;
          break;
        case GUI_WINDOW_EFFECT_LIST:
          effectListOpen=false;
          break;
        case GUI_WINDOW_CHAN_OSC:
          chanOscOpen=false;
          break;
        case GUI_WINDOW_FIND:
          findOpen=false;
          break;
        case GUI_WINDOW_GROOVES:
          groovesOpen=false;
          break;
        case GUI_WINDOW_XY_OSC:
          xyOscOpen=false;
          break;
        case GUI_WINDOW_MEMORY:
          memoryOpen=false;
          break;
        case GUI_WINDOW_CS_PLAYER:
          csPlayerOpen=false;
          break;
        case GUI_WINDOW_USER_PRESETS:
          userPresetsOpen=false;
          break;
        case GUI_WINDOW_REF_PLAYER:
          refPlayerOpen=false;
          break;
<<<<<<< HEAD
        case GUI_WINDOW_TUNER:
          tunerOpen=false;
          break;
        case GUI_WINDOW_SPECTRUM:
          spectrumOpen=false;
=======
        case GUI_WINDOW_MULTI_INS_SETUP:
          multiInsSetupOpen=false;
>>>>>>> 0a958a17
          break;
        default:
          break;
      }
      curWindow=GUI_WINDOW_NOTHING;
      break;

    case GUI_ACTION_PAT_NOTE_UP:
      doTranspose(1,opMaskTransposeNote);
      break;
    case GUI_ACTION_PAT_NOTE_DOWN:
      doTranspose(-1,opMaskTransposeNote);
      break;
    case GUI_ACTION_PAT_OCTAVE_UP:
      doTranspose(12,opMaskTransposeNote);
      break;
    case GUI_ACTION_PAT_OCTAVE_DOWN:
      doTranspose(-12,opMaskTransposeNote);
      break;
    case GUI_ACTION_PAT_VALUE_UP:
      doTranspose(1,opMaskTransposeValue);
      break;
    case GUI_ACTION_PAT_VALUE_DOWN:
      doTranspose(-1,opMaskTransposeValue);
      break;
    case GUI_ACTION_PAT_VALUE_UP_COARSE:
      doTranspose(16,opMaskTransposeValue);
      break;
    case GUI_ACTION_PAT_VALUE_DOWN_COARSE:
      doTranspose(-16,opMaskTransposeValue);
      break;
    case GUI_ACTION_PAT_SELECT_ALL:
      doSelectAll();
      break;
    case GUI_ACTION_PAT_CUT:
      doCopy(true,true,selStart,selEnd);
      break;
    case GUI_ACTION_PAT_COPY:
      doCopy(false,true,selStart,selEnd);
      break;
    case GUI_ACTION_PAT_PASTE:
      doPaste();
      break;
    case GUI_ACTION_PAT_PASTE_MIX:
      doPaste(GUI_PASTE_MODE_MIX_FG);
      break;
    case GUI_ACTION_PAT_PASTE_MIX_BG:
      doPaste(GUI_PASTE_MODE_MIX_BG);
      break;
    case GUI_ACTION_PAT_PASTE_FLOOD:
      doPaste(GUI_PASTE_MODE_FLOOD);
      break;
    case GUI_ACTION_PAT_PASTE_OVERFLOW:
      doPaste(GUI_PASTE_MODE_OVERFLOW);
      break;
    case GUI_ACTION_PAT_CURSOR_UP:
      moveCursor(0,-MAX(1,settings.scrollStep?editStep:1),false);
      break;
    case GUI_ACTION_PAT_CURSOR_DOWN:
      moveCursor(0,MAX(1,settings.scrollStep?editStep:1),false);
      break;
    case GUI_ACTION_PAT_CURSOR_LEFT:
      moveCursor(-1,0,false);
      break;
    case GUI_ACTION_PAT_CURSOR_RIGHT:
      moveCursor(1,0,false);
      break;
    case GUI_ACTION_PAT_CURSOR_UP_ONE:
      moveCursor(0,-1,false);
      break;
    case GUI_ACTION_PAT_CURSOR_DOWN_ONE:
      moveCursor(0,1,false);
      break;
    case GUI_ACTION_PAT_CURSOR_LEFT_CHANNEL:
      moveCursorPrevChannel(false);
      break;
    case GUI_ACTION_PAT_CURSOR_RIGHT_CHANNEL:
      moveCursorNextChannel(false);
      break;
    case GUI_ACTION_PAT_CURSOR_NEXT_CHANNEL:
      moveCursorNextChannel(true);
      break;
    case GUI_ACTION_PAT_CURSOR_PREVIOUS_CHANNEL:
      moveCursorPrevChannel(true);
      break;
    case GUI_ACTION_PAT_CURSOR_BEGIN:
      moveCursorTop(false);
      break;
    case GUI_ACTION_PAT_CURSOR_END:
      moveCursorBottom(false);
      break;
    case GUI_ACTION_PAT_CURSOR_UP_COARSE:
      moveCursor(0,-editStepCoarse,false);
      break;
    case GUI_ACTION_PAT_CURSOR_DOWN_COARSE:
      moveCursor(0,editStepCoarse,false);
      break;
    case GUI_ACTION_PAT_SELECTION_UP:
      moveCursor(0,-MAX(1,settings.scrollStep?editStep:1),true);
      break;
    case GUI_ACTION_PAT_SELECTION_DOWN:
      moveCursor(0,MAX(1,settings.scrollStep?editStep:1),true);
      break;
    case GUI_ACTION_PAT_SELECTION_LEFT:
      moveCursor(-1,0,true);
      break;
    case GUI_ACTION_PAT_SELECTION_RIGHT:
      moveCursor(1,0,true);
      break;
    case GUI_ACTION_PAT_SELECTION_UP_ONE:
      moveCursor(0,-1,true);
      break;
    case GUI_ACTION_PAT_SELECTION_DOWN_ONE:
      moveCursor(0,1,true);
      break;
    case GUI_ACTION_PAT_SELECTION_BEGIN:
      moveCursorTop(true);
      break;
    case GUI_ACTION_PAT_SELECTION_END:
      moveCursorBottom(true);
      break;
    case GUI_ACTION_PAT_SELECTION_UP_COARSE:
      moveCursor(0,-editStepCoarse,true);
      break;
    case GUI_ACTION_PAT_SELECTION_DOWN_COARSE:
      moveCursor(0,editStepCoarse,true);
      break;
    case GUI_ACTION_PAT_MOVE_UP:
      moveSelected(0,-1);
      break;
    case GUI_ACTION_PAT_MOVE_DOWN:
      moveSelected(0,1);
      break;
    case GUI_ACTION_PAT_MOVE_LEFT_CHANNEL:
      moveSelected(-1,0);
      break;
    case GUI_ACTION_PAT_MOVE_RIGHT_CHANNEL:
      moveSelected(1,0);
      break;
    case GUI_ACTION_PAT_DELETE:
      doDelete();
      if (settings.stepOnDelete) {
        moveCursor(0,editStep,false);
      }
      break;
    case GUI_ACTION_PAT_PULL_DELETE:
      doPullDelete();
      break;
    case GUI_ACTION_PAT_INSERT:
      doInsert();
      if (settings.stepOnInsert) {
        moveCursor(0,editStep,false);
      }
      break;
    case GUI_ACTION_PAT_MUTE_CURSOR:
      if (cursor.xCoarse<0 || cursor.xCoarse>=e->getTotalChannelCount()) break;
      e->toggleMute(cursor.xCoarse);
      break;
    case GUI_ACTION_PAT_SOLO_CURSOR:
      if (cursor.xCoarse<0 || cursor.xCoarse>=e->getTotalChannelCount()) break;
      e->toggleSolo(cursor.xCoarse);
      break;
    case GUI_ACTION_PAT_UNMUTE_ALL:
      e->unmuteAll();
      break;
    case GUI_ACTION_PAT_NEXT_ORDER:
      if (curOrder<e->curSubSong->ordersLen-1) {
        setOrder(curOrder+1);
      }
      break;
    case GUI_ACTION_PAT_PREV_ORDER:
      if (curOrder>0) {
        setOrder(curOrder-1);
      }
      break;
    case GUI_ACTION_PAT_COLLAPSE:
      if (cursor.xCoarse<0 || cursor.xCoarse>=e->getTotalChannelCount()) break;
      if (e->curSubSong->chanCollapse[cursor.xCoarse]==0) {
        e->curSubSong->chanCollapse[cursor.xCoarse]=3;
      } else if (e->curSubSong->chanCollapse[cursor.xCoarse]>0) {
        e->curSubSong->chanCollapse[cursor.xCoarse]--;
      }
      break;
    case GUI_ACTION_PAT_INCREASE_COLUMNS:
      if (cursor.xCoarse<0 || cursor.xCoarse>=e->getTotalChannelCount()) break;
      e->curPat[cursor.xCoarse].effectCols++;
              if (e->curPat[cursor.xCoarse].effectCols>DIV_MAX_EFFECTS) e->curPat[cursor.xCoarse].effectCols=DIV_MAX_EFFECTS;
      break;
    case GUI_ACTION_PAT_DECREASE_COLUMNS:
      if (cursor.xCoarse<0 || cursor.xCoarse>=e->getTotalChannelCount()) break;
      e->curPat[cursor.xCoarse].effectCols--;
      if (e->curPat[cursor.xCoarse].effectCols<1) e->curPat[cursor.xCoarse].effectCols=1;
      break;
    case GUI_ACTION_PAT_INTERPOLATE:
      doInterpolate();
      break;
    case GUI_ACTION_PAT_INVERT_VALUES:
      doInvertValues();
      break;
    case GUI_ACTION_PAT_FLIP_SELECTION:
      doFlip();
      break;
    case GUI_ACTION_PAT_COLLAPSE_ROWS:
      doCollapse(collapseAmount,selStart,selEnd);
      break;
    case GUI_ACTION_PAT_EXPAND_ROWS:
      doExpand(collapseAmount,selStart,selEnd);
      break;
    case GUI_ACTION_PAT_COLLAPSE_PAT: {
      SelectionPoint selEndPat;
      selEndPat.xCoarse=e->getTotalChannelCount()-1;
      selEndPat.xFine=2+e->curPat[selEndPat.xCoarse].effectCols*2;
      selEndPat.y=e->curSubSong->patLen-1;
      selEndPat.order=curOrder;
      doCollapse(collapseAmount,SelectionPoint(0,0,0,curOrder),selEndPat);
      break;
    }
    case GUI_ACTION_PAT_EXPAND_PAT: {
      SelectionPoint selEndPat;
      selEndPat.xCoarse=e->getTotalChannelCount()-1;
      selEndPat.xFine=2+e->curPat[selEndPat.xCoarse].effectCols*2;
      selEndPat.y=e->curSubSong->patLen-1;
      selEndPat.order=curOrder;
      doExpand(collapseAmount,SelectionPoint(0,0,0,curOrder),selEndPat);
      break;
    }
    case GUI_ACTION_PAT_COLLAPSE_SONG:
      doCollapseSong(collapseAmount);
      break;
    case GUI_ACTION_PAT_EXPAND_SONG:
      doExpandSong(collapseAmount);
      break;
    case GUI_ACTION_PAT_LATCH: {
      DivPattern* pat=e->curPat[cursor.xCoarse].getPattern(e->curOrders->ord[cursor.xCoarse][cursor.order],true);
      latchIns=pat->newData[cursor.y][DIV_PAT_INS];
      latchVol=pat->newData[cursor.y][DIV_PAT_VOL];
      latchEffect=pat->newData[cursor.y][DIV_PAT_FX(0)];
      latchEffectVal=pat->newData[cursor.y][DIV_PAT_FXVAL(0)];
      latchTarget=0;
      latchNibble=false;
      break;
    }
    case GUI_ACTION_PAT_CLEAR_LATCH:
      latchIns=-2;
      latchVol=-1;
      latchEffect=-1;
      latchEffectVal=-1;
      latchTarget=0;
      latchNibble=false;
      break;
    case GUI_ACTION_PAT_ABSORB_INSTRUMENT:
      doAbsorbInstrument();
      break;
    case GUI_ACTION_PAT_CURSOR_UNDO:
      doCursorUndo();
      break;
    case GUI_ACTION_PAT_CURSOR_REDO:
      doCursorRedo();
      break;

    case GUI_ACTION_INS_LIST_ADD:
      if (settings.insTypeMenu) {
        makeInsTypeList=e->getPossibleInsTypes();
        if (makeInsTypeList.size()>1) {
          displayInsTypeList=true;
          displayInsTypeListMakeInsSample=-1;
          break;
        }
      }
      setCurIns(e->addInstrument(cursor.xCoarse));
      if (curIns==-1) {
        showError(_("too many instruments!"));
      } else {
        if (settings.blankIns) {
          e->song.ins[curIns]->fm.fb=0;
          for (int i=0; i<4; i++) {
            e->song.ins[curIns]->fm.op[i]=DivInstrumentFM::Operator();
            e->song.ins[curIns]->fm.op[i].ar=31;
            e->song.ins[curIns]->fm.op[i].dr=31;
            e->song.ins[curIns]->fm.op[i].rr=15;
            e->song.ins[curIns]->fm.op[i].tl=127;
            e->song.ins[curIns]->fm.op[i].dt=3;

            e->song.ins[curIns]->esfm.op[i].ct=0;
            e->song.ins[curIns]->esfm.op[i].dt=0;
            e->song.ins[curIns]->esfm.op[i].modIn=0;
            e->song.ins[curIns]->esfm.op[i].outLvl=0;
          }
        }
        wantScrollListIns=true;
        MARK_MODIFIED;
        wavePreviewInit=true;
        updateFMPreview=true;
      }
      break;
    case GUI_ACTION_INS_LIST_DUPLICATE:
      if (curIns>=0 && curIns<(int)e->song.ins.size()) {
        int prevIns=curIns;
        setCurIns(e->addInstrument(cursor.xCoarse));
        if (curIns==-1) {
          showError(_("too many instruments!"));
        } else {
          (*e->song.ins[curIns])=(*e->song.ins[prevIns]);
          wantScrollListIns=true;
          MARK_MODIFIED;
          wavePreviewInit=true;
          updateFMPreview=true;
        }
      }
      break;
    case GUI_ACTION_INS_LIST_OPEN:
      openFileDialog(GUI_FILE_INS_OPEN);
      break;
    case GUI_ACTION_INS_LIST_OPEN_REPLACE:
      openFileDialog(GUI_FILE_INS_OPEN_REPLACE);
      break;
    case GUI_ACTION_INS_LIST_SAVE:
      if (curIns>=0 && curIns<(int)e->song.ins.size()) openFileDialog(GUI_FILE_INS_SAVE);
      break;
    case GUI_ACTION_INS_LIST_SAVE_DMP:
      if (curIns>=0 && curIns<(int)e->song.ins.size()) openFileDialog(GUI_FILE_INS_SAVE_DMP);
      break;
    case GUI_ACTION_INS_LIST_MOVE_UP:
      if (e->moveInsUp(curIns)) {
        curIns--;
        wantScrollListIns=true;
        MARK_MODIFIED;
      }
      break;
    case GUI_ACTION_INS_LIST_MOVE_DOWN:
      if (e->moveInsDown(curIns)) {
        curIns++;
        wantScrollListIns=true;
        MARK_MODIFIED;
      }
      break;
    case GUI_ACTION_INS_LIST_DELETE:
      if (curIns>=0 && curIns<(int)e->song.ins.size()) {
        e->delInstrument(curIns);
        wantScrollListIns=true;
        MARK_MODIFIED;
        if (curIns>=(int)e->song.ins.size()) {
          curIns--;
        }
      }
      break;
    case GUI_ACTION_INS_LIST_EDIT:
      insEditOpen=true;
      break;
    case GUI_ACTION_INS_LIST_UP:
      setCurIns(curIns-1);
      if (curIns<0) setCurIns(0);
      wantScrollListIns=true;
      wavePreviewInit=true;
      updateFMPreview=true;
      break;
    case GUI_ACTION_INS_LIST_DOWN:
      setCurIns(curIns+1);
      if (curIns>=(int)e->song.ins.size()) setCurIns(((int)e->song.ins.size())-1);
      wantScrollListIns=true;
      wavePreviewInit=true;
      updateFMPreview=true;
      break;
    case GUI_ACTION_INS_LIST_DIR_VIEW:
      insListDir=!insListDir;
      break;
    case GUI_ACTION_INS_LIST_SAVE_ALL:
      if (e->song.ins.empty()) {
        showError(_("this song doesn't have any instruments."));
      } else {
        openFileDialog(GUI_FILE_INS_SAVE_ALL);
      }
      break;

    case GUI_ACTION_WAVE_LIST_ADD: {
      std::vector<DivSystem> alreadyDone;
      waveSizeList.clear();
      for (int i=0; i<e->song.systemLen; i++) {
        bool skip=false;
        for (DivSystem j: alreadyDone) {
          if (e->song.system[i]==j) {
            skip=true;
            break;
          }
        }
        if (skip) continue;
        const DivSysDef* sysDef=e->getSystemDef(e->song.system[i]);
        alreadyDone.push_back(e->song.system[i]);
        if (sysDef==NULL) continue;

        if (sysDef->waveHeight==0) continue;
        if (sysDef->waveWidth==0) {
          // add three preset sizes
          waveSizeList.push_back(FurnaceGUIWaveSizeEntry(32,sysDef->waveHeight,sysDef->name));
          waveSizeList.push_back(FurnaceGUIWaveSizeEntry(64,sysDef->waveHeight,sysDef->name));
          waveSizeList.push_back(FurnaceGUIWaveSizeEntry(128,sysDef->waveHeight,sysDef->name));
        } else {
          waveSizeList.push_back(FurnaceGUIWaveSizeEntry(sysDef->waveWidth,sysDef->waveHeight,sysDef->name));
        }
      }

      int finalWidth=32;
      int finalHeight=32;
      if (waveSizeList.size()==1) {
        finalWidth=waveSizeList[0].width;
        finalHeight=waveSizeList[0].height;
      } else if (waveSizeList.size()>1) {
        displayWaveSizeList=true;
        break;
      }

      curWave=e->addWave();
      if (curWave==-1) {
        showError(_("too many wavetables!"));
      } else {
        wantScrollListWave=true;
        e->song.wave[curWave]->len=finalWidth;
        e->song.wave[curWave]->max=finalHeight-1;
        for (int j=0; j<finalWidth; j++) {
          e->song.wave[curWave]->data[j]=(j*finalHeight)/finalWidth;
        }
        MARK_MODIFIED;
        RESET_WAVE_MACRO_ZOOM;
      }
      break;
    }
    case GUI_ACTION_WAVE_LIST_DUPLICATE:
      if (curWave>=0 && curWave<(int)e->song.wave.size()) {
        int prevWave=curWave;
        curWave=e->addWave();
        if (curWave==-1) {
          showError(_("too many wavetables!"));
        } else {
          (*e->song.wave[curWave])=(*e->song.wave[prevWave]);
          wantScrollListWave=true;
          MARK_MODIFIED;
          RESET_WAVE_MACRO_ZOOM;
        }
      }
      break;
    case GUI_ACTION_WAVE_LIST_OPEN:
      openFileDialog(GUI_FILE_WAVE_OPEN);
      break;
    case GUI_ACTION_WAVE_LIST_OPEN_REPLACE:
      openFileDialog(GUI_FILE_WAVE_OPEN_REPLACE);
      break;
    case GUI_ACTION_WAVE_LIST_SAVE:
      if (curWave>=0 && curWave<(int)e->song.wave.size()) openFileDialog(GUI_FILE_WAVE_SAVE);
      break;
    case GUI_ACTION_WAVE_LIST_SAVE_DMW:
      if (curWave>=0 && curWave<(int)e->song.wave.size()) openFileDialog(GUI_FILE_WAVE_SAVE_DMW);
      break;
    case GUI_ACTION_WAVE_LIST_SAVE_RAW:
      if (curWave>=0 && curWave<(int)e->song.wave.size()) openFileDialog(GUI_FILE_WAVE_SAVE_RAW);
      break;
    case GUI_ACTION_WAVE_LIST_CREATE_SAMPLE:
      if (curWave>=0 && curWave<(int)e->song.wave.size()) {
        curSample=e->addSample();
        if (curSample==-1) {
          showError(_("too many samples!"));
        } else {
          e->lockEngine([this]() {
            DivSample* sample=e->getSample(curSample);
            if (sample!=NULL) {
              DivWavetable* wave=e->song.wave[curWave];
              unsigned int waveLen=wave->len;
              sample->rate=(int)round(261.625565301*waveLen); // c3
              sample->centerRate=(int)round(261.625565301*waveLen); // c3
              sample->loopStart=0;
              sample->loopEnd=waveLen;
              sample->loop=true;
              sample->loopMode=DIV_SAMPLE_LOOP_FORWARD;
              sample->depth=DIV_SAMPLE_DEPTH_16BIT;
              if (sample->init(waveLen)) {
                for (unsigned short i=0; i<waveLen; i++) {
                  sample->data16[i]=((wave->data[i]*65535.0f)/(wave->max))-32768;
                }
              }
            }
            e->renderSamples();
          });
          wantScrollListSample=true;
          MARK_MODIFIED;
        }
        updateSampleTex=true;
        notifySampleChange=true;
      }
      break;
    case GUI_ACTION_WAVE_LIST_MOVE_UP:
      if (e->moveWaveUp(curWave)) {
        curWave--;
        wantScrollListWave=true;
        MARK_MODIFIED;
      }
      break;
    case GUI_ACTION_WAVE_LIST_MOVE_DOWN:
      if (e->moveWaveDown(curWave)) {
        curWave++;
        wantScrollListWave=true;
        MARK_MODIFIED;
      }
      break;
    case GUI_ACTION_WAVE_LIST_DELETE:
      if (curWave>=0 && curWave<(int)e->song.wave.size()) {
        e->delWave(curWave);
        MARK_MODIFIED;
        wantScrollListWave=true;
        if (curWave>=(int)e->song.wave.size()) {
          curWave--;
        }
      }
      break;
    case GUI_ACTION_WAVE_LIST_EDIT:
      waveEditOpen=true;
      break;
    case GUI_ACTION_WAVE_LIST_UP:
      if (--curWave<0) curWave=0;
      wantScrollListWave=true;
      break;
    case GUI_ACTION_WAVE_LIST_DOWN:
      if (++curWave>=(int)e->song.wave.size()) curWave=((int)e->song.wave.size())-1;
      wantScrollListWave=true;
      break;
    case GUI_ACTION_WAVE_LIST_DIR_VIEW:
      waveListDir=!waveListDir;
      break;
    case GUI_ACTION_WAVE_LIST_SAVE_ALL:
      if (e->song.wave.empty()) {
        showError(_("this song doesn't have any wavetables."));
      } else {
        openFileDialog(GUI_FILE_WAVE_SAVE_ALL);
      }
      break;

    case GUI_ACTION_SAMPLE_LIST_ADD:
      curSample=e->addSample();
      if (curSample==-1) {
        showError(_("too many samples!"));
      } else {
        wantScrollListSample=true;
        MARK_MODIFIED;
      }
      updateSampleTex=true;
      notifySampleChange=true;
      break;
    case GUI_ACTION_SAMPLE_LIST_DUPLICATE:
      if (curSample>=0 && curSample<(int)e->song.sample.size()) {
        DivSample* prevSample=e->getSample(curSample);
        curSample=e->addSample();
        if (curSample==-1) {
          showError(_("too many samples!"));
        } else {
          e->lockEngine([this,prevSample]() {
            DivSample* sample=e->getSample(curSample);
            if (sample!=NULL) {
              sample->rate=prevSample->rate;
              sample->centerRate=prevSample->centerRate;
              sample->name=prevSample->name;
              sample->loopStart=prevSample->loopStart;
              sample->loopEnd=prevSample->loopEnd;
              sample->loop=prevSample->loop;
              sample->loopMode=prevSample->loopMode;
              sample->brrEmphasis=prevSample->brrEmphasis;
              sample->brrNoFilter=prevSample->brrNoFilter;
              sample->dither=prevSample->dither;
              sample->depth=prevSample->depth;
              if (sample->init(prevSample->samples)) {
                if (prevSample->getCurBuf()!=NULL) {
                  memcpy(sample->getCurBuf(),prevSample->getCurBuf(),prevSample->getCurBufLen());
                }
              }
            }
            e->renderSamples();
          });
          wantScrollListSample=true;
          MARK_MODIFIED;
        }
        updateSampleTex=true;
        notifySampleChange=true;
      }
      break;
    case GUI_ACTION_SAMPLE_LIST_OPEN:
      openFileDialog(GUI_FILE_SAMPLE_OPEN);
      break;
    case GUI_ACTION_SAMPLE_LIST_OPEN_REPLACE:
      openFileDialog(GUI_FILE_SAMPLE_OPEN_REPLACE);
      break;
    case GUI_ACTION_SAMPLE_LIST_OPEN_RAW:
      openFileDialog(GUI_FILE_SAMPLE_OPEN_RAW);
      break;
    case GUI_ACTION_SAMPLE_LIST_OPEN_REPLACE_RAW:
      openFileDialog(GUI_FILE_SAMPLE_OPEN_REPLACE_RAW);
      break;
    case GUI_ACTION_SAMPLE_LIST_SAVE:
      if (curSample>=0 && curSample<(int)e->song.sample.size()) openFileDialog(GUI_FILE_SAMPLE_SAVE);
      break;
    case GUI_ACTION_SAMPLE_LIST_SAVE_RAW:
      if (curSample>=0 && curSample<(int)e->song.sample.size()) openFileDialog(GUI_FILE_SAMPLE_SAVE_RAW);
      break;
    case GUI_ACTION_SAMPLE_LIST_MOVE_UP:
      if (e->moveSampleUp(curSample)) {
        curSample--;
        wantScrollListSample=true;
        updateSampleTex=true;
        notifySampleChange=true;
        MARK_MODIFIED;
      }
      break;
    case GUI_ACTION_SAMPLE_LIST_MOVE_DOWN:
      if (e->moveSampleDown(curSample)) {
        curSample++;
        wantScrollListSample=true;
        updateSampleTex=true;
        notifySampleChange=true;
        MARK_MODIFIED;
      }
      break;
    case GUI_ACTION_SAMPLE_LIST_DELETE:
      e->delSample(curSample);
      wantScrollListSample=true;
      MARK_MODIFIED;
      if (curSample>=(int)e->song.sample.size()) {
        curSample--;
      }
      updateSampleTex=true;
      notifySampleChange=true;
      break;
    case GUI_ACTION_SAMPLE_LIST_EDIT:
      sampleEditOpen=true;
      break;
    case GUI_ACTION_SAMPLE_LIST_UP:
      if (--curSample<0) curSample=0;
      wantScrollListSample=true;
      updateSampleTex=true;
      notifySampleChange=true;
      break;
    case GUI_ACTION_SAMPLE_LIST_DOWN:
      if (++curSample>=(int)e->song.sample.size()) curSample=((int)e->song.sample.size())-1;
      wantScrollListSample=true;
      updateSampleTex=true;
      notifySampleChange=true;
      break;
    case GUI_ACTION_SAMPLE_LIST_PREVIEW:
      e->previewSample(curSample);
      break;
    case GUI_ACTION_SAMPLE_LIST_STOP_PREVIEW:
      e->stopSamplePreview();
      break;
    case GUI_ACTION_SAMPLE_LIST_DIR_VIEW:
      sampleListDir=!sampleListDir;
      break;
    case GUI_ACTION_SAMPLE_LIST_MAKE_MAP: {
      // determine instrument type
      std::vector<DivInstrumentType> tempTypeList=e->getPossibleInsTypes();
      makeInsTypeList.clear();

      for (DivInstrumentType& i: tempTypeList) {
        if (i==DIV_INS_PCE ||
            i==DIV_INS_MSM6258 ||
            i==DIV_INS_MSM6295 ||
            i==DIV_INS_ADPCMA ||
            i==DIV_INS_ADPCMB ||
            i==DIV_INS_SEGAPCM ||
            i==DIV_INS_QSOUND ||
            i==DIV_INS_YMZ280B ||
            i==DIV_INS_RF5C68 ||
            i==DIV_INS_MULTIPCM ||
            i==DIV_INS_MIKEY ||
            i==DIV_INS_X1_010 ||
            i==DIV_INS_SWAN ||
            i==DIV_INS_AY ||
            i==DIV_INS_AY8930 ||
            i==DIV_INS_VRC6 ||
            i==DIV_INS_SU ||
            i==DIV_INS_SNES ||
            i==DIV_INS_ES5506 ||
            i==DIV_INS_K007232 ||
            i==DIV_INS_GA20 ||
            i==DIV_INS_K053260 ||
            i==DIV_INS_C140 ||
            i==DIV_INS_C219 ||
            i==DIV_INS_NDS) {
          makeInsTypeList.push_back(i);
        }
      }

      if (makeInsTypeList.empty()) {
        makeInsTypeList.push_back(DIV_INS_AMIGA);
      }

      displayInsTypeList=true;
      displayInsTypeListMakeInsSample=-2;
      break;
    }
    case GUI_ACTION_SAMPLE_LIST_SAVE_ALL:
      if (e->song.sample.empty()) {
        showError(_("this song doesn't have any samples."));
      } else {
        openFileDialog(GUI_FILE_SAMPLE_SAVE_ALL);
      }
      break;

    case GUI_ACTION_SAMPLE_SELECT:
      if (curSample<0 || curSample>=(int)e->song.sample.size()) break;
      sampleDragMode=false;
      break;
    case GUI_ACTION_SAMPLE_DRAW:
      if (curSample<0 || curSample>=(int)e->song.sample.size()) break;
      sampleDragMode=true;
      break;
    case GUI_ACTION_SAMPLE_CUT: {
      if (curSample<0 || curSample>=(int)e->song.sample.size()) break;
      DivSample* sample=e->song.sample[curSample];
      if (sample->depth!=DIV_SAMPLE_DEPTH_8BIT && sample->depth!=DIV_SAMPLE_DEPTH_16BIT) break;
      SAMPLE_OP_BEGIN;

      if (end-start<1) break;

      sample->prepareUndo(true);

      if (sampleClipboard!=NULL) {
        delete[] sampleClipboard;
      }
      sampleClipboard=new short[end-start];
      sampleClipboardLen=end-start;
      memcpy(sampleClipboard,&(sample->data16[start]),sizeof(short)*(end-start));

      e->lockEngine([this,sample,start,end]() {
        sample->strip(start,end);
        updateSampleTex=true;
        notifySampleChange=true;

        e->renderSamples(curSample);
      });
      sampleSelStart=-1;
      sampleSelEnd=-1;
      MARK_MODIFIED;

      break;
    }
    case GUI_ACTION_SAMPLE_COPY: {
      if (curSample<0 || curSample>=(int)e->song.sample.size()) break;
      DivSample* sample=e->song.sample[curSample];
      SAMPLE_OP_BEGIN;

      if (end-start<1) break;

      if (sampleClipboard!=NULL) {
        delete[] sampleClipboard;
      }
      sampleClipboard=new short[end-start];
      sampleClipboardLen=end-start;
      memcpy(sampleClipboard,&(sample->data16[start]),sizeof(short)*(end-start));
      break;
    }
    case GUI_ACTION_SAMPLE_PASTE: {
      if (curSample<0 || curSample>=(int)e->song.sample.size()) break;
      if (sampleClipboard==NULL || sampleClipboardLen<1) break;
      DivSample* sample=e->song.sample[curSample];
      if (sample->depth!=DIV_SAMPLE_DEPTH_8BIT && sample->depth!=DIV_SAMPLE_DEPTH_16BIT) break;
      sample->prepareUndo(true);
      int pos=(sampleSelStart==-1 || sampleSelStart==sampleSelEnd)?sample->samples:sampleSelStart;
      if (pos>=(int)sample->samples) pos=sample->samples-1;
      if (pos<0) pos=0;
      logV("paste position: %d",pos);

      e->lockEngine([this,sample,pos]() {
        if (!sample->insert(pos,sampleClipboardLen)) {
          showError(_("couldn't paste! make sure your sample is 8 or 16-bit."));
        } else {
          if (sample->depth==DIV_SAMPLE_DEPTH_8BIT) {
            for (size_t i=0; i<sampleClipboardLen; i++) {
              sample->data8[pos+i]=sampleClipboard[i]>>8;
            }
          } else {
            memcpy(&(sample->data16[pos]),sampleClipboard,sizeof(short)*sampleClipboardLen);
          }
        }
        e->renderSamples(curSample);
      });
      sampleSelStart=pos;
      sampleSelEnd=pos+sampleClipboardLen;
      updateSampleTex=true;
      notifySampleChange=true;
      MARK_MODIFIED;
      break;
    }
    case GUI_ACTION_SAMPLE_PASTE_REPLACE: {
      if (curSample<0 || curSample>=(int)e->song.sample.size()) break;
      if (sampleClipboard==NULL || sampleClipboardLen<1) break;
      DivSample* sample=e->song.sample[curSample];
      if (sample->depth!=DIV_SAMPLE_DEPTH_8BIT && sample->depth!=DIV_SAMPLE_DEPTH_16BIT) break;
      sample->prepareUndo(true);
      int pos=(sampleSelStart==-1 || sampleSelStart==sampleSelEnd)?0:sampleSelStart;
      if (pos>=(int)sample->samples) pos=sample->samples-1;
      if (pos<0) pos=0;

      e->lockEngine([this,sample,pos]() {
        if (sample->depth==DIV_SAMPLE_DEPTH_8BIT) {
          for (size_t i=0; i<sampleClipboardLen; i++) {
            if (pos+i>=sample->samples) break;
            sample->data8[pos+i]=sampleClipboard[i]>>8;
          }
        } else {
          for (size_t i=0; i<sampleClipboardLen; i++) {
            if (pos+i>=sample->samples) break;
            sample->data16[pos+i]=sampleClipboard[i];
          }
        }
        e->renderSamples(curSample);
      });
      sampleSelStart=pos;
      sampleSelEnd=pos+sampleClipboardLen;
      if (sampleSelEnd>(int)sample->samples) sampleSelEnd=sample->samples;
      updateSampleTex=true;
      notifySampleChange=true;
      MARK_MODIFIED;
      break;
    }
    case GUI_ACTION_SAMPLE_PASTE_MIX: {
      if (curSample<0 || curSample>=(int)e->song.sample.size()) break;
      if (sampleClipboard==NULL || sampleClipboardLen<1) break;
      DivSample* sample=e->song.sample[curSample];
      if (sample->depth!=DIV_SAMPLE_DEPTH_8BIT && sample->depth!=DIV_SAMPLE_DEPTH_16BIT) break;
      sample->prepareUndo(true);
      int pos=(sampleSelStart==-1 || sampleSelStart==sampleSelEnd)?0:sampleSelStart;
      if (pos>=(int)sample->samples) pos=sample->samples-1;
      if (pos<0) pos=0;

      e->lockEngine([this,sample,pos]() {
        if (sample->depth==DIV_SAMPLE_DEPTH_8BIT) {
          for (size_t i=0; i<sampleClipboardLen; i++) {
            if (pos+i>=sample->samples) break;
            int val=sample->data8[pos+i]+(sampleClipboard[i]>>8);
            if (val>127) val=127;
            if (val<-128) val=-128;
            sample->data8[pos+i]=val;
          }
        } else {
          for (size_t i=0; i<sampleClipboardLen; i++) {
            if (pos+i>=sample->samples) break;
            int val=sample->data16[pos+i]+sampleClipboard[i];
            if (val>32767) val=32767;
            if (val<-32768) val=-32768;
            sample->data16[pos+i]=val;
          }
        }
        e->renderSamples(curSample);
      });
      sampleSelStart=pos;
      sampleSelEnd=pos+sampleClipboardLen;
      if (sampleSelEnd>(int)sample->samples) sampleSelEnd=sample->samples;
      updateSampleTex=true;
      notifySampleChange=true;
      MARK_MODIFIED;
      break;
    }
    case GUI_ACTION_SAMPLE_SELECT_ALL: {
      if (curSample<0 || curSample>=(int)e->song.sample.size()) break;
      DivSample* sample=e->song.sample[curSample];
      sampleDragActive=false;
      sampleSelStart=0;
      sampleSelEnd=sample->samples;
      break;
    }
    case GUI_ACTION_SAMPLE_RESIZE:
      if (curSample<0 || curSample>=(int)e->song.sample.size()) break;
      openSampleResizeOpt=true;
      break;
    case GUI_ACTION_SAMPLE_RESAMPLE:
      if (curSample<0 || curSample>=(int)e->song.sample.size()) break;
      openSampleResampleOpt=true;
      break;
    case GUI_ACTION_SAMPLE_AMPLIFY:
      if (curSample<0 || curSample>=(int)e->song.sample.size()) break;
      openSampleAmplifyOpt=true;
      break;
    case GUI_ACTION_SAMPLE_NORMALIZE: {
      if (curSample<0 || curSample>=(int)e->song.sample.size()) break;
      DivSample* sample=e->song.sample[curSample];
      if (sample->depth!=DIV_SAMPLE_DEPTH_8BIT && sample->depth!=DIV_SAMPLE_DEPTH_16BIT) break;
      sample->prepareUndo(true);
      e->lockEngine([this,sample]() {
        SAMPLE_OP_BEGIN;
        float maxVal=0.0f;

        if (sample->depth==DIV_SAMPLE_DEPTH_16BIT) {
          for (unsigned int i=start; i<end; i++) {
            float val=fabs((float)sample->data16[i]/32767.0f);
            if (val>maxVal) maxVal=val;
          }
          if (maxVal>1.0f) maxVal=1.0f;
          if (maxVal>0.0f) {
            float vol=1.0f/maxVal;
            for (unsigned int i=start; i<end; i++) {
              float val=sample->data16[i]*vol;
              if (val<-32768) val=-32768;
              if (val>32767) val=32767;
              sample->data16[i]=val;
            }
          }
        } else if (sample->depth==DIV_SAMPLE_DEPTH_8BIT) {
          for (unsigned int i=start; i<end; i++) {
            float val=fabs((float)sample->data8[i]/127.0f);
            if (val>maxVal) maxVal=val;
          }
          if (maxVal>1.0f) maxVal=1.0f;
          if (maxVal>0.0f) {
            float vol=1.0f/maxVal;
            for (unsigned int i=start; i<end; i++) {
              float val=sample->data8[i]*vol;
              if (val<-128) val=-128;
              if (val>127) val=127;
              sample->data8[i]=val;
            }
          }
        }

        updateSampleTex=true;
        notifySampleChange=true;

        e->renderSamples(curSample);
      });
      MARK_MODIFIED;
      break;
    }
    case GUI_ACTION_SAMPLE_FADE_IN: {
      if (curSample<0 || curSample>=(int)e->song.sample.size()) break;
      DivSample* sample=e->song.sample[curSample];
      if (sample->depth!=DIV_SAMPLE_DEPTH_8BIT && sample->depth!=DIV_SAMPLE_DEPTH_16BIT) break;
      sample->prepareUndo(true);
      e->lockEngine([this,sample]() {
        SAMPLE_OP_BEGIN;

        if (sample->depth==DIV_SAMPLE_DEPTH_16BIT) {
          for (unsigned int i=start; i<end; i++) {
            float val=sample->data16[i]*float(i-start)/float(end-start);
            if (val<-32768) val=-32768;
            if (val>32767) val=32767;
            sample->data16[i]=val;
          }
        } else if (sample->depth==DIV_SAMPLE_DEPTH_8BIT) {
          for (unsigned int i=start; i<end; i++) {
            float val=sample->data8[i]*float(i-start)/float(end-start);
            if (val<-128) val=-128;
            if (val>127) val=127;
            sample->data8[i]=val;
          }
        }

        updateSampleTex=true;
        notifySampleChange=true;

        e->renderSamples(curSample);
      });
      MARK_MODIFIED;
      break;
    }
    case GUI_ACTION_SAMPLE_FADE_OUT: {
      if (curSample<0 || curSample>=(int)e->song.sample.size()) break;
      DivSample* sample=e->song.sample[curSample];
      if (sample->depth!=DIV_SAMPLE_DEPTH_8BIT && sample->depth!=DIV_SAMPLE_DEPTH_16BIT) break;
      sample->prepareUndo(true);
      e->lockEngine([this,sample]() {
        SAMPLE_OP_BEGIN;

        if (sample->depth==DIV_SAMPLE_DEPTH_16BIT) {
          for (unsigned int i=start; i<end; i++) {
            float val=sample->data16[i]*float(end-i)/float(end-start);
            if (val<-32768) val=-32768;
            if (val>32767) val=32767;
            sample->data16[i]=val;
          }
        } else if (sample->depth==DIV_SAMPLE_DEPTH_8BIT) {
          for (unsigned int i=start; i<end; i++) {
            float val=sample->data8[i]*float(end-i)/float(end-start);
            if (val<-128) val=-128;
            if (val>127) val=127;
            sample->data8[i]=val;
          }
        }

        updateSampleTex=true;
        notifySampleChange=true;

        e->renderSamples(curSample);
      });
      MARK_MODIFIED;
      break;
    }
    case GUI_ACTION_SAMPLE_INSERT:
      if (curSample<0 || curSample>=(int)e->song.sample.size()) break;
      openSampleSilenceOpt=true;
      break;
    case GUI_ACTION_SAMPLE_SILENCE: {
      if (curSample<0 || curSample>=(int)e->song.sample.size()) break;
      DivSample* sample=e->song.sample[curSample];
      if (sample->depth!=DIV_SAMPLE_DEPTH_8BIT && sample->depth!=DIV_SAMPLE_DEPTH_16BIT) break;
      sample->prepareUndo(true);
      e->lockEngine([this,sample]() {
        SAMPLE_OP_BEGIN;

        if (sample->depth==DIV_SAMPLE_DEPTH_16BIT) {
          for (unsigned int i=start; i<end; i++) {
            sample->data16[i]=0;
          }
        } else if (sample->depth==DIV_SAMPLE_DEPTH_8BIT) {
          for (unsigned int i=start; i<end; i++) {
            sample->data8[i]=0;
          }
        }

        updateSampleTex=true;
        notifySampleChange=true;

        e->renderSamples(curSample);
      });
      MARK_MODIFIED;
      break;
    }
    case GUI_ACTION_SAMPLE_DELETE: {
      if (curSample<0 || curSample>=(int)e->song.sample.size()) break;
      DivSample* sample=e->song.sample[curSample];
      if (sample->depth!=DIV_SAMPLE_DEPTH_8BIT && sample->depth!=DIV_SAMPLE_DEPTH_16BIT) break;
      sample->prepareUndo(true);
      e->lockEngine([this,sample]() {
        SAMPLE_OP_BEGIN;

        sample->strip(start,end);
        updateSampleTex=true;
        notifySampleChange=true;

        e->renderSamples(curSample);
      });
      sampleSelStart=-1;
      sampleSelEnd=-1;
      MARK_MODIFIED;
      break;
    }
    case GUI_ACTION_SAMPLE_TRIM: {
      if (curSample<0 || curSample>=(int)e->song.sample.size()) break;
      DivSample* sample=e->song.sample[curSample];
      if (sample->depth!=DIV_SAMPLE_DEPTH_8BIT && sample->depth!=DIV_SAMPLE_DEPTH_16BIT) break;
      sample->prepareUndo(true);
      e->lockEngine([this,sample]() {
        SAMPLE_OP_BEGIN;

        sample->trim(start,end);
        updateSampleTex=true;
        notifySampleChange=true;

        e->renderSamples(curSample);
      });
      sampleSelStart=-1;
      sampleSelEnd=-1;
      MARK_MODIFIED;
      break;
    }
    case GUI_ACTION_SAMPLE_REVERSE: {
      if (curSample<0 || curSample>=(int)e->song.sample.size()) break;
      DivSample* sample=e->song.sample[curSample];
      if (sample->depth!=DIV_SAMPLE_DEPTH_8BIT && sample->depth!=DIV_SAMPLE_DEPTH_16BIT) break;
      sample->prepareUndo(true);
      e->lockEngine([this,sample]() {
        SAMPLE_OP_BEGIN;

        if (sample->depth==DIV_SAMPLE_DEPTH_16BIT) {
          for (unsigned int i=start; i<end; i++) {
            unsigned int ri=end-i-1+start;
            if (ri<=i) break;
            sample->data16[i]^=sample->data16[ri];
            sample->data16[ri]^=sample->data16[i];
            sample->data16[i]^=sample->data16[ri];
          }
        } else if (sample->depth==DIV_SAMPLE_DEPTH_8BIT) {
          for (unsigned int i=start; i<end; i++) {
            unsigned int ri=end-i-1+start;
            if (ri<=i) break;
            sample->data8[i]^=sample->data8[ri];
            sample->data8[ri]^=sample->data8[i];
            sample->data8[i]^=sample->data8[ri];
          }
        }

        updateSampleTex=true;
        notifySampleChange=true;

        e->renderSamples(curSample);
      });
      MARK_MODIFIED;
      break;
    }
    case GUI_ACTION_SAMPLE_INVERT: {
      if (curSample<0 || curSample>=(int)e->song.sample.size()) break;
      DivSample* sample=e->song.sample[curSample];
      if (sample->depth!=DIV_SAMPLE_DEPTH_8BIT && sample->depth!=DIV_SAMPLE_DEPTH_16BIT) break;
      sample->prepareUndo(true);
      e->lockEngine([this,sample]() {
        SAMPLE_OP_BEGIN;

        if (sample->depth==DIV_SAMPLE_DEPTH_16BIT) {
          for (unsigned int i=start; i<end; i++) {
            sample->data16[i]=-sample->data16[i];
            if (sample->data16[i]==-32768) sample->data16[i]=32767;
          }
        } else if (sample->depth==DIV_SAMPLE_DEPTH_8BIT) {
          for (unsigned int i=start; i<end; i++) {
            sample->data8[i]=-sample->data8[i];
            if (sample->data8[i]==-128) sample->data8[i]=127;
          }
        }

        updateSampleTex=true;
        notifySampleChange=true;

        e->renderSamples(curSample);
      });
      MARK_MODIFIED;
      break;
    }
    case GUI_ACTION_SAMPLE_SIGN: {
      if (curSample<0 || curSample>=(int)e->song.sample.size()) break;
      DivSample* sample=e->song.sample[curSample];
      if (sample->depth!=DIV_SAMPLE_DEPTH_8BIT && sample->depth!=DIV_SAMPLE_DEPTH_16BIT) break;
      sample->prepareUndo(true);
      e->lockEngine([this,sample]() {
        SAMPLE_OP_BEGIN;

        if (sample->depth==DIV_SAMPLE_DEPTH_16BIT) {
          for (unsigned int i=start; i<end; i++) {
            sample->data16[i]^=0x8000;
          }
        } else if (sample->depth==DIV_SAMPLE_DEPTH_8BIT) {
          for (unsigned int i=start; i<end; i++) {
            sample->data8[i]^=0x80;
          }
        }

        updateSampleTex=true;
        notifySampleChange=true;

        e->renderSamples(curSample);
      });
      MARK_MODIFIED;
      break;
    }
    case GUI_ACTION_SAMPLE_CROSSFADE_LOOP:
      if (curSample<0 || curSample>=(int)e->song.sample.size()) break;
      openSampleCrossFadeOpt=true;
      break;
    case GUI_ACTION_SAMPLE_FILTER:
      if (curSample<0 || curSample>=(int)e->song.sample.size()) break;
      openSampleFilterOpt=true;
      break;
    case GUI_ACTION_SAMPLE_PREVIEW:
      if (curSample<0 || curSample>=(int)e->song.sample.size()) break;
      e->previewSample(curSample);
      break;
    case GUI_ACTION_SAMPLE_STOP_PREVIEW:
      if (curSample<0 || curSample>=(int)e->song.sample.size()) break;
      e->stopSamplePreview();
      break;
    case GUI_ACTION_SAMPLE_ZOOM_IN: {
      if (curSample<0 || curSample>=(int)e->song.sample.size()) break;
      double zoomPercent=100.0/sampleZoom;
      zoomPercent+=10.0;
      if (zoomPercent>10000.0) zoomPercent=10000.0;
      if (zoomPercent<1.0) zoomPercent=1.0;
      sampleZoom=100.0/zoomPercent;
      if (sampleZoom<0.01) sampleZoom=0.01;
      sampleZoomAuto=false;
      updateSampleTex=true;
      break;
    }
    case GUI_ACTION_SAMPLE_ZOOM_OUT: {
      if (curSample<0 || curSample>=(int)e->song.sample.size()) break;
      double zoomPercent=100.0/sampleZoom;
      zoomPercent-=10.0;
      if (zoomPercent>10000.0) zoomPercent=10000.0;
      if (zoomPercent<1.0) zoomPercent=1.0;
      sampleZoom=100.0/zoomPercent;
      if (sampleZoom<0.01) sampleZoom=0.01;
      sampleZoomAuto=false;
      updateSampleTex=true;
      break;
    }
    case GUI_ACTION_SAMPLE_ZOOM_AUTO:
      if (curSample<0 || curSample>=(int)e->song.sample.size()) break;
      if (sampleZoomAuto) {
        sampleZoom=1.0;
        sampleZoomAuto=false;
        updateSampleTex=true;
      } else {
        sampleZoomAuto=true;
        updateSampleTex=true;
      }
      break;
    case GUI_ACTION_SAMPLE_MAKE_INS: {
      if (curSample<0 || curSample>=(int)e->song.sample.size()) break;
      // determine instrument type
      std::vector<DivInstrumentType> tempTypeList=e->getPossibleInsTypes();
      makeInsTypeList.clear();

      for (DivInstrumentType& i: tempTypeList) {
        if (i==DIV_INS_PCE ||
            i==DIV_INS_MSM6258 ||
            i==DIV_INS_MSM6295 ||
            i==DIV_INS_ADPCMA ||
            i==DIV_INS_ADPCMB ||
            i==DIV_INS_SEGAPCM ||
            i==DIV_INS_QSOUND ||
            i==DIV_INS_YMZ280B ||
            i==DIV_INS_RF5C68 ||
            i==DIV_INS_MULTIPCM ||
            i==DIV_INS_MIKEY ||
            i==DIV_INS_X1_010 ||
            i==DIV_INS_SWAN ||
            i==DIV_INS_AY ||
            i==DIV_INS_AY8930 ||
            i==DIV_INS_VRC6 ||
            i==DIV_INS_SU ||
            i==DIV_INS_SNES ||
            i==DIV_INS_ES5506 ||
            i==DIV_INS_K007232 ||
            i==DIV_INS_GA20 ||
            i==DIV_INS_K053260 ||
            i==DIV_INS_C140 ||
            i==DIV_INS_C219 ||
            i==DIV_INS_NDS ||
            i==DIV_INS_GBA_DMA ||
            i==DIV_INS_GBA_MINMOD) {
          makeInsTypeList.push_back(i);
        }
      }

      if (makeInsTypeList.size()>1) {
        displayInsTypeList=true;
        displayInsTypeListMakeInsSample=curSample;
        break;
      }

      DivInstrumentType insType=DIV_INS_AMIGA;
      if (!makeInsTypeList.empty()) {
        insType=makeInsTypeList[0];
      }

      DivSample* sample=e->song.sample[curSample];
      setCurIns(e->addInstrument(cursor.xCoarse));
      if (curIns==-1) {
        showError(_("too many instruments!"));
      } else {
        e->song.ins[curIns]->type=insType;
        e->song.ins[curIns]->name=sample->name;
        e->song.ins[curIns]->amiga.initSample=curSample;
        if (insType!=DIV_INS_AMIGA) e->song.ins[curIns]->amiga.useSample=true;
        nextWindow=GUI_WINDOW_INS_EDIT;
        MARK_MODIFIED;
        wavePreviewInit=true;
        updateFMPreview=true;
      }
      break;
    }
    case GUI_ACTION_SAMPLE_SET_LOOP: {
      if (curSample<0 || curSample>=(int)e->song.sample.size()) break;
      DivSample* sample=e->song.sample[curSample];
      sample->prepareUndo(true);
      e->lockEngine([this,sample]() {
        SAMPLE_OP_BEGIN;

        sample->loopStart=start;
        sample->loopEnd=end;
        sample->loop=true;
        updateSampleTex=true;
        notifySampleChange=true;

        e->renderSamples(curSample);
      });
      MARK_MODIFIED;
      break;
    }
    case GUI_ACTION_SAMPLE_CREATE_WAVE: {
      if (curSample<0 || curSample>=(int)e->song.sample.size()) break;
      DivSample* sample=e->song.sample[curSample];
      SAMPLE_OP_BEGIN;
      if (end-start<1) {
        showError(_("select at least one sample!"));
      } else if (end-start>256) {
        showError(_("maximum size is 256 samples!"));
      } else {
        curWave=e->addWave();
        if (curWave==-1) {
          showError(_("too many wavetables!"));
        } else {
          DivWavetable* wave=e->song.wave[curWave];
          wave->min=0;
          wave->max=255;
          wave->len=end-start;
          for (unsigned int i=start; i<end; i++) {
            wave->data[i-start]=(((unsigned short)sample->data16[i]&0xff00)>>8)^0x80;
          }
          nextWindow=GUI_WINDOW_WAVE_EDIT;
          MARK_MODIFIED;
          RESET_WAVE_MACRO_ZOOM;
        }
      }
      break;
    }

    case GUI_ACTION_ORDERS_UP:
      if (curOrder>0) {
        setOrder(curOrder-1);
        if (orderEditMode!=0) {
          curNibble=false;
        }
      }
      break;
    case GUI_ACTION_ORDERS_DOWN:
      if (curOrder<e->curSubSong->ordersLen-1) {
        setOrder(curOrder+1);
        if (orderEditMode!=0) {
          curNibble=false;
        }
      }
      break;
    case GUI_ACTION_ORDERS_LEFT: {
      DETERMINE_FIRST;

      do {
        orderCursor--;
        if (orderCursor<firstChannel) {
          orderCursor=firstChannel;
          break;
        }
      } while (!e->curSubSong->chanShow[orderCursor]);
      if (orderEditMode!=0) {
        curNibble=false;
      }
      break;
    }
    case GUI_ACTION_ORDERS_RIGHT: {
      DETERMINE_LAST;

      do {
        orderCursor++;
        if (orderCursor>=lastChannel) {
          orderCursor=lastChannel-1;
          break;
        }
      } while (!e->curSubSong->chanShow[orderCursor]);
      if (orderEditMode!=0) {
        curNibble=false;
      }
      break;
    }
    case GUI_ACTION_ORDERS_INCREASE: {
      if (orderCursor<0 || orderCursor>=e->getTotalChannelCount()) break;
      if (e->curOrders->ord[orderCursor][curOrder]<0xff) {
        e->curOrders->ord[orderCursor][curOrder]++;
      }
      if (orderEditMode!=0) {
        curNibble=false;
      }
      break;
    }
    case GUI_ACTION_ORDERS_DECREASE: {
      if (orderCursor<0 || orderCursor>=e->getTotalChannelCount()) break;
      if (e->curOrders->ord[orderCursor][curOrder]>0) {
        e->curOrders->ord[orderCursor][curOrder]--;
      }
      if (orderEditMode!=0) {
        curNibble=false;
      }
      break;
    }
    case GUI_ACTION_ORDERS_EDIT_MODE:
      orderEditMode++;
      if (orderEditMode>3) orderEditMode=0;
      break;
    case GUI_ACTION_ORDERS_LINK:
      changeAllOrders=!changeAllOrders;
      break;
    case GUI_ACTION_ORDERS_ADD:
      prepareUndo(GUI_UNDO_CHANGE_ORDER);
      e->addOrder(curOrder,false,false);
      curOrder=e->getOrder();
      if (selStart.order==cursor.order) {
        selStart.order=curOrder;
      }
      if (selEnd.order==cursor.order) {
        selEnd.order=curOrder;
      }
      cursor.order=curOrder;
      makeUndo(GUI_UNDO_CHANGE_ORDER);
      break;
    case GUI_ACTION_ORDERS_DUPLICATE:
      prepareUndo(GUI_UNDO_CHANGE_ORDER);
      e->addOrder(curOrder,true,false);
      makeUndo(GUI_UNDO_CHANGE_ORDER);
      break;
    case GUI_ACTION_ORDERS_DEEP_CLONE:
      prepareUndo(GUI_UNDO_CHANGE_ORDER);
      e->deepCloneOrder(curOrder,false);
      makeUndo(GUI_UNDO_CHANGE_ORDER);
      if (!e->getWarnings().empty()) {
        showWarning(e->getWarnings(),GUI_WARN_GENERIC);
      }
      break;
    case GUI_ACTION_ORDERS_DUPLICATE_END:
      prepareUndo(GUI_UNDO_CHANGE_ORDER);
      e->addOrder(curOrder,true,true);
      makeUndo(GUI_UNDO_CHANGE_ORDER);
      break;
    case GUI_ACTION_ORDERS_DEEP_CLONE_END:
      prepareUndo(GUI_UNDO_CHANGE_ORDER);
      e->deepCloneOrder(curOrder,true);
      makeUndo(GUI_UNDO_CHANGE_ORDER);
      if (!e->getWarnings().empty()) {
        showWarning(e->getWarnings(),GUI_WARN_GENERIC);
      }
      break;
    case GUI_ACTION_ORDERS_REMOVE:
      prepareUndo(GUI_UNDO_CHANGE_ORDER);
      e->deleteOrder(curOrder);
      if (curOrder>=e->curSubSong->ordersLen) {
        curOrder=e->curSubSong->ordersLen-1;
        e->setOrder(curOrder);
        if (selStart.order==cursor.order) {
          selStart.order=curOrder;
        }
        if (selEnd.order==cursor.order) {
          selEnd.order=curOrder;
        }
        cursor.order=curOrder;
      }
      makeUndo(GUI_UNDO_CHANGE_ORDER);
      break;
    case GUI_ACTION_ORDERS_MOVE_UP:
      prepareUndo(GUI_UNDO_CHANGE_ORDER);
      e->moveOrderUp(curOrder);
      if (settings.cursorFollowsOrder) {
        e->setOrder(curOrder);
        if (selStart.order==cursor.order) {
          selStart.order=curOrder;
        }
        if (selEnd.order==cursor.order) {
          selEnd.order=curOrder;
        }
        cursor.order=curOrder;
      }
      makeUndo(GUI_UNDO_CHANGE_ORDER);
      break;
    case GUI_ACTION_ORDERS_MOVE_DOWN:
      prepareUndo(GUI_UNDO_CHANGE_ORDER);
      e->moveOrderDown(curOrder);
      if (settings.cursorFollowsOrder) {
        e->setOrder(curOrder);
        if (selStart.order==cursor.order) {
          selStart.order=curOrder;
        }
        if (selEnd.order==cursor.order) {
          selEnd.order=curOrder;
        }
        cursor.order=curOrder;
      }
      makeUndo(GUI_UNDO_CHANGE_ORDER);
      break;
    case GUI_ACTION_ORDERS_REPLAY:
      setOrder(curOrder);
      break;
  }
}<|MERGE_RESOLUTION|>--- conflicted
+++ resolved
@@ -482,16 +482,14 @@
         case GUI_WINDOW_REF_PLAYER:
           refPlayerOpen=false;
           break;
-<<<<<<< HEAD
+        case GUI_WINDOW_MULTI_INS_SETUP:
+          multiInsSetupOpen=false;
+          break;
         case GUI_WINDOW_TUNER:
           tunerOpen=false;
           break;
         case GUI_WINDOW_SPECTRUM:
           spectrumOpen=false;
-=======
-        case GUI_WINDOW_MULTI_INS_SETUP:
-          multiInsSetupOpen=false;
->>>>>>> 0a958a17
           break;
         default:
           break;
