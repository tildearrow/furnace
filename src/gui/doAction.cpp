/**
 * Furnace Tracker - multi-system chiptune tracker
 * Copyright (C) 2021-2025 tildearrow and contributors
 *
 * This program is free software; you can redistribute it and/or modify
 * it under the terms of the GNU General Public License as published by
 * the Free Software Foundation; either version 2 of the License, or
 * (at your option) any later version.
 *
 * This program is distributed in the hope that it will be useful,
 * but WITHOUT ANY WARRANTY; without even the implied warranty of
 * MERCHANTABILITY or FITNESS FOR A PARTICULAR PURPOSE.  See the
 * GNU General Public License for more details.
 *
 * You should have received a copy of the GNU General Public License along
 * with this program; if not, write to the Free Software Foundation, Inc.,
 * 51 Franklin Street, Fifth Floor, Boston, MA 02110-1301 USA.
 */

#include "gui.h"
#include "commandPalette.h"
#include "../ta-log.h"
#include <fmt/printf.h>
#include <imgui.h>

#include "actionUtil.h"
#include "sampleUtil.h"

const unsigned char avRequest[15]={
  0xf0, 0x43, 0x20, 0x7e, 0x4c, 0x4d, 0x20, 0x20, 0x38, 0x39, 0x37, 0x36, 0x41, 0x45, 0xf7
};


void FurnaceGUI::doAction(int what) {
  switch (what) {
    case GUI_ACTION_NEW:
      if (modified) {
        showWarning(_("Unsaved changes! Save changes before creating a new song?"),GUI_WARN_NEW);
      } else {
        displayNew=true;
      }
      break;
    case GUI_ACTION_OPEN:
      if (modified) {
        showWarning(_("Unsaved changes! Save changes before opening another file?"),GUI_WARN_OPEN);
      } else {
        openFileDialog(GUI_FILE_OPEN);
      }
      break;
    case GUI_ACTION_OPEN_BACKUP:
      if (modified) {
        showWarning(_("Unsaved changes! Save changes before opening backup?"),GUI_WARN_OPEN_BACKUP);
      } else {
        openFileDialog(GUI_FILE_OPEN_BACKUP);
      }
      break;
    case GUI_ACTION_SAVE:
      if (curFileName=="" || curFileName==backupPath || e->song.version>=0xff00) {
        openFileDialog(GUI_FILE_SAVE);
      } else {
        if (save(curFileName,e->song.isDMF?e->song.version:0)>0) {
          showError(fmt::sprintf(_("Error while saving file! (%s)"),lastError));
        }
      }
      break;
    case GUI_ACTION_SAVE_AS:
      openFileDialog(GUI_FILE_SAVE);
      break;
    case GUI_ACTION_EXPORT:
      curExportType=GUI_EXPORT_NONE;
      displayExport=true;
      break;
    case GUI_ACTION_UNDO:
      if (curWindow==GUI_WINDOW_SAMPLE_EDIT) {
        doUndoSample();
      } else if (curWindow==GUI_WINDOW_INS_EDIT) {
        doUndoInstrument();
      } else {
        doUndo();
      }
      break;
    case GUI_ACTION_REDO:
      if (curWindow==GUI_WINDOW_SAMPLE_EDIT) {
        doRedoSample();
      } else if (curWindow==GUI_WINDOW_INS_EDIT) {
        doRedoInstrument();
      } else {
        doRedo();
      }
      break;
    case GUI_ACTION_QUIT:
      requestQuit();
      break;
    case GUI_ACTION_PLAY_TOGGLE:
      if (e->isPlaying() && !e->isStepping()) {
        stop();
      } else {
        play();
      }
      break;
    case GUI_ACTION_PLAY:
      play();
      break;
    case GUI_ACTION_STOP:
      stop();
      break;
    case GUI_ACTION_PLAY_START:
      e->setOrder(0);
      if (!e->isPlaying()) {
        play();
      }
      e->setRepeatPattern(false);
      break;
    case GUI_ACTION_PLAY_REPEAT:
      play();
      e->setRepeatPattern(true);
      break;
    case GUI_ACTION_PLAY_CURSOR:
      if (e->isPlaying() && !e->isStepping()) {
        stop();
      } else {
        play(cursor.y);
      }
      break;
    case GUI_ACTION_STEP_ONE:
      e->stepOne(cursor.y);
      pendingStepUpdate=1;
      break;
    case GUI_ACTION_OCTAVE_UP:
      if (++curOctave>GUI_EDIT_OCTAVE_MAX) {
        curOctave=GUI_EDIT_OCTAVE_MAX;
      } else {
        e->autoNoteOffAll();
        failedNoteOn=false;
      }
      break;
    case GUI_ACTION_OCTAVE_DOWN:
      if (--curOctave<GUI_EDIT_OCTAVE_MIN) {
        curOctave=GUI_EDIT_OCTAVE_MIN;
      } else {
        e->autoNoteOffAll();
        failedNoteOn=false;
      }
      break;
    case GUI_ACTION_INS_UP:
      setCurIns(curIns-1);
      if (curIns<-1) {
        setCurIns(-1);
      }
      wavePreviewInit=true;
      wantScrollListIns=true;
      updateFMPreview=true;
      break;
    case GUI_ACTION_INS_DOWN:
      setCurIns(curIns+1);
      if (curIns>=(int)e->song.ins.size()) {
        setCurIns(((int)e->song.ins.size())-1);
      }
      wavePreviewInit=true;
      wantScrollListIns=true;
      updateFMPreview=true;
      break;
    case GUI_ACTION_STEP_UP:
      if (++editStep>64) editStep=64;
      break;
    case GUI_ACTION_STEP_DOWN:
      if (--editStep<0) editStep=0;
      break;
    case GUI_ACTION_TOGGLE_EDIT:
      edit=!edit;
      break;
    case GUI_ACTION_METRONOME:
      e->setMetronome(!e->getMetronome());
      break;
    case GUI_ACTION_ORDER_LOCK:
      orderLock=!orderLock;
      // move selection within bounds of current order if necessary
      if (selStart.order!=curOrder || selEnd.order!=curOrder) {
        // selection confinement logic
        if (selStart.order==selEnd.order) {
          // selection within one order - move it to the current one
        } else if (selStart.order<curOrder && selEnd.order>curOrder) {
          // current order is inside selection - confine it to this order
          selStart.y=0;
          selEnd.y=e->curSubSong->patLen;
        } else if (selStart.order<curOrder && selEnd.order==curOrder) {
          // current order intersects selection - clamp the top
          selStart.y=0;
        } else if (selStart.order==curOrder && selEnd.order>curOrder) {
          // current order intersects selection - clamp the bottom
          selEnd.y=e->curSubSong->patLen;
        } else {
          // something else - reset selection...
          selStart=cursor;
          selEnd=cursor;
        }
        selStart.order=curOrder;
        selEnd.order=curOrder;
        cursor.order=curOrder;
        finishSelection();
      }
      break;
    case GUI_ACTION_REPEAT_PATTERN:
      e->setRepeatPattern(!e->getRepeatPattern());
      break;
    case GUI_ACTION_FOLLOW_ORDERS:
      followOrders=!followOrders;
      break;
    case GUI_ACTION_FOLLOW_PATTERN:
      followPattern=!followPattern;
      break;
    case GUI_ACTION_FULLSCREEN:
      fullScreen=!fullScreen;
      SDL_SetWindowFullscreen(sdlWin,fullScreen?(SDL_WINDOW_FULLSCREEN|SDL_WINDOW_FULLSCREEN_DESKTOP):0);
      break;
    case GUI_ACTION_TX81Z_REQUEST: {
      TAMidiMessage msg;
      msg.type=TA_MIDI_SYSEX;
      msg.sysExData.reset(new unsigned char[15],std::default_delete<unsigned char[]>());
      msg.sysExLen=15;
      memcpy(msg.sysExData.get(),avRequest,15);
      if (!e->sendMidiMessage(msg)) {
        showError(_("Error while sending request (MIDI output not configured?)"));
      }
      break;
    }
    case GUI_ACTION_OPEN_EDIT_MENU:
      openEditMenu=true;
      break;
    case GUI_ACTION_PANIC:
      e->syncReset();
      break;
    case GUI_ACTION_CLEAR:
      showWarning(_("Select an option: (cannot be undone!)"),GUI_WARN_CLEAR);
      break;
    case GUI_ACTION_COMMAND_PALETTE:
      displayPalette=true;
      curPaletteType=CMDPAL_TYPE_MAIN;
      break;
    case GUI_ACTION_CMDPAL_RECENT:
      displayPalette=true;
      curPaletteType=CMDPAL_TYPE_RECENT;
      break;
    case GUI_ACTION_CMDPAL_INSTRUMENTS:
      displayPalette=true;
      curPaletteType=CMDPAL_TYPE_INSTRUMENTS;
      break;
    case GUI_ACTION_CMDPAL_SAMPLES:
      displayPalette=true;
      curPaletteType=CMDPAL_TYPE_SAMPLES;
      break;
    case GUI_ACTION_CMDPAL_INSTRUMENT_CHANGE:
      displayPalette=true;
      curPaletteType=CMDPAL_TYPE_INSTRUMENT_CHANGE;
      break;
    case GUI_ACTION_CMDPAL_ADD_CHIP:
      displayPalette=true;
      curPaletteType=CMDPAL_TYPE_ADD_CHIP;
      break;
    case GUI_ACTION_WINDOW_EDIT_CONTROLS:
      nextWindow=GUI_WINDOW_EDIT_CONTROLS;
      break;
    case GUI_ACTION_WINDOW_ORDERS:
      nextWindow=GUI_WINDOW_ORDERS;
      break;
    case GUI_ACTION_WINDOW_INS_LIST:
      nextWindow=GUI_WINDOW_INS_LIST;
      break;
    case GUI_ACTION_WINDOW_INS_EDIT:
      nextWindow=GUI_WINDOW_INS_EDIT;
      break;
    case GUI_ACTION_WINDOW_SONG_INFO:
      nextWindow=GUI_WINDOW_SONG_INFO;
      break;
    case GUI_ACTION_WINDOW_SPEED:
      nextWindow=GUI_WINDOW_SPEED;
      break;
    case GUI_ACTION_WINDOW_PATTERN:
      nextWindow=GUI_WINDOW_PATTERN;
      break;
    case GUI_ACTION_WINDOW_WAVE_LIST:
      nextWindow=GUI_WINDOW_WAVE_LIST;
      break;
    case GUI_ACTION_WINDOW_WAVE_EDIT:
      nextWindow=GUI_WINDOW_WAVE_EDIT;
      break;
    case GUI_ACTION_WINDOW_SAMPLE_LIST:
      nextWindow=GUI_WINDOW_SAMPLE_LIST;
      break;
    case GUI_ACTION_WINDOW_SAMPLE_EDIT:
      nextWindow=GUI_WINDOW_SAMPLE_EDIT;
      break;
    case GUI_ACTION_WINDOW_ABOUT:
      nextWindow=GUI_WINDOW_ABOUT;
      break;
    case GUI_ACTION_WINDOW_SETTINGS:
      nextWindow=GUI_WINDOW_SETTINGS;
      break;
    case GUI_ACTION_WINDOW_MIXER:
      nextWindow=GUI_WINDOW_MIXER;
      break;
    case GUI_ACTION_WINDOW_DEBUG:
      nextWindow=GUI_WINDOW_DEBUG;
      break;
    case GUI_ACTION_WINDOW_OSCILLOSCOPE:
      nextWindow=GUI_WINDOW_OSCILLOSCOPE;
      break;
    case GUI_ACTION_WINDOW_VOL_METER:
      nextWindow=GUI_WINDOW_VOL_METER;
      break;
    case GUI_ACTION_WINDOW_STATS:
      nextWindow=GUI_WINDOW_STATS;
      break;
    case GUI_ACTION_WINDOW_COMPAT_FLAGS:
      nextWindow=GUI_WINDOW_COMPAT_FLAGS;
      break;
    case GUI_ACTION_WINDOW_PIANO:
      nextWindow=GUI_WINDOW_PIANO;
      break;
    case GUI_ACTION_WINDOW_NOTES:
      nextWindow=GUI_WINDOW_NOTES;
      break;
    case GUI_ACTION_WINDOW_TUNER:
      nextWindow=GUI_WINDOW_TUNER;
      break;
    case GUI_ACTION_WINDOW_SPECTRUM:
      nextWindow=GUI_WINDOW_SPECTRUM;
      break;
    case GUI_ACTION_WINDOW_CHANNELS:
      nextWindow=GUI_WINDOW_CHANNELS;
      break;
    case GUI_ACTION_WINDOW_PAT_MANAGER:
      nextWindow=GUI_WINDOW_PAT_MANAGER;
      break;
    case GUI_ACTION_WINDOW_SYS_MANAGER:
      nextWindow=GUI_WINDOW_SYS_MANAGER;
      break;
    case GUI_ACTION_WINDOW_REGISTER_VIEW:
      nextWindow=GUI_WINDOW_REGISTER_VIEW;
      break;
    case GUI_ACTION_WINDOW_LOG:
      nextWindow=GUI_WINDOW_LOG;
      break;
    case GUI_ACTION_WINDOW_EFFECT_LIST:
      nextWindow=GUI_WINDOW_EFFECT_LIST;
      break;
    case GUI_ACTION_WINDOW_CHAN_OSC:
      nextWindow=GUI_WINDOW_CHAN_OSC;
      break;
    case GUI_ACTION_WINDOW_FIND:
      nextWindow=GUI_WINDOW_FIND;
      break;
    case GUI_ACTION_WINDOW_GROOVES:
      nextWindow=GUI_WINDOW_GROOVES;
      break;
    case GUI_ACTION_WINDOW_XY_OSC:
      nextWindow=GUI_WINDOW_XY_OSC;
      break;
    case GUI_ACTION_WINDOW_MEMORY:
      nextWindow=GUI_WINDOW_MEMORY;
      break;
    case GUI_ACTION_WINDOW_CS_PLAYER:
      nextWindow=GUI_WINDOW_CS_PLAYER;
      break;
    case GUI_ACTION_WINDOW_USER_PRESETS:
      nextWindow=GUI_WINDOW_USER_PRESETS;
      break;
<<<<<<< HEAD
    case GUI_ACTION_WINDOW_SCRIPTING:
      nextWindow=GUI_WINDOW_SCRIPTING;
=======
    case GUI_ACTION_WINDOW_REF_PLAYER:
      nextWindow=GUI_WINDOW_REF_PLAYER;
      break;
    case GUI_ACTION_WINDOW_MULTI_INS_SETUP:
      nextWindow=GUI_WINDOW_MULTI_INS_SETUP;
>>>>>>> 3de64c3c
      break;
    
    case GUI_ACTION_COLLAPSE_WINDOW:
      collapseWindow=true;
      break;
    case GUI_ACTION_CLOSE_WINDOW:
      switch (curWindow) {
        case GUI_WINDOW_EDIT_CONTROLS:
          editControlsOpen=false;
          break;
        case GUI_WINDOW_SONG_INFO:
          songInfoOpen=false;
          break;
        case GUI_WINDOW_SPEED:
          speedOpen=false;
          break;
        case GUI_WINDOW_ORDERS:
          ordersOpen=false;
          break;
        case GUI_WINDOW_INS_LIST:
          insListOpen=false;
          break;
        case GUI_WINDOW_PATTERN:
          patternOpen=false;
          break;
        case GUI_WINDOW_INS_EDIT:
          insEditOpen=false;
          break;
        case GUI_WINDOW_WAVE_LIST:
          waveListOpen=false;
          break;
        case GUI_WINDOW_WAVE_EDIT:
          waveEditOpen=false;
          break;
        case GUI_WINDOW_SAMPLE_LIST:
          sampleListOpen=false;
          break;
        case GUI_WINDOW_SAMPLE_EDIT:
          sampleEditOpen=false;
          break;
        case GUI_WINDOW_MIXER:
          mixerOpen=false;
          break;
        case GUI_WINDOW_ABOUT:
          aboutOpen=false;
          break;
        case GUI_WINDOW_SETTINGS:
          settingsOpen=false;
          break;
        case GUI_WINDOW_DEBUG:
          debugOpen=false;
          break;
        case GUI_WINDOW_OSCILLOSCOPE:
          oscOpen=false;
          break;
        case GUI_WINDOW_VOL_METER:
          volMeterOpen=false;
          break;
        case GUI_WINDOW_STATS:
          statsOpen=false;
          break;
        case GUI_WINDOW_COMPAT_FLAGS:
          compatFlagsOpen=false;
          break;
        case GUI_WINDOW_PIANO:
          pianoOpen=false;
          break;
        case GUI_WINDOW_NOTES:
          notesOpen=false;
          break;
        case GUI_WINDOW_CHANNELS:
          channelsOpen=false;
          break;
        case GUI_WINDOW_PAT_MANAGER:
          patManagerOpen=false;
          break;
        case GUI_WINDOW_SYS_MANAGER:
          sysManagerOpen=false;
          break;
        case GUI_WINDOW_REGISTER_VIEW:
          regViewOpen=false;
          break;
        case GUI_WINDOW_LOG:
          logOpen=false;
          break;
        case GUI_WINDOW_EFFECT_LIST:
          effectListOpen=false;
          break;
        case GUI_WINDOW_CHAN_OSC:
          chanOscOpen=false;
          break;
        case GUI_WINDOW_FIND:
          findOpen=false;
          break;
        case GUI_WINDOW_GROOVES:
          groovesOpen=false;
          break;
        case GUI_WINDOW_XY_OSC:
          xyOscOpen=false;
          break;
        case GUI_WINDOW_MEMORY:
          memoryOpen=false;
          break;
        case GUI_WINDOW_CS_PLAYER:
          csPlayerOpen=false;
          break;
        case GUI_WINDOW_USER_PRESETS:
          userPresetsOpen=false;
          break;
<<<<<<< HEAD
        case GUI_WINDOW_SCRIPTING:
          scriptingOpen=false;
=======
        case GUI_WINDOW_REF_PLAYER:
          refPlayerOpen=false;
          break;
        case GUI_WINDOW_MULTI_INS_SETUP:
          multiInsSetupOpen=false;
          break;
        case GUI_WINDOW_TUNER:
          tunerOpen=false;
          break;
        case GUI_WINDOW_SPECTRUM:
          spectrumOpen=false;
>>>>>>> 3de64c3c
          break;
        default:
          break;
      }
      curWindow=GUI_WINDOW_NOTHING;
      break;

    case GUI_ACTION_PAT_NOTE_UP:
      doTranspose(1,opMaskTransposeNote);
      break;
    case GUI_ACTION_PAT_NOTE_DOWN:
      doTranspose(-1,opMaskTransposeNote);
      break;
    case GUI_ACTION_PAT_OCTAVE_UP:
      doTranspose(12,opMaskTransposeNote);
      break;
    case GUI_ACTION_PAT_OCTAVE_DOWN:
      doTranspose(-12,opMaskTransposeNote);
      break;
    case GUI_ACTION_PAT_VALUE_UP:
      doTranspose(1,opMaskTransposeValue);
      break;
    case GUI_ACTION_PAT_VALUE_DOWN:
      doTranspose(-1,opMaskTransposeValue);
      break;
    case GUI_ACTION_PAT_VALUE_UP_COARSE:
      doTranspose(16,opMaskTransposeValue);
      break;
    case GUI_ACTION_PAT_VALUE_DOWN_COARSE:
      doTranspose(-16,opMaskTransposeValue);
      break;
    case GUI_ACTION_PAT_SELECT_ALL:
      doSelectAll();
      break;
    case GUI_ACTION_PAT_CUT:
      doCopy(true,true,selStart,selEnd);
      break;
    case GUI_ACTION_PAT_COPY:
      doCopy(false,true,selStart,selEnd);
      break;
    case GUI_ACTION_PAT_PASTE:
      doPaste();
      break;
    case GUI_ACTION_PAT_PASTE_MIX:
      doPaste(GUI_PASTE_MODE_MIX_FG);
      break;
    case GUI_ACTION_PAT_PASTE_MIX_BG:
      doPaste(GUI_PASTE_MODE_MIX_BG);
      break;
    case GUI_ACTION_PAT_PASTE_FLOOD:
      doPaste(GUI_PASTE_MODE_FLOOD);
      break;
    case GUI_ACTION_PAT_PASTE_OVERFLOW:
      doPaste(GUI_PASTE_MODE_OVERFLOW);
      break;
    case GUI_ACTION_PAT_CURSOR_UP:
      moveCursor(0,-MAX(1,settings.scrollStep?editStep:1),false);
      break;
    case GUI_ACTION_PAT_CURSOR_DOWN:
      moveCursor(0,MAX(1,settings.scrollStep?editStep:1),false);
      break;
    case GUI_ACTION_PAT_CURSOR_LEFT:
      moveCursor(-1,0,false);
      break;
    case GUI_ACTION_PAT_CURSOR_RIGHT:
      moveCursor(1,0,false);
      break;
    case GUI_ACTION_PAT_CURSOR_UP_ONE:
      moveCursor(0,-1,false);
      break;
    case GUI_ACTION_PAT_CURSOR_DOWN_ONE:
      moveCursor(0,1,false);
      break;
    case GUI_ACTION_PAT_CURSOR_LEFT_CHANNEL:
      moveCursorPrevChannel(false);
      break;
    case GUI_ACTION_PAT_CURSOR_RIGHT_CHANNEL:
      moveCursorNextChannel(false);
      break;
    case GUI_ACTION_PAT_CURSOR_NEXT_CHANNEL:
      moveCursorNextChannel(true);
      break;
    case GUI_ACTION_PAT_CURSOR_PREVIOUS_CHANNEL:
      moveCursorPrevChannel(true);
      break;
    case GUI_ACTION_PAT_CURSOR_BEGIN:
      moveCursorTop(false);
      break;
    case GUI_ACTION_PAT_CURSOR_END:
      moveCursorBottom(false);
      break;
    case GUI_ACTION_PAT_CURSOR_UP_COARSE:
      moveCursor(0,-editStepCoarse,false);
      break;
    case GUI_ACTION_PAT_CURSOR_DOWN_COARSE:
      moveCursor(0,editStepCoarse,false);
      break;
    case GUI_ACTION_PAT_SELECTION_UP:
      moveCursor(0,-MAX(1,settings.scrollStep?editStep:1),true);
      break;
    case GUI_ACTION_PAT_SELECTION_DOWN:
      moveCursor(0,MAX(1,settings.scrollStep?editStep:1),true);
      break;
    case GUI_ACTION_PAT_SELECTION_LEFT:
      moveCursor(-1,0,true);
      break;
    case GUI_ACTION_PAT_SELECTION_RIGHT:
      moveCursor(1,0,true);
      break;
    case GUI_ACTION_PAT_SELECTION_UP_ONE:
      moveCursor(0,-1,true);
      break;
    case GUI_ACTION_PAT_SELECTION_DOWN_ONE:
      moveCursor(0,1,true);
      break;
    case GUI_ACTION_PAT_SELECTION_BEGIN:
      moveCursorTop(true);
      break;
    case GUI_ACTION_PAT_SELECTION_END:
      moveCursorBottom(true);
      break;
    case GUI_ACTION_PAT_SELECTION_UP_COARSE:
      moveCursor(0,-editStepCoarse,true);
      break;
    case GUI_ACTION_PAT_SELECTION_DOWN_COARSE:
      moveCursor(0,editStepCoarse,true);
      break;
    case GUI_ACTION_PAT_MOVE_UP:
      moveSelected(0,-1);
      break;
    case GUI_ACTION_PAT_MOVE_DOWN:
      moveSelected(0,1);
      break;
    case GUI_ACTION_PAT_MOVE_LEFT_CHANNEL:
      moveSelected(-1,0);
      break;
    case GUI_ACTION_PAT_MOVE_RIGHT_CHANNEL:
      moveSelected(1,0);
      break;
    case GUI_ACTION_PAT_DELETE:
      doDelete();
      if (settings.stepOnDelete) {
        moveCursor(0,editStep,false);
      }
      break;
    case GUI_ACTION_PAT_PULL_DELETE:
      doPullDelete();
      break;
    case GUI_ACTION_PAT_INSERT:
      doInsert();
      if (settings.stepOnInsert) {
        moveCursor(0,editStep,false);
      }
      break;
    case GUI_ACTION_PAT_MUTE_CURSOR:
      if (cursor.xCoarse<0 || cursor.xCoarse>=e->getTotalChannelCount()) break;
      e->toggleMute(cursor.xCoarse);
      break;
    case GUI_ACTION_PAT_SOLO_CURSOR:
      if (cursor.xCoarse<0 || cursor.xCoarse>=e->getTotalChannelCount()) break;
      e->toggleSolo(cursor.xCoarse);
      break;
    case GUI_ACTION_PAT_UNMUTE_ALL:
      e->unmuteAll();
      break;
    case GUI_ACTION_PAT_NEXT_ORDER:
      if (curOrder<e->curSubSong->ordersLen-1) {
        setOrder(curOrder+1);
      }
      break;
    case GUI_ACTION_PAT_PREV_ORDER:
      if (curOrder>0) {
        setOrder(curOrder-1);
      }
      break;
    case GUI_ACTION_PAT_COLLAPSE:
      if (cursor.xCoarse<0 || cursor.xCoarse>=e->getTotalChannelCount()) break;
      if (e->curSubSong->chanCollapse[cursor.xCoarse]==0) {
        e->curSubSong->chanCollapse[cursor.xCoarse]=3;
      } else if (e->curSubSong->chanCollapse[cursor.xCoarse]>0) {
        e->curSubSong->chanCollapse[cursor.xCoarse]--;
      }
      break;
    case GUI_ACTION_PAT_INCREASE_COLUMNS:
      if (cursor.xCoarse<0 || cursor.xCoarse>=e->getTotalChannelCount()) break;
      e->curPat[cursor.xCoarse].effectCols++;
              if (e->curPat[cursor.xCoarse].effectCols>DIV_MAX_EFFECTS) e->curPat[cursor.xCoarse].effectCols=DIV_MAX_EFFECTS;
      break;
    case GUI_ACTION_PAT_DECREASE_COLUMNS:
      if (cursor.xCoarse<0 || cursor.xCoarse>=e->getTotalChannelCount()) break;
      e->curPat[cursor.xCoarse].effectCols--;
      if (e->curPat[cursor.xCoarse].effectCols<1) e->curPat[cursor.xCoarse].effectCols=1;
      break;
    case GUI_ACTION_PAT_INTERPOLATE:
      doInterpolate();
      break;
    case GUI_ACTION_PAT_INVERT_VALUES:
      doInvertValues();
      break;
    case GUI_ACTION_PAT_FLIP_SELECTION:
      doFlip();
      break;
    case GUI_ACTION_PAT_COLLAPSE_ROWS:
      doCollapse(collapseAmount,selStart,selEnd);
      break;
    case GUI_ACTION_PAT_EXPAND_ROWS:
      doExpand(collapseAmount,selStart,selEnd);
      break;
    case GUI_ACTION_PAT_COLLAPSE_PAT: {
      SelectionPoint selEndPat;
      selEndPat.xCoarse=e->getTotalChannelCount()-1;
      selEndPat.xFine=2+e->curPat[selEndPat.xCoarse].effectCols*2;
      selEndPat.y=e->curSubSong->patLen-1;
      selEndPat.order=curOrder;
      doCollapse(collapseAmount,SelectionPoint(0,0,0,curOrder),selEndPat);
      break;
    }
    case GUI_ACTION_PAT_EXPAND_PAT: {
      SelectionPoint selEndPat;
      selEndPat.xCoarse=e->getTotalChannelCount()-1;
      selEndPat.xFine=2+e->curPat[selEndPat.xCoarse].effectCols*2;
      selEndPat.y=e->curSubSong->patLen-1;
      selEndPat.order=curOrder;
      doExpand(collapseAmount,SelectionPoint(0,0,0,curOrder),selEndPat);
      break;
    }
    case GUI_ACTION_PAT_COLLAPSE_SONG:
      doCollapseSong(collapseAmount);
      break;
    case GUI_ACTION_PAT_EXPAND_SONG:
      doExpandSong(collapseAmount);
      break;
    case GUI_ACTION_PAT_LATCH: {
      DivPattern* pat=e->curPat[cursor.xCoarse].getPattern(e->curOrders->ord[cursor.xCoarse][cursor.order],true);
      latchIns=pat->newData[cursor.y][DIV_PAT_INS];
      latchVol=pat->newData[cursor.y][DIV_PAT_VOL];
      latchEffect=pat->newData[cursor.y][DIV_PAT_FX(0)];
      latchEffectVal=pat->newData[cursor.y][DIV_PAT_FXVAL(0)];
      latchTarget=0;
      latchNibble=false;
      break;
    }
    case GUI_ACTION_PAT_CLEAR_LATCH:
      latchIns=-2;
      latchVol=-1;
      latchEffect=-1;
      latchEffectVal=-1;
      latchTarget=0;
      latchNibble=false;
      break;
    case GUI_ACTION_PAT_ABSORB_INSTRUMENT:
      doAbsorbInstrument();
      break;
    case GUI_ACTION_PAT_CURSOR_UNDO:
      doCursorUndo();
      break;
    case GUI_ACTION_PAT_CURSOR_REDO:
      doCursorRedo();
      break;

    case GUI_ACTION_INS_LIST_ADD:
      if (settings.insTypeMenu) {
        makeInsTypeList=e->getPossibleInsTypes();
        if (makeInsTypeList.size()>1) {
          displayInsTypeList=true;
          displayInsTypeListMakeInsSample=-1;
          break;
        }
      }
      setCurIns(e->addInstrument(cursor.xCoarse));
      if (curIns==-1) {
        showError(_("too many instruments!"));
      } else {
        if (settings.blankIns) {
          e->song.ins[curIns]->fm.fb=0;
          for (int i=0; i<4; i++) {
            e->song.ins[curIns]->fm.op[i]=DivInstrumentFM::Operator();
            e->song.ins[curIns]->fm.op[i].ar=31;
            e->song.ins[curIns]->fm.op[i].dr=31;
            e->song.ins[curIns]->fm.op[i].rr=15;
            e->song.ins[curIns]->fm.op[i].tl=127;
            e->song.ins[curIns]->fm.op[i].dt=3;

            e->song.ins[curIns]->esfm.op[i].ct=0;
            e->song.ins[curIns]->esfm.op[i].dt=0;
            e->song.ins[curIns]->esfm.op[i].modIn=0;
            e->song.ins[curIns]->esfm.op[i].outLvl=0;
          }
        }
        wantScrollListIns=true;
        MARK_MODIFIED;
        wavePreviewInit=true;
        updateFMPreview=true;
      }
      break;
    case GUI_ACTION_INS_LIST_DUPLICATE:
      if (curIns>=0 && curIns<(int)e->song.ins.size()) {
        int prevIns=curIns;
        setCurIns(e->addInstrument(cursor.xCoarse));
        if (curIns==-1) {
          showError(_("too many instruments!"));
        } else {
          (*e->song.ins[curIns])=(*e->song.ins[prevIns]);
          wantScrollListIns=true;
          MARK_MODIFIED;
          wavePreviewInit=true;
          updateFMPreview=true;
        }
      }
      break;
    case GUI_ACTION_INS_LIST_OPEN:
      openFileDialog(GUI_FILE_INS_OPEN);
      break;
    case GUI_ACTION_INS_LIST_OPEN_REPLACE:
      openFileDialog(GUI_FILE_INS_OPEN_REPLACE);
      break;
    case GUI_ACTION_INS_LIST_SAVE:
      if (curIns>=0 && curIns<(int)e->song.ins.size()) openFileDialog(GUI_FILE_INS_SAVE);
      break;
    case GUI_ACTION_INS_LIST_SAVE_DMP:
      if (curIns>=0 && curIns<(int)e->song.ins.size()) openFileDialog(GUI_FILE_INS_SAVE_DMP);
      break;
    case GUI_ACTION_INS_LIST_MOVE_UP:
      if (e->moveInsUp(curIns)) {
        curIns--;
        wantScrollListIns=true;
        MARK_MODIFIED;
      }
      break;
    case GUI_ACTION_INS_LIST_MOVE_DOWN:
      if (e->moveInsDown(curIns)) {
        curIns++;
        wantScrollListIns=true;
        MARK_MODIFIED;
      }
      break;
    case GUI_ACTION_INS_LIST_DELETE:
      if (curIns>=0 && curIns<(int)e->song.ins.size()) {
        e->delInstrument(curIns);
        wantScrollListIns=true;
        MARK_MODIFIED;
        if (curIns>=(int)e->song.ins.size()) {
          curIns--;
        }
      }
      break;
    case GUI_ACTION_INS_LIST_EDIT:
      insEditOpen=true;
      break;
    case GUI_ACTION_INS_LIST_UP:
      setCurIns(curIns-1);
      if (curIns<0) setCurIns(0);
      wantScrollListIns=true;
      wavePreviewInit=true;
      updateFMPreview=true;
      break;
    case GUI_ACTION_INS_LIST_DOWN:
      setCurIns(curIns+1);
      if (curIns>=(int)e->song.ins.size()) setCurIns(((int)e->song.ins.size())-1);
      wantScrollListIns=true;
      wavePreviewInit=true;
      updateFMPreview=true;
      break;
    case GUI_ACTION_INS_LIST_DIR_VIEW:
      insListDir=!insListDir;
      break;
    case GUI_ACTION_INS_LIST_SAVE_ALL:
      if (e->song.ins.empty()) {
        showError(_("this song doesn't have any instruments."));
      } else {
        openFileDialog(GUI_FILE_INS_SAVE_ALL);
      }
      break;

    case GUI_ACTION_WAVE_LIST_ADD: {
      std::vector<DivSystem> alreadyDone;
      waveSizeList.clear();
      for (int i=0; i<e->song.systemLen; i++) {
        bool skip=false;
        for (DivSystem j: alreadyDone) {
          if (e->song.system[i]==j) {
            skip=true;
            break;
          }
        }
        if (skip) continue;
        const DivSysDef* sysDef=e->getSystemDef(e->song.system[i]);
        alreadyDone.push_back(e->song.system[i]);
        if (sysDef==NULL) continue;

        if (sysDef->waveHeight==0) continue;
        if (sysDef->waveWidth==0) {
          // add three preset sizes
          waveSizeList.push_back(FurnaceGUIWaveSizeEntry(32,sysDef->waveHeight,sysDef->name));
          waveSizeList.push_back(FurnaceGUIWaveSizeEntry(64,sysDef->waveHeight,sysDef->name));
          waveSizeList.push_back(FurnaceGUIWaveSizeEntry(128,sysDef->waveHeight,sysDef->name));
        } else {
          waveSizeList.push_back(FurnaceGUIWaveSizeEntry(sysDef->waveWidth,sysDef->waveHeight,sysDef->name));
        }
      }

      int finalWidth=32;
      int finalHeight=32;
      if (waveSizeList.size()==1) {
        finalWidth=waveSizeList[0].width;
        finalHeight=waveSizeList[0].height;
      } else if (waveSizeList.size()>1) {
        displayWaveSizeList=true;
        break;
      }

      curWave=e->addWave();
      if (curWave==-1) {
        showError(_("too many wavetables!"));
      } else {
        wantScrollListWave=true;
        e->song.wave[curWave]->len=finalWidth;
        e->song.wave[curWave]->max=finalHeight-1;
        for (int j=0; j<finalWidth; j++) {
          e->song.wave[curWave]->data[j]=(j*finalHeight)/finalWidth;
        }
        MARK_MODIFIED;
        RESET_WAVE_MACRO_ZOOM;
      }
      break;
    }
    case GUI_ACTION_WAVE_LIST_DUPLICATE:
      if (curWave>=0 && curWave<(int)e->song.wave.size()) {
        int prevWave=curWave;
        curWave=e->addWave();
        if (curWave==-1) {
          showError(_("too many wavetables!"));
        } else {
          (*e->song.wave[curWave])=(*e->song.wave[prevWave]);
          wantScrollListWave=true;
          MARK_MODIFIED;
          RESET_WAVE_MACRO_ZOOM;
        }
      }
      break;
    case GUI_ACTION_WAVE_LIST_OPEN:
      openFileDialog(GUI_FILE_WAVE_OPEN);
      break;
    case GUI_ACTION_WAVE_LIST_OPEN_REPLACE:
      openFileDialog(GUI_FILE_WAVE_OPEN_REPLACE);
      break;
    case GUI_ACTION_WAVE_LIST_SAVE:
      if (curWave>=0 && curWave<(int)e->song.wave.size()) openFileDialog(GUI_FILE_WAVE_SAVE);
      break;
    case GUI_ACTION_WAVE_LIST_SAVE_DMW:
      if (curWave>=0 && curWave<(int)e->song.wave.size()) openFileDialog(GUI_FILE_WAVE_SAVE_DMW);
      break;
    case GUI_ACTION_WAVE_LIST_SAVE_RAW:
      if (curWave>=0 && curWave<(int)e->song.wave.size()) openFileDialog(GUI_FILE_WAVE_SAVE_RAW);
      break;
    case GUI_ACTION_WAVE_LIST_CREATE_SAMPLE:
      if (curWave>=0 && curWave<(int)e->song.wave.size()) {
        curSample=e->addSample();
        if (curSample==-1) {
          showError(_("too many samples!"));
        } else {
          e->lockEngine([this]() {
            DivSample* sample=e->getSample(curSample);
            if (sample!=NULL) {
              DivWavetable* wave=e->song.wave[curWave];
              unsigned int waveLen=wave->len;
              sample->centerRate=(int)round(261.625565301*waveLen); // c3
              sample->loopStart=0;
              sample->loopEnd=waveLen;
              sample->loop=true;
              sample->loopMode=DIV_SAMPLE_LOOP_FORWARD;
              sample->depth=DIV_SAMPLE_DEPTH_16BIT;
              if (sample->init(waveLen)) {
                for (unsigned short i=0; i<waveLen; i++) {
                  sample->data16[i]=((wave->data[i]*65535.0f)/(wave->max))-32768;
                }
              }
            }
            e->renderSamples();
          });
          wantScrollListSample=true;
          MARK_MODIFIED;
        }
        updateSampleTex=true;
        notifySampleChange=true;
      }
      break;
    case GUI_ACTION_WAVE_LIST_MOVE_UP:
      if (e->moveWaveUp(curWave)) {
        curWave--;
        wantScrollListWave=true;
        MARK_MODIFIED;
      }
      break;
    case GUI_ACTION_WAVE_LIST_MOVE_DOWN:
      if (e->moveWaveDown(curWave)) {
        curWave++;
        wantScrollListWave=true;
        MARK_MODIFIED;
      }
      break;
    case GUI_ACTION_WAVE_LIST_DELETE:
      if (curWave>=0 && curWave<(int)e->song.wave.size()) {
        e->delWave(curWave);
        MARK_MODIFIED;
        wantScrollListWave=true;
        if (curWave>=(int)e->song.wave.size()) {
          curWave--;
        }
      }
      break;
    case GUI_ACTION_WAVE_LIST_EDIT:
      waveEditOpen=true;
      break;
    case GUI_ACTION_WAVE_LIST_UP:
      if (--curWave<0) curWave=0;
      wantScrollListWave=true;
      break;
    case GUI_ACTION_WAVE_LIST_DOWN:
      if (++curWave>=(int)e->song.wave.size()) curWave=((int)e->song.wave.size())-1;
      wantScrollListWave=true;
      break;
    case GUI_ACTION_WAVE_LIST_DIR_VIEW:
      waveListDir=!waveListDir;
      break;
    case GUI_ACTION_WAVE_LIST_SAVE_ALL:
      if (e->song.wave.empty()) {
        showError(_("this song doesn't have any wavetables."));
      } else {
        openFileDialog(GUI_FILE_WAVE_SAVE_ALL);
      }
      break;

    case GUI_ACTION_SAMPLE_LIST_ADD:
      curSample=e->addSample();
      if (curSample==-1) {
        showError(_("too many samples!"));
      } else {
        wantScrollListSample=true;
        MARK_MODIFIED;
      }
      updateSampleTex=true;
      notifySampleChange=true;
      break;
    case GUI_ACTION_SAMPLE_LIST_DUPLICATE:
      if (curSample>=0 && curSample<(int)e->song.sample.size()) {
        DivSample* prevSample=e->getSample(curSample);
        curSample=e->addSample();
        if (curSample==-1) {
          showError(_("too many samples!"));
        } else {
          e->lockEngine([this,prevSample]() {
            DivSample* sample=e->getSample(curSample);
            if (sample!=NULL) {
              sample->centerRate=prevSample->centerRate;
              sample->name=prevSample->name;
              sample->loopStart=prevSample->loopStart;
              sample->loopEnd=prevSample->loopEnd;
              sample->loop=prevSample->loop;
              sample->loopMode=prevSample->loopMode;
              sample->brrEmphasis=prevSample->brrEmphasis;
              sample->brrNoFilter=prevSample->brrNoFilter;
              sample->dither=prevSample->dither;
              sample->depth=prevSample->depth;
              if (sample->init(prevSample->samples)) {
                if (prevSample->getCurBuf()!=NULL) {
                  memcpy(sample->getCurBuf(),prevSample->getCurBuf(),prevSample->getCurBufLen());
                }
              }
            }
            e->renderSamples();
          });
          wantScrollListSample=true;
          MARK_MODIFIED;
        }
        updateSampleTex=true;
        notifySampleChange=true;
      }
      break;
    case GUI_ACTION_SAMPLE_LIST_OPEN:
      openFileDialog(GUI_FILE_SAMPLE_OPEN);
      break;
    case GUI_ACTION_SAMPLE_LIST_OPEN_REPLACE:
      openFileDialog(GUI_FILE_SAMPLE_OPEN_REPLACE);
      break;
    case GUI_ACTION_SAMPLE_LIST_OPEN_RAW:
      openFileDialog(GUI_FILE_SAMPLE_OPEN_RAW);
      break;
    case GUI_ACTION_SAMPLE_LIST_OPEN_REPLACE_RAW:
      openFileDialog(GUI_FILE_SAMPLE_OPEN_REPLACE_RAW);
      break;
    case GUI_ACTION_SAMPLE_LIST_SAVE:
      if (curSample>=0 && curSample<(int)e->song.sample.size()) openFileDialog(GUI_FILE_SAMPLE_SAVE);
      break;
    case GUI_ACTION_SAMPLE_LIST_SAVE_RAW:
      if (curSample>=0 && curSample<(int)e->song.sample.size()) openFileDialog(GUI_FILE_SAMPLE_SAVE_RAW);
      break;
    case GUI_ACTION_SAMPLE_LIST_MOVE_UP:
      if (e->moveSampleUp(curSample)) {
        curSample--;
        wantScrollListSample=true;
        updateSampleTex=true;
        notifySampleChange=true;
        MARK_MODIFIED;
      }
      break;
    case GUI_ACTION_SAMPLE_LIST_MOVE_DOWN:
      if (e->moveSampleDown(curSample)) {
        curSample++;
        wantScrollListSample=true;
        updateSampleTex=true;
        notifySampleChange=true;
        MARK_MODIFIED;
      }
      break;
    case GUI_ACTION_SAMPLE_LIST_DELETE:
      e->delSample(curSample);
      wantScrollListSample=true;
      MARK_MODIFIED;
      if (curSample>=(int)e->song.sample.size()) {
        curSample--;
      }
      updateSampleTex=true;
      notifySampleChange=true;
      break;
    case GUI_ACTION_SAMPLE_LIST_EDIT:
      sampleEditOpen=true;
      break;
    case GUI_ACTION_SAMPLE_LIST_UP:
      if (--curSample<0) curSample=0;
      wantScrollListSample=true;
      updateSampleTex=true;
      notifySampleChange=true;
      break;
    case GUI_ACTION_SAMPLE_LIST_DOWN:
      if (++curSample>=(int)e->song.sample.size()) curSample=((int)e->song.sample.size())-1;
      wantScrollListSample=true;
      updateSampleTex=true;
      notifySampleChange=true;
      break;
    case GUI_ACTION_SAMPLE_LIST_PREVIEW:
      e->previewSample(curSample);
      break;
    case GUI_ACTION_SAMPLE_LIST_STOP_PREVIEW:
      e->stopSamplePreview();
      break;
    case GUI_ACTION_SAMPLE_LIST_DIR_VIEW:
      sampleListDir=!sampleListDir;
      break;
    case GUI_ACTION_SAMPLE_LIST_MAKE_MAP: {
      // determine instrument type
      std::vector<DivInstrumentType> tempTypeList=e->getPossibleInsTypes();
      makeInsTypeList.clear();

      for (DivInstrumentType& i: tempTypeList) {
        if (i==DIV_INS_PCE ||
            i==DIV_INS_MSM6258 ||
            i==DIV_INS_MSM6295 ||
            i==DIV_INS_ADPCMA ||
            i==DIV_INS_ADPCMB ||
            i==DIV_INS_SEGAPCM ||
            i==DIV_INS_QSOUND ||
            i==DIV_INS_YMZ280B ||
            i==DIV_INS_RF5C68 ||
            i==DIV_INS_MULTIPCM ||
            i==DIV_INS_MIKEY ||
            i==DIV_INS_X1_010 ||
            i==DIV_INS_SWAN ||
            i==DIV_INS_AY ||
            i==DIV_INS_AY8930 ||
            i==DIV_INS_VRC6 ||
            i==DIV_INS_SU ||
            i==DIV_INS_SNES ||
            i==DIV_INS_ES5506 ||
            i==DIV_INS_K007232 ||
            i==DIV_INS_GA20 ||
            i==DIV_INS_K053260 ||
            i==DIV_INS_C140 ||
            i==DIV_INS_C219 ||
            i==DIV_INS_NDS) {
          makeInsTypeList.push_back(i);
        }
      }

      if (makeInsTypeList.empty()) {
        makeInsTypeList.push_back(DIV_INS_AMIGA);
      }

      displayInsTypeList=true;
      displayInsTypeListMakeInsSample=-2;
      break;
    }
    case GUI_ACTION_SAMPLE_LIST_SAVE_ALL:
      if (e->song.sample.empty()) {
        showError(_("this song doesn't have any samples."));
      } else {
        openFileDialog(GUI_FILE_SAMPLE_SAVE_ALL);
      }
      break;

    case GUI_ACTION_SAMPLE_SELECT:
      if (curSample<0 || curSample>=(int)e->song.sample.size()) break;
      sampleDragMode=false;
      break;
    case GUI_ACTION_SAMPLE_DRAW:
      if (curSample<0 || curSample>=(int)e->song.sample.size()) break;
      sampleDragMode=true;
      break;
    case GUI_ACTION_SAMPLE_CUT: {
      if (curSample<0 || curSample>=(int)e->song.sample.size()) break;
      DivSample* sample=e->song.sample[curSample];
      if (sample->depth!=DIV_SAMPLE_DEPTH_8BIT && sample->depth!=DIV_SAMPLE_DEPTH_16BIT) break;
      SAMPLE_OP_BEGIN;

      if (end-start<1) break;

      sample->prepareUndo(true);

      if (sampleClipboard!=NULL) {
        delete[] sampleClipboard;
      }
      sampleClipboard=new short[end-start];
      sampleClipboardLen=end-start;
      memcpy(sampleClipboard,&(sample->data16[start]),sizeof(short)*(end-start));

      e->lockEngine([this,sample,start,end]() {
        sample->strip(start,end);
        updateSampleTex=true;
        notifySampleChange=true;

        e->renderSamples(curSample);
      });
      sampleSelStart=-1;
      sampleSelEnd=-1;
      MARK_MODIFIED;

      break;
    }
    case GUI_ACTION_SAMPLE_COPY: {
      if (curSample<0 || curSample>=(int)e->song.sample.size()) break;
      DivSample* sample=e->song.sample[curSample];
      SAMPLE_OP_BEGIN;

      if (end-start<1) break;

      if (sampleClipboard!=NULL) {
        delete[] sampleClipboard;
      }
      sampleClipboard=new short[end-start];
      sampleClipboardLen=end-start;
      memcpy(sampleClipboard,&(sample->data16[start]),sizeof(short)*(end-start));
      break;
    }
    case GUI_ACTION_SAMPLE_PASTE: {
      if (curSample<0 || curSample>=(int)e->song.sample.size()) break;
      if (sampleClipboard==NULL || sampleClipboardLen<1) break;
      DivSample* sample=e->song.sample[curSample];
      if (sample->depth!=DIV_SAMPLE_DEPTH_8BIT && sample->depth!=DIV_SAMPLE_DEPTH_16BIT) break;
      sample->prepareUndo(true);
      int pos=(sampleSelStart==-1 || sampleSelStart==sampleSelEnd)?sample->samples:sampleSelStart;
      if (pos>=(int)sample->samples) pos=sample->samples-1;
      if (pos<0) pos=0;
      logV("paste position: %d",pos);

      e->lockEngine([this,sample,pos]() {
        if (!sample->insert(pos,sampleClipboardLen)) {
          showError(_("couldn't paste! make sure your sample is 8 or 16-bit."));
        } else {
          if (sample->depth==DIV_SAMPLE_DEPTH_8BIT) {
            for (size_t i=0; i<sampleClipboardLen; i++) {
              sample->data8[pos+i]=sampleClipboard[i]>>8;
            }
          } else {
            memcpy(&(sample->data16[pos]),sampleClipboard,sizeof(short)*sampleClipboardLen);
          }
        }
        e->renderSamples(curSample);
      });
      sampleSelStart=pos;
      sampleSelEnd=pos+sampleClipboardLen;
      updateSampleTex=true;
      notifySampleChange=true;
      MARK_MODIFIED;
      break;
    }
    case GUI_ACTION_SAMPLE_PASTE_REPLACE: {
      if (curSample<0 || curSample>=(int)e->song.sample.size()) break;
      if (sampleClipboard==NULL || sampleClipboardLen<1) break;
      DivSample* sample=e->song.sample[curSample];
      if (sample->depth!=DIV_SAMPLE_DEPTH_8BIT && sample->depth!=DIV_SAMPLE_DEPTH_16BIT) break;
      sample->prepareUndo(true);
      int pos=(sampleSelStart==-1 || sampleSelStart==sampleSelEnd)?0:sampleSelStart;
      if (pos>=(int)sample->samples) pos=sample->samples-1;
      if (pos<0) pos=0;

      e->lockEngine([this,sample,pos]() {
        if (sample->depth==DIV_SAMPLE_DEPTH_8BIT) {
          for (size_t i=0; i<sampleClipboardLen; i++) {
            if (pos+i>=sample->samples) break;
            sample->data8[pos+i]=sampleClipboard[i]>>8;
          }
        } else {
          for (size_t i=0; i<sampleClipboardLen; i++) {
            if (pos+i>=sample->samples) break;
            sample->data16[pos+i]=sampleClipboard[i];
          }
        }
        e->renderSamples(curSample);
      });
      sampleSelStart=pos;
      sampleSelEnd=pos+sampleClipboardLen;
      if (sampleSelEnd>(int)sample->samples) sampleSelEnd=sample->samples;
      updateSampleTex=true;
      notifySampleChange=true;
      MARK_MODIFIED;
      break;
    }
    case GUI_ACTION_SAMPLE_PASTE_MIX: {
      if (curSample<0 || curSample>=(int)e->song.sample.size()) break;
      if (sampleClipboard==NULL || sampleClipboardLen<1) break;
      DivSample* sample=e->song.sample[curSample];
      if (sample->depth!=DIV_SAMPLE_DEPTH_8BIT && sample->depth!=DIV_SAMPLE_DEPTH_16BIT) break;
      sample->prepareUndo(true);
      int pos=(sampleSelStart==-1 || sampleSelStart==sampleSelEnd)?0:sampleSelStart;
      if (pos>=(int)sample->samples) pos=sample->samples-1;
      if (pos<0) pos=0;

      e->lockEngine([this,sample,pos]() {
        if (sample->depth==DIV_SAMPLE_DEPTH_8BIT) {
          for (size_t i=0; i<sampleClipboardLen; i++) {
            if (pos+i>=sample->samples) break;
            int val=sample->data8[pos+i]+(sampleClipboard[i]>>8);
            if (val>127) val=127;
            if (val<-128) val=-128;
            sample->data8[pos+i]=val;
          }
        } else {
          for (size_t i=0; i<sampleClipboardLen; i++) {
            if (pos+i>=sample->samples) break;
            int val=sample->data16[pos+i]+sampleClipboard[i];
            if (val>32767) val=32767;
            if (val<-32768) val=-32768;
            sample->data16[pos+i]=val;
          }
        }
        e->renderSamples(curSample);
      });
      sampleSelStart=pos;
      sampleSelEnd=pos+sampleClipboardLen;
      if (sampleSelEnd>(int)sample->samples) sampleSelEnd=sample->samples;
      updateSampleTex=true;
      notifySampleChange=true;
      MARK_MODIFIED;
      break;
    }
    case GUI_ACTION_SAMPLE_SELECT_ALL: {
      if (curSample<0 || curSample>=(int)e->song.sample.size()) break;
      DivSample* sample=e->song.sample[curSample];
      sampleDragActive=false;
      sampleSelStart=0;
      sampleSelEnd=sample->samples;
      break;
    }
    case GUI_ACTION_SAMPLE_RESIZE:
      if (curSample<0 || curSample>=(int)e->song.sample.size()) break;
      openSampleResizeOpt=true;
      break;
    case GUI_ACTION_SAMPLE_RESAMPLE:
      if (curSample<0 || curSample>=(int)e->song.sample.size()) break;
      openSampleResampleOpt=true;
      break;
    case GUI_ACTION_SAMPLE_AMPLIFY:
      if (curSample<0 || curSample>=(int)e->song.sample.size()) break;
      openSampleAmplifyOpt=true;
      break;
    case GUI_ACTION_SAMPLE_NORMALIZE: {
      if (curSample<0 || curSample>=(int)e->song.sample.size()) break;
      DivSample* sample=e->song.sample[curSample];
      if (sample->depth!=DIV_SAMPLE_DEPTH_8BIT && sample->depth!=DIV_SAMPLE_DEPTH_16BIT) break;
      sample->prepareUndo(true);
      e->lockEngine([this,sample]() {
        SAMPLE_OP_BEGIN;
        float maxVal=0.0f;

        if (sample->depth==DIV_SAMPLE_DEPTH_16BIT) {
          for (unsigned int i=start; i<end; i++) {
            float val=fabs((float)sample->data16[i]/32767.0f);
            if (val>maxVal) maxVal=val;
          }
          if (maxVal>1.0f) maxVal=1.0f;
          if (maxVal>0.0f) {
            float vol=1.0f/maxVal;
            for (unsigned int i=start; i<end; i++) {
              float val=sample->data16[i]*vol;
              if (val<-32768) val=-32768;
              if (val>32767) val=32767;
              sample->data16[i]=val;
            }
          }
        } else if (sample->depth==DIV_SAMPLE_DEPTH_8BIT) {
          for (unsigned int i=start; i<end; i++) {
            float val=fabs((float)sample->data8[i]/127.0f);
            if (val>maxVal) maxVal=val;
          }
          if (maxVal>1.0f) maxVal=1.0f;
          if (maxVal>0.0f) {
            float vol=1.0f/maxVal;
            for (unsigned int i=start; i<end; i++) {
              float val=sample->data8[i]*vol;
              if (val<-128) val=-128;
              if (val>127) val=127;
              sample->data8[i]=val;
            }
          }
        }

        updateSampleTex=true;
        notifySampleChange=true;

        e->renderSamples(curSample);
      });
      MARK_MODIFIED;
      break;
    }
    case GUI_ACTION_SAMPLE_FADE_IN: {
      if (curSample<0 || curSample>=(int)e->song.sample.size()) break;
      DivSample* sample=e->song.sample[curSample];
      if (sample->depth!=DIV_SAMPLE_DEPTH_8BIT && sample->depth!=DIV_SAMPLE_DEPTH_16BIT) break;
      sample->prepareUndo(true);
      e->lockEngine([this,sample]() {
        SAMPLE_OP_BEGIN;

        if (sample->depth==DIV_SAMPLE_DEPTH_16BIT) {
          for (unsigned int i=start; i<end; i++) {
            float val=sample->data16[i]*float(i-start)/float(end-start);
            if (val<-32768) val=-32768;
            if (val>32767) val=32767;
            sample->data16[i]=val;
          }
        } else if (sample->depth==DIV_SAMPLE_DEPTH_8BIT) {
          for (unsigned int i=start; i<end; i++) {
            float val=sample->data8[i]*float(i-start)/float(end-start);
            if (val<-128) val=-128;
            if (val>127) val=127;
            sample->data8[i]=val;
          }
        }

        updateSampleTex=true;
        notifySampleChange=true;

        e->renderSamples(curSample);
      });
      MARK_MODIFIED;
      break;
    }
    case GUI_ACTION_SAMPLE_FADE_OUT: {
      if (curSample<0 || curSample>=(int)e->song.sample.size()) break;
      DivSample* sample=e->song.sample[curSample];
      if (sample->depth!=DIV_SAMPLE_DEPTH_8BIT && sample->depth!=DIV_SAMPLE_DEPTH_16BIT) break;
      sample->prepareUndo(true);
      e->lockEngine([this,sample]() {
        SAMPLE_OP_BEGIN;

        if (sample->depth==DIV_SAMPLE_DEPTH_16BIT) {
          for (unsigned int i=start; i<end; i++) {
            float val=sample->data16[i]*float(end-i)/float(end-start);
            if (val<-32768) val=-32768;
            if (val>32767) val=32767;
            sample->data16[i]=val;
          }
        } else if (sample->depth==DIV_SAMPLE_DEPTH_8BIT) {
          for (unsigned int i=start; i<end; i++) {
            float val=sample->data8[i]*float(end-i)/float(end-start);
            if (val<-128) val=-128;
            if (val>127) val=127;
            sample->data8[i]=val;
          }
        }

        updateSampleTex=true;
        notifySampleChange=true;

        e->renderSamples(curSample);
      });
      MARK_MODIFIED;
      break;
    }
    case GUI_ACTION_SAMPLE_INSERT:
      if (curSample<0 || curSample>=(int)e->song.sample.size()) break;
      openSampleSilenceOpt=true;
      break;
    case GUI_ACTION_SAMPLE_SILENCE: {
      if (curSample<0 || curSample>=(int)e->song.sample.size()) break;
      DivSample* sample=e->song.sample[curSample];
      if (sample->depth!=DIV_SAMPLE_DEPTH_8BIT && sample->depth!=DIV_SAMPLE_DEPTH_16BIT) break;
      sample->prepareUndo(true);
      e->lockEngine([this,sample]() {
        SAMPLE_OP_BEGIN;

        if (sample->depth==DIV_SAMPLE_DEPTH_16BIT) {
          for (unsigned int i=start; i<end; i++) {
            sample->data16[i]=0;
          }
        } else if (sample->depth==DIV_SAMPLE_DEPTH_8BIT) {
          for (unsigned int i=start; i<end; i++) {
            sample->data8[i]=0;
          }
        }

        updateSampleTex=true;
        notifySampleChange=true;

        e->renderSamples(curSample);
      });
      MARK_MODIFIED;
      break;
    }
    case GUI_ACTION_SAMPLE_DELETE: {
      if (curSample<0 || curSample>=(int)e->song.sample.size()) break;
      DivSample* sample=e->song.sample[curSample];
      if (sample->depth!=DIV_SAMPLE_DEPTH_8BIT && sample->depth!=DIV_SAMPLE_DEPTH_16BIT) break;
      sample->prepareUndo(true);
      e->lockEngine([this,sample]() {
        SAMPLE_OP_BEGIN;

        sample->strip(start,end);
        updateSampleTex=true;
        notifySampleChange=true;

        e->renderSamples(curSample);
      });
      sampleSelStart=-1;
      sampleSelEnd=-1;
      MARK_MODIFIED;
      break;
    }
    case GUI_ACTION_SAMPLE_TRIM: {
      if (curSample<0 || curSample>=(int)e->song.sample.size()) break;
      DivSample* sample=e->song.sample[curSample];
      if (sample->depth!=DIV_SAMPLE_DEPTH_8BIT && sample->depth!=DIV_SAMPLE_DEPTH_16BIT) break;
      sample->prepareUndo(true);
      e->lockEngine([this,sample]() {
        SAMPLE_OP_BEGIN;

        sample->trim(start,end);
        updateSampleTex=true;
        notifySampleChange=true;

        e->renderSamples(curSample);
      });
      sampleSelStart=-1;
      sampleSelEnd=-1;
      MARK_MODIFIED;
      break;
    }
    case GUI_ACTION_SAMPLE_REVERSE: {
      if (curSample<0 || curSample>=(int)e->song.sample.size()) break;
      DivSample* sample=e->song.sample[curSample];
      if (sample->depth!=DIV_SAMPLE_DEPTH_8BIT && sample->depth!=DIV_SAMPLE_DEPTH_16BIT) break;
      sample->prepareUndo(true);
      e->lockEngine([this,sample]() {
        SAMPLE_OP_BEGIN;

        if (sample->depth==DIV_SAMPLE_DEPTH_16BIT) {
          for (unsigned int i=start; i<end; i++) {
            unsigned int ri=end-i-1+start;
            if (ri<=i) break;
            sample->data16[i]^=sample->data16[ri];
            sample->data16[ri]^=sample->data16[i];
            sample->data16[i]^=sample->data16[ri];
          }
        } else if (sample->depth==DIV_SAMPLE_DEPTH_8BIT) {
          for (unsigned int i=start; i<end; i++) {
            unsigned int ri=end-i-1+start;
            if (ri<=i) break;
            sample->data8[i]^=sample->data8[ri];
            sample->data8[ri]^=sample->data8[i];
            sample->data8[i]^=sample->data8[ri];
          }
        }

        updateSampleTex=true;
        notifySampleChange=true;

        e->renderSamples(curSample);
      });
      MARK_MODIFIED;
      break;
    }
    case GUI_ACTION_SAMPLE_INVERT: {
      if (curSample<0 || curSample>=(int)e->song.sample.size()) break;
      DivSample* sample=e->song.sample[curSample];
      if (sample->depth!=DIV_SAMPLE_DEPTH_8BIT && sample->depth!=DIV_SAMPLE_DEPTH_16BIT) break;
      sample->prepareUndo(true);
      e->lockEngine([this,sample]() {
        SAMPLE_OP_BEGIN;

        if (sample->depth==DIV_SAMPLE_DEPTH_16BIT) {
          for (unsigned int i=start; i<end; i++) {
            sample->data16[i]=-sample->data16[i];
            if (sample->data16[i]==-32768) sample->data16[i]=32767;
          }
        } else if (sample->depth==DIV_SAMPLE_DEPTH_8BIT) {
          for (unsigned int i=start; i<end; i++) {
            sample->data8[i]=-sample->data8[i];
            if (sample->data8[i]==-128) sample->data8[i]=127;
          }
        }

        updateSampleTex=true;
        notifySampleChange=true;

        e->renderSamples(curSample);
      });
      MARK_MODIFIED;
      break;
    }
    case GUI_ACTION_SAMPLE_SIGN: {
      if (curSample<0 || curSample>=(int)e->song.sample.size()) break;
      DivSample* sample=e->song.sample[curSample];
      if (sample->depth!=DIV_SAMPLE_DEPTH_8BIT && sample->depth!=DIV_SAMPLE_DEPTH_16BIT) break;
      sample->prepareUndo(true);
      e->lockEngine([this,sample]() {
        SAMPLE_OP_BEGIN;

        if (sample->depth==DIV_SAMPLE_DEPTH_16BIT) {
          for (unsigned int i=start; i<end; i++) {
            sample->data16[i]^=0x8000;
          }
        } else if (sample->depth==DIV_SAMPLE_DEPTH_8BIT) {
          for (unsigned int i=start; i<end; i++) {
            sample->data8[i]^=0x80;
          }
        }

        updateSampleTex=true;
        notifySampleChange=true;

        e->renderSamples(curSample);
      });
      MARK_MODIFIED;
      break;
    }
    case GUI_ACTION_SAMPLE_CROSSFADE_LOOP:
      if (curSample<0 || curSample>=(int)e->song.sample.size()) break;
      openSampleCrossFadeOpt=true;
      break;
    case GUI_ACTION_SAMPLE_FILTER:
      if (curSample<0 || curSample>=(int)e->song.sample.size()) break;
      openSampleFilterOpt=true;
      break;
    case GUI_ACTION_SAMPLE_PREVIEW:
      if (curSample<0 || curSample>=(int)e->song.sample.size()) break;
      e->previewSample(curSample);
      break;
    case GUI_ACTION_SAMPLE_STOP_PREVIEW:
      if (curSample<0 || curSample>=(int)e->song.sample.size()) break;
      e->stopSamplePreview();
      break;
    case GUI_ACTION_SAMPLE_ZOOM_IN: {
      if (curSample<0 || curSample>=(int)e->song.sample.size()) break;
      double zoomPercent=100.0/sampleZoom;
      zoomPercent+=10.0;
      if (zoomPercent>10000.0) zoomPercent=10000.0;
      if (zoomPercent<1.0) zoomPercent=1.0;
      sampleZoom=100.0/zoomPercent;
      if (sampleZoom<0.01) sampleZoom=0.01;
      sampleZoomAuto=false;
      updateSampleTex=true;
      break;
    }
    case GUI_ACTION_SAMPLE_ZOOM_OUT: {
      if (curSample<0 || curSample>=(int)e->song.sample.size()) break;
      double zoomPercent=100.0/sampleZoom;
      zoomPercent-=10.0;
      if (zoomPercent>10000.0) zoomPercent=10000.0;
      if (zoomPercent<1.0) zoomPercent=1.0;
      sampleZoom=100.0/zoomPercent;
      if (sampleZoom<0.01) sampleZoom=0.01;
      sampleZoomAuto=false;
      updateSampleTex=true;
      break;
    }
    case GUI_ACTION_SAMPLE_ZOOM_AUTO:
      if (curSample<0 || curSample>=(int)e->song.sample.size()) break;
      if (sampleZoomAuto) {
        sampleZoom=1.0;
        sampleZoomAuto=false;
        updateSampleTex=true;
      } else {
        sampleZoomAuto=true;
        updateSampleTex=true;
      }
      break;
    case GUI_ACTION_SAMPLE_MAKE_INS: {
      if (curSample<0 || curSample>=(int)e->song.sample.size()) break;
      // determine instrument type
      std::vector<DivInstrumentType> tempTypeList=e->getPossibleInsTypes();
      makeInsTypeList.clear();

      for (DivInstrumentType& i: tempTypeList) {
        if (i==DIV_INS_PCE ||
            i==DIV_INS_MSM6258 ||
            i==DIV_INS_MSM6295 ||
            i==DIV_INS_ADPCMA ||
            i==DIV_INS_ADPCMB ||
            i==DIV_INS_SEGAPCM ||
            i==DIV_INS_QSOUND ||
            i==DIV_INS_YMZ280B ||
            i==DIV_INS_RF5C68 ||
            i==DIV_INS_MULTIPCM ||
            i==DIV_INS_MIKEY ||
            i==DIV_INS_X1_010 ||
            i==DIV_INS_SWAN ||
            i==DIV_INS_AY ||
            i==DIV_INS_AY8930 ||
            i==DIV_INS_VRC6 ||
            i==DIV_INS_SU ||
            i==DIV_INS_SNES ||
            i==DIV_INS_ES5506 ||
            i==DIV_INS_K007232 ||
            i==DIV_INS_GA20 ||
            i==DIV_INS_K053260 ||
            i==DIV_INS_C140 ||
            i==DIV_INS_C219 ||
            i==DIV_INS_NDS ||
            i==DIV_INS_GBA_DMA ||
            i==DIV_INS_GBA_MINMOD) {
          makeInsTypeList.push_back(i);
        }
      }

      if (makeInsTypeList.size()>1) {
        displayInsTypeList=true;
        displayInsTypeListMakeInsSample=curSample;
        break;
      }

      DivInstrumentType insType=DIV_INS_AMIGA;
      if (!makeInsTypeList.empty()) {
        insType=makeInsTypeList[0];
      }

      DivSample* sample=e->song.sample[curSample];
      setCurIns(e->addInstrument(cursor.xCoarse));
      if (curIns==-1) {
        showError(_("too many instruments!"));
      } else {
        e->song.ins[curIns]->type=insType;
        e->song.ins[curIns]->name=sample->name;
        e->song.ins[curIns]->amiga.initSample=curSample;
        if (insType!=DIV_INS_AMIGA) e->song.ins[curIns]->amiga.useSample=true;
        nextWindow=GUI_WINDOW_INS_EDIT;
        MARK_MODIFIED;
        wavePreviewInit=true;
        updateFMPreview=true;
      }
      break;
    }
    case GUI_ACTION_SAMPLE_SET_LOOP: {
      if (curSample<0 || curSample>=(int)e->song.sample.size()) break;
      DivSample* sample=e->song.sample[curSample];
      sample->prepareUndo(true);
      e->lockEngine([this,sample]() {
        SAMPLE_OP_BEGIN;

        sample->loopStart=start;
        sample->loopEnd=end;
        sample->loop=true;
        updateSampleTex=true;
        notifySampleChange=true;

        e->renderSamples(curSample);
      });
      MARK_MODIFIED;
      break;
    }
    case GUI_ACTION_SAMPLE_CREATE_WAVE: {
      if (curSample<0 || curSample>=(int)e->song.sample.size()) break;
      DivSample* sample=e->song.sample[curSample];
      SAMPLE_OP_BEGIN;
      if (end-start<1) {
        showError(_("select at least one sample!"));
      } else if (end-start>256) {
        showError(_("maximum size is 256 samples!"));
      } else {
        curWave=e->addWave();
        if (curWave==-1) {
          showError(_("too many wavetables!"));
        } else {
          DivWavetable* wave=e->song.wave[curWave];
          wave->min=0;
          wave->max=255;
          wave->len=end-start;
          for (unsigned int i=start; i<end; i++) {
            wave->data[i-start]=(((unsigned short)sample->data16[i]&0xff00)>>8)^0x80;
          }
          nextWindow=GUI_WINDOW_WAVE_EDIT;
          MARK_MODIFIED;
          RESET_WAVE_MACRO_ZOOM;
        }
      }
      break;
    }

    case GUI_ACTION_ORDERS_UP:
      if (curOrder>0) {
        setOrder(curOrder-1);
        if (orderEditMode!=0) {
          curNibble=false;
        }
      }
      break;
    case GUI_ACTION_ORDERS_DOWN:
      if (curOrder<e->curSubSong->ordersLen-1) {
        setOrder(curOrder+1);
        if (orderEditMode!=0) {
          curNibble=false;
        }
      }
      break;
    case GUI_ACTION_ORDERS_LEFT: {
      DETERMINE_FIRST;

      do {
        orderCursor--;
        if (orderCursor<firstChannel) {
          orderCursor=firstChannel;
          break;
        }
      } while (!e->curSubSong->chanShow[orderCursor]);
      if (orderEditMode!=0) {
        curNibble=false;
      }
      break;
    }
    case GUI_ACTION_ORDERS_RIGHT: {
      DETERMINE_LAST;

      do {
        orderCursor++;
        if (orderCursor>=lastChannel) {
          orderCursor=lastChannel-1;
          break;
        }
      } while (!e->curSubSong->chanShow[orderCursor]);
      if (orderEditMode!=0) {
        curNibble=false;
      }
      break;
    }
    case GUI_ACTION_ORDERS_INCREASE: {
      if (orderCursor<0 || orderCursor>=e->getTotalChannelCount()) break;
      if (e->curOrders->ord[orderCursor][curOrder]<0xff) {
        e->curOrders->ord[orderCursor][curOrder]++;
      }
      if (orderEditMode!=0) {
        curNibble=false;
      }
      break;
    }
    case GUI_ACTION_ORDERS_DECREASE: {
      if (orderCursor<0 || orderCursor>=e->getTotalChannelCount()) break;
      if (e->curOrders->ord[orderCursor][curOrder]>0) {
        e->curOrders->ord[orderCursor][curOrder]--;
      }
      if (orderEditMode!=0) {
        curNibble=false;
      }
      break;
    }
    case GUI_ACTION_ORDERS_EDIT_MODE:
      orderEditMode++;
      if (orderEditMode>3) orderEditMode=0;
      break;
    case GUI_ACTION_ORDERS_LINK:
      changeAllOrders=!changeAllOrders;
      break;
    case GUI_ACTION_ORDERS_ADD:
      prepareUndo(GUI_UNDO_CHANGE_ORDER);
      e->addOrder(curOrder,false,false);
      curOrder=e->getOrder();
      if (selStart.order==cursor.order) {
        selStart.order=curOrder;
      }
      if (selEnd.order==cursor.order) {
        selEnd.order=curOrder;
      }
      cursor.order=curOrder;
      makeUndo(GUI_UNDO_CHANGE_ORDER);
      break;
    case GUI_ACTION_ORDERS_DUPLICATE:
      prepareUndo(GUI_UNDO_CHANGE_ORDER);
      e->addOrder(curOrder,true,false);
      makeUndo(GUI_UNDO_CHANGE_ORDER);
      break;
    case GUI_ACTION_ORDERS_DEEP_CLONE:
      prepareUndo(GUI_UNDO_CHANGE_ORDER);
      e->deepCloneOrder(curOrder,false);
      makeUndo(GUI_UNDO_CHANGE_ORDER);
      if (!e->getWarnings().empty()) {
        showWarning(e->getWarnings(),GUI_WARN_GENERIC);
      }
      break;
    case GUI_ACTION_ORDERS_DUPLICATE_END:
      prepareUndo(GUI_UNDO_CHANGE_ORDER);
      e->addOrder(curOrder,true,true);
      makeUndo(GUI_UNDO_CHANGE_ORDER);
      break;
    case GUI_ACTION_ORDERS_DEEP_CLONE_END:
      prepareUndo(GUI_UNDO_CHANGE_ORDER);
      e->deepCloneOrder(curOrder,true);
      makeUndo(GUI_UNDO_CHANGE_ORDER);
      if (!e->getWarnings().empty()) {
        showWarning(e->getWarnings(),GUI_WARN_GENERIC);
      }
      break;
    case GUI_ACTION_ORDERS_REMOVE:
      prepareUndo(GUI_UNDO_CHANGE_ORDER);
      e->deleteOrder(curOrder);
      if (curOrder>=e->curSubSong->ordersLen) {
        curOrder=e->curSubSong->ordersLen-1;
        e->setOrder(curOrder);
        if (selStart.order==cursor.order) {
          selStart.order=curOrder;
        }
        if (selEnd.order==cursor.order) {
          selEnd.order=curOrder;
        }
        cursor.order=curOrder;
      }
      makeUndo(GUI_UNDO_CHANGE_ORDER);
      break;
    case GUI_ACTION_ORDERS_MOVE_UP:
      prepareUndo(GUI_UNDO_CHANGE_ORDER);
      e->moveOrderUp(curOrder);
      if (settings.cursorFollowsOrder) {
        e->setOrder(curOrder);
        if (selStart.order==cursor.order) {
          selStart.order=curOrder;
        }
        if (selEnd.order==cursor.order) {
          selEnd.order=curOrder;
        }
        cursor.order=curOrder;
      }
      makeUndo(GUI_UNDO_CHANGE_ORDER);
      break;
    case GUI_ACTION_ORDERS_MOVE_DOWN:
      prepareUndo(GUI_UNDO_CHANGE_ORDER);
      e->moveOrderDown(curOrder);
      if (settings.cursorFollowsOrder) {
        e->setOrder(curOrder);
        if (selStart.order==cursor.order) {
          selStart.order=curOrder;
        }
        if (selEnd.order==cursor.order) {
          selEnd.order=curOrder;
        }
        cursor.order=curOrder;
      }
      makeUndo(GUI_UNDO_CHANGE_ORDER);
      break;
    case GUI_ACTION_ORDERS_REPLAY:
      setOrder(curOrder);
      break;
  }
}<|MERGE_RESOLUTION|>--- conflicted
+++ resolved
@@ -365,16 +365,14 @@
     case GUI_ACTION_WINDOW_USER_PRESETS:
       nextWindow=GUI_WINDOW_USER_PRESETS;
       break;
-<<<<<<< HEAD
+    case GUI_ACTION_WINDOW_REF_PLAYER:
+      nextWindow=GUI_WINDOW_REF_PLAYER;
+      break;
+    case GUI_ACTION_WINDOW_MULTI_INS_SETUP:
+      nextWindow=GUI_WINDOW_MULTI_INS_SETUP;
+      break;
     case GUI_ACTION_WINDOW_SCRIPTING:
       nextWindow=GUI_WINDOW_SCRIPTING;
-=======
-    case GUI_ACTION_WINDOW_REF_PLAYER:
-      nextWindow=GUI_WINDOW_REF_PLAYER;
-      break;
-    case GUI_ACTION_WINDOW_MULTI_INS_SETUP:
-      nextWindow=GUI_WINDOW_MULTI_INS_SETUP;
->>>>>>> 3de64c3c
       break;
     
     case GUI_ACTION_COLLAPSE_WINDOW:
@@ -484,22 +482,21 @@
         case GUI_WINDOW_USER_PRESETS:
           userPresetsOpen=false;
           break;
-<<<<<<< HEAD
+        case GUI_WINDOW_REF_PLAYER:
+          refPlayerOpen=false;
+          break;
+        case GUI_WINDOW_MULTI_INS_SETUP:
+          multiInsSetupOpen=false;
+          break;
+        case GUI_WINDOW_TUNER:
+          tunerOpen=false;
+          break;
+        case GUI_WINDOW_SPECTRUM:
+          spectrumOpen=false;
+          break;
+          break;
         case GUI_WINDOW_SCRIPTING:
           scriptingOpen=false;
-=======
-        case GUI_WINDOW_REF_PLAYER:
-          refPlayerOpen=false;
-          break;
-        case GUI_WINDOW_MULTI_INS_SETUP:
-          multiInsSetupOpen=false;
-          break;
-        case GUI_WINDOW_TUNER:
-          tunerOpen=false;
-          break;
-        case GUI_WINDOW_SPECTRUM:
-          spectrumOpen=false;
->>>>>>> 3de64c3c
           break;
         default:
           break;
