/**
 * Furnace Tracker - multi-system chiptune tracker
 * Copyright (C) 2021-2024 tildearrow and contributors
 *
 * This program is free software; you can redistribute it and/or modify
 * it under the terms of the GNU General Public License as published by
 * the Free Software Foundation; either version 2 of the License, or
 * (at your option) any later version.
 *
 * This program is distributed in the hope that it will be useful,
 * but WITHOUT ANY WARRANTY; without even the implied warranty of
 * MERCHANTABILITY or FITNESS FOR A PARTICULAR PURPOSE.  See the
 * GNU General Public License for more details.
 *
 * You should have received a copy of the GNU General Public License along
 * with this program; if not, write to the Free Software Foundation, Inc.,
 * 51 Franklin Street, Fifth Floor, Boston, MA 02110-1301 USA.
 */

#include "gui.h"
#include "../ta-log.h"
#include <fmt/printf.h>
#include <imgui.h>

#include "actionUtil.h"
#include "sampleUtil.h"

const unsigned char avRequest[15]={
  0xf0, 0x43, 0x20, 0x7e, 0x4c, 0x4d, 0x20, 0x20, 0x38, 0x39, 0x37, 0x36, 0x41, 0x45, 0xf7
};


void FurnaceGUI::doAction(int what) {
  switch (what) {
    case GUI_ACTION_NEW:
      if (modified) {
        showWarning("Unsaved changes! Save changes before creating a new song?",GUI_WARN_NEW);
      } else {
        displayNew=true;
      }
      break;
    case GUI_ACTION_OPEN:
      if (modified) {
        showWarning("Unsaved changes! Save changes before opening another file?",GUI_WARN_OPEN);
      } else {
        openFileDialog(GUI_FILE_OPEN);
      }
      break;
    case GUI_ACTION_OPEN_BACKUP:
      if (modified) {
        showWarning("Unsaved changes! Save changes before opening backup?",GUI_WARN_OPEN_BACKUP);
      } else {
        openFileDialog(GUI_FILE_OPEN_BACKUP);
      }
      break;
    case GUI_ACTION_SAVE:
      if (curFileName=="" || curFileName==backupPath || e->song.version>=0xff00) {
        openFileDialog(GUI_FILE_SAVE);
      } else {
        if (save(curFileName,e->song.isDMF?e->song.version:0)>0) {
          showError(fmt::sprintf("Error while saving file! (%s)",lastError));
        }
      }
      break;
    case GUI_ACTION_SAVE_AS:
      openFileDialog(GUI_FILE_SAVE);
      break;
    case GUI_ACTION_EXPORT:
      curExportType=GUI_EXPORT_NONE;
      displayExport=true;
      break;
    case GUI_ACTION_UNDO:
      if (curWindow==GUI_WINDOW_SAMPLE_EDIT) {
        doUndoSample();
      } else {
        doUndo();
      }
      break;
    case GUI_ACTION_REDO:
      if (curWindow==GUI_WINDOW_SAMPLE_EDIT) {
        doRedoSample();
      } else {
        doRedo();
      }
      break;
    case GUI_ACTION_PLAY_TOGGLE:
      if (e->isPlaying() && !e->isStepping()) {
        stop();
      } else {
        play();
      }
      break;
    case GUI_ACTION_PLAY:
      play();
      break;
    case GUI_ACTION_STOP:
      stop();
      break;
    case GUI_ACTION_PLAY_START:
      e->setOrder(0);
      if (!e->isPlaying()) {
        play();
      }
      e->setRepeatPattern(false);
      break;
    case GUI_ACTION_PLAY_REPEAT:
      play();
      e->setRepeatPattern(true);
      break;
    case GUI_ACTION_PLAY_CURSOR:
      if (e->isPlaying() && !e->isStepping()) {
        stop();
      } else {
        play(cursor.y);
      }
      break;
    case GUI_ACTION_STEP_ONE:
      e->stepOne(cursor.y);
      pendingStepUpdate=1;
      break;
    case GUI_ACTION_OCTAVE_UP:
      if (++curOctave>7) {
        curOctave=7;
      } else {
        e->autoNoteOffAll();
        failedNoteOn=false;
      }
      break;
    case GUI_ACTION_OCTAVE_DOWN:
      if (--curOctave<-5) {
        curOctave=-5;
      } else {
        e->autoNoteOffAll();
        failedNoteOn=false;
      }
      break;
    case GUI_ACTION_INS_UP:
      if (--curIns<-1) {
        curIns=-1;
      }
      wavePreviewInit=true;
      wantScrollList=true;
      updateFMPreview=true;
      break;
    case GUI_ACTION_INS_DOWN:
      if (++curIns>=(int)e->song.ins.size()) {
        curIns=((int)e->song.ins.size())-1;
      }
      wavePreviewInit=true;
      wantScrollList=true;
      updateFMPreview=true;
      break;
    case GUI_ACTION_STEP_UP:
      if (++editStep>64) editStep=64;
      break;
    case GUI_ACTION_STEP_DOWN:
      if (--editStep<0) editStep=0;
      break;
    case GUI_ACTION_TOGGLE_EDIT:
      edit=!edit;
      break;
    case GUI_ACTION_METRONOME:
      e->setMetronome(!e->getMetronome());
      break;
    case GUI_ACTION_REPEAT_PATTERN:
      e->setRepeatPattern(!e->getRepeatPattern());
      break;
    case GUI_ACTION_FOLLOW_ORDERS:
      followOrders=!followOrders;
      break;
    case GUI_ACTION_FOLLOW_PATTERN:
      followPattern=!followPattern;
      break;
    case GUI_ACTION_FULLSCREEN:
      fullScreen=!fullScreen;
      SDL_SetWindowFullscreen(sdlWin,fullScreen?(SDL_WINDOW_FULLSCREEN|SDL_WINDOW_FULLSCREEN_DESKTOP):0);
      break;
    case GUI_ACTION_TX81Z_REQUEST: {
      TAMidiMessage msg;
      msg.type=TA_MIDI_SYSEX;
      msg.sysExData.reset(new unsigned char[15],std::default_delete<unsigned char[]>());
      msg.sysExLen=15;
      memcpy(msg.sysExData.get(),avRequest,15);
      if (!e->sendMidiMessage(msg)) {
        showError("Error while sending request (MIDI output not configured?)");
      }
      break;
    }
    case GUI_ACTION_PANIC:
      e->syncReset();
      break;
    case GUI_ACTION_CLEAR:
      showWarning("Select an option: (cannot be undone!)",GUI_WARN_CLEAR);
      break;

    case GUI_ACTION_WINDOW_EDIT_CONTROLS:
      nextWindow=GUI_WINDOW_EDIT_CONTROLS;
      break;
    case GUI_ACTION_WINDOW_ORDERS:
      nextWindow=GUI_WINDOW_ORDERS;
      break;
    case GUI_ACTION_WINDOW_INS_LIST:
      nextWindow=GUI_WINDOW_INS_LIST;
      break;
    case GUI_ACTION_WINDOW_INS_EDIT:
      nextWindow=GUI_WINDOW_INS_EDIT;
      break;
    case GUI_ACTION_WINDOW_SONG_INFO:
      nextWindow=GUI_WINDOW_SONG_INFO;
      break;
    case GUI_ACTION_WINDOW_SPEED:
      nextWindow=GUI_WINDOW_SPEED;
      break;
    case GUI_ACTION_WINDOW_PATTERN:
      nextWindow=GUI_WINDOW_PATTERN;
      break;
    case GUI_ACTION_WINDOW_WAVE_LIST:
      nextWindow=GUI_WINDOW_WAVE_LIST;
      break;
    case GUI_ACTION_WINDOW_WAVE_EDIT:
      nextWindow=GUI_WINDOW_WAVE_EDIT;
      break;
    case GUI_ACTION_WINDOW_SAMPLE_LIST:
      nextWindow=GUI_WINDOW_SAMPLE_LIST;
      break;
    case GUI_ACTION_WINDOW_SAMPLE_EDIT:
      nextWindow=GUI_WINDOW_SAMPLE_EDIT;
      break;
    case GUI_ACTION_WINDOW_ABOUT:
      nextWindow=GUI_WINDOW_ABOUT;
      break;
    case GUI_ACTION_WINDOW_SETTINGS:
      nextWindow=GUI_WINDOW_SETTINGS;
      break;
    case GUI_ACTION_WINDOW_MIXER:
      nextWindow=GUI_WINDOW_MIXER;
      break;
    case GUI_ACTION_WINDOW_DEBUG:
      nextWindow=GUI_WINDOW_DEBUG;
      break;
    case GUI_ACTION_WINDOW_OSCILLOSCOPE:
      nextWindow=GUI_WINDOW_OSCILLOSCOPE;
      break;
    case GUI_ACTION_WINDOW_VOL_METER:
      nextWindow=GUI_WINDOW_VOL_METER;
      break;
    case GUI_ACTION_WINDOW_STATS:
      nextWindow=GUI_WINDOW_STATS;
      break;
    case GUI_ACTION_WINDOW_COMPAT_FLAGS:
      nextWindow=GUI_WINDOW_COMPAT_FLAGS;
      break;
    case GUI_ACTION_WINDOW_PIANO:
      nextWindow=GUI_WINDOW_PIANO;
      break;
    case GUI_ACTION_WINDOW_NOTES:
      nextWindow=GUI_WINDOW_NOTES;
      break;
    case GUI_ACTION_WINDOW_CHANNELS:
      nextWindow=GUI_WINDOW_CHANNELS;
      break;
    case GUI_ACTION_WINDOW_PAT_MANAGER:
      nextWindow=GUI_WINDOW_PAT_MANAGER;
      break;
    case GUI_ACTION_WINDOW_SYS_MANAGER:
      nextWindow=GUI_WINDOW_SYS_MANAGER;
      break;
    case GUI_ACTION_WINDOW_REGISTER_VIEW:
      nextWindow=GUI_WINDOW_REGISTER_VIEW;
      break;
    case GUI_ACTION_WINDOW_LOG:
      nextWindow=GUI_WINDOW_LOG;
      break;
    case GUI_ACTION_WINDOW_EFFECT_LIST:
      nextWindow=GUI_WINDOW_EFFECT_LIST;
      break;
    case GUI_ACTION_WINDOW_CHAN_OSC:
      nextWindow=GUI_WINDOW_CHAN_OSC;
      break;
    case GUI_ACTION_WINDOW_FIND:
      nextWindow=GUI_WINDOW_FIND;
      break;
    case GUI_ACTION_WINDOW_GROOVES:
      nextWindow=GUI_WINDOW_GROOVES;
      break;
    case GUI_ACTION_WINDOW_XY_OSC:
      nextWindow=GUI_WINDOW_XY_OSC;
      break;
    
    case GUI_ACTION_COLLAPSE_WINDOW:
      collapseWindow=true;
      break;
    case GUI_ACTION_CLOSE_WINDOW:
      switch (curWindow) {
        case GUI_WINDOW_EDIT_CONTROLS:
          editControlsOpen=false;
          break;
        case GUI_WINDOW_SONG_INFO:
          songInfoOpen=false;
          break;
        case GUI_WINDOW_SPEED:
          speedOpen=false;
          break;
        case GUI_WINDOW_ORDERS:
          ordersOpen=false;
          break;
        case GUI_WINDOW_INS_LIST:
          insListOpen=false;
          break;
        case GUI_WINDOW_PATTERN:
          patternOpen=false;
          break;
        case GUI_WINDOW_INS_EDIT:
          insEditOpen=false;
          break;
        case GUI_WINDOW_WAVE_LIST:
          waveListOpen=false;
          break;
        case GUI_WINDOW_WAVE_EDIT:
          waveEditOpen=false;
          break;
        case GUI_WINDOW_SAMPLE_LIST:
          sampleListOpen=false;
          break;
        case GUI_WINDOW_SAMPLE_EDIT:
          sampleEditOpen=false;
          break;
        case GUI_WINDOW_MIXER:
          mixerOpen=false;
          break;
        case GUI_WINDOW_ABOUT:
          aboutOpen=false;
          break;
        case GUI_WINDOW_SETTINGS:
          settingsOpen=false;
          break;
        case GUI_WINDOW_DEBUG:
          debugOpen=false;
          break;
        case GUI_WINDOW_OSCILLOSCOPE:
          oscOpen=false;
          break;
        case GUI_WINDOW_VOL_METER:
          volMeterOpen=false;
          break;
        case GUI_WINDOW_STATS:
          statsOpen=false;
          break;
        case GUI_WINDOW_COMPAT_FLAGS:
          compatFlagsOpen=false;
          break;
        case GUI_WINDOW_PIANO:
          pianoOpen=false;
          break;
        case GUI_WINDOW_NOTES:
          notesOpen=false;
          break;
        case GUI_WINDOW_CHANNELS:
          channelsOpen=false;
          break;
        case GUI_WINDOW_PAT_MANAGER:
          patManagerOpen=false;
          break;
        case GUI_WINDOW_SYS_MANAGER:
          sysManagerOpen=false;
          break;
        case GUI_WINDOW_REGISTER_VIEW:
          regViewOpen=false;
          break;
        case GUI_WINDOW_LOG:
          logOpen=false;
          break;
        case GUI_WINDOW_EFFECT_LIST:
          effectListOpen=false;
          break;
        case GUI_WINDOW_CHAN_OSC:
          chanOscOpen=false;
          break;
        case GUI_WINDOW_FIND:
          findOpen=false;
          break;
        case GUI_WINDOW_GROOVES:
          groovesOpen=false;
          break;
        case GUI_WINDOW_XY_OSC:
          xyOscOpen=false;
          break;
        default:
          break;
      }
      curWindow=GUI_WINDOW_NOTHING;
      break;

    case GUI_ACTION_PAT_NOTE_UP:
      doTranspose(1,opMaskTransposeNote);
      break;
    case GUI_ACTION_PAT_NOTE_DOWN:
      doTranspose(-1,opMaskTransposeNote);
      break;
    case GUI_ACTION_PAT_OCTAVE_UP:
      doTranspose(12,opMaskTransposeNote);
      break;
    case GUI_ACTION_PAT_OCTAVE_DOWN:
      doTranspose(-12,opMaskTransposeNote);
      break;
    case GUI_ACTION_PAT_VALUE_UP:
      doTranspose(1,opMaskTransposeValue);
      break;
    case GUI_ACTION_PAT_VALUE_DOWN:
      doTranspose(-1,opMaskTransposeValue);
      break;
    case GUI_ACTION_PAT_VALUE_UP_COARSE:
      doTranspose(16,opMaskTransposeValue);
      break;
    case GUI_ACTION_PAT_VALUE_DOWN_COARSE:
      doTranspose(-16,opMaskTransposeValue);
      break;
    case GUI_ACTION_PAT_SELECT_ALL:
      doSelectAll();
      break;
    case GUI_ACTION_PAT_CUT:
      doCopy(true,true,selStart,selEnd);
      break;
    case GUI_ACTION_PAT_COPY:
      doCopy(false,true,selStart,selEnd);
      break;
    case GUI_ACTION_PAT_PASTE:
      doPaste();
      break;
    case GUI_ACTION_PAT_PASTE_MIX:
      doPaste(GUI_PASTE_MODE_MIX_FG);
      break;
    case GUI_ACTION_PAT_PASTE_MIX_BG:
      doPaste(GUI_PASTE_MODE_MIX_BG);
      break;
    case GUI_ACTION_PAT_PASTE_FLOOD:
      doPaste(GUI_PASTE_MODE_FLOOD);
      break;
    case GUI_ACTION_PAT_PASTE_OVERFLOW:
      doPaste(GUI_PASTE_MODE_OVERFLOW);
      break;
    case GUI_ACTION_PAT_CURSOR_UP:
      moveCursor(0,-MAX(1,settings.scrollStep?editStep:1),false);
      break;
    case GUI_ACTION_PAT_CURSOR_DOWN:
      moveCursor(0,MAX(1,settings.scrollStep?editStep:1),false);
      break;
    case GUI_ACTION_PAT_CURSOR_LEFT:
      moveCursor(-1,0,false);
      break;
    case GUI_ACTION_PAT_CURSOR_RIGHT:
      moveCursor(1,0,false);
      break;
    case GUI_ACTION_PAT_CURSOR_UP_ONE:
      moveCursor(0,-1,false);
      break;
    case GUI_ACTION_PAT_CURSOR_DOWN_ONE:
      moveCursor(0,1,false);
      break;
    case GUI_ACTION_PAT_CURSOR_LEFT_CHANNEL:
      moveCursorPrevChannel(false);
      break;
    case GUI_ACTION_PAT_CURSOR_RIGHT_CHANNEL:
      moveCursorNextChannel(false);
      break;
    case GUI_ACTION_PAT_CURSOR_NEXT_CHANNEL:
      moveCursorNextChannel(true);
      break;
    case GUI_ACTION_PAT_CURSOR_PREVIOUS_CHANNEL:
      moveCursorPrevChannel(true);
      break;
    case GUI_ACTION_PAT_CURSOR_BEGIN:
      moveCursorTop(false);
      break;
    case GUI_ACTION_PAT_CURSOR_END:
      moveCursorBottom(false);
      break;
    case GUI_ACTION_PAT_CURSOR_UP_COARSE:
      moveCursor(0,-16,false);
      break;
    case GUI_ACTION_PAT_CURSOR_DOWN_COARSE:
      moveCursor(0,16,false);
      break;
    case GUI_ACTION_PAT_SELECTION_UP:
      moveCursor(0,-MAX(1,settings.scrollStep?editStep:1),true);
      break;
    case GUI_ACTION_PAT_SELECTION_DOWN:
      moveCursor(0,MAX(1,settings.scrollStep?editStep:1),true);
      break;
    case GUI_ACTION_PAT_SELECTION_LEFT:
      moveCursor(-1,0,true);
      break;
    case GUI_ACTION_PAT_SELECTION_RIGHT:
      moveCursor(1,0,true);
      break;
    case GUI_ACTION_PAT_SELECTION_UP_ONE:
      moveCursor(0,-1,true);
      break;
    case GUI_ACTION_PAT_SELECTION_DOWN_ONE:
      moveCursor(0,1,true);
      break;
    case GUI_ACTION_PAT_SELECTION_BEGIN:
      moveCursorTop(true);
      break;
    case GUI_ACTION_PAT_SELECTION_END:
      moveCursorBottom(true);
      break;
    case GUI_ACTION_PAT_SELECTION_UP_COARSE:
      moveCursor(0,-16,true);
      break;
    case GUI_ACTION_PAT_SELECTION_DOWN_COARSE:
      moveCursor(0,16,true);
      break;
    case GUI_ACTION_PAT_DELETE:
      doDelete();
      if (settings.stepOnDelete) {
        moveCursor(0,editStep,false);
      }
      break;
    case GUI_ACTION_PAT_PULL_DELETE:
      doPullDelete();
      break;
    case GUI_ACTION_PAT_INSERT:
      doInsert();
      if (settings.stepOnInsert) {
        moveCursor(0,editStep,false);
      }
      break;
    case GUI_ACTION_PAT_MUTE_CURSOR:
      if (cursor.xCoarse<0 || cursor.xCoarse>=e->getTotalChannelCount()) break;
      e->toggleMute(cursor.xCoarse);
      break;
    case GUI_ACTION_PAT_SOLO_CURSOR:
      if (cursor.xCoarse<0 || cursor.xCoarse>=e->getTotalChannelCount()) break;
      e->toggleSolo(cursor.xCoarse);
      break;
    case GUI_ACTION_PAT_UNMUTE_ALL:
      e->unmuteAll();
      break;
    case GUI_ACTION_PAT_NEXT_ORDER:
      if (curOrder<e->curSubSong->ordersLen-1) {
        setOrder(curOrder+1);
      }
      break;
    case GUI_ACTION_PAT_PREV_ORDER:
      if (curOrder>0) {
        setOrder(curOrder-1);
      }
      break;
    case GUI_ACTION_PAT_COLLAPSE:
      if (cursor.xCoarse<0 || cursor.xCoarse>=e->getTotalChannelCount()) break;
      if (e->curSubSong->chanCollapse[cursor.xCoarse]==0) {
        e->curSubSong->chanCollapse[cursor.xCoarse]=3;
      } else if (e->curSubSong->chanCollapse[cursor.xCoarse]>0) {
        e->curSubSong->chanCollapse[cursor.xCoarse]--;
      }
      break;
    case GUI_ACTION_PAT_INCREASE_COLUMNS:
      if (cursor.xCoarse<0 || cursor.xCoarse>=e->getTotalChannelCount()) break;
      e->curPat[cursor.xCoarse].effectCols++;
              if (e->curPat[cursor.xCoarse].effectCols>DIV_MAX_EFFECTS) e->curPat[cursor.xCoarse].effectCols=DIV_MAX_EFFECTS;
      break;
    case GUI_ACTION_PAT_DECREASE_COLUMNS:
      if (cursor.xCoarse<0 || cursor.xCoarse>=e->getTotalChannelCount()) break;
      e->curPat[cursor.xCoarse].effectCols--;
      if (e->curPat[cursor.xCoarse].effectCols<1) e->curPat[cursor.xCoarse].effectCols=1;
      break;
    case GUI_ACTION_PAT_INTERPOLATE:
      doInterpolate();
      break;
    case GUI_ACTION_PAT_INVERT_VALUES:
      doInvertValues();
      break;
    case GUI_ACTION_PAT_FLIP_SELECTION:
      doFlip();
      break;
    case GUI_ACTION_PAT_COLLAPSE_ROWS:
      doCollapse(collapseAmount,selStart,selEnd);
      break;
    case GUI_ACTION_PAT_EXPAND_ROWS:
      doExpand(collapseAmount,selStart,selEnd);
      break;
    case GUI_ACTION_PAT_COLLAPSE_PAT: {
      SelectionPoint selEndPat;
      selEndPat.xCoarse=e->getTotalChannelCount()-1;
      selEndPat.xFine=2+e->curPat[selEndPat.xCoarse].effectCols*2;
      selEndPat.y=e->curSubSong->patLen-1;
      doCollapse(collapseAmount,SelectionPoint(0,0,0),selEndPat);
      break;
    }
    case GUI_ACTION_PAT_EXPAND_PAT: {
      SelectionPoint selEndPat;
      selEndPat.xCoarse=e->getTotalChannelCount()-1;
      selEndPat.xFine=2+e->curPat[selEndPat.xCoarse].effectCols*2;
      selEndPat.y=e->curSubSong->patLen-1;
      doExpand(collapseAmount,SelectionPoint(0,0,0),selEndPat);
      break;
    }
    case GUI_ACTION_PAT_COLLAPSE_SONG:
      doCollapseSong(collapseAmount);
      break;
    case GUI_ACTION_PAT_EXPAND_SONG:
      doExpandSong(collapseAmount);
      break;
    case GUI_ACTION_PAT_LATCH: {
      DivPattern* pat=e->curPat[cursor.xCoarse].getPattern(e->curOrders->ord[cursor.xCoarse][curOrder],true);
      latchIns=pat->data[cursor.y][2];
      latchVol=pat->data[cursor.y][3];
      latchEffect=pat->data[cursor.y][4];
      latchEffectVal=pat->data[cursor.y][5];
      latchTarget=0;
      latchNibble=false;
      break;
    }
    case GUI_ACTION_PAT_CLEAR_LATCH:
      latchIns=-2;
      latchVol=-1;
      latchEffect=-1;
      latchEffectVal=-1;
      latchTarget=0;
      latchNibble=false;
      break;

    case GUI_ACTION_INS_LIST_ADD:
      if (settings.insTypeMenu) {
        makeInsTypeList=e->getPossibleInsTypes();
        if (makeInsTypeList.size()>1) {
          displayInsTypeList=true;
          displayInsTypeListMakeInsSample=-1;
          break;
        }
      }
      curIns=e->addInstrument(cursor.xCoarse);
      if (curIns==-1) {
        showError("too many instruments!");
      } else {
        if (settings.blankIns) {
          e->song.ins[curIns]->fm.fb=0;
          for (int i=0; i<4; i++) {
            e->song.ins[curIns]->fm.op[i]=DivInstrumentFM::Operator();
            e->song.ins[curIns]->fm.op[i].ar=31;
            e->song.ins[curIns]->fm.op[i].dr=31;
            e->song.ins[curIns]->fm.op[i].rr=15;
            e->song.ins[curIns]->fm.op[i].tl=127;
            e->song.ins[curIns]->fm.op[i].dt=3;

            e->song.ins[curIns]->esfm.op[i].ct=0;
            e->song.ins[curIns]->esfm.op[i].dt=0;
            e->song.ins[curIns]->esfm.op[i].modIn=0;
            e->song.ins[curIns]->esfm.op[i].outLvl=0;
          }
        }
        wantScrollList=true;
        MARK_MODIFIED;
        wavePreviewInit=true;
        updateFMPreview=true;
      }
      break;
    case GUI_ACTION_INS_LIST_DUPLICATE:
      if (curIns>=0 && curIns<(int)e->song.ins.size()) {
        int prevIns=curIns;
        curIns=e->addInstrument(cursor.xCoarse);
        if (curIns==-1) {
          showError("too many instruments!");
        } else {
          (*e->song.ins[curIns])=(*e->song.ins[prevIns]);
          wantScrollList=true;
          MARK_MODIFIED;
          wavePreviewInit=true;
          updateFMPreview=true;
        }
      }
      break;
    case GUI_ACTION_INS_LIST_OPEN:
      openFileDialog(GUI_FILE_INS_OPEN);
      break;
    case GUI_ACTION_INS_LIST_OPEN_REPLACE:
      openFileDialog(GUI_FILE_INS_OPEN_REPLACE);
      break;
    case GUI_ACTION_INS_LIST_SAVE:
      if (curIns>=0 && curIns<(int)e->song.ins.size()) openFileDialog(GUI_FILE_INS_SAVE);
      break;
    case GUI_ACTION_INS_LIST_SAVE_DMP:
      if (curIns>=0 && curIns<(int)e->song.ins.size()) openFileDialog(GUI_FILE_INS_SAVE_DMP);
      break;
    case GUI_ACTION_INS_LIST_MOVE_UP:
      if (e->moveInsUp(curIns)) {
        curIns--;
        wantScrollList=true;
        MARK_MODIFIED;
      }
      break;
    case GUI_ACTION_INS_LIST_MOVE_DOWN:
      if (e->moveInsDown(curIns)) {
        curIns++;
        wantScrollList=true;
        MARK_MODIFIED;
      }
      break;
    case GUI_ACTION_INS_LIST_DELETE:
      if (curIns>=0 && curIns<(int)e->song.ins.size()) {
        e->delInstrument(curIns);
        wantScrollList=true;
        MARK_MODIFIED;
        if (curIns>=(int)e->song.ins.size()) {
          curIns--;
        }
      }
      break;
    case GUI_ACTION_INS_LIST_EDIT:
      insEditOpen=true;
      break;
    case GUI_ACTION_INS_LIST_UP:
      if (--curIns<0) curIns=0;
      wantScrollList=true;
      wavePreviewInit=true;
      updateFMPreview=true;
      break;
    case GUI_ACTION_INS_LIST_DOWN:
      if (++curIns>=(int)e->song.ins.size()) curIns=((int)e->song.ins.size())-1;
      wantScrollList=true;
      wavePreviewInit=true;
      updateFMPreview=true;
      break;
    case GUI_ACTION_INS_LIST_DIR_VIEW:
      insListDir=!insListDir;
      break;

    
    case GUI_ACTION_WAVE_LIST_ADD: {
      waveSizeList.clear();
      for (int i=0; i<e->song.systemLen; i++) {
        const DivSysDef* sysDef=e->getSystemDef(e->song.system[i]);
        if (sysDef==NULL) continue;

        if (sysDef->waveHeight==0) continue;
        if (sysDef->waveWidth==0) {
          // add three preset sizes
          waveSizeList.push_back(FurnaceGUIWaveSizeEntry(32,sysDef->waveHeight,sysDef->name));
          waveSizeList.push_back(FurnaceGUIWaveSizeEntry(64,sysDef->waveHeight,sysDef->name));
          waveSizeList.push_back(FurnaceGUIWaveSizeEntry(128,sysDef->waveHeight,sysDef->name));
        } else {
          waveSizeList.push_back(FurnaceGUIWaveSizeEntry(sysDef->waveWidth,sysDef->waveHeight,sysDef->name));
        }
      }

      int finalWidth=32;
      int finalHeight=32;
      if (waveSizeList.size()==1) {
        finalWidth=waveSizeList[0].width;
        finalHeight=waveSizeList[0].height;
      } else if (waveSizeList.size()>1) {
        displayWaveSizeList=true;
        break;
      }

      curWave=e->addWave();
      if (curWave==-1) {
        showError("too many wavetables!");
      } else {
        wantScrollList=true;
        e->song.wave[curWave]->len=finalWidth;
        e->song.wave[curWave]->max=finalHeight-1;
        for (int j=0; j<finalWidth; j++) {
          e->song.wave[curWave]->data[j]=(j*finalHeight)/finalWidth;
        }
        MARK_MODIFIED;
        RESET_WAVE_MACRO_ZOOM;
      }
      break;
    }
    case GUI_ACTION_WAVE_LIST_DUPLICATE:
      if (curWave>=0 && curWave<(int)e->song.wave.size()) {
        int prevWave=curWave;
        curWave=e->addWave();
        if (curWave==-1) {
          showError("too many wavetables!");
        } else {
          (*e->song.wave[curWave])=(*e->song.wave[prevWave]);
          wantScrollList=true;
          MARK_MODIFIED;
          RESET_WAVE_MACRO_ZOOM;
        }
      }
      break;
    case GUI_ACTION_WAVE_LIST_OPEN:
      openFileDialog(GUI_FILE_WAVE_OPEN);
      break;
    case GUI_ACTION_WAVE_LIST_OPEN_REPLACE:
      openFileDialog(GUI_FILE_WAVE_OPEN_REPLACE);
      break;
    case GUI_ACTION_WAVE_LIST_SAVE:
      if (curWave>=0 && curWave<(int)e->song.wave.size()) openFileDialog(GUI_FILE_WAVE_SAVE);
      break;
    case GUI_ACTION_WAVE_LIST_SAVE_DMW:
      if (curWave>=0 && curWave<(int)e->song.wave.size()) openFileDialog(GUI_FILE_WAVE_SAVE_DMW);
      break;
    case GUI_ACTION_WAVE_LIST_SAVE_RAW:
      if (curWave>=0 && curWave<(int)e->song.wave.size()) openFileDialog(GUI_FILE_WAVE_SAVE_RAW);
      break;
    case GUI_ACTION_WAVE_LIST_MOVE_UP:
      if (e->moveWaveUp(curWave)) {
        curWave--;
        wantScrollList=true;
        MARK_MODIFIED;
      }
      break;
    case GUI_ACTION_WAVE_LIST_MOVE_DOWN:
      if (e->moveWaveDown(curWave)) {
        curWave++;
        wantScrollList=true;
        MARK_MODIFIED;
      }
      break;
    case GUI_ACTION_WAVE_LIST_DELETE:
      if (curWave>=0 && curWave<(int)e->song.wave.size()) {
        e->delWave(curWave);
        MARK_MODIFIED;
        wantScrollList=true;
        if (curWave>=(int)e->song.wave.size()) {
          curWave--;
        }
      }
      break;
    case GUI_ACTION_WAVE_LIST_EDIT:
      waveEditOpen=true;
      break;
    case GUI_ACTION_WAVE_LIST_UP:
      if (--curWave<0) curWave=0;
      wantScrollList=true;
      break;
    case GUI_ACTION_WAVE_LIST_DOWN:
      if (++curWave>=(int)e->song.wave.size()) curWave=((int)e->song.wave.size())-1;
      wantScrollList=true;
      break;
    case GUI_ACTION_WAVE_LIST_DIR_VIEW:
      waveListDir=!waveListDir;
      break;

    case GUI_ACTION_SAMPLE_LIST_ADD:
      curSample=e->addSample();
      if (curSample==-1) {
        showError("too many samples!");
      } else {
        wantScrollList=true;
        MARK_MODIFIED;
      }
      updateSampleTex=true;
      break;
    case GUI_ACTION_SAMPLE_LIST_DUPLICATE:
      if (curSample>=0 && curSample<(int)e->song.sample.size()) {
        DivSample* prevSample=e->getSample(curSample);
        curSample=e->addSample();
        if (curSample==-1) {
          showError("too many samples!");
        } else {
          e->lockEngine([this,prevSample]() {
            DivSample* sample=e->getSample(curSample);
            if (sample!=NULL) {
              sample->rate=prevSample->rate;
              sample->centerRate=prevSample->centerRate;
              sample->name=prevSample->name;
              sample->loopStart=prevSample->loopStart;
              sample->loopEnd=prevSample->loopEnd;
              sample->loop=prevSample->loop;
              sample->loopMode=prevSample->loopMode;
              sample->brrEmphasis=prevSample->brrEmphasis;
              sample->dither=prevSample->dither;
              sample->depth=prevSample->depth;
              if (sample->init(prevSample->samples)) {
                if (prevSample->getCurBuf()!=NULL) {
                  memcpy(sample->getCurBuf(),prevSample->getCurBuf(),prevSample->getCurBufLen());
                }
              }
            }
            e->renderSamples();
          });
          wantScrollList=true;
          MARK_MODIFIED;
        }
        updateSampleTex=true;
      }
      break;
    case GUI_ACTION_SAMPLE_LIST_OPEN:
      openFileDialog(GUI_FILE_SAMPLE_OPEN);
      break;
    case GUI_ACTION_SAMPLE_LIST_OPEN_REPLACE:
      openFileDialog(GUI_FILE_SAMPLE_OPEN_REPLACE);
      break;
    case GUI_ACTION_SAMPLE_LIST_OPEN_RAW:
      openFileDialog(GUI_FILE_SAMPLE_OPEN_RAW);
      break;
    case GUI_ACTION_SAMPLE_LIST_OPEN_REPLACE_RAW:
      openFileDialog(GUI_FILE_SAMPLE_OPEN_REPLACE_RAW);
      break;
    case GUI_ACTION_SAMPLE_LIST_SAVE:
      if (curSample>=0 && curSample<(int)e->song.sample.size()) openFileDialog(GUI_FILE_SAMPLE_SAVE);
      break;
    case GUI_ACTION_SAMPLE_LIST_SAVE_RAW:
      if (curSample>=0 && curSample<(int)e->song.sample.size()) openFileDialog(GUI_FILE_SAMPLE_SAVE_RAW);
      break;
    case GUI_ACTION_SAMPLE_LIST_MOVE_UP:
      if (e->moveSampleUp(curSample)) {
        curSample--;
        wantScrollList=true;
        updateSampleTex=true;
        MARK_MODIFIED;
      }
      break;
    case GUI_ACTION_SAMPLE_LIST_MOVE_DOWN:
      if (e->moveSampleDown(curSample)) {
        curSample++;
        wantScrollList=true;
        updateSampleTex=true;
        MARK_MODIFIED;
      }
      break;
    case GUI_ACTION_SAMPLE_LIST_DELETE:
      e->delSample(curSample);
      wantScrollList=true;
      MARK_MODIFIED;
      if (curSample>=(int)e->song.sample.size()) {
        curSample--;
      }
      updateSampleTex=true;
      break;
    case GUI_ACTION_SAMPLE_LIST_EDIT:
      sampleEditOpen=true;
      break;
    case GUI_ACTION_SAMPLE_LIST_UP:
      if (--curSample<0) curSample=0;
      wantScrollList=true;
      updateSampleTex=true;
      break;
    case GUI_ACTION_SAMPLE_LIST_DOWN:
      if (++curSample>=(int)e->song.sample.size()) curSample=((int)e->song.sample.size())-1;
      wantScrollList=true;
      updateSampleTex=true;
      break;
    case GUI_ACTION_SAMPLE_LIST_PREVIEW:
      e->previewSample(curSample);
      break;
    case GUI_ACTION_SAMPLE_LIST_STOP_PREVIEW:
      e->stopSamplePreview();
      break;
    case GUI_ACTION_SAMPLE_LIST_DIR_VIEW:
      sampleListDir=!sampleListDir;
      break;
    case GUI_ACTION_SAMPLE_LIST_MAKE_MAP: {
      // determine instrument type
      std::vector<DivInstrumentType> tempTypeList=e->getPossibleInsTypes();
      makeInsTypeList.clear();

      for (DivInstrumentType& i: tempTypeList) {
        if (i==DIV_INS_PCE ||
            i==DIV_INS_MSM6258 ||
            i==DIV_INS_MSM6295 ||
            i==DIV_INS_ADPCMA ||
            i==DIV_INS_ADPCMB ||
            i==DIV_INS_SEGAPCM ||
            i==DIV_INS_QSOUND ||
            i==DIV_INS_YMZ280B ||
            i==DIV_INS_RF5C68 ||
            i==DIV_INS_MULTIPCM ||
            i==DIV_INS_MIKEY ||
            i==DIV_INS_X1_010 ||
            i==DIV_INS_SWAN ||
            i==DIV_INS_AY ||
            i==DIV_INS_AY8930 ||
            i==DIV_INS_VRC6 ||
            i==DIV_INS_SU ||
            i==DIV_INS_SNES ||
            i==DIV_INS_ES5506 ||
            i==DIV_INS_K007232 ||
            i==DIV_INS_GA20 ||
            i==DIV_INS_K053260 ||
            i==DIV_INS_C140 ||
            i==DIV_INS_C219 ||
            i==DIV_INS_ES5503) {
          makeInsTypeList.push_back(i);
        }
      }

      if (makeInsTypeList.empty()) {
        makeInsTypeList.push_back(DIV_INS_AMIGA);
      }

<<<<<<< HEAD
      DivInstrumentType insType=DIV_INS_AMIGA;
      if (!makeInsTypeList.empty()) {
        insType=makeInsTypeList[0];
      }

      curIns=e->addInstrument(cursor.xCoarse);
      if (curIns==-1) {
        showError("too many instruments!");
      } else {
        e->song.ins[curIns]->type=insType;
        e->song.ins[curIns]->name="Drum Kit";
        e->song.ins[curIns]->amiga.useNoteMap=true;
        if (insType!=DIV_INS_AMIGA) e->song.ins[curIns]->amiga.useSample=true;

        for (int i=0; i<120; i++) {
          e->song.ins[curIns]->amiga.get_amiga_sample_map(i, true)->freq=48;
          e->song.ins[curIns]->amiga.get_amiga_sample_map(i, true)->map=i;
          e->song.ins[curIns]->amiga.get_amiga_sample_map(i, true)->dpcmFreq=15;
        }

        nextWindow=GUI_WINDOW_INS_EDIT;
        MARK_MODIFIED;
        wavePreviewInit=true;
        updateFMPreview=true;
      }
=======
      displayInsTypeList=true;
      displayInsTypeListMakeInsSample=-2;
>>>>>>> c010b5f6
      break;
    }

    case GUI_ACTION_SAMPLE_SELECT:
      if (curSample<0 || curSample>=(int)e->song.sample.size()) break;
      sampleDragMode=false;
      break;
    case GUI_ACTION_SAMPLE_DRAW:
      if (curSample<0 || curSample>=(int)e->song.sample.size()) break;
      sampleDragMode=true;
      break;
    case GUI_ACTION_SAMPLE_CUT: {
      if (curSample<0 || curSample>=(int)e->song.sample.size()) break;
      DivSample* sample=e->song.sample[curSample];
      if (sample->depth!=DIV_SAMPLE_DEPTH_8BIT && sample->depth!=DIV_SAMPLE_DEPTH_16BIT) break;
      SAMPLE_OP_BEGIN;

      if (end-start<1) break;

      sample->prepareUndo(true);

      if (sampleClipboard!=NULL) {
        delete[] sampleClipboard;
      }
      sampleClipboard=new short[end-start];
      sampleClipboardLen=end-start;
      memcpy(sampleClipboard,&(sample->data16[start]),sizeof(short)*(end-start));

      e->lockEngine([this,sample,start,end]() {
        sample->strip(start,end);
        updateSampleTex=true;

        e->renderSamples(curSample);
      });
      sampleSelStart=-1;
      sampleSelEnd=-1;
      MARK_MODIFIED;

      break;
    }
    case GUI_ACTION_SAMPLE_COPY: {
      if (curSample<0 || curSample>=(int)e->song.sample.size()) break;
      DivSample* sample=e->song.sample[curSample];
      SAMPLE_OP_BEGIN;

      if (end-start<1) break;

      if (sampleClipboard!=NULL) {
        delete[] sampleClipboard;
      }
      sampleClipboard=new short[end-start];
      sampleClipboardLen=end-start;
      memcpy(sampleClipboard,&(sample->data16[start]),sizeof(short)*(end-start));
      break;
    }
    case GUI_ACTION_SAMPLE_PASTE: {
      if (curSample<0 || curSample>=(int)e->song.sample.size()) break;
      if (sampleClipboard==NULL || sampleClipboardLen<1) break;
      DivSample* sample=e->song.sample[curSample];
      if (sample->depth!=DIV_SAMPLE_DEPTH_8BIT && sample->depth!=DIV_SAMPLE_DEPTH_16BIT) break;
      sample->prepareUndo(true);
      int pos=(sampleSelStart==-1 || sampleSelStart==sampleSelEnd)?sample->samples:sampleSelStart;
      if (pos>=(int)sample->samples) pos=sample->samples-1;
      if (pos<0) pos=0;
      logV("paste position: %d",pos);

      e->lockEngine([this,sample,pos]() {
        if (!sample->insert(pos,sampleClipboardLen)) {
          showError("couldn't paste! make sure your sample is 8 or 16-bit.");
        } else {
          if (sample->depth==DIV_SAMPLE_DEPTH_8BIT) {
            for (size_t i=0; i<sampleClipboardLen; i++) {
              sample->data8[pos+i]=sampleClipboard[i]>>8;
            }
          } else {
            memcpy(&(sample->data16[pos]),sampleClipboard,sizeof(short)*sampleClipboardLen);
          }
        }
        e->renderSamples(curSample);
      });
      sampleSelStart=pos;
      sampleSelEnd=pos+sampleClipboardLen;
      updateSampleTex=true;
      MARK_MODIFIED;
      break;
    }
    case GUI_ACTION_SAMPLE_PASTE_REPLACE: {
      if (curSample<0 || curSample>=(int)e->song.sample.size()) break;
      if (sampleClipboard==NULL || sampleClipboardLen<1) break;
      DivSample* sample=e->song.sample[curSample];
      if (sample->depth!=DIV_SAMPLE_DEPTH_8BIT && sample->depth!=DIV_SAMPLE_DEPTH_16BIT) break;
      sample->prepareUndo(true);
      int pos=(sampleSelStart==-1 || sampleSelStart==sampleSelEnd)?0:sampleSelStart;
      if (pos>=(int)sample->samples) pos=sample->samples-1;
      if (pos<0) pos=0;

      e->lockEngine([this,sample,pos]() {
        if (sample->depth==DIV_SAMPLE_DEPTH_8BIT) {
          for (size_t i=0; i<sampleClipboardLen; i++) {
            if (pos+i>=sample->samples) break;
            sample->data8[pos+i]=sampleClipboard[i]>>8;
          }
        } else {
          for (size_t i=0; i<sampleClipboardLen; i++) {
            if (pos+i>=sample->samples) break;
            sample->data16[pos+i]=sampleClipboard[i];
          }
        }
        e->renderSamples(curSample);
      });
      sampleSelStart=pos;
      sampleSelEnd=pos+sampleClipboardLen;
      if (sampleSelEnd>(int)sample->samples) sampleSelEnd=sample->samples;
      updateSampleTex=true;
      MARK_MODIFIED;
      break;
    }
    case GUI_ACTION_SAMPLE_PASTE_MIX: {
      if (curSample<0 || curSample>=(int)e->song.sample.size()) break;
      if (sampleClipboard==NULL || sampleClipboardLen<1) break;
      DivSample* sample=e->song.sample[curSample];
      if (sample->depth!=DIV_SAMPLE_DEPTH_8BIT && sample->depth!=DIV_SAMPLE_DEPTH_16BIT) break;
      sample->prepareUndo(true);
      int pos=(sampleSelStart==-1 || sampleSelStart==sampleSelEnd)?0:sampleSelStart;
      if (pos>=(int)sample->samples) pos=sample->samples-1;
      if (pos<0) pos=0;

      e->lockEngine([this,sample,pos]() {
        if (sample->depth==DIV_SAMPLE_DEPTH_8BIT) {
          for (size_t i=0; i<sampleClipboardLen; i++) {
            if (pos+i>=sample->samples) break;
            int val=sample->data8[pos+i]+(sampleClipboard[i]>>8);
            if (val>127) val=127;
            if (val<-128) val=-128;
            sample->data8[pos+i]=val;
          }
        } else {
          for (size_t i=0; i<sampleClipboardLen; i++) {
            if (pos+i>=sample->samples) break;
            int val=sample->data16[pos+i]+sampleClipboard[i];
            if (val>32767) val=32767;
            if (val<-32768) val=-32768;
            sample->data16[pos+i]=val;
          }
        }
        e->renderSamples(curSample);
      });
      sampleSelStart=pos;
      sampleSelEnd=pos+sampleClipboardLen;
      if (sampleSelEnd>(int)sample->samples) sampleSelEnd=sample->samples;
      updateSampleTex=true;
      MARK_MODIFIED;
      break;
    }
    case GUI_ACTION_SAMPLE_SELECT_ALL: {
      if (curSample<0 || curSample>=(int)e->song.sample.size()) break;
      DivSample* sample=e->song.sample[curSample];
      sampleDragActive=false;
      sampleSelStart=0;
      sampleSelEnd=sample->samples;
      break;
    }
    case GUI_ACTION_SAMPLE_RESIZE:
      if (curSample<0 || curSample>=(int)e->song.sample.size()) break;
      openSampleResizeOpt=true;
      break;
    case GUI_ACTION_SAMPLE_RESAMPLE:
      if (curSample<0 || curSample>=(int)e->song.sample.size()) break;
      openSampleResampleOpt=true;
      break;
    case GUI_ACTION_SAMPLE_AMPLIFY:
      if (curSample<0 || curSample>=(int)e->song.sample.size()) break;
      openSampleAmplifyOpt=true;
      break;
    case GUI_ACTION_SAMPLE_NORMALIZE: {
      if (curSample<0 || curSample>=(int)e->song.sample.size()) break;
      DivSample* sample=e->song.sample[curSample];
      if (sample->depth!=DIV_SAMPLE_DEPTH_8BIT && sample->depth!=DIV_SAMPLE_DEPTH_16BIT) break;
      sample->prepareUndo(true);
      e->lockEngine([this,sample]() {
        SAMPLE_OP_BEGIN;
        float maxVal=0.0f;

        if (sample->depth==DIV_SAMPLE_DEPTH_16BIT) {
          for (unsigned int i=start; i<end; i++) {
            float val=fabs((float)sample->data16[i]/32767.0f);
            if (val>maxVal) maxVal=val;
          }
          if (maxVal>1.0f) maxVal=1.0f;
          if (maxVal>0.0f) {
            float vol=1.0f/maxVal;
            for (unsigned int i=start; i<end; i++) {
              float val=sample->data16[i]*vol;
              if (val<-32768) val=-32768;
              if (val>32767) val=32767;
              sample->data16[i]=val;
            }
          }
        } else if (sample->depth==DIV_SAMPLE_DEPTH_8BIT) {
          for (unsigned int i=start; i<end; i++) {
            float val=fabs((float)sample->data8[i]/127.0f);
            if (val>maxVal) maxVal=val;
          }
          if (maxVal>1.0f) maxVal=1.0f;
          if (maxVal>0.0f) {
            float vol=1.0f/maxVal;
            for (unsigned int i=start; i<end; i++) {
              float val=sample->data8[i]*vol;
              if (val<-128) val=-128;
              if (val>127) val=127;
              sample->data8[i]=val;
            }
          }
        }

        updateSampleTex=true;

        e->renderSamples(curSample);
      });
      MARK_MODIFIED;
      break;
    }
    case GUI_ACTION_SAMPLE_FADE_IN: {
      if (curSample<0 || curSample>=(int)e->song.sample.size()) break;
      DivSample* sample=e->song.sample[curSample];
      if (sample->depth!=DIV_SAMPLE_DEPTH_8BIT && sample->depth!=DIV_SAMPLE_DEPTH_16BIT) break;
      sample->prepareUndo(true);
      e->lockEngine([this,sample]() {
        SAMPLE_OP_BEGIN;

        if (sample->depth==DIV_SAMPLE_DEPTH_16BIT) {
          for (unsigned int i=start; i<end; i++) {
            float val=sample->data16[i]*float(i-start)/float(end-start);
            if (val<-32768) val=-32768;
            if (val>32767) val=32767;
            sample->data16[i]=val;
          }
        } else if (sample->depth==DIV_SAMPLE_DEPTH_8BIT) {
          for (unsigned int i=start; i<end; i++) {
            float val=sample->data8[i]*float(i-start)/float(end-start);
            if (val<-128) val=-128;
            if (val>127) val=127;
            sample->data8[i]=val;
          }
        }

        updateSampleTex=true;

        e->renderSamples(curSample);
      });
      MARK_MODIFIED;
      break;
    }
    case GUI_ACTION_SAMPLE_FADE_OUT: {
      if (curSample<0 || curSample>=(int)e->song.sample.size()) break;
      DivSample* sample=e->song.sample[curSample];
      if (sample->depth!=DIV_SAMPLE_DEPTH_8BIT && sample->depth!=DIV_SAMPLE_DEPTH_16BIT) break;
      sample->prepareUndo(true);
      e->lockEngine([this,sample]() {
        SAMPLE_OP_BEGIN;

        if (sample->depth==DIV_SAMPLE_DEPTH_16BIT) {
          for (unsigned int i=start; i<end; i++) {
            float val=sample->data16[i]*float(end-i)/float(end-start);
            if (val<-32768) val=-32768;
            if (val>32767) val=32767;
            sample->data16[i]=val;
          }
        } else if (sample->depth==DIV_SAMPLE_DEPTH_8BIT) {
          for (unsigned int i=start; i<end; i++) {
            float val=sample->data8[i]*float(end-i)/float(end-start);
            if (val<-128) val=-128;
            if (val>127) val=127;
            sample->data8[i]=val;
          }
        }

        updateSampleTex=true;

        e->renderSamples(curSample);
      });
      MARK_MODIFIED;
      break;
    }
    case GUI_ACTION_SAMPLE_INSERT:
      if (curSample<0 || curSample>=(int)e->song.sample.size()) break;
      openSampleSilenceOpt=true;
      break;
    case GUI_ACTION_SAMPLE_SILENCE: {
      if (curSample<0 || curSample>=(int)e->song.sample.size()) break;
      DivSample* sample=e->song.sample[curSample];
      if (sample->depth!=DIV_SAMPLE_DEPTH_8BIT && sample->depth!=DIV_SAMPLE_DEPTH_16BIT) break;
      sample->prepareUndo(true);
      e->lockEngine([this,sample]() {
        SAMPLE_OP_BEGIN;

        if (sample->depth==DIV_SAMPLE_DEPTH_16BIT) {
          for (unsigned int i=start; i<end; i++) {
            sample->data16[i]=0;
          }
        } else if (sample->depth==DIV_SAMPLE_DEPTH_8BIT) {
          for (unsigned int i=start; i<end; i++) {
            sample->data8[i]=0;
          }
        }

        updateSampleTex=true;

        e->renderSamples(curSample);
      });
      MARK_MODIFIED;
      break;
    }
    case GUI_ACTION_SAMPLE_DELETE: {
      if (curSample<0 || curSample>=(int)e->song.sample.size()) break;
      DivSample* sample=e->song.sample[curSample];
      if (sample->depth!=DIV_SAMPLE_DEPTH_8BIT && sample->depth!=DIV_SAMPLE_DEPTH_16BIT) break;
      sample->prepareUndo(true);
      e->lockEngine([this,sample]() {
        SAMPLE_OP_BEGIN;

        sample->strip(start,end);
        updateSampleTex=true;

        e->renderSamples(curSample);
      });
      sampleSelStart=-1;
      sampleSelEnd=-1;
      MARK_MODIFIED;
      break;
    }
    case GUI_ACTION_SAMPLE_TRIM: {
      if (curSample<0 || curSample>=(int)e->song.sample.size()) break;
      DivSample* sample=e->song.sample[curSample];
      if (sample->depth!=DIV_SAMPLE_DEPTH_8BIT && sample->depth!=DIV_SAMPLE_DEPTH_16BIT) break;
      sample->prepareUndo(true);
      e->lockEngine([this,sample]() {
        SAMPLE_OP_BEGIN;

        sample->trim(start,end);
        updateSampleTex=true;

        e->renderSamples(curSample);
      });
      sampleSelStart=-1;
      sampleSelEnd=-1;
      MARK_MODIFIED;
      break;
    }
    case GUI_ACTION_SAMPLE_REVERSE: {
      if (curSample<0 || curSample>=(int)e->song.sample.size()) break;
      DivSample* sample=e->song.sample[curSample];
      if (sample->depth!=DIV_SAMPLE_DEPTH_8BIT && sample->depth!=DIV_SAMPLE_DEPTH_16BIT) break;
      sample->prepareUndo(true);
      e->lockEngine([this,sample]() {
        SAMPLE_OP_BEGIN;

        if (sample->depth==DIV_SAMPLE_DEPTH_16BIT) {
          for (unsigned int i=start; i<end; i++) {
            unsigned int ri=end-i-1+start;
            if (ri<=i) break;
            sample->data16[i]^=sample->data16[ri];
            sample->data16[ri]^=sample->data16[i];
            sample->data16[i]^=sample->data16[ri];
          }
        } else if (sample->depth==DIV_SAMPLE_DEPTH_8BIT) {
          for (unsigned int i=start; i<end; i++) {
            unsigned int ri=end-i-1+start;
            if (ri<=i) break;
            sample->data8[i]^=sample->data8[ri];
            sample->data8[ri]^=sample->data8[i];
            sample->data8[i]^=sample->data8[ri];
          }
        }

        updateSampleTex=true;

        e->renderSamples(curSample);
      });
      MARK_MODIFIED;
      break;
    }
    case GUI_ACTION_SAMPLE_INVERT: {
      if (curSample<0 || curSample>=(int)e->song.sample.size()) break;
      DivSample* sample=e->song.sample[curSample];
      if (sample->depth!=DIV_SAMPLE_DEPTH_8BIT && sample->depth!=DIV_SAMPLE_DEPTH_16BIT) break;
      sample->prepareUndo(true);
      e->lockEngine([this,sample]() {
        SAMPLE_OP_BEGIN;

        if (sample->depth==DIV_SAMPLE_DEPTH_16BIT) {
          for (unsigned int i=start; i<end; i++) {
            sample->data16[i]=-sample->data16[i];
            if (sample->data16[i]==-32768) sample->data16[i]=32767;
          }
        } else if (sample->depth==DIV_SAMPLE_DEPTH_8BIT) {
          for (unsigned int i=start; i<end; i++) {
            sample->data8[i]=-sample->data8[i];
            if (sample->data8[i]==-128) sample->data8[i]=127;
          }
        }

        updateSampleTex=true;

        e->renderSamples(curSample);
      });
      MARK_MODIFIED;
      break;
    }
    case GUI_ACTION_SAMPLE_SIGN: {
      if (curSample<0 || curSample>=(int)e->song.sample.size()) break;
      DivSample* sample=e->song.sample[curSample];
      if (sample->depth!=DIV_SAMPLE_DEPTH_8BIT && sample->depth!=DIV_SAMPLE_DEPTH_16BIT) break;
      sample->prepareUndo(true);
      e->lockEngine([this,sample]() {
        SAMPLE_OP_BEGIN;

        if (sample->depth==DIV_SAMPLE_DEPTH_16BIT) {
          for (unsigned int i=start; i<end; i++) {
            sample->data16[i]^=0x8000;
          }
        } else if (sample->depth==DIV_SAMPLE_DEPTH_8BIT) {
          for (unsigned int i=start; i<end; i++) {
            sample->data8[i]^=0x80;
          }
        }

        updateSampleTex=true;

        e->renderSamples(curSample);
      });
      MARK_MODIFIED;
      break;
    }
    case GUI_ACTION_SAMPLE_CROSSFADE_LOOP:
      if (curSample<0 || curSample>=(int)e->song.sample.size()) break;
      openSampleCrossFadeOpt=true;
      break;
    case GUI_ACTION_SAMPLE_FILTER:
      if (curSample<0 || curSample>=(int)e->song.sample.size()) break;
      openSampleFilterOpt=true;
      break;
    case GUI_ACTION_SAMPLE_PREVIEW:
      if (curSample<0 || curSample>=(int)e->song.sample.size()) break;
      e->previewSample(curSample);
      break;
    case GUI_ACTION_SAMPLE_STOP_PREVIEW:
      if (curSample<0 || curSample>=(int)e->song.sample.size()) break;
      e->stopSamplePreview();
      break;
    case GUI_ACTION_SAMPLE_ZOOM_IN: {
      if (curSample<0 || curSample>=(int)e->song.sample.size()) break;
      double zoomPercent=100.0/sampleZoom;
      zoomPercent+=10.0;
      if (zoomPercent>10000.0) zoomPercent=10000.0;
      if (zoomPercent<1.0) zoomPercent=1.0;
      sampleZoom=100.0/zoomPercent;
      if (sampleZoom<0.01) sampleZoom=0.01;
      sampleZoomAuto=false;
      updateSampleTex=true;
      break;
    }
    case GUI_ACTION_SAMPLE_ZOOM_OUT: {
      if (curSample<0 || curSample>=(int)e->song.sample.size()) break;
      double zoomPercent=100.0/sampleZoom;
      zoomPercent-=10.0;
      if (zoomPercent>10000.0) zoomPercent=10000.0;
      if (zoomPercent<1.0) zoomPercent=1.0;
      sampleZoom=100.0/zoomPercent;
      if (sampleZoom<0.01) sampleZoom=0.01;
      sampleZoomAuto=false;
      updateSampleTex=true;
      break;
    }
    case GUI_ACTION_SAMPLE_ZOOM_AUTO:
      if (curSample<0 || curSample>=(int)e->song.sample.size()) break;
      if (sampleZoomAuto) {
        sampleZoom=1.0;
        sampleZoomAuto=false;
        updateSampleTex=true;
      } else {
        sampleZoomAuto=true;
        updateSampleTex=true;
      }
      break;
    case GUI_ACTION_SAMPLE_MAKE_INS: {
      if (curSample<0 || curSample>=(int)e->song.sample.size()) break;
      // determine instrument type
      std::vector<DivInstrumentType> tempTypeList=e->getPossibleInsTypes();
      makeInsTypeList.clear();

      for (DivInstrumentType& i: tempTypeList) {
        if (i==DIV_INS_PCE ||
            i==DIV_INS_MSM6258 ||
            i==DIV_INS_MSM6295 ||
            i==DIV_INS_ADPCMA ||
            i==DIV_INS_ADPCMB ||
            i==DIV_INS_SEGAPCM ||
            i==DIV_INS_QSOUND ||
            i==DIV_INS_YMZ280B ||
            i==DIV_INS_RF5C68 ||
            i==DIV_INS_MULTIPCM ||
            i==DIV_INS_MIKEY ||
            i==DIV_INS_X1_010 ||
            i==DIV_INS_SWAN ||
            i==DIV_INS_AY ||
            i==DIV_INS_AY8930 ||
            i==DIV_INS_VRC6 ||
            i==DIV_INS_SU ||
            i==DIV_INS_SNES ||
            i==DIV_INS_ES5506 ||
            i==DIV_INS_K007232 ||
            i==DIV_INS_GA20 ||
            i==DIV_INS_K053260 ||
            i==DIV_INS_C140 ||
            i==DIV_INS_ES5503 ||
            i==DIV_INS_C219) {
          makeInsTypeList.push_back(i);
        }
      }

      if (makeInsTypeList.size()>1) {
        displayInsTypeList=true;
        displayInsTypeListMakeInsSample=curSample;
        break;
      }

      DivInstrumentType insType=DIV_INS_AMIGA;
      if (!makeInsTypeList.empty()) {
        insType=makeInsTypeList[0];
      }

      DivSample* sample=e->song.sample[curSample];
      curIns=e->addInstrument(cursor.xCoarse);
      if (curIns==-1) {
        showError("too many instruments!");
      } else {
        e->song.ins[curIns]->type=insType;
        e->song.ins[curIns]->name=sample->name;
        e->song.ins[curIns]->amiga.initSample=curSample;
        if (insType!=DIV_INS_AMIGA) e->song.ins[curIns]->amiga.useSample=true;
        nextWindow=GUI_WINDOW_INS_EDIT;
        MARK_MODIFIED;
        wavePreviewInit=true;
        updateFMPreview=true;
      }
      break;
    }
    case GUI_ACTION_SAMPLE_SET_LOOP: {
      if (curSample<0 || curSample>=(int)e->song.sample.size()) break;
      DivSample* sample=e->song.sample[curSample];
      sample->prepareUndo(true);
      e->lockEngine([this,sample]() {
        SAMPLE_OP_BEGIN;

        sample->loopStart=start;
        sample->loopEnd=end;
        sample->loop=true;
        updateSampleTex=true;

        e->renderSamples(curSample);
      });
      MARK_MODIFIED;
      break;
    }
    case GUI_ACTION_SAMPLE_CREATE_WAVE: {
      if (curSample<0 || curSample>=(int)e->song.sample.size()) break;
      DivSample* sample=e->song.sample[curSample];
      SAMPLE_OP_BEGIN;
      if (end-start<1) {
        showError("select at least one sample!");
      } else if (end-start>256) {
        showError("maximum size is 256 samples!");
      } else {
        curWave=e->addWave();
        if (curWave==-1) {
          showError("too many wavetables!");
        } else {
          DivWavetable* wave=e->song.wave[curWave];
          wave->min=0;
          wave->max=255;
          wave->len=end-start;
          for (unsigned int i=start; i<end; i++) {
            wave->data[i-start]=(((unsigned short)sample->data16[i]&0xff00)>>8)^0x80;
          }
          nextWindow=GUI_WINDOW_WAVE_EDIT;
          MARK_MODIFIED;
          RESET_WAVE_MACRO_ZOOM;
        }
      }
      break;
    }

    case GUI_ACTION_ORDERS_UP:
      if (curOrder>0) {
        setOrder(curOrder-1);
      }
      break;
    case GUI_ACTION_ORDERS_DOWN:
      if (curOrder<e->curSubSong->ordersLen-1) {
        setOrder(curOrder+1);
      }
      break;
    case GUI_ACTION_ORDERS_LEFT: {
      DETERMINE_FIRST;

      do {
        orderCursor--;
        if (orderCursor<firstChannel) {
          orderCursor=firstChannel;
          break;
        }
      } while (!e->curSubSong->chanShow[orderCursor]);
      break;
    }
    case GUI_ACTION_ORDERS_RIGHT: {
      DETERMINE_LAST;

      do {
        orderCursor++;
        if (orderCursor>=lastChannel) {
          orderCursor=lastChannel-1;
          break;
        }
      } while (!e->curSubSong->chanShow[orderCursor]);
      break;
    }
    case GUI_ACTION_ORDERS_INCREASE: {
      if (orderCursor<0 || orderCursor>=e->getTotalChannelCount()) break;
      if (e->curOrders->ord[orderCursor][curOrder]<0xff) {
        e->curOrders->ord[orderCursor][curOrder]++;
      }
      break;
    }
    case GUI_ACTION_ORDERS_DECREASE: {
      if (orderCursor<0 || orderCursor>=e->getTotalChannelCount()) break;
      if (e->curOrders->ord[orderCursor][curOrder]>0) {
        e->curOrders->ord[orderCursor][curOrder]--;
      }
      break;
    }
    case GUI_ACTION_ORDERS_EDIT_MODE:
      orderEditMode++;
      if (orderEditMode>3) orderEditMode=0;
      break;
    case GUI_ACTION_ORDERS_LINK:
      changeAllOrders=!changeAllOrders;
      break;
    case GUI_ACTION_ORDERS_ADD:
      prepareUndo(GUI_UNDO_CHANGE_ORDER);
      e->addOrder(curOrder,false,false);
      curOrder=e->getOrder();
      makeUndo(GUI_UNDO_CHANGE_ORDER);
      break;
    case GUI_ACTION_ORDERS_DUPLICATE:
      prepareUndo(GUI_UNDO_CHANGE_ORDER);
      e->addOrder(curOrder,true,false);
      makeUndo(GUI_UNDO_CHANGE_ORDER);
      break;
    case GUI_ACTION_ORDERS_DEEP_CLONE:
      prepareUndo(GUI_UNDO_CHANGE_ORDER);
      e->deepCloneOrder(curOrder,false);
      makeUndo(GUI_UNDO_CHANGE_ORDER);
      if (!e->getWarnings().empty()) {
        showWarning(e->getWarnings(),GUI_WARN_GENERIC);
      }
      break;
    case GUI_ACTION_ORDERS_DUPLICATE_END:
      prepareUndo(GUI_UNDO_CHANGE_ORDER);
      e->addOrder(curOrder,true,true);
      makeUndo(GUI_UNDO_CHANGE_ORDER);
      break;
    case GUI_ACTION_ORDERS_DEEP_CLONE_END:
      prepareUndo(GUI_UNDO_CHANGE_ORDER);
      e->deepCloneOrder(curOrder,true);
      makeUndo(GUI_UNDO_CHANGE_ORDER);
      if (!e->getWarnings().empty()) {
        showWarning(e->getWarnings(),GUI_WARN_GENERIC);
      }
      break;
    case GUI_ACTION_ORDERS_REMOVE:
      prepareUndo(GUI_UNDO_CHANGE_ORDER);
      e->deleteOrder(curOrder);
      if (curOrder>=e->curSubSong->ordersLen) {
        curOrder=e->curSubSong->ordersLen-1;
        e->setOrder(curOrder);
      }
      makeUndo(GUI_UNDO_CHANGE_ORDER);
      break;
    case GUI_ACTION_ORDERS_MOVE_UP:
      prepareUndo(GUI_UNDO_CHANGE_ORDER);
      e->moveOrderUp(curOrder);
      if (settings.cursorFollowsOrder) {
        e->setOrder(curOrder);
      }
      makeUndo(GUI_UNDO_CHANGE_ORDER);
      break;
    case GUI_ACTION_ORDERS_MOVE_DOWN:
      prepareUndo(GUI_UNDO_CHANGE_ORDER);
      e->moveOrderDown(curOrder);
      if (settings.cursorFollowsOrder) {
        e->setOrder(curOrder);
      }
      makeUndo(GUI_UNDO_CHANGE_ORDER);
      break;
    case GUI_ACTION_ORDERS_REPLAY:
      setOrder(curOrder);
      break;
  }
}<|MERGE_RESOLUTION|>--- conflicted
+++ resolved
@@ -985,36 +985,8 @@
         makeInsTypeList.push_back(DIV_INS_AMIGA);
       }
 
-<<<<<<< HEAD
-      DivInstrumentType insType=DIV_INS_AMIGA;
-      if (!makeInsTypeList.empty()) {
-        insType=makeInsTypeList[0];
-      }
-
-      curIns=e->addInstrument(cursor.xCoarse);
-      if (curIns==-1) {
-        showError("too many instruments!");
-      } else {
-        e->song.ins[curIns]->type=insType;
-        e->song.ins[curIns]->name="Drum Kit";
-        e->song.ins[curIns]->amiga.useNoteMap=true;
-        if (insType!=DIV_INS_AMIGA) e->song.ins[curIns]->amiga.useSample=true;
-
-        for (int i=0; i<120; i++) {
-          e->song.ins[curIns]->amiga.get_amiga_sample_map(i, true)->freq=48;
-          e->song.ins[curIns]->amiga.get_amiga_sample_map(i, true)->map=i;
-          e->song.ins[curIns]->amiga.get_amiga_sample_map(i, true)->dpcmFreq=15;
-        }
-
-        nextWindow=GUI_WINDOW_INS_EDIT;
-        MARK_MODIFIED;
-        wavePreviewInit=true;
-        updateFMPreview=true;
-      }
-=======
       displayInsTypeList=true;
       displayInsTypeListMakeInsSample=-2;
->>>>>>> c010b5f6
       break;
     }
 
