--- conflicted
+++ resolved
@@ -641,22 +641,6 @@
       if (curSample>=0 && curSample<(int)e->song.sample.size()) {
         DivSample* prevSample=e->getSample(curSample);
         curSample=e->addSample();
-<<<<<<< HEAD
-        updateSampleTex=true;
-        e->lockEngine([this,prevSample]() {
-          DivSample* sample=e->getSample(curSample);
-          if (sample!=NULL) {
-            sample->rate=prevSample->rate;
-            sample->centerRate=prevSample->centerRate;
-            sample->name=prevSample->name;
-            sample->loopStart=prevSample->loopStart;
-            sample->loopEnd=prevSample->loopEnd;
-            sample->loopMode=prevSample->loopMode;
-            sample->depth=prevSample->depth;
-            if (sample->init(prevSample->samples)) {
-              if (prevSample->getCurBuf()!=NULL) {
-                memcpy(sample->getCurBuf(),prevSample->getCurBuf(),prevSample->getCurBufLen());
-=======
         if (curSample==-1) {
           showError("too many samples!");
         } else {
@@ -667,12 +651,13 @@
               sample->centerRate=prevSample->centerRate;
               sample->name=prevSample->name;
               sample->loopStart=prevSample->loopStart;
+              sample->loopEnd=prevSample->loopEnd;
+              sample->loopMode=prevSample->loopMode;
               sample->depth=prevSample->depth;
               if (sample->init(prevSample->samples)) {
                 if (prevSample->getCurBuf()!=NULL) {
                   memcpy(sample->getCurBuf(),prevSample->getCurBuf(),prevSample->getCurBufLen());
                 }
->>>>>>> 25ab4467
               }
             }
             e->renderSamples();
