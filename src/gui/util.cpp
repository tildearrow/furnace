--- conflicted
+++ resolved
@@ -113,7 +113,6 @@
   return ret;
 }
 
-<<<<<<< HEAD
 double sinus(double x) {
   return sin(x);
 }
@@ -218,7 +217,7 @@
 double absCubSquiTri(double x) {
   return fabs(cubSquiTri(x));
 }
-=======
+
 String getMultiKeysName(const int* keys, int keyCount, bool emptyNone) {
   String ret;
   for (int i=0; i<keyCount; i++) {
@@ -236,5 +235,4 @@
   } else {
     return ret;
   }
-}
->>>>>>> f9ef00a0
+}