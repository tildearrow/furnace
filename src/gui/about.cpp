/**
 * Furnace Tracker - multi-system chiptune tracker
 * Copyright (C) 2021-2024 tildearrow and contributors
 *
 * This program is free software; you can redistribute it and/or modify
 * it under the terms of the GNU General Public License as published by
 * the Free Software Foundation; either version 2 of the License, or
 * (at your option) any later version.
 *
 * This program is distributed in the hope that it will be useful,
 * but WITHOUT ANY WARRANTY; without even the implied warranty of
 * MERCHANTABILITY or FITNESS FOR A PARTICULAR PURPOSE.  See the
 * GNU General Public License for more details.
 *
 * You should have received a copy of the GNU General Public License along
 * with this program; if not, write to the Free Software Foundation, Inc.,
 * 51 Franklin Street, Fifth Floor, Boston, MA 02110-1301 USA.
 */

#define _USE_MATH_DEFINES
#include "gui.h"
#include <math.h>

const char* aboutLine[]={
  "tildearrow",
  _N("is proud to present"),
  "",
  ("Furnace " DIV_VERSION),
  "",
  _N("the biggest multi-system chiptune tracker!"),
  _N("featuring DefleMask song compatibility."),
  "",
  _N("> CREDITS <"),
  "",
  _N("-- program --"),
  "tildearrow",
  _N("A M 4 N (intro tune)"),
  "Adam Lederer",
  "akumanatt",
  "cam900",
  "djtuBIG-MaliceX",
  "Eknous",
  "Kagamiin~",
  "laoo",
  "LTVA",
  "MooingLemur",
  "OPNA2608",
  "scratchminer",
  "superctr",
  "System64",
  "techmetx11",
  "",
  _N("-- graphics/UI design --"),
  "tildearrow",
  "BlastBrothers",
  "Electric Keet",
  "Mahbod Karamoozian",
  "Raijin",
  "",
  _N("-- documentation --"),
  "brickblock369",
  "cam900",
  "DeMOSic",
  "Electric Keet",
  "freq-mod",
  "host12prog",
  "Lunathir",
  "tildearrow",
  "",
  _N("-- localization/translation team --"),
  "Bahasa Indonesia: ZoomTen (Zumi)",
  "Español: CrimsonZN, ThaCuber, tildearrow",
  "Հայերեն: Eknous",
  "한국어: Heemin, leejh20",
  "Nederlands: Lunathir",
  "Polski: freq-mod, PoznańskiSzybkowiec",
  "Português (Brasil): Kagamiin~",
  "Русский: Background2982, LTVA",
  "Slovenčina: Wegfrei",
  "Svenska: RevvoBolt",
  "ไทย: akumanatt",
  "",
  _N("-- demo songs --"),
  "0x5066",
  "Abstract 64",
  "Aburtos",
  "ActualNK358",
  "Aishi Tsukumo",
  "akumanatt",
  "aloelucidity",
  "AmigaX",
  "AquaDoesStuff",
  "AURORA*FIELDS",
  "Background2982",
  "battybeats",
  "bbqzzd",
  "Bernie",
  "billimanmcjonnson",
  "BlastBrothers",
  "Blaze Weednix",
  "BlueElectric05",
  "breakthetargets",
  "brickblock369",
  "Brightonic",
  "Burnt Fishy",
  "CaptainMalware",
  "Clingojam",
  "ControlleronaHanger",
  "Crisps",
  "DeMOSic",
  "DevEd",
  "Dippy",
  "djtuBIG-MaliceX",
  "dmKaltsit",
  "Dolce",
  "dumbut",
  "Eggo1423",
  "Eknous",
  "Electric Keet",
  "EntropyAuthor",
  "EpicTyphlosion",
  "Ether Egg",
  "FΛDE",
  "Forte",
  "Fragmare",
  "freq-mod",
  "gtr3qq",
  "Heemin",
  "Hortus",
  "ifrit05",
  "iyatemu",
  "JayBOB18",
  "Jimmy-DS",
  "Kagamiin~",
  "Kaoru",
  "kleeder",
  "Korbo",
  "jaezu",
  "Laggy",
  "leejh20",
  "LovelyA72",
  "LTVA",
  "LunaMoth",
  "Lunathir",
  "LVintageNerd",
  "Mahbod Karamoozian",
  "Martin Demsky",
  "masicbemester",
  "MelonadeM",
  "Miker",
  "Molkirill",
  "MrCoolDude",
  "NeoWar",
  "Nerreave",
  "niffuM",
  "Nikku4211",
  "<nk>",
  "Notakin",
  "nwcr",
  "NyaongI",
  "Pale Moon",
  "PeyPey",
  "PichuMario",
  "pixelated",
  "Poltvick",
  "PotaJoe",
  "potatoTeto",
  "psxdominator",
  "Raijin",
  "railzen7",
  "Rancastor",
  "Rei8bit",
  "RepellantMold",
  "RetroCarrot",
  "RevvoBolt",
  "Rockyfan75000",
  "Roostersox",
  "scooblee",
  "sheffield^2",
  "sillygoose",
  "Slightly Large NC",
  "smaybius",
  "SnugglyBun",
  "Someone64",
  "Spinning Square Waves",
  "src3453",
  "SuperJet Spade",
  "Supper_E1",
  "SwapXFO",
  "Swirly",
  "System64",
  "TakuikaNinja",
  "tapekeep",
  "TapeStone",
  "TCORPStudios",
  "Teuthida",
  "ThaCuber",
  "The Blender Fiddler",
  "TheDuccinator",
  "theloredev",
  "The Beesh-Spweesh!",
  "TheRealHedgehogSonic",
  "tildearrow",
  "tom_atom",
  "traumatized",
  "Tytanium654",
  "Ultraprogramer",
  "UserSniper",
  "Weeppiko",
  "Wegfrei",
  "Xan",
  "Yuzu4K",
  "Zabir",
  "Zaxolotl",
  "ZoomTen (Zumi)",
  "",
  _N("-- additional feedback/fixes --"),
  "Electric Keet",
  "fd",
  "GENATARi",
  "host12prog",
  "jvsTSX",
  "Lumigado",
  "Lunathir",
  "plane",
  "TheEssem",
  "",
  _N("-- Metal backend test team --"),
  "Diggo",
  "konard",
  "NaxeCode",
  "scratchminer",
  "",
  _N("-- DirectX 9 backend test team --"),
  "EpicTyphlosion",
  "Lunathir",
  "Mr. Hassium",
  "wbcbz7",
  "Yuzu4K",
  "",
  _N("powered by:"),
  _N("Dear ImGui by Omar Cornut"),
  _N("SDL2 by Sam Lantinga"),
#ifdef HAVE_FREETYPE
  "FreeType",
#endif
  _N("zlib by Jean-loup Gailly"),
  _N("and Mark Adler"),
  _N("libsndfile by Erik de Castro Lopo"),
  _N("Portable File Dialogs by Sam Hocevar"),
  _N("Native File Dialog by Frogtoss Games"),
  "PortAudio",
  _N("Weak-JACK by x42"),
  _N("RtMidi by Gary P. Scavone"),
  _N("FFTW by Matteo Frigo and Steven G. Johnson"),
  _N("backward-cpp by Google"),
  _N("adpcm by superctr"),
  _N("adpcm-xq by David Bryant"),
  _N("Nuked-OPL3/OPLL/OPM/OPN2/PSG by nukeykt"),
  _N("YM3812-LLE, YMF262-LLE, YMF276-LLE and YM2608-LLE by nukeykt"),
  _N("ESFMu (modified version) by Kagamiin~"),
  _N("ymfm by Aaron Giles"),
  _N("emu2413 by Digital Sound Antiques"),
  _N("MAME SN76496 by Nicola Salmoria"),
  _N("MAME AY-3-8910 by Couriersud"),
  _N("with AY8930 fixes by Eulous, cam900 and Grauw"),
  _N("MAME SAA1099 by Juergen Buchmueller and Manuel Abadia"),
  _N("MAME Namco WSG by Nicola Salmoria and Aaron Giles"),
  _N("MAME RF5C68 core by Olivier Galibert and Aaron Giles"),
  _N("MAME MSM5232 core by Jarek Burczynski and Hiromitsu Shioya"),
  _N("MAME MSM6258 core by Barry Rodewald"),
  _N("MAME YMZ280B core by Aaron Giles"),
  _N("MAME GA20 core by Acho A. Tang and R. Belmont"),
  _N("MAME SegaPCM core by Hiromitsu Shioya and Olivier Galibert"),
  _N("SAASound by Dave Hooper and Simon Owen"),
  _N("SameBoy by Lior Halphon"),
  _N("Mednafen PCE, WonderSwan, T6W28 and Virtual Boy audio cores"),
  _N("SNES DSP core by Blargg"),
  _N("puNES (NES, MMC5 and FDS) by FHorse"),
  _N("NSFPlay (NES and FDS) by Brad Smith and Brezza"),
  _N("reSID by Dag Lem"),
  _N("reSIDfp by Dag Lem, Antti Lankila"),
  _N("and Leandro Nini"),
  _N("dSID by DefleMask Team based on jsSID"),
  _N("Stella by Stella Team"),
  _N("QSound emulator by superctr and Valley Bell"),
  _N("VICE VIC-20 sound core by Rami Rasanen and viznut"),
  _N("VICE TED sound core by Andreas Boose, Tibor Biczo"),
  _N("and Marco van den Heuvel"),
  _N("VERA sound core by Frank van den Hoef"),
  _N("mzpokeysnd POKEY emulator by Michael Borisov"),
  _N("ASAP POKEY emulator by Piotr Fusik"),
  _N("ported by laoo to C++"),
  _N("vgsound_emu (second version, modified version) by cam900"),
  _N("Impulse Tracker GUS volume table by Jeffrey Lim"),
  _N("Schism Tracker IT sample decompression"),
  _N("SM8521 emulator (modified version) by cam900"),
  _N("D65010G031 emulator (modified version) by cam900"),
  _N("Namco C140/C219 emulator (modified version) by cam900"),
  _N("PowerNoise emulator by scratchminer"),
  _N("ep128emu by Istvan Varga"),
  _N("NDS sound emulator by cam900"),
<<<<<<< HEAD
  _N("Adlib-related formats import routines adapted from"),
  _N("adlib2vgm by SudoMaker"),
=======
  _N("openMSX YMF278 emulator (modified version) by the openMSX developers"),
>>>>>>> d9c4adbc
  "",
  _N("greetings to:"),
  "floxy!",
  "NEOART Costa Rica",
  "Xenium Demoparty",
  "@party",
  _N("all members of Deflers of Noice!"),
  "",
  _N("copyright © 2021-2024 tildearrow"),
  _N("(and contributors)."),
  _N("licensed under GPLv2+! see"),
  _N("LICENSE for more information."),
  "",
  _N("help Furnace grow:"),
  "https://github.com/tildearrow/furnace",
  "",
  _N("contact tildearrow at:"),
  "https://tildearrow.org/?p=contact",
  "",
  _N("disclaimer:"),
  _N("despite the fact this program works"),
  _N("with the .dmf file format, it is NOT"),
  _N("affiliated with Delek or DefleMask in"),
  _N("any way, nor it is a replacement for"),
  _N("the original program."),
  "",
  _N("it also comes with ABSOLUTELY NO WARRANTY."),
  "",
  _N("thanks to all contributors/bug reporters!")
};

const size_t aboutCount=sizeof(aboutLine)/sizeof(aboutLine[0]);

void FurnaceGUI::drawAbout() {
  // do stuff
  if (ImGui::Begin("About Furnace",NULL,ImGuiWindowFlags_Modal|ImGuiWindowFlags_NoMove|ImGuiWindowFlags_NoResize|ImGuiWindowFlags_NoDocking|ImGuiWindowFlags_NoTitleBar,_("About Furnace"))) {
    ImGui::SetWindowPos(ImVec2(0,0));
    ImGui::SetWindowSize(ImVec2(canvasW,canvasH));
    ImGui::PushFont(bigFont);
    ImDrawList* dl=ImGui::GetWindowDrawList();
    float r=0;
    float g=0;
    float b=0;
    float peakMix=settings.partyTime?0:0.3;
    if (settings.partyTime) {
      for (int j=0; j<e->getAudioDescGot().outChans; j++) {
        peakMix+=peak[j];
      }
      peakMix/=e->getAudioDescGot().outChans;
    }
    ImGui::ColorConvertHSVtoRGB(aboutHue,1.0,0.25+MIN(0.75f,peakMix*0.75f),r,g,b);
    dl->AddRectFilled(ImVec2(0,0),ImVec2(canvasW,canvasH),0xff000000);
    bool skip=false;
    bool skip2=false;
    for (int i=(-80-sin(double(aboutSin)*2*M_PI/120.0)*80.0)*2*dpiScale; i<canvasW; i+=160*dpiScale) {
      skip2=!skip2;
      skip=skip2;
      for (int j=(-80-cos(double(aboutSin)*2*M_PI/150.0)*80.0)*2*dpiScale; j<canvasH; j+=160*dpiScale) {
        skip=!skip;
        if (skip) continue;
        dl->AddRectFilled(ImVec2(i,j),ImVec2(i+160*dpiScale,j+160*dpiScale),ImGui::GetColorU32(ImVec4(r*0.25,g*0.25,b*0.25,1.0)));
      }
    }

    skip=false;
    skip2=false;
    for (int i=(-80-cos(double(aboutSin)*2*M_PI/120.0)*80.0)*2*dpiScale; i<canvasW; i+=160*dpiScale) {
      skip2=!skip2;
      skip=skip2;
      for (int j=(-80-sin(double(aboutSin)*2*M_PI/150.0)*80.0)*2*dpiScale; j<canvasH; j+=160*dpiScale) {
        skip=!skip;
        if (skip) continue;
        dl->AddRectFilled(ImVec2(i,j),ImVec2(i+160*dpiScale,j+160*dpiScale),ImGui::GetColorU32(ImVec4(r*0.5,g*0.5,b*0.5,1.0)));
      }
    }

    skip=false;
    skip2=false;
    for (int i=(-160+fmod(aboutSin*2,160))*2*dpiScale; i<canvasW; i+=160*dpiScale) {
      skip2=!skip2;
      skip=skip2;
      for (int j=(-240-cos(double(aboutSin*M_PI/300.0))*240.0)*2*dpiScale; j<canvasH; j+=160*dpiScale) {
        skip=!skip;
        if (skip) continue;
        dl->AddRectFilled(ImVec2(i,j),ImVec2(i+160*dpiScale,j+160*dpiScale),ImGui::GetColorU32(ImVec4(r*0.75,g*0.75,b*0.75,1.0)));
      }
    }

    for (size_t i=0; i<aboutCount; i++) {
      // don't localize tildearrow, the version or an empty line
      const char* nextLine=(i==0 || i==3 || aboutLine[i][0]==0)?aboutLine[i]:_(aboutLine[i]);
      double posX=(canvasW/2.0)+(sin(double(i)*0.5+double(aboutScroll)/(90.0*dpiScale))*120*dpiScale)-(ImGui::CalcTextSize(nextLine).x*0.5);
      double posY=(canvasH-aboutScroll+42*i*dpiScale);
      if (posY<-80*dpiScale || posY>canvasH) continue;
      dl->AddText(bigFont,bigFont->FontSize,
                  ImVec2(posX+dpiScale,posY+dpiScale),
                  0xff000000,nextLine);
      dl->AddText(bigFont,bigFont->FontSize,
                  ImVec2(posX+dpiScale,posY-dpiScale),
                  0xff000000,nextLine);
      dl->AddText(bigFont,bigFont->FontSize,
                  ImVec2(posX-dpiScale,posY+dpiScale),
                  0xff000000,nextLine);
      dl->AddText(bigFont,bigFont->FontSize,
                  ImVec2(posX-dpiScale,posY-dpiScale),
                  0xff000000,nextLine);
      dl->AddText(bigFont,bigFont->FontSize,
                  ImVec2(posX,posY),
                  0xffffffff,nextLine);
    }
    ImGui::PopFont();

    float timeScale=60.0f*ImGui::GetIO().DeltaTime;

    aboutHue+=(0.001+peakMix*0.004)*timeScale;
    aboutScroll+=(2+(peakMix>0.78)*3)*timeScale*dpiScale;
    aboutSin+=(1+(peakMix>0.75)*2)*timeScale;

    while (aboutHue>1) aboutHue--;
    while (aboutSin>=2400) aboutSin-=2400;
    if (aboutScroll>(42*dpiScale*aboutCount+canvasH)) aboutScroll=-20*dpiScale;

    if (ImGui::IsKeyPressed(ImGuiKey_Space)) {
      aboutOpen=false;
      if (modified) {
        showWarning(_("Unsaved changes! Save changes before playing?"),GUI_WARN_CV);
      } else {
        cvOpen=true;
        cvNotSerious=true;
      }
    }

    WAKE_UP;
  }
  if (ImGui::IsWindowFocused(ImGuiFocusedFlags_ChildWindows)) curWindow=GUI_WINDOW_ABOUT;
  ImGui::End();
}<|MERGE_RESOLUTION|>--- conflicted
+++ resolved
@@ -300,12 +300,9 @@
   _N("PowerNoise emulator by scratchminer"),
   _N("ep128emu by Istvan Varga"),
   _N("NDS sound emulator by cam900"),
-<<<<<<< HEAD
   _N("Adlib-related formats import routines adapted from"),
   _N("adlib2vgm by SudoMaker"),
-=======
   _N("openMSX YMF278 emulator (modified version) by the openMSX developers"),
->>>>>>> d9c4adbc
   "",
   _N("greetings to:"),
   "floxy!",
