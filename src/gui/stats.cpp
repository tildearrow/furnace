/**
 * Furnace Tracker - multi-system chiptune tracker
 * Copyright (C) 2021-2022 tildearrow and contributors
 *
 * This program is free software; you can redistribute it and/or modify
 * it under the terms of the GNU General Public License as published by
 * the Free Software Foundation; either version 2 of the License, or
 * (at your option) any later version.
 *
 * This program is distributed in the hope that it will be useful,
 * but WITHOUT ANY WARRANTY; without even the implied warranty of
 * MERCHANTABILITY or FITNESS FOR A PARTICULAR PURPOSE.  See the
 * GNU General Public License for more details.
 *
 * You should have received a copy of the GNU General Public License along
 * with this program; if not, write to the Free Software Foundation, Inc.,
 * 51 Franklin Street, Fifth Floor, Boston, MA 02110-1301 USA.
 */

#include "gui.h"
#include <fmt/printf.h>

void FurnaceGUI::drawStats() {
  if (nextWindow==GUI_WINDOW_STATS) {
    statsOpen=true;
    ImGui::SetNextWindowFocus();
    nextWindow=GUI_WINDOW_NOTHING;
  }
  if (!statsOpen) return;
  if (ImGui::Begin("Statistics",&statsOpen)) {
<<<<<<< HEAD
    String adpcmAUsage=fmt::sprintf("%d/16384KB",e->adpcmAMemLen/1024);
    String adpcmBUsage=fmt::sprintf("%d/16384KB",e->adpcmBMemLen/1024);
    String qsoundUsage=fmt::sprintf("%d/16384KB",e->qsoundMemLen/1024);
    String x1_010Usage=fmt::sprintf("%d/1024KB",e->x1_010MemLen/1024);
    String es5506Usage=fmt::sprintf("%d/16384KB",e->es5506MemLen/1024);
    ImGui::Text("ADPCM-A");
    ImGui::SameLine();
    ImGui::ProgressBar(((float)e->adpcmAMemLen)/16777216.0f,ImVec2(-FLT_MIN,0),adpcmAUsage.c_str());
    ImGui::Text("ADPCM-B");
    ImGui::SameLine();
    ImGui::ProgressBar(((float)e->adpcmBMemLen)/16777216.0f,ImVec2(-FLT_MIN,0),adpcmBUsage.c_str());
    ImGui::Text("QSound");
    ImGui::SameLine();
    ImGui::ProgressBar(((float)e->qsoundMemLen)/16777216.0f,ImVec2(-FLT_MIN,0),qsoundUsage.c_str());
    ImGui::Text("X1-010");
    ImGui::SameLine();
    ImGui::ProgressBar(((float)e->x1_010MemLen)/1048576.0f,ImVec2(-FLT_MIN,0),x1_010Usage.c_str());
    ImGui::Text("ES5506");
    ImGui::SameLine();
    ImGui::ProgressBar(((float)e->es5506MemLen)/16777216.0f,ImVec2(-FLT_MIN,0),es5506Usage.c_str());
=======
    for (int i=0; i<e->song.systemLen; i++) {
      DivDispatch* dispatch=e->getDispatch(i);
      for (int j=0; dispatch!=NULL && dispatch->getSampleMemCapacity(j)>0; j++) {
        size_t capacity=dispatch->getSampleMemCapacity(j);
        size_t usage=dispatch->getSampleMemUsage(j);
        String usageStr=fmt::sprintf("%d/%dKB",usage/1024,capacity/1024);
        ImGui::Text("%s [%d]", e->getSystemName(e->song.system[i]), j);
        ImGui::SameLine();
        ImGui::ProgressBar(((float)usage)/((float)capacity),ImVec2(-FLT_MIN,0),usageStr.c_str());
      }
    }
>>>>>>> 66f6ab43
  }
  if (ImGui::IsWindowFocused(ImGuiFocusedFlags_ChildWindows)) curWindow=GUI_WINDOW_STATS;
  ImGui::End();
}<|MERGE_RESOLUTION|>--- conflicted
+++ resolved
@@ -28,28 +28,6 @@
   }
   if (!statsOpen) return;
   if (ImGui::Begin("Statistics",&statsOpen)) {
-<<<<<<< HEAD
-    String adpcmAUsage=fmt::sprintf("%d/16384KB",e->adpcmAMemLen/1024);
-    String adpcmBUsage=fmt::sprintf("%d/16384KB",e->adpcmBMemLen/1024);
-    String qsoundUsage=fmt::sprintf("%d/16384KB",e->qsoundMemLen/1024);
-    String x1_010Usage=fmt::sprintf("%d/1024KB",e->x1_010MemLen/1024);
-    String es5506Usage=fmt::sprintf("%d/16384KB",e->es5506MemLen/1024);
-    ImGui::Text("ADPCM-A");
-    ImGui::SameLine();
-    ImGui::ProgressBar(((float)e->adpcmAMemLen)/16777216.0f,ImVec2(-FLT_MIN,0),adpcmAUsage.c_str());
-    ImGui::Text("ADPCM-B");
-    ImGui::SameLine();
-    ImGui::ProgressBar(((float)e->adpcmBMemLen)/16777216.0f,ImVec2(-FLT_MIN,0),adpcmBUsage.c_str());
-    ImGui::Text("QSound");
-    ImGui::SameLine();
-    ImGui::ProgressBar(((float)e->qsoundMemLen)/16777216.0f,ImVec2(-FLT_MIN,0),qsoundUsage.c_str());
-    ImGui::Text("X1-010");
-    ImGui::SameLine();
-    ImGui::ProgressBar(((float)e->x1_010MemLen)/1048576.0f,ImVec2(-FLT_MIN,0),x1_010Usage.c_str());
-    ImGui::Text("ES5506");
-    ImGui::SameLine();
-    ImGui::ProgressBar(((float)e->es5506MemLen)/16777216.0f,ImVec2(-FLT_MIN,0),es5506Usage.c_str());
-=======
     for (int i=0; i<e->song.systemLen; i++) {
       DivDispatch* dispatch=e->getDispatch(i);
       for (int j=0; dispatch!=NULL && dispatch->getSampleMemCapacity(j)>0; j++) {
@@ -61,7 +39,6 @@
         ImGui::ProgressBar(((float)usage)/((float)capacity),ImVec2(-FLT_MIN,0),usageStr.c_str());
       }
     }
->>>>>>> 66f6ab43
   }
   if (ImGui::IsWindowFocused(ImGuiFocusedFlags_ChildWindows)) curWindow=GUI_WINDOW_STATS;
   ImGui::End();
