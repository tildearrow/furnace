/**
 * Furnace Tracker - multi-system chiptune tracker
 * Copyright (C) 2021-2022 tildearrow and contributors
 *
 * This program is free software; you can redistribute it and/or modify
 * it under the terms of the GNU General Public License as published by
 * the Free Software Foundation; either version 2 of the License, or
 * (at your option) any later version.
 *
 * This program is distributed in the hope that it will be useful,
 * but WITHOUT ANY WARRANTY; without even the implied warranty of
 * MERCHANTABILITY or FITNESS FOR A PARTICULAR PURPOSE.  See the
 * GNU General Public License for more details.
 *
 * You should have received a copy of the GNU General Public License along
 * with this program; if not, write to the Free Software Foundation, Inc.,
 * 51 Franklin Street, Fifth Floor, Boston, MA 02110-1301 USA.
 */

#include "gui.h"

void FurnaceGUI::drawSysConf(int chan, DivSystem type, unsigned int& flags, bool modifyOnChange) {
  bool restart=settings.restartOnFlagChange && modifyOnChange;
  bool sysPal=flags&1;
  unsigned int copyOfFlags=flags;
  switch (type) {
    case DIV_SYSTEM_YM2612:
    case DIV_SYSTEM_YM2612_EXT: {
      if (ImGui::RadioButton("NTSC (7.67MHz)",(flags&3)==0)) {
        copyOfFlags=(flags&0x80000000)|0;
      }
      if (ImGui::RadioButton("PAL (7.61MHz)",(flags&3)==1)) {
        copyOfFlags=(flags&0x80000000)|1;
      }
      if (ImGui::RadioButton("FM Towns (8MHz)",(flags&3)==2)) {
        copyOfFlags=(flags&0x80000000)|2;
      }
      if (ImGui::RadioButton("AtGames Genesis (6.13MHz)",(flags&3)==3)) {
        copyOfFlags=(flags&0x80000000)|3;
      }
      bool ladder=flags&0x80000000;
      if (ImGui::Checkbox("Enable DAC distortion",&ladder)) {
        copyOfFlags=(flags&(~0x80000000))|(ladder?0x80000000:0);
      }
      break;
    }
    case DIV_SYSTEM_SMS: {
      ImGui::Text("Clock rate:");
      if (ImGui::RadioButton("NTSC (3.58MHz)",(flags&3)==0)) {
        copyOfFlags=(flags&(~3))|0;
        
      }
      if (ImGui::RadioButton("PAL (3.55MHz)",(flags&3)==1)) {
        copyOfFlags=(flags&(~3))|1;
        
      }
      if (ImGui::RadioButton("BBC Micro (4MHz)",(flags&3)==2)) {
        copyOfFlags=(flags&(~3))|2;
        
      }
      if (ImGui::RadioButton("Half NTSC (1.79MHz)",(flags&3)==3)) {
        copyOfFlags=(flags&(~3))|3;
        
      }
      ImGui::Text("Chip type:");
      if (ImGui::RadioButton("Sega VDP/Master System",((flags>>2)&3)==0)) {
        copyOfFlags=(flags&(~12))|0;
        
      }
      if (ImGui::RadioButton("TI SN76489",((flags>>2)&3)==1)) {
        copyOfFlags=(flags&(~12))|4;
        
      }
      if (ImGui::RadioButton("TI SN76489 with Atari-like short noise",((flags>>2)&3)==2)) {
        copyOfFlags=(flags&(~12))|8;
        
      }
      /*if (ImGui::RadioButton("Game Gear",(flags>>2)==3)) {
        copyOfFlags=(flags&3)|12);
      }*/

      bool noPhaseReset=flags&16;
      if (ImGui::Checkbox("Disable noise period change phase reset",&noPhaseReset)) {
        copyOfFlags=(flags&(~16))|(noPhaseReset<<4);
        
      }
      break;
    }
    case DIV_SYSTEM_OPLL:
    case DIV_SYSTEM_OPLL_DRUMS:
    case DIV_SYSTEM_VRC7: {
      ImGui::Text("Clock rate:");
      if (ImGui::RadioButton("NTSC (3.58MHz)",(flags&15)==0)) {
        copyOfFlags=(flags&(~15))|0;
        
      }
      if (ImGui::RadioButton("PAL (3.55MHz)",(flags&15)==1)) {
        copyOfFlags=(flags&(~15))|1;
        
      }
      if (ImGui::RadioButton("BBC Micro (4MHz)",(flags&15)==2)) {
        copyOfFlags=(flags&(~15))|2;
        
      }
      if (ImGui::RadioButton("Half NTSC (1.79MHz)",(flags&15)==3)) {
        copyOfFlags=(flags&(~15))|3;
        
      }
      if (type!=DIV_SYSTEM_VRC7) {
        ImGui::Text("Patch set:");
        if (ImGui::RadioButton("Yamaha YM2413",((flags>>4)&15)==0)) {
          copyOfFlags=(flags&(~0xf0))|0;
          
        }
        if (ImGui::RadioButton("Yamaha YMF281",((flags>>4)&15)==1)) {
          copyOfFlags=(flags&(~0xf0))|0x10;
          
        }
        if (ImGui::RadioButton("Yamaha YM2423",((flags>>4)&15)==2)) {
          copyOfFlags=(flags&(~0xf0))|0x20;
          
        }
        if (ImGui::RadioButton("Konami VRC7",((flags>>4)&15)==3)) {
          copyOfFlags=(flags&(~0xf0))|0x30;
          
        }
      }
      break;
    }
    case DIV_SYSTEM_YM2151:
      if (ImGui::RadioButton("NTSC/X16 (3.58MHz)",flags==0)) {
        copyOfFlags=0;
        
      }
      if (ImGui::RadioButton("PAL (3.55MHz)",flags==1)) {
        copyOfFlags=1;
        
      }
      if (ImGui::RadioButton("X1/X68000 (4MHz)",flags==2)) {
        copyOfFlags=2;
        
      }
      break;
    case DIV_SYSTEM_NES:
    case DIV_SYSTEM_VRC6:
    case DIV_SYSTEM_FDS:
    case DIV_SYSTEM_MMC5:
      if (ImGui::RadioButton("NTSC (1.79MHz)",flags==0)) {
        copyOfFlags=0;
        
      }
      if (ImGui::RadioButton("PAL (1.67MHz)",flags==1)) {
        copyOfFlags=1;
        
      }
      if (ImGui::RadioButton("Dendy (1.77MHz)",flags==2)) {
        copyOfFlags=2;
        
      }
      break;
    case DIV_SYSTEM_C64_8580:
    case DIV_SYSTEM_C64_6581:
      if (ImGui::RadioButton("NTSC (1.02MHz)",flags==0)) {
        copyOfFlags=0;
        
      }
      if (ImGui::RadioButton("PAL (0.99MHz)",flags==1)) {
        copyOfFlags=1;
        
      }
      if (ImGui::RadioButton("SSI 2001 (0.89MHz)",flags==2)) {
        copyOfFlags=2;
        
      }
      break;
    case DIV_SYSTEM_AY8910:
    case DIV_SYSTEM_AY8930: {
      ImGui::Text("Clock rate:");
      if (ImGui::RadioButton("1.79MHz (ZX Spectrum NTSC/MSX)",(flags&15)==0)) {
        copyOfFlags=(flags&(~15))|0;
        
      }
      if (ImGui::RadioButton("1.77MHz (ZX Spectrum)",(flags&15)==1)) {
        copyOfFlags=(flags&(~15))|1;
        
      }
      if (ImGui::RadioButton("1.75MHz (ZX Spectrum)",(flags&15)==2)) {
        copyOfFlags=(flags&(~15))|2;
        
      }
      if (ImGui::RadioButton("2MHz (Atari ST/Sharp X1)",(flags&15)==3)) {
        copyOfFlags=(flags&(~15))|3;
        
      }
      if (ImGui::RadioButton("1.5MHz (Vectrex)",(flags&15)==4)) {
        copyOfFlags=(flags&(~15))|4;
        
      }
      if (ImGui::RadioButton("1MHz (Amstrad CPC)",(flags&15)==5)) {
        copyOfFlags=(flags&(~15))|5;
        
      }
      if (ImGui::RadioButton("0.89MHz (Sunsoft 5B)",(flags&15)==6)) {
        copyOfFlags=(flags&(~15))|6;
        
      }
      if (ImGui::RadioButton("1.67MHz (?)",(flags&15)==7)) {
        copyOfFlags=(flags&(~15))|7;
        
      }
      if (ImGui::RadioButton("0.83MHz (Sunsoft 5B on PAL)",(flags&15)==8)) {
        copyOfFlags=(flags&(~15))|8;
        
      }
      if (ImGui::RadioButton("1.10MHz (Gamate/VIC-20 PAL)",(flags&15)==9)) {
        copyOfFlags=(flags&(~15))|9;
        
      }
      if (ImGui::RadioButton("2^21Hz (Game Boy)",(flags&15)==10)) {
        copyOfFlags=(flags&(~15))|10;
        
      }
      if (type==DIV_SYSTEM_AY8910) {
        ImGui::Text("Chip type:");
        if (ImGui::RadioButton("AY-3-8910",(flags&0x30)==0)) {
          copyOfFlags=(flags&(~0x30))|0;
          
        }
        if (ImGui::RadioButton("YM2149(F)",(flags&0x30)==16)) {
          copyOfFlags=(flags&(~0x30))|16;
          
        }
        if (ImGui::RadioButton("Sunsoft 5B",(flags&0x30)==32)) {
          copyOfFlags=(flags&(~0x30))|32;
          
        }
        if (ImGui::RadioButton("AY-3-8914",(flags&0x30)==48)) {
          copyOfFlags=(flags&(~0x30))|48;
          
        }
      }
      bool stereo=flags&0x40;
      ImGui::BeginDisabled((flags&0x30)==32);
      if (ImGui::Checkbox("Stereo##_AY_STEREO",&stereo)) {
        copyOfFlags=(flags&(~0x40))|(stereo?0x40:0);
        
      }
      ImGui::EndDisabled();
      break;
    }
    case DIV_SYSTEM_SAA1099:
      if (ImGui::RadioButton("SAM Coupé (8MHz)",flags==0)) {
        copyOfFlags=0;
      }
      if (ImGui::RadioButton("NTSC (7.15MHz)",flags==1)) {
        copyOfFlags=1;
      }
      if (ImGui::RadioButton("PAL (7.09MHz)",flags==2)) {
        copyOfFlags=2;
      }
      break;
    case DIV_SYSTEM_AMIGA: {
      ImGui::Text("Stereo separation:");
      int stereoSep=(flags>>8)&127;
      if (CWSliderInt("##StereoSep",&stereoSep,0,127)) {
        if (stereoSep<0) stereoSep=0;
        if (stereoSep>127) stereoSep=127;
        copyOfFlags=(flags&(~0x7f00))|((stereoSep&127)<<8);
      } rightClickable
      if (ImGui::RadioButton("Amiga 500 (OCS)",(flags&2)==0)) {
        copyOfFlags=flags&(~2);
      }
      if (ImGui::RadioButton("Amiga 1200 (AGA)",(flags&2)==2)) {
        copyOfFlags=(flags&(~2))|2;
      }
      sysPal=flags&1;
      if (ImGui::Checkbox("PAL",&sysPal)) {
        copyOfFlags=(flags&(~1))|(unsigned int)sysPal;
      }
      bool bypassLimits=flags&4;
      if (ImGui::Checkbox("Bypass frequency limits",&bypassLimits)) {
        copyOfFlags=(flags&(~4))|(bypassLimits<<2);
      }
      break;
    }
    case DIV_SYSTEM_PCSPKR: {
      ImGui::Text("Speaker type:");
      if (ImGui::RadioButton("Unfiltered",(flags&3)==0)) {
        copyOfFlags=(flags&(~3))|0;
      }
      if (ImGui::RadioButton("Cone",(flags&3)==1)) {
        copyOfFlags=(flags&(~3))|1;
      }
      if (ImGui::RadioButton("Piezo",(flags&3)==2)) {
        copyOfFlags=(flags&(~3))|2;
      }
      if (ImGui::RadioButton("Use system beeper (Linux only!)",(flags&3)==3)) {
        copyOfFlags=(flags&(~3))|3;
      }
      break;
    }
    case DIV_SYSTEM_QSOUND: {
      ImGui::Text("Echo delay:");
      int echoBufSize=2725 - (flags & 4095);
      if (CWSliderInt("##EchoBufSize",&echoBufSize,0,2725)) {
        if (echoBufSize<0) echoBufSize=0;
        if (echoBufSize>2725) echoBufSize=2725;
        copyOfFlags=(flags & ~4095) | ((2725 - echoBufSize) & 4095);
      } rightClickable
      ImGui::Text("Echo feedback:");
      int echoFeedback=(flags>>12)&255;
      if (CWSliderInt("##EchoFeedback",&echoFeedback,0,255)) {
        if (echoFeedback<0) echoFeedback=0;
        if (echoFeedback>255) echoFeedback=255;
        copyOfFlags=(flags & ~(255 << 12)) | ((echoFeedback & 255) << 12);
      } rightClickable
      break;
    }
    case DIV_SYSTEM_X1_010: {
      ImGui::Text("Clock rate:");
      if (ImGui::RadioButton("16MHz (Seta 1)",(flags&15)==0)) {
        copyOfFlags=(flags&(~15))|0;
      }
      if (ImGui::RadioButton("16.67MHz (Seta 2)",(flags&15)==1)) {
        copyOfFlags=(flags&(~15))|1;
      }
      bool x1_010Stereo=flags&16;
      if (ImGui::Checkbox("Stereo",&x1_010Stereo)) {
        copyOfFlags=(flags&(~16))|(x1_010Stereo<<4);
      }
      break;
    }
    case DIV_SYSTEM_N163: {
      ImGui::Text("Clock rate:");
      if (ImGui::RadioButton("NTSC (1.79MHz)",(flags&15)==0)) {
        copyOfFlags=(flags&(~15))|0;
      }
      if (ImGui::RadioButton("PAL (1.67MHz)",(flags&15)==1)) {
        copyOfFlags=(flags&(~15))|1;
      }
      if (ImGui::RadioButton("Dendy (1.77MHz)",(flags&15)==2)) {
        copyOfFlags=(flags&(~15))|2;
      }
      ImGui::Text("Initial channel limit:");
      int initialChannelLimit=((flags>>4)&7)+1;
      if (CWSliderInt("##InitialChannelLimit",&initialChannelLimit,1,8)) {
        if (initialChannelLimit<1) initialChannelLimit=1;
        if (initialChannelLimit>8) initialChannelLimit=8;
        copyOfFlags=(flags & ~(7 << 4)) | (((initialChannelLimit-1) & 7) << 4);
        
      } rightClickable
      bool n163Multiplex=flags&128;
      if (ImGui::Checkbox("Disable hissing",&n163Multiplex)) {
        copyOfFlags=(flags&(~128))|(n163Multiplex<<7);
      }
      break;
    }
<<<<<<< HEAD
    case DIV_SYSTEM_MULTIPCM: {
      ImGui::Text("Clock rate:");
      if (ImGui::RadioButton("10MHz (Sega Arcade)",(flags&15)==0)) {
        copyOfFlags=(flags&(~15))|0;
      }
      if (ImGui::RadioButton("9.4MHz (Yamaha TG100)",(flags&15)==1)) {
        copyOfFlags=(flags&(~15))|1;
      }
      ImGui::Text("Sample ROM:");
      if (ImGui::RadioButton("None",(flags&0x30)==0x00)) {
        copyOfFlags=(flags&(~0x30))|0x00;
      }
      ImGui::BeginDisabled(e->tg100Rom==NULL);
      if (ImGui::RadioButton("TG100",(flags&0x30)==0x10)) {
        copyOfFlags=(flags&(~0x30))|0x10;
      }
      ImGui::EndDisabled();
      ImGui::BeginDisabled(e->mu5Rom==NULL);
      if (ImGui::RadioButton("MU5",(flags&0x30)==0x20)) {
        copyOfFlags=(flags&(~0x30))|0x20;
      }
      ImGui::EndDisabled();
      break;
    }
    case DIV_SYSTEM_OPL4:
    case DIV_SYSTEM_OPL4_DRUMS: {
      ImGui::Text("Clock rate:");
      if (ImGui::RadioButton("33.87MHz (MoonSound)",(flags&15)==0)) {
        copyOfFlags=(flags&(~15))|0;
      }
      if (ImGui::RadioButton("28.64MHz (Psikyo SH2)",(flags&15)==1)) {
        copyOfFlags=(flags&(~15))|1;
      }
      ImGui::Text("Sample ROM:");
      if (ImGui::RadioButton("None",(flags&0x30)==0x00)) {
        copyOfFlags=(flags&(~0x30))|0x00;
      }
      ImGui::BeginDisabled(e->yrw801Rom==NULL);
      if (ImGui::RadioButton("YRW801",(flags&0x30)==0x10)) {
        copyOfFlags=(flags&(~0x30))|0x10;
      }
      ImGui::EndDisabled();
=======
    case DIV_SYSTEM_OPN: {
      if (ImGui::RadioButton("NTSC (3.58MHz)",(flags&3)==0)) {
        copyOfFlags=(flags&0x80000000)|0;
      }
      if (ImGui::RadioButton("PAL (3.54MHz)",(flags&3)==1)) {
        copyOfFlags=(flags&0x80000000)|1;
      }
      if (ImGui::RadioButton("Arcade (4MHz)",(flags&3)==2)) {
        copyOfFlags=(flags&0x80000000)|2;
      }
      if (ImGui::RadioButton("PC-9801-26K? TODO: CONFIRM (3MHz)",(flags&3)==3)) {
        copyOfFlags=(flags&0x80000000)|3;
      }
>>>>>>> 34d86852
      break;
    }
    case DIV_SYSTEM_GB:
    case DIV_SYSTEM_SWAN:
    case DIV_SYSTEM_VERA:
    case DIV_SYSTEM_BUBSYS_WSG:
    case DIV_SYSTEM_YM2610:
    case DIV_SYSTEM_YM2610_EXT:
    case DIV_SYSTEM_YM2610_FULL:
    case DIV_SYSTEM_YM2610_FULL_EXT:
    case DIV_SYSTEM_YM2610B:
    case DIV_SYSTEM_YM2610B_EXT:
    case DIV_SYSTEM_YMU759:
    case DIV_SYSTEM_PET:
    case DIV_SYSTEM_SCC:
    case DIV_SYSTEM_SCC_PLUS:
      ImGui::Text("nothing to configure");
      break;
    default:
      if (ImGui::Checkbox("PAL",&sysPal)) {
        copyOfFlags=sysPal;
      }
      break;
  }

  if (copyOfFlags!=flags) {
    if (chan>=0) {
      e->setSysFlags(chan,copyOfFlags,restart);
      updateWindowTitle();
    } else {
      flags=copyOfFlags;
    }
  }
}<|MERGE_RESOLUTION|>--- conflicted
+++ resolved
@@ -355,7 +355,21 @@
       }
       break;
     }
-<<<<<<< HEAD
+    case DIV_SYSTEM_OPN: {
+      if (ImGui::RadioButton("NTSC (3.58MHz)",(flags&3)==0)) {
+        copyOfFlags=(flags&0x80000000)|0;
+      }
+      if (ImGui::RadioButton("PAL (3.54MHz)",(flags&3)==1)) {
+        copyOfFlags=(flags&0x80000000)|1;
+      }
+      if (ImGui::RadioButton("Arcade (4MHz)",(flags&3)==2)) {
+        copyOfFlags=(flags&0x80000000)|2;
+      }
+      if (ImGui::RadioButton("PC-9801-26K? TODO: CONFIRM (3MHz)",(flags&3)==3)) {
+        copyOfFlags=(flags&0x80000000)|3;
+      }
+      break;
+    }
     case DIV_SYSTEM_MULTIPCM: {
       ImGui::Text("Clock rate:");
       if (ImGui::RadioButton("10MHz (Sega Arcade)",(flags&15)==0)) {
@@ -368,12 +382,12 @@
       if (ImGui::RadioButton("None",(flags&0x30)==0x00)) {
         copyOfFlags=(flags&(~0x30))|0x00;
       }
-      ImGui::BeginDisabled(e->tg100Rom==NULL);
+      ImGui::BeginDisabled(e->tg100ROM==NULL);
       if (ImGui::RadioButton("TG100",(flags&0x30)==0x10)) {
         copyOfFlags=(flags&(~0x30))|0x10;
       }
       ImGui::EndDisabled();
-      ImGui::BeginDisabled(e->mu5Rom==NULL);
+      ImGui::BeginDisabled(e->mu5ROM==NULL);
       if (ImGui::RadioButton("MU5",(flags&0x30)==0x20)) {
         copyOfFlags=(flags&(~0x30))|0x20;
       }
@@ -393,26 +407,11 @@
       if (ImGui::RadioButton("None",(flags&0x30)==0x00)) {
         copyOfFlags=(flags&(~0x30))|0x00;
       }
-      ImGui::BeginDisabled(e->yrw801Rom==NULL);
+      ImGui::BeginDisabled(e->yrw801ROM==NULL);
       if (ImGui::RadioButton("YRW801",(flags&0x30)==0x10)) {
         copyOfFlags=(flags&(~0x30))|0x10;
       }
       ImGui::EndDisabled();
-=======
-    case DIV_SYSTEM_OPN: {
-      if (ImGui::RadioButton("NTSC (3.58MHz)",(flags&3)==0)) {
-        copyOfFlags=(flags&0x80000000)|0;
-      }
-      if (ImGui::RadioButton("PAL (3.54MHz)",(flags&3)==1)) {
-        copyOfFlags=(flags&0x80000000)|1;
-      }
-      if (ImGui::RadioButton("Arcade (4MHz)",(flags&3)==2)) {
-        copyOfFlags=(flags&0x80000000)|2;
-      }
-      if (ImGui::RadioButton("PC-9801-26K? TODO: CONFIRM (3MHz)",(flags&3)==3)) {
-        copyOfFlags=(flags&0x80000000)|3;
-      }
->>>>>>> 34d86852
       break;
     }
     case DIV_SYSTEM_GB:
