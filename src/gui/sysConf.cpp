--- conflicted
+++ resolved
@@ -752,14 +752,8 @@
     case DIV_SYSTEM_BUBSYS_WSG:
     case DIV_SYSTEM_YMU759:
     case DIV_SYSTEM_PET:
-<<<<<<< HEAD
-    case DIV_SYSTEM_SCC:
-    case DIV_SYSTEM_SCC_PLUS:
-    case DIV_SYSTEM_YMZ280B:
     case DIV_SYSTEM_SNES:
-=======
     case DIV_SYSTEM_T6W28:
->>>>>>> ebb939c1
       ImGui::Text("nothing to configure");
       break;
     default:
