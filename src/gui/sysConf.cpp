/**
 * Furnace Tracker - multi-system chiptune tracker
 * Copyright (C) 2021-2022 tildearrow and contributors
 *
 * This program is free software; you can redistribute it and/or modify
 * it under the terms of the GNU General Public License as published by
 * the Free Software Foundation; either version 2 of the License, or
 * (at your option) any later version.
 *
 * This program is distributed in the hope that it will be useful,
 * but WITHOUT ANY WARRANTY; without even the implied warranty of
 * MERCHANTABILITY or FITNESS FOR A PARTICULAR PURPOSE.  See the
 * GNU General Public License for more details.
 *
 * You should have received a copy of the GNU General Public License along
 * with this program; if not, write to the Free Software Foundation, Inc.,
 * 51 Franklin Street, Fifth Floor, Boston, MA 02110-1301 USA.
 */

#include "gui.h"

void FurnaceGUI::drawSysConf(int chan, DivSystem type, unsigned int& flags, bool modifyOnChange) {
  bool restart=settings.restartOnFlagChange && modifyOnChange;
  bool sysPal=flags&1;
  unsigned int copyOfFlags=flags;
  switch (type) {
    case DIV_SYSTEM_YM2612:
    case DIV_SYSTEM_YM2612_EXT: 
    case DIV_SYSTEM_YM2612_FRAC:
    case DIV_SYSTEM_YM2612_FRAC_EXT: {
      if (ImGui::RadioButton("NTSC (7.67MHz)",(flags&(~0x80000000))==0)) {
        copyOfFlags=(flags&0x80000000)|0;
      }
      if (ImGui::RadioButton("PAL (7.61MHz)",(flags&(~0x80000000))==1)) {
        copyOfFlags=(flags&0x80000000)|1;
      }
      if (ImGui::RadioButton("FM Towns (8MHz)",(flags&(~0x80000000))==2)) {
        copyOfFlags=(flags&0x80000000)|2;
      }
      if (ImGui::RadioButton("AtGames Genesis (6.13MHz)",(flags&(~0x80000000))==3)) {
        copyOfFlags=(flags&0x80000000)|3;
      }
      if (ImGui::RadioButton("Sega System 32 (8.05MHz)",(flags&(~0x80000000))==4)) {
        copyOfFlags=(flags&0x80000000)|4;
      }
      bool ladder=flags&0x80000000;
      if (ImGui::Checkbox("Enable DAC distortion",&ladder)) {
        copyOfFlags=(flags&(~0x80000000))|(ladder?0x80000000:0);
      }
      break;
    }
    case DIV_SYSTEM_SMS: {
      ImGui::Text("Clock rate:");
<<<<<<< HEAD
      if (ImGui::RadioButton("NTSC (3.58MHz)",(flags&3)==0)) {
        copyOfFlags=(flags&(~3))|0;
      }
      if (ImGui::RadioButton("PAL (3.55MHz)",(flags&3)==1)) {
        copyOfFlags=(flags&(~3))|1;
      }
      if (ImGui::RadioButton("BBC Micro (4MHz)",(flags&3)==2)) {
        copyOfFlags=(flags&(~3))|2;
      }
      if (ImGui::RadioButton("Half NTSC (1.79MHz)",(flags&3)==3)) {
        copyOfFlags=(flags&(~3))|3;
      }
      ImGui::Text("Chip type:");
      if (ImGui::RadioButton("Sega VDP/Master System",((flags>>2)&3)==0)) {
        copyOfFlags=(flags&(~12))|0;
      }
      if (ImGui::RadioButton("TI SN76489",((flags>>2)&3)==1)) {
        copyOfFlags=(flags&(~12))|4;
      }
      if (ImGui::RadioButton("TI SN76489 with Atari-like short noise",((flags>>2)&3)==2)) {
        copyOfFlags=(flags&(~12))|8;
      }
      /*if (ImGui::RadioButton("Game Gear",(flags>>2)==3)) {
        copyOfFlags=(flags&3)|12);
      }*/
=======
      if (ImGui::RadioButton("3.58MHz (NTSC)",(flags&0xff03)==0x0000)) {
        copyOfFlags=(flags&(~0xff03))|0x0000;
      }
      if (ImGui::RadioButton("3.55MHz (PAL)",(flags&0xff03)==0x0001)) {
        copyOfFlags=(flags&(~0xff03))|0x0001;
      }
      if (ImGui::RadioButton("4MHz (BBC Micro)",(flags&0xff03)==0x0002)) {
        copyOfFlags=(flags&(~0xff03))|0x0002;
      }
      if (ImGui::RadioButton("1.79MHz (Half NTSC)",(flags&0xff03)==0x0003)) {
        copyOfFlags=(flags&(~0xff03))|0x0003;
      }
      if (ImGui::RadioButton("3MHz (Exed Exes)",(flags&0xff03)==0x0100)) {
        copyOfFlags=(flags&(~0xff03))|0x0100;
      }
      if (ImGui::RadioButton("2MHz (Sega System 1)",(flags&0xff03)==0x0101)) {
        copyOfFlags=(flags&(~0xff03))|0x0101;
      }
      if (ImGui::RadioButton("447KHz (TI-99/4A)",(flags&0xff03)==0x0102)) {
        copyOfFlags=(flags&(~0xff03))|0x0102;
      }
      ImGui::Text("Chip type:");
      if (ImGui::RadioButton("Sega VDP/Master System",(flags&0xcc)==0x00)) {
        copyOfFlags=(flags&(~0xcc))|0x00;
      }
      if (ImGui::RadioButton("TI SN76489",(flags&0xcc)==0x04)) {
        copyOfFlags=(flags&(~0xcc))|0x04;
      }
      if (ImGui::RadioButton("TI SN76489 with Atari-like short noise",(flags&0xcc)==0x08)) {
        copyOfFlags=(flags&(~0xcc))|0x08;
      }
      if (ImGui::RadioButton("Game Gear",(flags&0xcc)==0x0c)) {
        copyOfFlags=(flags&(~0xcc))|0x0c;
      }
      if (ImGui::RadioButton("TI SN76489A",(flags&0xcc)==0x40)) {
        copyOfFlags=(flags&(~0xcc))|0x40;
      }
      if (ImGui::RadioButton("TI SN76496",(flags&0xcc)==0x44)) {
        copyOfFlags=(flags&(~0xcc))|0x44;
      }
      if (ImGui::RadioButton("NCR 8496",(flags&0xcc)==0x48)) {
        copyOfFlags=(flags&(~0xcc))|0x48;
      }
      if (ImGui::RadioButton("Tandy PSSJ 3-voice sound",(flags&0xcc)==0x4c)) {
        copyOfFlags=(flags&(~0xcc))|0x4c;
      }
      if (ImGui::RadioButton("TI SN94624",(flags&0xcc)==0x80)) {
        copyOfFlags=(flags&(~0xcc))|0x80;
      }
      if (ImGui::RadioButton("TI SN76494",(flags&0xcc)==0x84)) {
        copyOfFlags=(flags&(~0xcc))|0x84;
      }
>>>>>>> 799c2e99
      bool noPhaseReset=flags&16;
      if (ImGui::Checkbox("Disable noise period change phase reset",&noPhaseReset)) {
        copyOfFlags=(flags&(~16))|(noPhaseReset<<4);
      }
      break;
    }
    case DIV_SYSTEM_OPLL:
    case DIV_SYSTEM_OPLL_DRUMS:
    case DIV_SYSTEM_VRC7: {
      ImGui::Text("Clock rate:");
      if (ImGui::RadioButton("NTSC (3.58MHz)",(flags&15)==0)) {
        copyOfFlags=(flags&(~15))|0;
      }
      if (ImGui::RadioButton("PAL (3.55MHz)",(flags&15)==1)) {
        copyOfFlags=(flags&(~15))|1;
      }
      if (ImGui::RadioButton("BBC Micro (4MHz)",(flags&15)==2)) {
        copyOfFlags=(flags&(~15))|2;
      }
      if (ImGui::RadioButton("Half NTSC (1.79MHz)",(flags&15)==3)) {
        copyOfFlags=(flags&(~15))|3;
      }
      if (type!=DIV_SYSTEM_VRC7) {
        ImGui::Text("Patch set:");
        if (ImGui::RadioButton("Yamaha YM2413",((flags>>4)&15)==0)) {
          copyOfFlags=(flags&(~0xf0))|0;
        }
        if (ImGui::RadioButton("Yamaha YMF281",((flags>>4)&15)==1)) {
          copyOfFlags=(flags&(~0xf0))|0x10;
        }
        if (ImGui::RadioButton("Yamaha YM2423",((flags>>4)&15)==2)) {
          copyOfFlags=(flags&(~0xf0))|0x20;
        }
        if (ImGui::RadioButton("Konami VRC7",((flags>>4)&15)==3)) {
          copyOfFlags=(flags&(~0xf0))|0x30;
        }
      }
      break;
    }
    case DIV_SYSTEM_YM2151:
      if (ImGui::RadioButton("NTSC/X16 (3.58MHz)",flags==0)) {
        copyOfFlags=0;
      }
      if (ImGui::RadioButton("PAL (3.55MHz)",flags==1)) {
        copyOfFlags=1;
      }
      if (ImGui::RadioButton("X1/X68000 (4MHz)",flags==2)) {
        copyOfFlags=2;
      }
      break;
    case DIV_SYSTEM_NES:
    case DIV_SYSTEM_VRC6:
    case DIV_SYSTEM_FDS:
    case DIV_SYSTEM_MMC5:
      if (ImGui::RadioButton("NTSC (1.79MHz)",flags==0)) {
        copyOfFlags=0;
      }
      if (ImGui::RadioButton("PAL (1.67MHz)",flags==1)) {
        copyOfFlags=1;
      }
      if (ImGui::RadioButton("Dendy (1.77MHz)",flags==2)) {
        copyOfFlags=2;
      }
      break;
    case DIV_SYSTEM_C64_8580:
    case DIV_SYSTEM_C64_6581:
      if (ImGui::RadioButton("NTSC (1.02MHz)",flags==0)) {
        copyOfFlags=0;
      }
      if (ImGui::RadioButton("PAL (0.99MHz)",flags==1)) {
        copyOfFlags=1;
      }
      if (ImGui::RadioButton("SSI 2001 (0.89MHz)",flags==2)) {
        copyOfFlags=2;
<<<<<<< HEAD
=======
      }
      break;
    case DIV_SYSTEM_YM2610:
    case DIV_SYSTEM_YM2610_EXT:
    case DIV_SYSTEM_YM2610_FULL:
    case DIV_SYSTEM_YM2610_FULL_EXT:
    case DIV_SYSTEM_YM2610B:
    case DIV_SYSTEM_YM2610B_EXT:
      if (ImGui::RadioButton("8MHz (Neo Geo MVS)",(flags&0xff)==0)) {
        copyOfFlags=(flags&(~0xff))|0;
      }
      if (ImGui::RadioButton("8.06MHz (Neo Geo AES)",(flags&0xff)==1)) {
        copyOfFlags=(flags&(~0xff))|1;
>>>>>>> 799c2e99
      }
      break;
    case DIV_SYSTEM_AY8910:
    case DIV_SYSTEM_AY8930: {
      ImGui::Text("Clock rate:");
      if (ImGui::RadioButton("1.79MHz (ZX Spectrum NTSC/MSX)",(flags&15)==0)) {
        copyOfFlags=(flags&(~15))|0;
      }
      if (ImGui::RadioButton("1.77MHz (ZX Spectrum)",(flags&15)==1)) {
        copyOfFlags=(flags&(~15))|1;
      }
      if (ImGui::RadioButton("1.75MHz (ZX Spectrum)",(flags&15)==2)) {
        copyOfFlags=(flags&(~15))|2;
      }
      if (ImGui::RadioButton("2MHz (Atari ST/Sharp X1)",(flags&15)==3)) {
        copyOfFlags=(flags&(~15))|3;
      }
      if (ImGui::RadioButton("1.5MHz (Vectrex)",(flags&15)==4)) {
        copyOfFlags=(flags&(~15))|4;
      }
      if (ImGui::RadioButton("1MHz (Amstrad CPC)",(flags&15)==5)) {
        copyOfFlags=(flags&(~15))|5;
      }
      if (ImGui::RadioButton("0.89MHz (Pre-divided Sunsoft 5B)",(flags&15)==6)) {
        copyOfFlags=(flags&(~15))|6;
      }
      if (ImGui::RadioButton("1.67MHz (?)",(flags&15)==7)) {
        copyOfFlags=(flags&(~15))|7;
      }
      if (ImGui::RadioButton("0.83MHz (Pre-divided Sunsoft 5B on PAL)",(flags&15)==8)) {
        copyOfFlags=(flags&(~15))|8;
      }
      if (ImGui::RadioButton("1.10MHz (Gamate/VIC-20 PAL)",(flags&15)==9)) {
        copyOfFlags=(flags&(~15))|9;
      }
      if (ImGui::RadioButton("2^21Hz (Game Boy)",(flags&15)==10)) {
        copyOfFlags=(flags&(~15))|10;
      }
      if (ImGui::RadioButton("3.58MHz (Darky)",(flags&15)==11)) {
        copyOfFlags=(flags&(~15))|11;
      }
      if (ImGui::RadioButton("3.6MHz (Darky)",(flags&15)==12)) {
        copyOfFlags=(flags&(~15))|12;
      }
      if (ImGui::RadioButton("1.25MHz (Mag Max)",(flags&15)==13)) {
        copyOfFlags=(flags&(~15))|13;
      }
      if (ImGui::RadioButton("1.536MHz (Kyugo)",(flags&15)==14)) {
        copyOfFlags=(flags&(~15))|14;
      }
      if (type==DIV_SYSTEM_AY8910) {
        ImGui::Text("Chip type:");
        if (ImGui::RadioButton("AY-3-8910",(flags&0x30)==0)) {
          copyOfFlags=(flags&(~0x30))|0;
        }
        if (ImGui::RadioButton("YM2149(F)",(flags&0x30)==16)) {
          copyOfFlags=(flags&(~0x30))|16;
        }
        if (ImGui::RadioButton("Sunsoft 5B",(flags&0x30)==32)) {
          copyOfFlags=(flags&(~0x30))|32;
        }
        if (ImGui::RadioButton("AY-3-8914",(flags&0x30)==48)) {
          copyOfFlags=(flags&(~0x30))|48;
        }
      }
      bool stereo=flags&0x40;
      ImGui::BeginDisabled((type==DIV_SYSTEM_AY8910) && ((flags&0x30)==32));
      if (ImGui::Checkbox("Stereo##_AY_STEREO",&stereo)) {
        copyOfFlags=(flags&(~0x40))|(stereo?0x40:0);
      }
      ImGui::EndDisabled();
      bool clockSel=flags&0x80;
      ImGui::BeginDisabled((type==DIV_SYSTEM_AY8910) && ((flags&0x30)!=16));
      if (ImGui::Checkbox("Half Clock divider##_AY_CLKSEL",&clockSel)) {
        copyOfFlags=(flags&(~0x80))|(clockSel?0x80:0);
      }
      ImGui::EndDisabled();
      break;
    }
    case DIV_SYSTEM_SAA1099:
      if (ImGui::RadioButton("SAM Coupé (8MHz)",flags==0)) {
        copyOfFlags=0;
      }
      if (ImGui::RadioButton("NTSC (7.15MHz)",flags==1)) {
        copyOfFlags=1;
      }
      if (ImGui::RadioButton("PAL (7.09MHz)",flags==2)) {
        copyOfFlags=2;
      }
      break;
    case DIV_SYSTEM_AMIGA: {
      ImGui::Text("Stereo separation:");
      int stereoSep=(flags>>8)&127;
      if (CWSliderInt("##StereoSep",&stereoSep,0,127)) {
        if (stereoSep<0) stereoSep=0;
        if (stereoSep>127) stereoSep=127;
        copyOfFlags=(flags&(~0x7f00))|((stereoSep&127)<<8);
      } rightClickable
      if (ImGui::RadioButton("Amiga 500 (OCS)",(flags&2)==0)) {
        copyOfFlags=flags&(~2);
      }
      if (ImGui::RadioButton("Amiga 1200 (AGA)",(flags&2)==2)) {
        copyOfFlags=(flags&(~2))|2;
      }
      sysPal=flags&1;
      if (ImGui::Checkbox("PAL",&sysPal)) {
        copyOfFlags=(flags&(~1))|(unsigned int)sysPal;
      }
      bool bypassLimits=flags&4;
      if (ImGui::Checkbox("Bypass frequency limits",&bypassLimits)) {
        copyOfFlags=(flags&(~4))|(bypassLimits<<2);
      }
      break;
    }
    case DIV_SYSTEM_PCSPKR: {
      ImGui::Text("Speaker type:");
      if (ImGui::RadioButton("Unfiltered",(flags&3)==0)) {
        copyOfFlags=(flags&(~3))|0;
      }
      if (ImGui::RadioButton("Cone",(flags&3)==1)) {
        copyOfFlags=(flags&(~3))|1;
      }
      if (ImGui::RadioButton("Piezo",(flags&3)==2)) {
        copyOfFlags=(flags&(~3))|2;
      }
      if (ImGui::RadioButton("Use system beeper (Linux only!)",(flags&3)==3)) {
        copyOfFlags=(flags&(~3))|3;
      }
      break;
    }
    case DIV_SYSTEM_QSOUND: {
      ImGui::Text("Echo delay:");
      int echoBufSize=2725 - (flags & 4095);
      if (CWSliderInt("##EchoBufSize",&echoBufSize,0,2725)) {
        if (echoBufSize<0) echoBufSize=0;
        if (echoBufSize>2725) echoBufSize=2725;
        copyOfFlags=(flags & ~4095) | ((2725 - echoBufSize) & 4095);
      } rightClickable
      ImGui::Text("Echo feedback:");
      int echoFeedback=(flags>>12)&255;
      if (CWSliderInt("##EchoFeedback",&echoFeedback,0,255)) {
        if (echoFeedback<0) echoFeedback=0;
        if (echoFeedback>255) echoFeedback=255;
        copyOfFlags=(flags & ~(255 << 12)) | ((echoFeedback & 255) << 12);
      } rightClickable
      break;
    }
    case DIV_SYSTEM_X1_010: {
      ImGui::Text("Clock rate:");
      if (ImGui::RadioButton("16MHz (Seta 1)",(flags&15)==0)) {
        copyOfFlags=(flags&(~15))|0;
      }
      if (ImGui::RadioButton("16.67MHz (Seta 2)",(flags&15)==1)) {
        copyOfFlags=(flags&(~15))|1;
      }
      bool x1_010Stereo=flags&16;
      if (ImGui::Checkbox("Stereo",&x1_010Stereo)) {
        copyOfFlags=(flags&(~16))|(x1_010Stereo<<4);
      }
      break;
    }
    case DIV_SYSTEM_N163: {
      ImGui::Text("Clock rate:");
      if (ImGui::RadioButton("NTSC (1.79MHz)",(flags&15)==0)) {
        copyOfFlags=(flags&(~15))|0;
      }
      if (ImGui::RadioButton("PAL (1.67MHz)",(flags&15)==1)) {
        copyOfFlags=(flags&(~15))|1;
      }
      if (ImGui::RadioButton("Dendy (1.77MHz)",(flags&15)==2)) {
        copyOfFlags=(flags&(~15))|2;
      }
      ImGui::Text("Initial channel limit:");
      int initialChannelLimit=((flags>>4)&7)+1;
      if (CWSliderInt("##N163_InitialChannelLimit",&initialChannelLimit,1,8)) {
        if (initialChannelLimit<1) initialChannelLimit=1;
        if (initialChannelLimit>8) initialChannelLimit=8;
        copyOfFlags=(flags & ~(7 << 4)) | (((initialChannelLimit-1) & 7) << 4);
      } rightClickable
      bool n163Multiplex=flags&128;
      if (ImGui::Checkbox("Disable hissing",&n163Multiplex)) {
        copyOfFlags=(flags&(~128))|(n163Multiplex<<7);
      }
      break;
    }
<<<<<<< HEAD
    case DIV_SYSTEM_ES5506: {
      ImGui::Text("Initial channel limit:");
      int initialChannelLimit=(flags&31)+1;
      if (CWSliderInt("##OTTO_InitialChannelLimit",&initialChannelLimit,5,32)) {
        if (initialChannelLimit<5) initialChannelLimit=5;
        if (initialChannelLimit>32) initialChannelLimit=32;
        copyOfFlags=(flags & ~31) | ((initialChannelLimit-1) & 31);
      } rightClickable
      break;
    }
    case DIV_SYSTEM_OPN: {
      if (ImGui::RadioButton("NTSC (3.58MHz)",(flags&3)==0)) {
        copyOfFlags=(flags&0x80000000)|0;
=======
    case DIV_SYSTEM_OPN:
    case DIV_SYSTEM_OPN_EXT: {
      ImGui::Text("Clock rate:");
      if (ImGui::RadioButton("3.58MHz (NTSC)",(flags&31)==0)) {
        copyOfFlags=(flags&(~31))|0;
>>>>>>> 799c2e99
      }
      if (ImGui::RadioButton("3.54MHz (PAL)",(flags&31)==1)) {
        copyOfFlags=(flags&(~31))|1;
      }
      if (ImGui::RadioButton("4MHz",(flags&31)==2)) {
        copyOfFlags=(flags&(~31))|2;
      }
      if (ImGui::RadioButton("3MHz",(flags&31)==3)) {
        copyOfFlags=(flags&(~31))|3;
      }
      if (ImGui::RadioButton("3.9936MHz (PC-88/PC-98)",(flags&31)==4)) {
        copyOfFlags=(flags&(~31))|4;
      }
      if (ImGui::RadioButton("1.5MHz",(flags&31)==5)) {
        copyOfFlags=(flags&(~31))|5;
      }
      ImGui::Text("Output rate:");
      if (ImGui::RadioButton("FM: clock / 72, SSG: clock / 16",(flags&96)==0)) {
        copyOfFlags=(flags&(~96))|0;
      }
      if (ImGui::RadioButton("FM: clock / 36, SSG: clock / 8",(flags&96)==32)) {
        copyOfFlags=(flags&(~96))|32;
      }
      if (ImGui::RadioButton("FM: clock / 24, SSG: clock / 4",(flags&96)==64)) {
        copyOfFlags=(flags&(~96))|64;
      }
      break;
    }
    case DIV_SYSTEM_PC98:
    case DIV_SYSTEM_PC98_EXT: {
      ImGui::Text("Clock rate:");
      if (ImGui::RadioButton("8MHz (Arcade)",(flags&31)==0)) {
        copyOfFlags=(flags&(~31))|0;
      }
      if (ImGui::RadioButton("7.987MHz (PC-88/PC-98)",(flags&31)==1)) {
        copyOfFlags=(flags&(~31))|1;
      }
      ImGui::Text("Output rate:");
      if (ImGui::RadioButton("FM: clock / 144, SSG: clock / 32",(flags&96)==0)) {
        copyOfFlags=(flags&(~96))|0;
      }
      if (ImGui::RadioButton("FM: clock / 72, SSG: clock / 16",(flags&96)==32)) {
        copyOfFlags=(flags&(~96))|32;
      }
      if (ImGui::RadioButton("FM: clock / 48, SSG: clock / 8",(flags&96)==64)) {
        copyOfFlags=(flags&(~96))|64;
      }
      break;
    }
    case DIV_SYSTEM_RF5C68: {
      ImGui::Text("Clock rate:");
      if (ImGui::RadioButton("8MHz (FM Towns)",(flags&15)==0)) {
        copyOfFlags=(flags&(~15))|0;
      }
      if (ImGui::RadioButton("10MHz (Sega System 18)",(flags&15)==1)) {
        copyOfFlags=(flags&(~15))|1;
      }
      if (ImGui::RadioButton("12.5MHz (Sega CD/System 32)",(flags&15)==2)) {
        copyOfFlags=(flags&(~15))|2;
      }
      ImGui::Text("Chip type:");
      if (ImGui::RadioButton("RF5C68 (10-bit output)",((flags>>4)&15)==0)) {
        copyOfFlags=(flags&(~240))|0;
      }
      if (ImGui::RadioButton("RF5C164 (16-bit output)",((flags>>4)&15)==1)) {
        copyOfFlags=(flags&(~240))|16;
      }
      break;
    }
    case DIV_SYSTEM_MSM6258: {
      ImGui::Text("Clock rate:");
      if (ImGui::RadioButton("4MHz",flags==0)) {
        copyOfFlags=0;
      }
      if (ImGui::RadioButton("4.096MHz",flags==1)) {
        copyOfFlags=1;
      }
      if (ImGui::RadioButton("8MHz (X68000)",flags==2)) {
        copyOfFlags=2;
      }
      if (ImGui::RadioButton("8.192MHz",flags==3)) {
        copyOfFlags=3;
      }
      break;
    }
    case DIV_SYSTEM_MSM6295: {
      ImGui::Text("Clock rate:");
      if (ImGui::RadioButton("1MHz",(flags&127)==0)) {
        copyOfFlags=(flags&(~127))|0;
      }
      if (ImGui::RadioButton("1.056MHz",(flags&127)==1)) {
        copyOfFlags=(flags&(~127))|1;
      }
      if (ImGui::RadioButton("4MHz",(flags&127)==2)) {
        copyOfFlags=(flags&(~127))|2;
      }
      if (ImGui::RadioButton("4.224MHz",(flags&127)==3)) {
        copyOfFlags=(flags&(~127))|3;
      }
      if (ImGui::RadioButton("3.58MHz",(flags&127)==4)) {
        copyOfFlags=(flags&(~127))|4;
      }
      if (ImGui::RadioButton("1.79MHz",(flags&127)==5)) {
        copyOfFlags=(flags&(~127))|5;
      }
      if (ImGui::RadioButton("1.02MHz",(flags&127)==6)) {
        copyOfFlags=(flags&(~127))|6;
      }
      if (ImGui::RadioButton("0.89MHz",(flags&127)==7)) {
        copyOfFlags=(flags&(~127))|7;
      }
      if (ImGui::RadioButton("2MHz",(flags&127)==8)) {
        copyOfFlags=(flags&(~127))|8;
      }
      if (ImGui::RadioButton("2.112MHz",(flags&127)==9)) {
        copyOfFlags=(flags&(~127))|9;
      }
      if (ImGui::RadioButton("0.875MHz",(flags&127)==10)) {
        copyOfFlags=(flags&(~127))|10;
      }
      if (ImGui::RadioButton("0.9375MHz",(flags&127)==11)) {
        copyOfFlags=(flags&(~127))|11;
      }
      if (ImGui::RadioButton("1.5MHz",(flags&127)==12)) {
        copyOfFlags=(flags&(~127))|12;
      }
      if (ImGui::RadioButton("3MHz",(flags&127)==13)) {
        copyOfFlags=(flags&(~127))|13;
      }
      if (ImGui::RadioButton("1.193MHz (Atari)",(flags&127)==14)) {
        copyOfFlags=(flags&(~127))|14;
      }
      ImGui::Text("Output rate:");
      if (ImGui::RadioButton("clock / 132",(flags&128)==0)) {
        copyOfFlags=(flags&(~128))|0;
      }
      if (ImGui::RadioButton("clock / 165",(flags&128)==128)) {
        copyOfFlags=(flags&(~128))|128;
      }
      break;
    }
    case DIV_SYSTEM_SCC:
    case DIV_SYSTEM_SCC_PLUS: {
      ImGui::Text("Clock rate:");
      if (ImGui::RadioButton("1.79MHz (NTSC/MSX)",(flags&127)==0)) {
        copyOfFlags=(flags&(~127))|0;
      }
      if (ImGui::RadioButton("1.77MHz (PAL)",(flags&127)==1)) {
        copyOfFlags=(flags&(~127))|1;
      }
      if (ImGui::RadioButton("1.5MHz (Arcade)",(flags&127)==2)) {
        copyOfFlags=(flags&(~127))|2;
      }
      if (ImGui::RadioButton("2MHz",(flags&127)==3)) {
        copyOfFlags=(flags&(~127))|3;
      }
      break;
    }
    case DIV_SYSTEM_OPL:
    case DIV_SYSTEM_OPL_DRUMS:
    case DIV_SYSTEM_OPL2:
    case DIV_SYSTEM_OPL2_DRUMS:
    case DIV_SYSTEM_Y8950:
    case DIV_SYSTEM_Y8950_DRUMS: {
      ImGui::Text("Clock rate:");
      if (ImGui::RadioButton("3.58MHz (NTSC)",(flags&255)==0)) {
        copyOfFlags=(flags&(~255))|0;
      }
      if (ImGui::RadioButton("3.54MHz (PAL)",(flags&255)==1)) {
        copyOfFlags=(flags&(~255))|1;
      }
      if (ImGui::RadioButton("4MHz",(flags&255)==2)) {
        copyOfFlags=(flags&(~255))|2;
      }
      if (ImGui::RadioButton("3MHz",(flags&255)==3)) {
        copyOfFlags=(flags&(~255))|3;
      }
      if (ImGui::RadioButton("3.9936MHz (PC-88/PC-98)",(flags&255)==4)) {
        copyOfFlags=(flags&(~255))|4;
      }
      if (ImGui::RadioButton("3.5MHz",(flags&255)==5)) {
        copyOfFlags=(flags&(~255))|5;
      }
      break;
    }
    case DIV_SYSTEM_OPL3:
    case DIV_SYSTEM_OPL3_DRUMS: {
      ImGui::Text("Clock rate:");
      if (ImGui::RadioButton("14.32MHz (MTSC)",(flags&255)==0)) {
        copyOfFlags=(flags&(~255))|0;
      }
      if (ImGui::RadioButton("14.19MHz (PAL)",(flags&255)==1)) {
        copyOfFlags=(flags&(~255))|1;
      }
      if (ImGui::RadioButton("14MHz",(flags&255)==2)) {
        copyOfFlags=(flags&(~255))|2;
      }
      if (ImGui::RadioButton("16MHz",(flags&255)==3)) {
        copyOfFlags=(flags&(~255))|3;
      }
      if (ImGui::RadioButton("15MHz",(flags&255)==4)) {
        copyOfFlags=(flags&(~255))|4;
      }
      break;
    }
    case DIV_SYSTEM_YMZ280B: {
      ImGui::Text("Clock rate:");
      if (ImGui::RadioButton("16.9344MHz",(flags&255)==0)) {
        copyOfFlags=(flags&(~255))|0;
      }
      if (ImGui::RadioButton("14.32MHz (MTSC)",(flags&255)==1)) {
        copyOfFlags=(flags&(~255))|1;
      }
      if (ImGui::RadioButton("14.19MHz (PAL)",(flags&255)==3)) {
        copyOfFlags=(flags&(~255))|2;
      }
      if (ImGui::RadioButton("16MHz",(flags&255)==3)) {
        copyOfFlags=(flags&(~255))|3;
      }
      if (ImGui::RadioButton("16.67MHz",(flags&255)==4)) {
        copyOfFlags=(flags&(~255))|4;
      }
      if (ImGui::RadioButton("14MHz",(flags&255)==5)) {
        copyOfFlags=(flags&(~255))|5;
      }
      break;
    }
    case DIV_SYSTEM_GB:
    case DIV_SYSTEM_SWAN:
    case DIV_SYSTEM_VERA:
    case DIV_SYSTEM_BUBSYS_WSG:
    case DIV_SYSTEM_YMU759:
    case DIV_SYSTEM_PET:
      ImGui::Text("nothing to configure");
      break;
    default:
      if (ImGui::Checkbox("PAL",&sysPal)) {
        copyOfFlags=sysPal;
      }
      break;
  }

  if (copyOfFlags!=flags) {
    if (chan>=0) {
      e->setSysFlags(chan,copyOfFlags,restart);
      updateWindowTitle();
    } else {
      flags=copyOfFlags;
    }
  }
}<|MERGE_RESOLUTION|>--- conflicted
+++ resolved
@@ -51,33 +51,6 @@
     }
     case DIV_SYSTEM_SMS: {
       ImGui::Text("Clock rate:");
-<<<<<<< HEAD
-      if (ImGui::RadioButton("NTSC (3.58MHz)",(flags&3)==0)) {
-        copyOfFlags=(flags&(~3))|0;
-      }
-      if (ImGui::RadioButton("PAL (3.55MHz)",(flags&3)==1)) {
-        copyOfFlags=(flags&(~3))|1;
-      }
-      if (ImGui::RadioButton("BBC Micro (4MHz)",(flags&3)==2)) {
-        copyOfFlags=(flags&(~3))|2;
-      }
-      if (ImGui::RadioButton("Half NTSC (1.79MHz)",(flags&3)==3)) {
-        copyOfFlags=(flags&(~3))|3;
-      }
-      ImGui::Text("Chip type:");
-      if (ImGui::RadioButton("Sega VDP/Master System",((flags>>2)&3)==0)) {
-        copyOfFlags=(flags&(~12))|0;
-      }
-      if (ImGui::RadioButton("TI SN76489",((flags>>2)&3)==1)) {
-        copyOfFlags=(flags&(~12))|4;
-      }
-      if (ImGui::RadioButton("TI SN76489 with Atari-like short noise",((flags>>2)&3)==2)) {
-        copyOfFlags=(flags&(~12))|8;
-      }
-      /*if (ImGui::RadioButton("Game Gear",(flags>>2)==3)) {
-        copyOfFlags=(flags&3)|12);
-      }*/
-=======
       if (ImGui::RadioButton("3.58MHz (NTSC)",(flags&0xff03)==0x0000)) {
         copyOfFlags=(flags&(~0xff03))|0x0000;
       }
@@ -130,7 +103,6 @@
       if (ImGui::RadioButton("TI SN76494",(flags&0xcc)==0x84)) {
         copyOfFlags=(flags&(~0xcc))|0x84;
       }
->>>>>>> 799c2e99
       bool noPhaseReset=flags&16;
       if (ImGui::Checkbox("Disable noise period change phase reset",&noPhaseReset)) {
         copyOfFlags=(flags&(~16))|(noPhaseReset<<4);
@@ -205,8 +177,6 @@
       }
       if (ImGui::RadioButton("SSI 2001 (0.89MHz)",flags==2)) {
         copyOfFlags=2;
-<<<<<<< HEAD
-=======
       }
       break;
     case DIV_SYSTEM_YM2610:
@@ -220,7 +190,6 @@
       }
       if (ImGui::RadioButton("8.06MHz (Neo Geo AES)",(flags&0xff)==1)) {
         copyOfFlags=(flags&(~0xff))|1;
->>>>>>> 799c2e99
       }
       break;
     case DIV_SYSTEM_AY8910:
@@ -406,7 +375,6 @@
       }
       break;
     }
-<<<<<<< HEAD
     case DIV_SYSTEM_ES5506: {
       ImGui::Text("Initial channel limit:");
       int initialChannelLimit=(flags&31)+1;
@@ -417,16 +385,11 @@
       } rightClickable
       break;
     }
-    case DIV_SYSTEM_OPN: {
-      if (ImGui::RadioButton("NTSC (3.58MHz)",(flags&3)==0)) {
-        copyOfFlags=(flags&0x80000000)|0;
-=======
     case DIV_SYSTEM_OPN:
     case DIV_SYSTEM_OPN_EXT: {
       ImGui::Text("Clock rate:");
       if (ImGui::RadioButton("3.58MHz (NTSC)",(flags&31)==0)) {
         copyOfFlags=(flags&(~31))|0;
->>>>>>> 799c2e99
       }
       if (ImGui::RadioButton("3.54MHz (PAL)",(flags&31)==1)) {
         copyOfFlags=(flags&(~31))|1;
