--- conflicted
+++ resolved
@@ -2418,9 +2418,7 @@
       }
       break;
     }
-<<<<<<< HEAD
-    case DIV_SYSTEM_SEGAPCM:
-    case DIV_SYSTEM_SEGAPCM_COMPAT: {
+    case DIV_SYSTEM_SEGAPCM: {
       int clockSel=flags.getInt("clockSel",0);
       int memSize=flags.getInt("memSize",0);
       bool oldSlides=flags.getBool("oldSlides",false);
@@ -2463,9 +2461,6 @@
       break;
     }
     case DIV_SYSTEM_SEGAPCM_DISCRETE: {
-=======
-    case DIV_SYSTEM_SEGAPCM: {
->>>>>>> de0a4e65
       bool oldSlides=flags.getBool("oldSlides",false);
 
       if (ImGui::Checkbox(_("Legacy slides and pitch (compatibility)"),&oldSlides)) {
