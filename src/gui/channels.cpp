--- conflicted
+++ resolved
@@ -46,13 +46,9 @@
         ImGui::PushID(i);
         ImGui::TableNextRow();
         ImGui::TableNextColumn();
-<<<<<<< HEAD
         ImGui::Text("%s #%d",e->getSystemName(e->sysOfChan[i]), e->dispatchChanOfChan[i]);
         ImGui::TableNextColumn();
-        ImGui::Checkbox("##Visible",&e->song.chanShow[i]);
-=======
         ImGui::Checkbox("##Visible",&e->curSubSong->chanShow[i]);
->>>>>>> f1ca5356
         ImGui::SameLine();
         ImGui::BeginDisabled(i==0);
         if (ImGui::Button(ICON_FA_CHEVRON_UP)) {
