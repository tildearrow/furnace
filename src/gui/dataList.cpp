--- conflicted
+++ resolved
@@ -278,6 +278,10 @@
       case DIV_INS_PV1000:
         ImGui::PushStyleColor(ImGuiCol_Text,uiColors[GUI_COLOR_INSTR_PV1000]);
         name=fmt::sprintf(ICON_FA_GAMEPAD "##_INS%d",i);
+        break;
+      case DIV_INS_K053260:
+        ImGui::PushStyleColor(ImGuiCol_Text,uiColors[GUI_COLOR_INSTR_K053260]);
+        name=fmt::sprintf(ICON_FA_BAR_CHART "##_INS%d",i);
         break;
       default:
         ImGui::PushStyleColor(ImGuiCol_Text,uiColors[GUI_COLOR_INSTR_UNKNOWN]);
@@ -734,273 +738,6 @@
         ImGui::TableNextRow();
       }
 
-<<<<<<< HEAD
-      int curRow=0;
-      for (int i=-1; i<(int)e->song.ins.size(); i++) {
-        ImGui::PushID(i);
-        String name=ICON_FA_CIRCLE_O;
-        const char* insType="Bug!";
-        if (i>=0) {
-          DivInstrument* ins=e->song.ins[i];
-          insType=(ins->type>DIV_INS_MAX)?"Unknown":insTypes[ins->type];
-          if (ins->type==DIV_INS_N163) insType=settings.c163Name.c_str();
-          switch (ins->type) {
-            case DIV_INS_FM:
-              ImGui::PushStyleColor(ImGuiCol_Text,uiColors[GUI_COLOR_INSTR_FM]);
-              name=fmt::sprintf(ICON_FA_AREA_CHART "##_INS%d",i);
-              break;
-            case DIV_INS_STD:
-              ImGui::PushStyleColor(ImGuiCol_Text,uiColors[GUI_COLOR_INSTR_STD]);
-              name=fmt::sprintf(ICON_FA_BAR_CHART "##_INS%d",i);
-              break;
-            case DIV_INS_GB:
-              ImGui::PushStyleColor(ImGuiCol_Text,uiColors[GUI_COLOR_INSTR_GB]);
-              name=fmt::sprintf(ICON_FA_GAMEPAD "##_INS%d",i);
-              break;
-            case DIV_INS_C64:
-              ImGui::PushStyleColor(ImGuiCol_Text,uiColors[GUI_COLOR_INSTR_C64]);
-              name=fmt::sprintf(ICON_FA_KEYBOARD_O "##_INS%d",i);
-              break;
-            case DIV_INS_AMIGA:
-              ImGui::PushStyleColor(ImGuiCol_Text,uiColors[GUI_COLOR_INSTR_AMIGA]);
-              name=fmt::sprintf(ICON_FA_VOLUME_UP "##_INS%d",i);
-              break;
-            case DIV_INS_PCE:
-              ImGui::PushStyleColor(ImGuiCol_Text,uiColors[GUI_COLOR_INSTR_PCE]);
-              name=fmt::sprintf(ICON_FA_ID_BADGE "##_INS%d",i);
-              break;
-            case DIV_INS_AY:
-              ImGui::PushStyleColor(ImGuiCol_Text,uiColors[GUI_COLOR_INSTR_AY]);
-              name=fmt::sprintf(ICON_FA_BAR_CHART "##_INS%d",i);
-              break;
-            case DIV_INS_AY8930:
-              ImGui::PushStyleColor(ImGuiCol_Text,uiColors[GUI_COLOR_INSTR_AY8930]);
-              name=fmt::sprintf(ICON_FA_BAR_CHART "##_INS%d",i);
-              break;
-            case DIV_INS_TIA:
-              ImGui::PushStyleColor(ImGuiCol_Text,uiColors[GUI_COLOR_INSTR_TIA]);
-              name=fmt::sprintf(ICON_FA_BAR_CHART "##_INS%d",i);
-              break;
-            case DIV_INS_SAA1099:
-              ImGui::PushStyleColor(ImGuiCol_Text,uiColors[GUI_COLOR_INSTR_SAA1099]);
-              name=fmt::sprintf(ICON_FA_BAR_CHART "##_INS%d",i);
-              break;
-            case DIV_INS_VIC:
-              ImGui::PushStyleColor(ImGuiCol_Text,uiColors[GUI_COLOR_INSTR_VIC]);
-              name=fmt::sprintf(ICON_FA_BAR_CHART "##_INS%d",i);
-              break;
-            case DIV_INS_PET:
-              ImGui::PushStyleColor(ImGuiCol_Text,uiColors[GUI_COLOR_INSTR_PET]);
-              name=fmt::sprintf(ICON_FA_SQUARE "##_INS%d",i);
-              break;
-            case DIV_INS_VRC6:
-              ImGui::PushStyleColor(ImGuiCol_Text,uiColors[GUI_COLOR_INSTR_VRC6]);
-              name=fmt::sprintf(ICON_FA_BAR_CHART "##_INS%d",i);
-              break;
-            case DIV_INS_VRC6_SAW:
-              ImGui::PushStyleColor(ImGuiCol_Text,uiColors[GUI_COLOR_INSTR_VRC6_SAW]);
-              name=fmt::sprintf(ICON_FA_BAR_CHART "##_INS%d",i);
-              break;
-            case DIV_INS_OPLL:
-              ImGui::PushStyleColor(ImGuiCol_Text,uiColors[GUI_COLOR_INSTR_OPLL]);
-              name=fmt::sprintf(ICON_FA_AREA_CHART "##_INS%d",i);
-              break;
-            case DIV_INS_OPL:
-              ImGui::PushStyleColor(ImGuiCol_Text,uiColors[GUI_COLOR_INSTR_OPL]);
-              name=fmt::sprintf(ICON_FA_AREA_CHART "##_INS%d",i);
-              break;
-            case DIV_INS_FDS:
-              ImGui::PushStyleColor(ImGuiCol_Text,uiColors[GUI_COLOR_INSTR_FDS]);
-              name=fmt::sprintf(ICON_FA_FLOPPY_O "##_INS%d",i);
-              break;
-            case DIV_INS_VBOY:
-              ImGui::PushStyleColor(ImGuiCol_Text,uiColors[GUI_COLOR_INSTR_VBOY]);
-              name=fmt::sprintf(ICON_FA_BINOCULARS "##_INS%d",i);
-              break;
-            case DIV_INS_N163:
-              ImGui::PushStyleColor(ImGuiCol_Text,uiColors[GUI_COLOR_INSTR_N163]);
-              name=fmt::sprintf(ICON_FA_CALCULATOR "##_INS%d",i);
-              break;
-            case DIV_INS_SCC:
-              ImGui::PushStyleColor(ImGuiCol_Text,uiColors[GUI_COLOR_INSTR_SCC]);
-              name=fmt::sprintf(ICON_FA_CALCULATOR "##_INS%d",i);
-              break;
-            case DIV_INS_OPZ:
-              ImGui::PushStyleColor(ImGuiCol_Text,uiColors[GUI_COLOR_INSTR_OPZ]);
-              name=fmt::sprintf(ICON_FA_AREA_CHART "##_INS%d",i);
-              break;
-            case DIV_INS_POKEY:
-              ImGui::PushStyleColor(ImGuiCol_Text,uiColors[GUI_COLOR_INSTR_POKEY]);
-              name=fmt::sprintf(ICON_FA_BAR_CHART "##_INS%d",i);
-              break;
-            case DIV_INS_BEEPER:
-              ImGui::PushStyleColor(ImGuiCol_Text,uiColors[GUI_COLOR_INSTR_BEEPER]);
-              name=fmt::sprintf(ICON_FA_SQUARE "##_INS%d",i);
-              break;
-            case DIV_INS_SWAN:
-              ImGui::PushStyleColor(ImGuiCol_Text,uiColors[GUI_COLOR_INSTR_SWAN]);
-              name=fmt::sprintf(ICON_FA_GAMEPAD "##_INS%d",i);
-              break;
-            case DIV_INS_MIKEY:
-              ImGui::PushStyleColor(ImGuiCol_Text,uiColors[GUI_COLOR_INSTR_MIKEY]);
-              name=fmt::sprintf(ICON_FA_BAR_CHART "##_INS%d",i);
-              break;
-            case DIV_INS_VERA:
-              ImGui::PushStyleColor(ImGuiCol_Text,uiColors[GUI_COLOR_INSTR_VERA]);
-              name=fmt::sprintf(ICON_FA_KEYBOARD_O "##_INS%d",i);
-              break;
-            case DIV_INS_X1_010:
-              ImGui::PushStyleColor(ImGuiCol_Text,uiColors[GUI_COLOR_INSTR_X1_010]);
-              name=fmt::sprintf(ICON_FA_BAR_CHART "##_INS%d",i);
-              break;
-            case DIV_INS_ES5506:
-              ImGui::PushStyleColor(ImGuiCol_Text,uiColors[GUI_COLOR_INSTR_ES5506]);
-              name=fmt::sprintf(ICON_FA_VOLUME_UP "##_INS%d",i);
-              break;
-            case DIV_INS_MULTIPCM:
-              ImGui::PushStyleColor(ImGuiCol_Text,uiColors[GUI_COLOR_INSTR_MULTIPCM]);
-              name=fmt::sprintf(ICON_FA_VOLUME_UP "##_INS%d",i);
-              break;
-            case DIV_INS_SNES:
-              ImGui::PushStyleColor(ImGuiCol_Text,uiColors[GUI_COLOR_INSTR_SNES]);
-              name=fmt::sprintf(ICON_FA_VOLUME_UP "##_INS%d",i);
-              break;
-            case DIV_INS_SU:
-              ImGui::PushStyleColor(ImGuiCol_Text,uiColors[GUI_COLOR_INSTR_SU]);
-              name=fmt::sprintf(ICON_FA_MICROCHIP "##_INS%d",i);
-              break;
-            case DIV_INS_NAMCO:
-              ImGui::PushStyleColor(ImGuiCol_Text,uiColors[GUI_COLOR_INSTR_NAMCO]);
-              name=fmt::sprintf(ICON_FA_PIE_CHART "##_INS%d",i);
-              break;
-            case DIV_INS_OPL_DRUMS:
-              ImGui::PushStyleColor(ImGuiCol_Text,uiColors[GUI_COLOR_INSTR_OPL_DRUMS]);
-              name=fmt::sprintf(ICON_FA_COFFEE "##_INS%d",i);
-              break;
-            case DIV_INS_OPM:
-              ImGui::PushStyleColor(ImGuiCol_Text,uiColors[GUI_COLOR_INSTR_OPM]);
-              name=fmt::sprintf(ICON_FA_AREA_CHART "##_INS%d",i);
-              break;
-            case DIV_INS_NES:
-              ImGui::PushStyleColor(ImGuiCol_Text,uiColors[GUI_COLOR_INSTR_NES]);
-              name=fmt::sprintf(ICON_FA_GAMEPAD "##_INS%d",i);
-              break;
-            case DIV_INS_MSM6258:
-              ImGui::PushStyleColor(ImGuiCol_Text,uiColors[GUI_COLOR_INSTR_MSM6258]);
-              name=fmt::sprintf(ICON_FA_VOLUME_UP "##_INS%d",i);
-              break;
-            case DIV_INS_MSM6295:
-              ImGui::PushStyleColor(ImGuiCol_Text,uiColors[GUI_COLOR_INSTR_MSM6295]);
-              name=fmt::sprintf(ICON_FA_VOLUME_UP "##_INS%d",i);
-              break;
-            case DIV_INS_ADPCMA:
-              ImGui::PushStyleColor(ImGuiCol_Text,uiColors[GUI_COLOR_INSTR_ADPCMA]);
-              name=fmt::sprintf(ICON_FA_VOLUME_UP "##_INS%d",i);
-              break;
-            case DIV_INS_ADPCMB:
-              ImGui::PushStyleColor(ImGuiCol_Text,uiColors[GUI_COLOR_INSTR_ADPCMB]);
-              name=fmt::sprintf(ICON_FA_VOLUME_UP "##_INS%d",i);
-              break;
-            case DIV_INS_SEGAPCM:
-              ImGui::PushStyleColor(ImGuiCol_Text,uiColors[GUI_COLOR_INSTR_SEGAPCM]);
-              name=fmt::sprintf(ICON_FA_VOLUME_UP "##_INS%d",i);
-              break;
-            case DIV_INS_QSOUND:
-              ImGui::PushStyleColor(ImGuiCol_Text,uiColors[GUI_COLOR_INSTR_QSOUND]);
-              name=fmt::sprintf(ICON_FA_VOLUME_UP "##_INS%d",i);
-              break;
-            case DIV_INS_YMZ280B:
-              ImGui::PushStyleColor(ImGuiCol_Text,uiColors[GUI_COLOR_INSTR_YMZ280B]);
-              name=fmt::sprintf(ICON_FA_VOLUME_UP "##_INS%d",i);
-              break;
-            case DIV_INS_RF5C68:
-              ImGui::PushStyleColor(ImGuiCol_Text,uiColors[GUI_COLOR_INSTR_RF5C68]);
-              name=fmt::sprintf(ICON_FA_VOLUME_UP "##_INS%d",i);
-              break;
-            case DIV_INS_MSM5232:
-              ImGui::PushStyleColor(ImGuiCol_Text,uiColors[GUI_COLOR_INSTR_MSM5232]);
-              name=fmt::sprintf(ICON_FA_BAR_CHART "##_INS%d",i);
-              break;
-            case DIV_INS_T6W28:
-              ImGui::PushStyleColor(ImGuiCol_Text,uiColors[GUI_COLOR_INSTR_T6W28]);
-              name=fmt::sprintf(ICON_FA_BAR_CHART "##_INS%d",i);
-              break;
-            case DIV_INS_K007232:
-              ImGui::PushStyleColor(ImGuiCol_Text,uiColors[GUI_COLOR_INSTR_K007232]);
-              name=fmt::sprintf(ICON_FA_BAR_CHART "##_INS%d",i);
-              break;
-            case DIV_INS_GA20:
-              ImGui::PushStyleColor(ImGuiCol_Text,uiColors[GUI_COLOR_INSTR_GA20]);
-              name=fmt::sprintf(ICON_FA_BAR_CHART "##_INS%d",i);
-              break;
-            case DIV_INS_POKEMINI:
-              ImGui::PushStyleColor(ImGuiCol_Text,uiColors[GUI_COLOR_INSTR_POKEMINI]);
-              name=fmt::sprintf(ICON_FA_BAR_CHART "##_INS%d",i);
-              break;
-            case DIV_INS_SM8521:
-              ImGui::PushStyleColor(ImGuiCol_Text,uiColors[GUI_COLOR_INSTR_SM8521]);
-              name=fmt::sprintf(ICON_FA_GAMEPAD "##_INS%d",i);
-              break;
-            case DIV_INS_PV1000:
-              ImGui::PushStyleColor(ImGuiCol_Text,uiColors[GUI_COLOR_INSTR_PV1000]);
-              name=fmt::sprintf(ICON_FA_GAMEPAD "##_INS%d",i);
-              break;
-            case DIV_INS_K053260:
-              ImGui::PushStyleColor(ImGuiCol_Text,uiColors[GUI_COLOR_INSTR_K053260]);
-              name=fmt::sprintf(ICON_FA_BAR_CHART "##_INS%d",i);
-              break;
-            default:
-              ImGui::PushStyleColor(ImGuiCol_Text,uiColors[GUI_COLOR_INSTR_UNKNOWN]);
-              name=fmt::sprintf(ICON_FA_QUESTION "##_INS%d",i);
-              break;
-          }
-        } else {
-          ImGui::PushStyleColor(ImGuiCol_Text,uiColors[GUI_COLOR_TEXT]);
-        }
-        if (!settings.horizontalDataView) {
-          ImGui::TableNextRow();
-          ImGui::TableNextColumn();
-        } else if (curRow==0) {
-          ImGui::TableNextColumn();
-        }
-        if (ImGui::Selectable(name.c_str(),(i==-1)?(curIns<0 || curIns>=e->song.insLen):(curIns==i))) {
-          curIns=i;
-          wavePreviewInit=true;
-          updateFMPreview=true;
-        }
-        if (wantScrollList && curIns==i) ImGui::SetScrollHereY();
-        if (settings.insFocusesPattern && patternOpen && ImGui::IsItemActivated()) {
-          nextWindow=GUI_WINDOW_PATTERN;
-          curIns=i;
-          wavePreviewInit=true;
-          updateFMPreview=true;
-        }
-        if (ImGui::IsItemHovered() && i>=0 && !mobileUI) {
-          ImGui::PushStyleColor(ImGuiCol_Text,uiColors[GUI_COLOR_TEXT]);
-          ImGui::SetTooltip("%s",insType);
-          ImGui::PopStyleColor();
-          if (ImGui::IsMouseDoubleClicked(ImGuiMouseButton_Left)) {
-            insEditOpen=true;
-            nextWindow=GUI_WINDOW_INS_EDIT;
-          }
-        }
-        if (i>=0) {
-          if (ImGui::BeginPopupContextItem("InsRightMenu")) {
-            curIns=i;
-            updateFMPreview=true;
-            ImGui::PushStyleColor(ImGuiCol_Text,uiColors[GUI_COLOR_TEXT]);
-            if (ImGui::MenuItem("replace...")) {
-              doAction((curIns>=0 && curIns<(int)e->song.ins.size())?GUI_ACTION_INS_LIST_OPEN_REPLACE:GUI_ACTION_INS_LIST_OPEN);
-            }
-            if (ImGui::MenuItem("save")) {
-              doAction(GUI_ACTION_INS_LIST_SAVE);
-            }
-            if (ImGui::MenuItem("save (legacy .fui)")) {
-              doAction(GUI_ACTION_INS_LIST_SAVE_OLD);
-            }
-            if (ImGui::MenuItem("save (.dmp)")) {
-              doAction(GUI_ACTION_INS_LIST_SAVE_DMP);
-=======
       if (insListDir) {
         ImGui::TableNextRow();
         ImGui::TableNextColumn();
@@ -1016,7 +753,6 @@
           if (ImGui::BeginPopupContextItem(popupID.c_str())) {
             if (ImGui::MenuItem("rename...")) {
               editStr(&i.name);
->>>>>>> d35fa6f1
             }
             if (ImGui::MenuItem("delete")) {
               dirToDelete=dirIndex;
