--- conflicted
+++ resolved
@@ -4165,12 +4165,9 @@
           UI_COLOR_CONFIG(GUI_COLOR_INSTR_GBA_MINMOD,_("GBA MinMod"));
           UI_COLOR_CONFIG(GUI_COLOR_INSTR_BIFURCATOR,_("Bifurcator"));
           UI_COLOR_CONFIG(GUI_COLOR_INSTR_SID2,_("SID2"));
-<<<<<<< HEAD
-          UI_COLOR_CONFIG(GUI_COLOR_INSTR_SID3,_("SID3"));
-=======
           UI_COLOR_CONFIG(GUI_COLOR_INSTR_SUPERVISION,_("Supervision"));
           UI_COLOR_CONFIG(GUI_COLOR_INSTR_UPD1771C,_("μPD1771C"));
->>>>>>> cac67cf2
+          UI_COLOR_CONFIG(GUI_COLOR_INSTR_SID3,_("SID3"));
           UI_COLOR_CONFIG(GUI_COLOR_INSTR_UNKNOWN,_("Other/Unknown"));
           ImGui::TreePop();
         }
