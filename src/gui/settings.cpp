--- conflicted
+++ resolved
@@ -885,14 +885,9 @@
           ImGui::Combo("##FDSCore",&settings.fdsCore,nesCores,2);
 
           ImGui::Separator();
-<<<<<<< HEAD
-
-          ImGui::Text("YRW801 sample ROM path");
-=======
           ImGui::Text("Sample ROMs:");
 
           ImGui::Text("OPL4 YRW801 path");
->>>>>>> 34d86852
           ImGui::SameLine();
           ImGui::InputText("##YRW801Path",&settings.yrw801Path);
           ImGui::SameLine();
@@ -900,11 +895,7 @@
             openFileDialog(GUI_FILE_YRW801_ROM_OPEN);
           }
 
-<<<<<<< HEAD
-          ImGui::Text("TG100 sample ROM path");
-=======
           ImGui::Text("MultiPCM TG100 path");
->>>>>>> 34d86852
           ImGui::SameLine();
           ImGui::InputText("##TG100Path",&settings.tg100Path);
           ImGui::SameLine();
@@ -912,11 +903,7 @@
             openFileDialog(GUI_FILE_TG100_ROM_OPEN);
           }
 
-<<<<<<< HEAD
-          ImGui::Text("MU5 sample ROM path");
-=======
           ImGui::Text("MultiPCM MU5 path");
->>>>>>> 34d86852
           ImGui::SameLine();
           ImGui::InputText("##MU5Path",&settings.mu5Path);
           ImGui::SameLine();
@@ -2003,11 +1990,7 @@
 }
 
 void FurnaceGUI::commitSettings() {
-<<<<<<< HEAD
-  bool sampleRomsChanged = settings.yrw801Path!=e->getConfString("yrw801Path","") ||
-=======
   bool sampleROMsChanged = settings.yrw801Path!=e->getConfString("yrw801Path","") ||
->>>>>>> 34d86852
     settings.tg100Path!=e->getConfString("tg100Path","") ||
     settings.mu5Path!=e->getConfString("mu5Path","");
 
@@ -2117,15 +2100,10 @@
 
   e->saveConf();
 
-<<<<<<< HEAD
-  if (sampleRomsChanged) {
-    e->loadSampleRoms();
-=======
   if (sampleROMsChanged) {
     if (e->loadSampleROMs()) {
       showError(e->getLastError());
     }
->>>>>>> 34d86852
   }
 
   if (!e->switchMaster()) {
