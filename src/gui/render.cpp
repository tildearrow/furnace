--- conflicted
+++ resolved
@@ -31,13 +31,10 @@
 #ifdef HAVE_RENDER_DX11
 #include "render/renderDX11.h"
 #endif
-<<<<<<< HEAD
 #ifdef HAVE_RENDER_METAL
 #include "render/renderMetal.h"
 #endif
-=======
 #include "render/renderSoftware.h"
->>>>>>> e57e0810
 
 bool FurnaceGUI::initRender() {
   if (rend!=NULL) return false;
@@ -54,13 +51,10 @@
     renderBackend=GUI_BACKEND_GL1;
   } else if (settings.renderBackend=="DirectX 11") {
     renderBackend=GUI_BACKEND_DX11;
-<<<<<<< HEAD
+  } else if (settings.renderBackend=="DirectX 9") {
+    renderBackend=GUI_BACKEND_DX9;
   } else if (settings.renderBackend=="Metal") {
     renderBackend=GUI_BACKEND_METAL;
-=======
-  } else if (settings.renderBackend=="DirectX 9") {
-    renderBackend=GUI_BACKEND_DX9;
->>>>>>> e57e0810
   } else if (settings.renderBackend=="SDL") {
     renderBackend=GUI_BACKEND_SDL;
   } else if (settings.renderBackend=="Software") {
@@ -103,17 +97,16 @@
       rend=new FurnaceGUIRenderDX11;
       break;
 #endif
-<<<<<<< HEAD
+#ifdef HAVE_RENDER_DX9
+    case GUI_BACKEND_DX9:
+      logI("render backend: DirectX 9");
+      rend=new FurnaceGUIRenderDX9;
+      break;
+#endif
 #ifdef HAVE_RENDER_METAL
     case GUI_BACKEND_METAL:
       logI("render backend: Metal");
       rend=new FurnaceGUIRenderMetal;
-=======
-#ifdef HAVE_RENDER_DX9
-    case GUI_BACKEND_DX9:
-      logI("render backend: DirectX 9");
-      rend=new FurnaceGUIRenderDX9;
->>>>>>> e57e0810
       break;
 #endif
 #ifdef HAVE_RENDER_SDL
