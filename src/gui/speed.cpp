/**
 * Furnace Tracker - multi-system chiptune tracker
 * Copyright (C) 2021-2025 tildearrow and contributors
 *
 * This program is free software; you can redistribute it and/or modify
 * it under the terms of the GNU General Public License as published by
 * the Free Software Foundation; either version 2 of the License, or
 * (at your option) any later version.
 *
 * This program is distributed in the hope that it will be useful,
 * but WITHOUT ANY WARRANTY; without even the implied warranty of
 * MERCHANTABILITY or FITNESS FOR A PARTICULAR PURPOSE.  See the
 * GNU General Public License for more details.
 *
 * You should have received a copy of the GNU General Public License along
 * with this program; if not, write to the Free Software Foundation, Inc.,
 * 51 Franklin Street, Fifth Floor, Boston, MA 02110-1301 USA.
 */

#include "gui.h"
#include "imgui.h"
#include "misc/cpp/imgui_stdlib.h"
#include "intConst.h"

void FurnaceGUI::drawSpeed(bool asChild) {
  if (nextWindow==GUI_WINDOW_SPEED) {
    speedOpen=true;
    ImGui::SetNextWindowFocus();
    nextWindow=GUI_WINDOW_NOTHING;
  }
  if (!speedOpen && !asChild) return;
  bool began=asChild?ImGui::BeginChild("Speed"):ImGui::Begin("Speed",&speedOpen,globalWinFlags,_("Speed"));
  if (began) {
    if (ImGui::BeginTable("Props",2,ImGuiTableFlags_SizingStretchProp)) {
      ImGui::TableSetupColumn("c0",ImGuiTableColumnFlags_WidthFixed,0.0);
      ImGui::TableSetupColumn("c1",ImGuiTableColumnFlags_WidthStretch,0.0);

      ImGui::TableNextRow();
      ImGui::TableNextColumn();
      ImGui::AlignTextToFramePadding();
      if (ImGui::SmallButton(tempoView?_("Base Tempo##TempoOrHz"):_("Tick Rate##TempoOrHz"))) {
        tempoView=!tempoView;
      }
      if (ImGui::IsItemHovered()) {
        if (tempoView) {
          ImGui::SetTooltip(_("click to display tick rate"));
        } else {
          ImGui::SetTooltip(_("click to display base tempo"));
        }
      }
      ImGui::TableNextColumn();
      float avail=ImGui::GetContentRegionAvail().x;
      float halfAvail=(avail-ImGui::GetStyle().ItemSpacing.x)*0.5;
      ImGui::SetNextItemWidth(halfAvail);
      float setHz=tempoView?e->curSubSong->hz*2.5:e->curSubSong->hz;
      if (ImGui::InputFloat("##Rate",&setHz,1.0f,10.0f,"%g")) { MARK_MODIFIED
        if (tempoView) setHz/=2.5;
        if (setHz<1) setHz=1;
        if (setHz>999) setHz=999;
        e->setSongRate(setHz);
<<<<<<< HEAD

        while((float)e->curSubSong->macroSpeedMult * e->curSubSong->hz > 999.0)
        {
          e->curSubSong->macroSpeedMult--;
        }
        if(e->curSubSong->macroSpeedMult == 0)
        {
          e->curSubSong->macroSpeedMult = 1;
        }
        e->updateMacroSpeedMult();
=======
        recalcTimestamps=true;
>>>>>>> 314b7d43
      }
      if (tempoView) {
        ImGui::SameLine();
        ImGui::Text("= %gHz",e->curSubSong->hz);
      } else {
        if (e->curSubSong->hz>=49.98 && e->curSubSong->hz<=50.02) {
          ImGui::SameLine();
          ImGui::Text("PAL");
        }
        if (e->curSubSong->hz>=59.9 && e->curSubSong->hz<=60.11) {
          ImGui::SameLine();
          ImGui::Text("NTSC");
        }
      }

      ImGui::TableNextRow();
      ImGui::TableNextColumn();
      ImGui::AlignTextToFramePadding();
      if (keepGrooveAlive || e->curSubSong->speeds.len>2) {
        if (ImGui::SmallButton(_("Groove"))) {
          e->lockEngine([this]() {
            e->curSubSong->speeds.len=1;
          });
          if (e->isPlaying()) play();
          recalcTimestamps=true;
        }
        if (ImGui::IsItemHovered()) {
          ImGui::SetTooltip(_("click for one speed"));
        }
      } else if (e->curSubSong->speeds.len>1) {
        if (ImGui::SmallButton(_("Speeds"))) {
          e->lockEngine([this]() {
            e->curSubSong->speeds.len=4;
            e->curSubSong->speeds.val[2]=e->curSubSong->speeds.val[0];
            e->curSubSong->speeds.val[3]=e->curSubSong->speeds.val[1];
          });
          if (e->isPlaying()) play();
          recalcTimestamps=true;
        }
        if (ImGui::IsItemHovered()) {
          ImGui::SetTooltip(_("click for groove pattern"));
        }
      } else {
        if (ImGui::SmallButton(_("Speed"))) {
          e->lockEngine([this]() {
            e->curSubSong->speeds.len=2;
            e->curSubSong->speeds.val[1]=e->curSubSong->speeds.val[0];
          });
          if (e->isPlaying()) play();
          recalcTimestamps=true;
        }
        if (ImGui::IsItemHovered()) {
          ImGui::SetTooltip(_("click for two (alternating) speeds"));
        }
      }
      ImGui::TableNextColumn();
      if (keepGrooveAlive || e->curSubSong->speeds.len>2) {
        int intVersion[256];
        unsigned char intVersionLen=e->curSubSong->speeds.len;
        unsigned char ignoredLoop=0;
        unsigned char ignoredRel=0;
        memset(intVersion,0,sizeof(int));
        for (int i=0; i<16; i++) {
          intVersion[i]=e->curSubSong->speeds.val[i];
        }
        if (intVersionLen>16) intVersionLen=16;

        keepGrooveAlive=false;

        ImGui::SetNextItemWidth(avail);
        if (ImGui::InputText("##SpeedG",&grooveString)) {
          decodeMMLStr(grooveString,intVersion,intVersionLen,ignoredLoop,1,255,ignoredRel);
          if (intVersionLen<1) {
            intVersionLen=1;
            intVersion[0]=6;
          }
          if (intVersionLen>16) intVersionLen=16;
          e->lockEngine([this,intVersion,intVersionLen]() {
            e->curSubSong->speeds.len=intVersionLen;
            for (int i=0; i<16; i++) {
              e->curSubSong->speeds.val[i]=intVersion[i];
            }
          });
          recalcTimestamps=true;
          if (e->isPlaying()) play();
          MARK_MODIFIED;
        }
        if (!ImGui::IsItemActive()) {
          encodeMMLStr(grooveString,intVersion,intVersionLen,-1,-1,false);
        } else {
          keepGrooveAlive=true;
        }
      } else {
        ImGui::SetNextItemWidth(halfAvail);
        if (ImGui::InputScalar("##Speed1",ImGuiDataType_U8,&e->curSubSong->speeds.val[0],&_ONE,&_THREE)) { MARK_MODIFIED
          if (e->curSubSong->speeds.val[0]<1) e->curSubSong->speeds.val[0]=1;
          if (e->isPlaying()) play();
          recalcTimestamps=true;
        }
        if (e->curSubSong->speeds.len>1) {
          ImGui::SameLine();
          ImGui::SetNextItemWidth(halfAvail);
          if (ImGui::InputScalar("##Speed2",ImGuiDataType_U8,&e->curSubSong->speeds.val[1],&_ONE,&_THREE)) { MARK_MODIFIED
            if (e->curSubSong->speeds.val[1]<1) e->curSubSong->speeds.val[1]=1;
            if (e->isPlaying()) play();
            recalcTimestamps=true;
          }
        }
      }

      ImGui::TableNextRow();
      ImGui::TableNextColumn();
      ImGui::AlignTextToFramePadding();
      ImGui::Text(_("Virtual Tempo"));
      ImGui::TableNextColumn();
      ImGui::SetNextItemWidth(halfAvail);
      if (ImGui::InputScalar("##VTempoN",ImGuiDataType_S16,&e->curSubSong->virtualTempoN,&_ONE,&_TEN)) { MARK_MODIFIED
        if (e->curSubSong->virtualTempoN<1) e->curSubSong->virtualTempoN=1;
        if (e->curSubSong->virtualTempoN>255) e->curSubSong->virtualTempoN=255;
        e->virtualTempoChanged();
        recalcTimestamps=true;
      }
      if (ImGui::IsItemHovered()) {
        ImGui::SetTooltip(_("Numerator"));
      }
      ImGui::SameLine();
      ImGui::SetNextItemWidth(halfAvail);
      if (ImGui::InputScalar("##VTempoD",ImGuiDataType_S16,&e->curSubSong->virtualTempoD,&_ONE,&_TEN)) { MARK_MODIFIED
        if (e->curSubSong->virtualTempoD<1) e->curSubSong->virtualTempoD=1;
        if (e->curSubSong->virtualTempoD>255) e->curSubSong->virtualTempoD=255;
        e->virtualTempoChanged();
        recalcTimestamps=true;
      }
      if (ImGui::IsItemHovered()) {
        ImGui::SetTooltip(_("Denominator (set to base tempo)"));
      }

      ImGui::TableNextRow();
      ImGui::TableNextColumn();
      ImGui::AlignTextToFramePadding();
      ImGui::Text(_("Divider"));
      ImGui::TableNextColumn();
      ImGui::SetNextItemWidth(halfAvail);
      unsigned char realTB=e->curSubSong->timeBase+1;
      if (ImGui::InputScalar("##TimeBase",ImGuiDataType_U8,&realTB,&_ONE,&_THREE)) { MARK_MODIFIED
        if (realTB<1) realTB=1;
        if (realTB>16) realTB=16;
        e->curSubSong->timeBase=realTB-1;
        recalcTimestamps=true;
      }
      ImGui::SameLine();
      ImGui::Text("%.2f BPM",calcBPM(e->curSubSong->speeds,e->curSubSong->hz,e->curSubSong->virtualTempoN,e->curSubSong->virtualTempoD));

      ImGui::TableNextRow();
      ImGui::TableNextColumn();
      ImGui::AlignTextToFramePadding();
      ImGui::Text(_("Macro mult."));
      ImGui::TableNextColumn();
      ImGui::SetNextItemWidth(halfAvail);
      int macroMult=e->curSubSong->macroSpeedMult;
      if (ImGui::InputScalar("##MacroSpeedMult",ImGuiDataType_U8,&macroMult,&_ONE,&_TWO_HUNDRED_FIFTY_FIVE)) { MARK_MODIFIED
        while((float)macroMult * e->curSubSong->hz > 999.0)
        {
          macroMult--;
        }
        if(macroMult == 0)
        {
          macroMult = 1;
        }
        e->curSubSong->macroSpeedMult = macroMult;
        e->updateMacroSpeedMult();
      }
      if (ImGui::IsItemHovered()) {
        ImGui::SetTooltip(_("Macro speed multiplier"));
      }
      ImGui::SameLine();
      ImGui::Text("%.2f Hz",e->curSubSong->hz * (float)e->curSubSong->macroSpeedMult);

      ImGui::TableNextRow();
      ImGui::TableNextColumn();
      ImGui::AlignTextToFramePadding();
      ImGui::Text(_("Highlight"));
      ImGui::TableNextColumn();
      ImGui::SetNextItemWidth(halfAvail);
      if (ImGui::InputScalar("##Highlight1",ImGuiDataType_U8,&e->curSubSong->hilightA,&_ONE,&_FOUR)) {
        MARK_MODIFIED;
      }
      ImGui::SameLine();
      ImGui::SetNextItemWidth(halfAvail);
      if (ImGui::InputScalar("##Highlight2",ImGuiDataType_U8,&e->curSubSong->hilightB,&_ONE,&_FOUR)) {
        MARK_MODIFIED;
      }
      ImGui::EndTable();
    }

    ImGui::Separator();

    if (ImGui::BeginTable("Props2",3,ImGuiTableFlags_SizingStretchProp)) {
      ImGui::TableSetupColumn("c0",ImGuiTableColumnFlags_WidthFixed,0.0);
      ImGui::TableSetupColumn("c1",ImGuiTableColumnFlags_WidthStretch,0.0);
      ImGui::TableSetupColumn("c2",ImGuiTableColumnFlags_WidthStretch,0.0);
      ImGui::TableNextRow();
      ImGui::TableNextColumn();
      ImGui::AlignTextToFramePadding();
      ImGui::Text(_("Pattern Length"));
      ImGui::TableNextColumn();
      float avail=ImGui::GetContentRegionAvail().x;
      ImGui::SetNextItemWidth(avail);
      int patLen=e->curSubSong->patLen;
      if (ImGui::InputInt("##PatLength",&patLen,1,16)) { MARK_MODIFIED
        if (patLen<1) patLen=1;
        if (patLen>DIV_MAX_PATTERNS) patLen=DIV_MAX_PATTERNS;
        e->curSubSong->patLen=patLen;
        recalcTimestamps=true;
      }

      ImGui::TableNextRow();
      ImGui::TableNextColumn();
      ImGui::AlignTextToFramePadding();
      ImGui::Text(_("Song Length"));
      ImGui::TableNextColumn();
      ImGui::SetNextItemWidth(avail);
      int ordLen=e->curSubSong->ordersLen;
      if (ImGui::InputInt("##OrdLength",&ordLen,1,4)) { MARK_MODIFIED
        if (ordLen<1) ordLen=1;
        if (ordLen>DIV_MAX_PATTERNS) ordLen=DIV_MAX_PATTERNS;
        e->curSubSong->ordersLen=ordLen;
        if (curOrder>=ordLen) {
          setOrder(ordLen-1);
        }
        recalcTimestamps=true;
      }

      ImGui::EndTable();
    }
  }
  if (!asChild && ImGui::IsWindowFocused(ImGuiFocusedFlags_ChildWindows)) curWindow=GUI_WINDOW_SPEED;
  if (asChild) {
    ImGui::EndChild();
  } else {
    ImGui::End();
  }
}<|MERGE_RESOLUTION|>--- conflicted
+++ resolved
@@ -58,7 +58,6 @@
         if (setHz<1) setHz=1;
         if (setHz>999) setHz=999;
         e->setSongRate(setHz);
-<<<<<<< HEAD
 
         while((float)e->curSubSong->macroSpeedMult * e->curSubSong->hz > 999.0)
         {
@@ -69,9 +68,7 @@
           e->curSubSong->macroSpeedMult = 1;
         }
         e->updateMacroSpeedMult();
-=======
-        recalcTimestamps=true;
->>>>>>> 314b7d43
+        recalcTimestamps=true;
       }
       if (tempoView) {
         ImGui::SameLine();
