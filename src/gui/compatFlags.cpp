/**
 * Furnace Tracker - multi-system chiptune tracker
 * Copyright (C) 2021-2023 tildearrow and contributors
 *
 * This program is free software; you can redistribute it and/or modify
 * it under the terms of the GNU General Public License as published by
 * the Free Software Foundation; either version 2 of the License, or
 * (at your option) any later version.
 *
 * This program is distributed in the hope that it will be useful,
 * but WITHOUT ANY WARRANTY; without even the implied warranty of
 * MERCHANTABILITY or FITNESS FOR A PARTICULAR PURPOSE.  See the
 * GNU General Public License for more details.
 *
 * You should have received a copy of the GNU General Public License along
 * with this program; if not, write to the Free Software Foundation, Inc.,
 * 51 Franklin Street, Fifth Floor, Boston, MA 02110-1301 USA.
 */

#include "gui.h"
#include "imgui.h"
#include "intConst.h"

void FurnaceGUI::drawCompatFlags() {
  if (nextWindow==GUI_WINDOW_COMPAT_FLAGS) {
    compatFlagsOpen=true;
    ImGui::SetNextWindowFocus();
    nextWindow=GUI_WINDOW_NOTHING;
  }
  if (!compatFlagsOpen) return;
  if (ImGui::Begin("Compatibility Flags",&compatFlagsOpen,globalWinFlags, _L("Compatibility Flags###Compatibility Flags"))) {
    ImGui::TextWrapped(_L("these flags are designed to provide better DefleMask/older Furnace compatibility.\nit is recommended to disable most of these unless you rely on specific quirks."));
    if (ImGui::BeginTabBar("settingsTab")) {
<<<<<<< HEAD
      if (ImGui::BeginTabItem("DefleMask")) {
        ImGui::Checkbox("Game Boy instrument duty is wave volume",&e->song.waveDutyIsVol);
=======
      if (ImGui::BeginTabItem(_L("DefleMask"))) {
        ImGui::Checkbox(_L("Limit slide range"),&e->song.limitSlides);
        if (ImGui::IsItemHovered()) {
          ImGui::SetTooltip(_L("when enabled, slides are limited to a compatible range.\nmay cause problems with slides in negative octaves."));
        }
        InvCheckbox(_L("Compatible noise layout on NES and PC Engine"),&e->song.properNoiseLayout);
        if (ImGui::IsItemHovered()) {
          ImGui::SetTooltip(_L("use a rather unusual compatible noise frequency layout.\nremoves some noise frequencies on PC Engine."));
        }
        ImGui::Checkbox(_L("Game Boy instrument duty is wave volume"),&e->song.waveDutyIsVol);
>>>>>>> 96a25d8b
        if (ImGui::IsItemHovered()) {
          ImGui::SetTooltip(_L("if enabled, an instrument with duty macro in the wave channel will be mapped to wavetable volume."));
        }

        ImGui::Checkbox(_L("Restart macro on portamento"),&e->song.resetMacroOnPorta);
        if (ImGui::IsItemHovered()) {
          ImGui::SetTooltip(_L("when enabled, a portamento effect will reset the channel's macro if used in combination with a note."));
        }
<<<<<<< HEAD
        ImGui::Checkbox("Ignore duplicate slide effects",&e->song.ignoreDuplicateSlides);
=======
        ImGui::Checkbox(_L("Legacy volume slides"),&e->song.legacyVolumeSlides);
        if (ImGui::IsItemHovered()) {
          ImGui::SetTooltip(_L("simulate glitchy volume slide behavior by silently overflowing the volume when the slide goes below 0."));
        }
        ImGui::Checkbox(_L("Compatible arpeggio"),&e->song.compatibleArpeggio);
        if (ImGui::IsItemHovered()) {
          ImGui::SetTooltip(_L("delay arpeggio by one tick on every new note."));
        }
        ImGui::Checkbox(_L("Broken DAC mode"),&e->song.brokenDACMode);
        if (ImGui::IsItemHovered()) {
          ImGui::SetTooltip(_L("when enabled, the DAC in YM2612 will be disabled if there isn't any sample playing."));
        }
        ImGui::Checkbox(_L("Broken speed alternation"),&e->song.brokenSpeedSel);
        if (ImGui::IsItemHovered()) {
          ImGui::SetTooltip(_L("determines next speed based on whether the row is odd/even instead of alternating between speeds."));
        }
        ImGui::Checkbox(_L("Ignore duplicate slide effects"),&e->song.ignoreDuplicateSlides);
>>>>>>> 96a25d8b
        if (ImGui::IsItemHovered()) {
          ImGui::SetTooltip(_L("if this is on, only the first slide of a row in a channel will be considered."));
        }
        ImGui::Checkbox(_L("Ignore 0Dxx on the last order"),&e->song.ignoreJumpAtEnd);
        if (ImGui::IsItemHovered()) {
          ImGui::SetTooltip(_L("if this is on, a jump to next row effect will not take place when it is on the last order of a song."));
        }
<<<<<<< HEAD
        InvCheckbox("Don't apply Game Boy envelope on note-less instrument change",&e->song.gbInsAffectsEnvelope);
=======
        ImGui::Checkbox(_L("Buggy portamento after pitch slide"),&e->song.buggyPortaAfterSlide);
        if (ImGui::IsItemHovered()) {
          ImGui::SetTooltip(_L("simulates a bug in where portamento does not work after sliding."));
        }
        ImGui::Checkbox(_L("FM pitch slide octave boundary odd behavior"),&e->song.fbPortaPause);
        if (ImGui::IsItemHovered()) {
          ImGui::SetTooltip(_L("if this is on, a pitch slide that crosses the octave boundary will stop for one tick and then continue from the nearest octave boundary.\nfor .dmf compatibility."));
        }
        InvCheckbox(_L("Don't apply Game Boy envelope on note-less instrument change"),&e->song.gbInsAffectsEnvelope);
>>>>>>> 96a25d8b
        if (ImGui::IsItemHovered()) {
          ImGui::SetTooltip(_L("if this is on, an instrument change will not affect the envelope."));
        }
        ImGui::Checkbox(_L("Ignore DAC mode change outside of intended channel in ExtCh mode"),&e->song.ignoreDACModeOutsideIntendedChannel);
        if (ImGui::IsItemHovered()) {
          ImGui::SetTooltip(_L("if this is on, 17xx has no effect on the operator channels in YM2612."));
        }
<<<<<<< HEAD
        ImGui::Checkbox("SN76489 duty macro always resets phase",&e->song.snDutyReset);
=======
        ImGui::Checkbox(_L("E1xy/E2xy also take priority over slide stops"),&e->song.e1e2AlsoTakePriority);
        if (ImGui::IsItemHovered()) {
          ImGui::SetTooltip(_L("does this make any sense by now?"));
        }
        ImGui::Checkbox(_L("E1xy/E2xy stop when repeating the same note"),&e->song.e1e2StopOnSameNote);
        if (ImGui::IsItemHovered()) {
          ImGui::SetTooltip(_L("ugh, if only this wasn't a thing..."));
        }
        ImGui::Checkbox(_L("SN76489 duty macro always resets phase"),&e->song.snDutyReset);
>>>>>>> 96a25d8b
        if (ImGui::IsItemHovered()) {
          ImGui::SetTooltip(_L("when enabled, duty macro will always reset phase, even if its value hasn't changed."));
        }
<<<<<<< HEAD
        InvCheckbox("Don't persist volume macro after it finishes",&e->song.volMacroLinger);
=======
        InvCheckbox(_L("Broken volume scaling strategy"),&e->song.newVolumeScaling);
        if (ImGui::IsItemHovered()) {
          ImGui::SetTooltip(_L("when enabled:\n- log scaling: multiply\n- linear scaling: subtract\nwhen disabled:\n- log scaling: subtract\n- linear scaling: multiply"));
        }
        InvCheckbox(_L("Don't persist volume macro after it finishes"),&e->song.volMacroLinger);
>>>>>>> 96a25d8b
        if (ImGui::IsItemHovered()) {
          ImGui::SetTooltip(_L("when enabled, a value in the volume column that happens after the volume macro is done will disregard the macro."));
        }
<<<<<<< HEAD
=======
        ImGui::Checkbox(_L("Broken output volume on instrument change"),&e->song.brokenOutVol);
        if (ImGui::IsItemHovered()) {
          ImGui::SetTooltip(_L("if enabled, no checks for the presence of a volume macro will be made.\nthis will cause the last macro value to linger unless a value in the volume column is present."));
        }
        ImGui::Checkbox(_L("Broken output volume - Episode 2 (PLEASE KEEP ME DISABLED)"),&e->song.brokenOutVol2);
        if (ImGui::IsItemHovered()) {
          ImGui::SetTooltip(_L("these compatibility flags are getting SO damn ridiculous and out of control.\nas you may have guessed, this one exists due to yet ANOTHER DefleMask-specific behavior.\nplease keep this off at all costs, because I will not support it when ROM export comes.\noh, and don't start an argument out of it. Furnace isn't a DefleMask replacement, and no,\nI am not trying to make it look like one with all these flags.\n\noh, and what about the other flags that don't have to do with DefleMask?\nthose are for .mod import, future FamiTracker import and personal taste!\n\nend of rant"));
        }
        ImGui::Checkbox(_L("Treat SN76489 periods under 8 as 1"),&e->song.snNoLowPeriods);
        if (ImGui::IsItemHovered()) {
          ImGui::SetTooltip(_L("when enabled, any SN period under 8 will be written as 1 instead.\nthis replicates DefleMask behavior, but reduces available period range."));
        }
        ImGui::EndTabItem();
      }
      if (ImGui::BeginTabItem(_L("Old Furnace"))) {
        ImGui::Checkbox(_L("Arpeggio inhibits non-porta slides"),&e->song.arpNonPorta);
        if (ImGui::IsItemHovered()) {
          ImGui::SetTooltip(_L("behavior changed in 0.5.5"));
        }
        ImGui::Checkbox(_L("Wack FM algorithm macro"),&e->song.algMacroBehavior);
        if (ImGui::IsItemHovered()) {
          ImGui::SetTooltip(_L("behavior changed in 0.5.5"));
        }
        ImGui::Checkbox(_L("Broken shortcut slides (E1xy/E2xy)"),&e->song.brokenShortcutSlides);
        if (ImGui::IsItemHovered()) {
          ImGui::SetTooltip(_L("behavior changed in 0.5.7"));
        }
        ImGui::Checkbox(_L("Stop portamento on note off"),&e->song.stopPortaOnNoteOff);
        if (ImGui::IsItemHovered()) {
          ImGui::SetTooltip(_L("behavior changed in 0.6pre1"));
        }
        InvCheckbox(_L("Don't allow instrument change during slides"),&e->song.newInsTriggersInPorta);
        if (ImGui::IsItemHovered()) {
          ImGui::SetTooltip(_L("behavior changed in 0.6pre1"));
        }
        InvCheckbox(_L("Don't reset note to base on arpeggio stop"),&e->song.arp0Reset);
        if (ImGui::IsItemHovered()) {
          ImGui::SetTooltip(_L("behavior changed in 0.6pre1"));
        }
        InvCheckbox(_L("ExtCh channel status is not shared among operators"),&e->song.sharedExtStat);
        if (ImGui::IsItemHovered()) {
          ImGui::SetTooltip(_L("behavior changed in 0.6pre1"));
        }
        InvCheckbox(_L("Disable new SegaPCM features (macros and better panning)"),&e->song.newSegaPCM);
        if (ImGui::IsItemHovered()) {
          ImGui::SetTooltip(_L("behavior changed in 0.6pre1"));
        }
        ImGui::Checkbox(_L("Old FM octave boundary behavior"),&e->song.oldOctaveBoundary);
        if (ImGui::IsItemHovered()) {
          ImGui::SetTooltip(_L("behavior changed in 0.6pre1"));
        }
        ImGui::Checkbox(_L("Disable OPN2 DAC volume control"),&e->song.noOPN2Vol);
        if (ImGui::IsItemHovered()) {
          ImGui::SetTooltip(_L("behavior changed in 0.6pre1"));
        }
        ImGui::Checkbox(_L("Broken initial position of portamento after arpeggio"),&e->song.brokenPortaArp);
        if (ImGui::IsItemHovered()) {
          ImGui::SetTooltip(_L("behavior changed in 0.6pre1.5"));
        }
        ImGui::Checkbox(_L("Disable new sample features"),&e->song.disableSampleMacro);
        if (ImGui::IsItemHovered()) {
          ImGui::SetTooltip(_L("behavior changed in 0.6pre2"));
        }
        ImGui::Checkbox(_L("Old arpeggio macro + pitch slide strategy"),&e->song.oldArpStrategy);
        if (ImGui::IsItemHovered()) {
          ImGui::SetTooltip(_L("behavior changed in 0.6pre2"));
        }
        ImGui::Checkbox(_L("Broken portamento during legato"),&e->song.brokenPortaLegato);
        if (ImGui::IsItemHovered()) {
          ImGui::SetTooltip(_L("behavior changed in 0.6pre4"));
        }
        ImGui::Checkbox(_L("Broken macros in some FM chips after note off"),&e->song.brokenFMOff);
        if (ImGui::IsItemHovered()) {
          ImGui::SetTooltip(_L("behavior changed in 0.6pre5"));
        }
        ImGui::Checkbox(_L("Pre-note does not take effects into consideration"),&e->song.preNoteNoEffect);
        if (ImGui::IsItemHovered()) {
          ImGui::SetTooltip(_L("behavior changed in 0.6pre9"));
        }
        ImGui::Checkbox(_L("Disable new NES DPCM features"),&e->song.oldDPCM);
        if (ImGui::IsItemHovered()) {
          ImGui::SetTooltip(_L("behavior changed in 0.6.1"));
        }
>>>>>>> 96a25d8b
        ImGui::EndTabItem();
      }
      if (ImGui::BeginTabItem(_L(".mod import"))) {
        ImGui::Checkbox(_L("Don't slide on the first tick of a row"),&e->song.noSlidesOnFirstTick);
        if (ImGui::IsItemHovered()) {
          ImGui::SetTooltip(_L("simulates ProTracker's behavior of not applying volume/pitch slides on the first tick of a row."));
        }
        ImGui::Checkbox(_L("Reset arpeggio position on row change"),&e->song.rowResetsArpPos);
        if (ImGui::IsItemHovered()) {
          ImGui::SetTooltip(_L("simulates ProTracker's behavior of arpeggio being bound to the current tick of a row."));
        }
        ImGui::EndTabItem();
      }
      if (ImGui::BeginTabItem(_L("Pitch/Playback"))) {
        ImGui::Text(_L("Pitch linearity:"));
        ImGui::Indent();
        if (ImGui::RadioButton(_L("None"),e->song.linearPitch==0)) {
          e->song.linearPitch=0;
        }
        if (ImGui::IsItemHovered()) {
          ImGui::SetTooltip(_L("like ProTracker/FamiTracker"));
        }
<<<<<<< HEAD
        if (ImGui::RadioButton("Full",e->song.linearPitch==2)) {
=======
        if (e->song.linearPitch==1) {
          pushWarningColor(true);
          if (ImGui::RadioButton(_L("Partial (only 04xy/E5xx)"),e->song.linearPitch==1)) {
            e->song.linearPitch=1;
          }
          if (ImGui::IsItemHovered()) {
            ImGui::SetTooltip(_L("like DefleMask\n\nthis pitch linearity mode is deprecated due to:\n- excessive complexity\n- lack of possible optimization\n\nit is recommended to change it now because I will remove this option in the future!"));
          }
          popWarningColor();
        }
        if (ImGui::RadioButton(_L("Full"),e->song.linearPitch==2)) {
>>>>>>> 96a25d8b
          e->song.linearPitch=2;
        }
        if (ImGui::IsItemHovered()) {
          ImGui::SetTooltip(_L("like Impulse Tracker"));
        }
        ImGui::Unindent();

        if (e->song.linearPitch==2) {
          ImGui::SameLine();
          ImGui::SetNextItemWidth(120.0f*dpiScale);
          if (ImGui::InputScalar(_L("Pitch slide speed multiplier"),ImGuiDataType_U8,&e->song.pitchSlideSpeed,&_ONE,&_ONE)) {
            if (e->song.pitchSlideSpeed<1) e->song.pitchSlideSpeed=1;
            if (e->song.pitchSlideSpeed>64) e->song.pitchSlideSpeed=64;
          }
        }

        ImGui::Text(_L("Loop modality:"));
        ImGui::Indent();
        if (ImGui::RadioButton(_L("Reset channels"),e->song.loopModality==0)) {
          e->song.loopModality=0;
        }
        if (ImGui::IsItemHovered()) {
          ImGui::SetTooltip(_L("select to reset channels on loop. may trigger a voltage click on every loop!"));
        }
        if (ImGui::RadioButton(_L("Soft reset channels"),e->song.loopModality==1)) {
          e->song.loopModality=1;
        }
        if (ImGui::IsItemHovered()) {
          ImGui::SetTooltip(_L("select to turn channels off on loop."));
        }
        if (ImGui::RadioButton(_L("Do nothing"),e->song.loopModality==2)) {
          e->song.loopModality=2;
        }
        if (ImGui::IsItemHovered()) {
          ImGui::SetTooltip(_L("select to not reset channels on loop."));
        }
        ImGui::Unindent();

        ImGui::Text(_L("Cut/delay effect policy:"));
        ImGui::Indent();
        if (ImGui::RadioButton(_L("Strict"),e->song.delayBehavior==0)) {
          e->song.delayBehavior=0;
        }
        if (ImGui::IsItemHovered()) {
          ImGui::SetTooltip(_L("only when time is less than speed (like DefleMask/ProTracker)"));
        }
<<<<<<< HEAD
        if (ImGui::RadioButton("Lax",e->song.delayBehavior==2)) {
=======
        if (ImGui::RadioButton(_L("Strict (old)"),e->song.delayBehavior==1)) {
          e->song.delayBehavior=1;
        }
        if (ImGui::IsItemHovered()) {
          ImGui::SetTooltip(_L("only when time is less than or equal to speed (original buggy behavior)"));
        }
        if (ImGui::RadioButton(_L("Lax"),e->song.delayBehavior==2)) {
>>>>>>> 96a25d8b
          e->song.delayBehavior=2;
        }
        if (ImGui::IsItemHovered()) {
          ImGui::SetTooltip(_L("no checks"));
        }
        ImGui::Unindent();

        ImGui::Text(_L("Simultaneous jump (0B+0D) treatment:"));
        ImGui::Indent();
        if (ImGui::RadioButton(_L("Normal"),e->song.jumpTreatment==0)) {
          e->song.jumpTreatment=0;
        }
        if (ImGui::IsItemHovered()) {
          ImGui::SetTooltip(_L("accept 0B+0D to jump to a specific row of an order"));
        }
<<<<<<< HEAD
=======
        if (ImGui::RadioButton(_L("Old Furnace"),e->song.jumpTreatment==1)) {
          e->song.jumpTreatment=1;
        }
        if (ImGui::IsItemHovered()) {
          ImGui::SetTooltip(_L("only accept the first jump effect"));
        }
        if (ImGui::RadioButton(_L("DefleMask"),e->song.jumpTreatment==2)) {
          e->song.jumpTreatment=2;
        }
        if (ImGui::IsItemHovered()) {
          ImGui::SetTooltip(_L("only accept 0Dxx"));
        }
>>>>>>> 96a25d8b
        ImGui::Unindent();
        ImGui::EndTabItem();
      }
      if (ImGui::BeginTabItem(_L("Other"))) {
        ImGui::Checkbox(_L("Auto-insert one tick gap between notes"),&e->song.oneTickCut);
        if (ImGui::IsItemHovered()) {
          ImGui::SetTooltip(_L("when enabled, a one-tick note cut will be inserted between non-legato/non-portamento notes.\nthis simulates the behavior of some Amiga/SNES music engines.\n\nineffective on C64."));
        }

        ImGui::Separator();

        InvCheckbox(_L("Don't reset slides after note off"),&e->song.noteOffResetsSlides);
        if (ImGui::IsItemHovered()) {
          ImGui::SetTooltip(_L("when enabled, note off will not reset the channel's slide effect."));
        }
        InvCheckbox(_L("Don't reset portamento after reaching target"),&e->song.targetResetsSlides);
        if (ImGui::IsItemHovered()) {
          ImGui::SetTooltip(_L("when enabled, the slide effect will not be disabled after it reaches its target."));
        }
        ImGui::Checkbox(_L("Continuous vibrato"),&e->song.continuousVibrato);
        if (ImGui::IsItemHovered()) {
          ImGui::SetTooltip(_L("when enabled, vibrato phase/position will not be reset on a new note."));
        }
        InvCheckbox(_L("Pitch macro is not linear"),&e->song.pitchMacroIsLinear);
        if (ImGui::IsItemHovered()) {
          ImGui::SetTooltip(_L("when enabled, the pitch macro of an instrument is in frequency/period space."));
        }
        ImGui::Checkbox(_L("Reset arpeggio effect position on new note"),&e->song.resetArpPhaseOnNewNote);
        if (ImGui::IsItemHovered()) {
          ImGui::SetTooltip(_L("when enabled, arpeggio effect (00xy) position is reset on a new note."));
        }
        ImGui::Checkbox(_L("Volume scaling rounds up"),&e->song.ceilVolumeScaling);
        if (ImGui::IsItemHovered()) {
          ImGui::SetTooltip(_L("when enabled, volume macros round up when applied\nthis prevents volume scaling from causing vol=0, which is silent on some chips\n\nineffective on logarithmic channels"));
        }
        ImGui::EndTabItem();
      }
      ImGui::EndTabBar();
    }
  }
  if (ImGui::IsWindowFocused(ImGuiFocusedFlags_ChildWindows)) curWindow=GUI_WINDOW_COMPAT_FLAGS;
  ImGui::End();
}<|MERGE_RESOLUTION|>--- conflicted
+++ resolved
@@ -28,352 +28,162 @@
     nextWindow=GUI_WINDOW_NOTHING;
   }
   if (!compatFlagsOpen) return;
-  if (ImGui::Begin("Compatibility Flags",&compatFlagsOpen,globalWinFlags, _L("Compatibility Flags###Compatibility Flags"))) {
-    ImGui::TextWrapped(_L("these flags are designed to provide better DefleMask/older Furnace compatibility.\nit is recommended to disable most of these unless you rely on specific quirks."));
+  if (ImGui::Begin("Compatibility Flags",&compatFlagsOpen,globalWinFlags)) {
+    ImGui::TextWrapped("these flags are designed to provide better DefleMask/older Furnace compatibility.\nit is recommended to disable most of these unless you rely on specific quirks.");
     if (ImGui::BeginTabBar("settingsTab")) {
-<<<<<<< HEAD
       if (ImGui::BeginTabItem("DefleMask")) {
         ImGui::Checkbox("Game Boy instrument duty is wave volume",&e->song.waveDutyIsVol);
-=======
-      if (ImGui::BeginTabItem(_L("DefleMask"))) {
-        ImGui::Checkbox(_L("Limit slide range"),&e->song.limitSlides);
         if (ImGui::IsItemHovered()) {
-          ImGui::SetTooltip(_L("when enabled, slides are limited to a compatible range.\nmay cause problems with slides in negative octaves."));
-        }
-        InvCheckbox(_L("Compatible noise layout on NES and PC Engine"),&e->song.properNoiseLayout);
-        if (ImGui::IsItemHovered()) {
-          ImGui::SetTooltip(_L("use a rather unusual compatible noise frequency layout.\nremoves some noise frequencies on PC Engine."));
-        }
-        ImGui::Checkbox(_L("Game Boy instrument duty is wave volume"),&e->song.waveDutyIsVol);
->>>>>>> 96a25d8b
-        if (ImGui::IsItemHovered()) {
-          ImGui::SetTooltip(_L("if enabled, an instrument with duty macro in the wave channel will be mapped to wavetable volume."));
+          ImGui::SetTooltip("if enabled, an instrument with duty macro in the wave channel will be mapped to wavetable volume.");
         }
 
-        ImGui::Checkbox(_L("Restart macro on portamento"),&e->song.resetMacroOnPorta);
+        ImGui::Checkbox("Restart macro on portamento",&e->song.resetMacroOnPorta);
         if (ImGui::IsItemHovered()) {
-          ImGui::SetTooltip(_L("when enabled, a portamento effect will reset the channel's macro if used in combination with a note."));
+          ImGui::SetTooltip("when enabled, a portamento effect will reset the channel's macro if used in combination with a note.");
         }
-<<<<<<< HEAD
         ImGui::Checkbox("Ignore duplicate slide effects",&e->song.ignoreDuplicateSlides);
-=======
-        ImGui::Checkbox(_L("Legacy volume slides"),&e->song.legacyVolumeSlides);
         if (ImGui::IsItemHovered()) {
-          ImGui::SetTooltip(_L("simulate glitchy volume slide behavior by silently overflowing the volume when the slide goes below 0."));
+          ImGui::SetTooltip("if this is on, only the first slide of a row in a channel will be considered.");
         }
-        ImGui::Checkbox(_L("Compatible arpeggio"),&e->song.compatibleArpeggio);
+        ImGui::Checkbox("Ignore 0Dxx on the last order",&e->song.ignoreJumpAtEnd);
         if (ImGui::IsItemHovered()) {
-          ImGui::SetTooltip(_L("delay arpeggio by one tick on every new note."));
+          ImGui::SetTooltip("if this is on, a jump to next row effect will not take place when it is on the last order of a song.");
         }
-        ImGui::Checkbox(_L("Broken DAC mode"),&e->song.brokenDACMode);
+        InvCheckbox("Don't apply Game Boy envelope on note-less instrument change",&e->song.gbInsAffectsEnvelope);
         if (ImGui::IsItemHovered()) {
-          ImGui::SetTooltip(_L("when enabled, the DAC in YM2612 will be disabled if there isn't any sample playing."));
+          ImGui::SetTooltip("if this is on, an instrument change will not affect the envelope.");
         }
-        ImGui::Checkbox(_L("Broken speed alternation"),&e->song.brokenSpeedSel);
+        ImGui::Checkbox("Ignore DAC mode change outside of intended channel in ExtCh mode",&e->song.ignoreDACModeOutsideIntendedChannel);
         if (ImGui::IsItemHovered()) {
-          ImGui::SetTooltip(_L("determines next speed based on whether the row is odd/even instead of alternating between speeds."));
+          ImGui::SetTooltip("if this is on, 17xx has no effect on the operator channels in YM2612.");
         }
-        ImGui::Checkbox(_L("Ignore duplicate slide effects"),&e->song.ignoreDuplicateSlides);
->>>>>>> 96a25d8b
+        ImGui::Checkbox("SN76489 duty macro always resets phase",&e->song.snDutyReset);
         if (ImGui::IsItemHovered()) {
-          ImGui::SetTooltip(_L("if this is on, only the first slide of a row in a channel will be considered."));
+          ImGui::SetTooltip("when enabled, duty macro will always reset phase, even if its value hasn't changed.");
         }
-        ImGui::Checkbox(_L("Ignore 0Dxx on the last order"),&e->song.ignoreJumpAtEnd);
+        InvCheckbox("Don't persist volume macro after it finishes",&e->song.volMacroLinger);
         if (ImGui::IsItemHovered()) {
-          ImGui::SetTooltip(_L("if this is on, a jump to next row effect will not take place when it is on the last order of a song."));
-        }
-<<<<<<< HEAD
-        InvCheckbox("Don't apply Game Boy envelope on note-less instrument change",&e->song.gbInsAffectsEnvelope);
-=======
-        ImGui::Checkbox(_L("Buggy portamento after pitch slide"),&e->song.buggyPortaAfterSlide);
-        if (ImGui::IsItemHovered()) {
-          ImGui::SetTooltip(_L("simulates a bug in where portamento does not work after sliding."));
-        }
-        ImGui::Checkbox(_L("FM pitch slide octave boundary odd behavior"),&e->song.fbPortaPause);
-        if (ImGui::IsItemHovered()) {
-          ImGui::SetTooltip(_L("if this is on, a pitch slide that crosses the octave boundary will stop for one tick and then continue from the nearest octave boundary.\nfor .dmf compatibility."));
-        }
-        InvCheckbox(_L("Don't apply Game Boy envelope on note-less instrument change"),&e->song.gbInsAffectsEnvelope);
->>>>>>> 96a25d8b
-        if (ImGui::IsItemHovered()) {
-          ImGui::SetTooltip(_L("if this is on, an instrument change will not affect the envelope."));
-        }
-        ImGui::Checkbox(_L("Ignore DAC mode change outside of intended channel in ExtCh mode"),&e->song.ignoreDACModeOutsideIntendedChannel);
-        if (ImGui::IsItemHovered()) {
-          ImGui::SetTooltip(_L("if this is on, 17xx has no effect on the operator channels in YM2612."));
-        }
-<<<<<<< HEAD
-        ImGui::Checkbox("SN76489 duty macro always resets phase",&e->song.snDutyReset);
-=======
-        ImGui::Checkbox(_L("E1xy/E2xy also take priority over slide stops"),&e->song.e1e2AlsoTakePriority);
-        if (ImGui::IsItemHovered()) {
-          ImGui::SetTooltip(_L("does this make any sense by now?"));
-        }
-        ImGui::Checkbox(_L("E1xy/E2xy stop when repeating the same note"),&e->song.e1e2StopOnSameNote);
-        if (ImGui::IsItemHovered()) {
-          ImGui::SetTooltip(_L("ugh, if only this wasn't a thing..."));
-        }
-        ImGui::Checkbox(_L("SN76489 duty macro always resets phase"),&e->song.snDutyReset);
->>>>>>> 96a25d8b
-        if (ImGui::IsItemHovered()) {
-          ImGui::SetTooltip(_L("when enabled, duty macro will always reset phase, even if its value hasn't changed."));
-        }
-<<<<<<< HEAD
-        InvCheckbox("Don't persist volume macro after it finishes",&e->song.volMacroLinger);
-=======
-        InvCheckbox(_L("Broken volume scaling strategy"),&e->song.newVolumeScaling);
-        if (ImGui::IsItemHovered()) {
-          ImGui::SetTooltip(_L("when enabled:\n- log scaling: multiply\n- linear scaling: subtract\nwhen disabled:\n- log scaling: subtract\n- linear scaling: multiply"));
-        }
-        InvCheckbox(_L("Don't persist volume macro after it finishes"),&e->song.volMacroLinger);
->>>>>>> 96a25d8b
-        if (ImGui::IsItemHovered()) {
-          ImGui::SetTooltip(_L("when enabled, a value in the volume column that happens after the volume macro is done will disregard the macro."));
-        }
-<<<<<<< HEAD
-=======
-        ImGui::Checkbox(_L("Broken output volume on instrument change"),&e->song.brokenOutVol);
-        if (ImGui::IsItemHovered()) {
-          ImGui::SetTooltip(_L("if enabled, no checks for the presence of a volume macro will be made.\nthis will cause the last macro value to linger unless a value in the volume column is present."));
-        }
-        ImGui::Checkbox(_L("Broken output volume - Episode 2 (PLEASE KEEP ME DISABLED)"),&e->song.brokenOutVol2);
-        if (ImGui::IsItemHovered()) {
-          ImGui::SetTooltip(_L("these compatibility flags are getting SO damn ridiculous and out of control.\nas you may have guessed, this one exists due to yet ANOTHER DefleMask-specific behavior.\nplease keep this off at all costs, because I will not support it when ROM export comes.\noh, and don't start an argument out of it. Furnace isn't a DefleMask replacement, and no,\nI am not trying to make it look like one with all these flags.\n\noh, and what about the other flags that don't have to do with DefleMask?\nthose are for .mod import, future FamiTracker import and personal taste!\n\nend of rant"));
-        }
-        ImGui::Checkbox(_L("Treat SN76489 periods under 8 as 1"),&e->song.snNoLowPeriods);
-        if (ImGui::IsItemHovered()) {
-          ImGui::SetTooltip(_L("when enabled, any SN period under 8 will be written as 1 instead.\nthis replicates DefleMask behavior, but reduces available period range."));
+          ImGui::SetTooltip("when enabled, a value in the volume column that happens after the volume macro is done will disregard the macro.");
         }
         ImGui::EndTabItem();
       }
-      if (ImGui::BeginTabItem(_L("Old Furnace"))) {
-        ImGui::Checkbox(_L("Arpeggio inhibits non-porta slides"),&e->song.arpNonPorta);
+      if (ImGui::BeginTabItem(".mod import")) {
+        ImGui::Checkbox("Don't slide on the first tick of a row",&e->song.noSlidesOnFirstTick);
         if (ImGui::IsItemHovered()) {
-          ImGui::SetTooltip(_L("behavior changed in 0.5.5"));
+          ImGui::SetTooltip("simulates ProTracker's behavior of not applying volume/pitch slides on the first tick of a row.");
         }
-        ImGui::Checkbox(_L("Wack FM algorithm macro"),&e->song.algMacroBehavior);
+        ImGui::Checkbox("Reset arpeggio position on row change",&e->song.rowResetsArpPos);
         if (ImGui::IsItemHovered()) {
-          ImGui::SetTooltip(_L("behavior changed in 0.5.5"));
-        }
-        ImGui::Checkbox(_L("Broken shortcut slides (E1xy/E2xy)"),&e->song.brokenShortcutSlides);
-        if (ImGui::IsItemHovered()) {
-          ImGui::SetTooltip(_L("behavior changed in 0.5.7"));
-        }
-        ImGui::Checkbox(_L("Stop portamento on note off"),&e->song.stopPortaOnNoteOff);
-        if (ImGui::IsItemHovered()) {
-          ImGui::SetTooltip(_L("behavior changed in 0.6pre1"));
-        }
-        InvCheckbox(_L("Don't allow instrument change during slides"),&e->song.newInsTriggersInPorta);
-        if (ImGui::IsItemHovered()) {
-          ImGui::SetTooltip(_L("behavior changed in 0.6pre1"));
-        }
-        InvCheckbox(_L("Don't reset note to base on arpeggio stop"),&e->song.arp0Reset);
-        if (ImGui::IsItemHovered()) {
-          ImGui::SetTooltip(_L("behavior changed in 0.6pre1"));
-        }
-        InvCheckbox(_L("ExtCh channel status is not shared among operators"),&e->song.sharedExtStat);
-        if (ImGui::IsItemHovered()) {
-          ImGui::SetTooltip(_L("behavior changed in 0.6pre1"));
-        }
-        InvCheckbox(_L("Disable new SegaPCM features (macros and better panning)"),&e->song.newSegaPCM);
-        if (ImGui::IsItemHovered()) {
-          ImGui::SetTooltip(_L("behavior changed in 0.6pre1"));
-        }
-        ImGui::Checkbox(_L("Old FM octave boundary behavior"),&e->song.oldOctaveBoundary);
-        if (ImGui::IsItemHovered()) {
-          ImGui::SetTooltip(_L("behavior changed in 0.6pre1"));
-        }
-        ImGui::Checkbox(_L("Disable OPN2 DAC volume control"),&e->song.noOPN2Vol);
-        if (ImGui::IsItemHovered()) {
-          ImGui::SetTooltip(_L("behavior changed in 0.6pre1"));
-        }
-        ImGui::Checkbox(_L("Broken initial position of portamento after arpeggio"),&e->song.brokenPortaArp);
-        if (ImGui::IsItemHovered()) {
-          ImGui::SetTooltip(_L("behavior changed in 0.6pre1.5"));
-        }
-        ImGui::Checkbox(_L("Disable new sample features"),&e->song.disableSampleMacro);
-        if (ImGui::IsItemHovered()) {
-          ImGui::SetTooltip(_L("behavior changed in 0.6pre2"));
-        }
-        ImGui::Checkbox(_L("Old arpeggio macro + pitch slide strategy"),&e->song.oldArpStrategy);
-        if (ImGui::IsItemHovered()) {
-          ImGui::SetTooltip(_L("behavior changed in 0.6pre2"));
-        }
-        ImGui::Checkbox(_L("Broken portamento during legato"),&e->song.brokenPortaLegato);
-        if (ImGui::IsItemHovered()) {
-          ImGui::SetTooltip(_L("behavior changed in 0.6pre4"));
-        }
-        ImGui::Checkbox(_L("Broken macros in some FM chips after note off"),&e->song.brokenFMOff);
-        if (ImGui::IsItemHovered()) {
-          ImGui::SetTooltip(_L("behavior changed in 0.6pre5"));
-        }
-        ImGui::Checkbox(_L("Pre-note does not take effects into consideration"),&e->song.preNoteNoEffect);
-        if (ImGui::IsItemHovered()) {
-          ImGui::SetTooltip(_L("behavior changed in 0.6pre9"));
-        }
-        ImGui::Checkbox(_L("Disable new NES DPCM features"),&e->song.oldDPCM);
-        if (ImGui::IsItemHovered()) {
-          ImGui::SetTooltip(_L("behavior changed in 0.6.1"));
-        }
->>>>>>> 96a25d8b
-        ImGui::EndTabItem();
-      }
-      if (ImGui::BeginTabItem(_L(".mod import"))) {
-        ImGui::Checkbox(_L("Don't slide on the first tick of a row"),&e->song.noSlidesOnFirstTick);
-        if (ImGui::IsItemHovered()) {
-          ImGui::SetTooltip(_L("simulates ProTracker's behavior of not applying volume/pitch slides on the first tick of a row."));
-        }
-        ImGui::Checkbox(_L("Reset arpeggio position on row change"),&e->song.rowResetsArpPos);
-        if (ImGui::IsItemHovered()) {
-          ImGui::SetTooltip(_L("simulates ProTracker's behavior of arpeggio being bound to the current tick of a row."));
+          ImGui::SetTooltip("simulates ProTracker's behavior of arpeggio being bound to the current tick of a row.");
         }
         ImGui::EndTabItem();
       }
-      if (ImGui::BeginTabItem(_L("Pitch/Playback"))) {
-        ImGui::Text(_L("Pitch linearity:"));
+      if (ImGui::BeginTabItem("Pitch/Playback")) {
+        ImGui::Text("Pitch linearity:");
         ImGui::Indent();
-        if (ImGui::RadioButton(_L("None"),e->song.linearPitch==0)) {
+        if (ImGui::RadioButton("None",e->song.linearPitch==0)) {
           e->song.linearPitch=0;
         }
         if (ImGui::IsItemHovered()) {
-          ImGui::SetTooltip(_L("like ProTracker/FamiTracker"));
+          ImGui::SetTooltip("like ProTracker/FamiTracker");
         }
-<<<<<<< HEAD
         if (ImGui::RadioButton("Full",e->song.linearPitch==2)) {
-=======
-        if (e->song.linearPitch==1) {
-          pushWarningColor(true);
-          if (ImGui::RadioButton(_L("Partial (only 04xy/E5xx)"),e->song.linearPitch==1)) {
-            e->song.linearPitch=1;
-          }
-          if (ImGui::IsItemHovered()) {
-            ImGui::SetTooltip(_L("like DefleMask\n\nthis pitch linearity mode is deprecated due to:\n- excessive complexity\n- lack of possible optimization\n\nit is recommended to change it now because I will remove this option in the future!"));
-          }
-          popWarningColor();
-        }
-        if (ImGui::RadioButton(_L("Full"),e->song.linearPitch==2)) {
->>>>>>> 96a25d8b
           e->song.linearPitch=2;
         }
         if (ImGui::IsItemHovered()) {
-          ImGui::SetTooltip(_L("like Impulse Tracker"));
+          ImGui::SetTooltip("like Impulse Tracker");
         }
         ImGui::Unindent();
 
         if (e->song.linearPitch==2) {
           ImGui::SameLine();
           ImGui::SetNextItemWidth(120.0f*dpiScale);
-          if (ImGui::InputScalar(_L("Pitch slide speed multiplier"),ImGuiDataType_U8,&e->song.pitchSlideSpeed,&_ONE,&_ONE)) {
+          if (ImGui::InputScalar("Pitch slide speed multiplier",ImGuiDataType_U8,&e->song.pitchSlideSpeed,&_ONE,&_ONE)) {
             if (e->song.pitchSlideSpeed<1) e->song.pitchSlideSpeed=1;
             if (e->song.pitchSlideSpeed>64) e->song.pitchSlideSpeed=64;
           }
         }
 
-        ImGui::Text(_L("Loop modality:"));
+        ImGui::Text("Loop modality:");
         ImGui::Indent();
-        if (ImGui::RadioButton(_L("Reset channels"),e->song.loopModality==0)) {
+        if (ImGui::RadioButton("Reset channels",e->song.loopModality==0)) {
           e->song.loopModality=0;
         }
         if (ImGui::IsItemHovered()) {
-          ImGui::SetTooltip(_L("select to reset channels on loop. may trigger a voltage click on every loop!"));
+          ImGui::SetTooltip("select to reset channels on loop. may trigger a voltage click on every loop!");
         }
-        if (ImGui::RadioButton(_L("Soft reset channels"),e->song.loopModality==1)) {
+        if (ImGui::RadioButton("Soft reset channels",e->song.loopModality==1)) {
           e->song.loopModality=1;
         }
         if (ImGui::IsItemHovered()) {
-          ImGui::SetTooltip(_L("select to turn channels off on loop."));
+          ImGui::SetTooltip("select to turn channels off on loop.");
         }
-        if (ImGui::RadioButton(_L("Do nothing"),e->song.loopModality==2)) {
+        if (ImGui::RadioButton("Do nothing",e->song.loopModality==2)) {
           e->song.loopModality=2;
         }
         if (ImGui::IsItemHovered()) {
-          ImGui::SetTooltip(_L("select to not reset channels on loop."));
+          ImGui::SetTooltip("select to not reset channels on loop.");
         }
         ImGui::Unindent();
 
-        ImGui::Text(_L("Cut/delay effect policy:"));
+        ImGui::Text("Cut/delay effect policy:");
         ImGui::Indent();
-        if (ImGui::RadioButton(_L("Strict"),e->song.delayBehavior==0)) {
+        if (ImGui::RadioButton("Strict",e->song.delayBehavior==0)) {
           e->song.delayBehavior=0;
         }
         if (ImGui::IsItemHovered()) {
-          ImGui::SetTooltip(_L("only when time is less than speed (like DefleMask/ProTracker)"));
+          ImGui::SetTooltip("only when time is less than speed (like DefleMask/ProTracker)");
         }
-<<<<<<< HEAD
         if (ImGui::RadioButton("Lax",e->song.delayBehavior==2)) {
-=======
-        if (ImGui::RadioButton(_L("Strict (old)"),e->song.delayBehavior==1)) {
-          e->song.delayBehavior=1;
-        }
-        if (ImGui::IsItemHovered()) {
-          ImGui::SetTooltip(_L("only when time is less than or equal to speed (original buggy behavior)"));
-        }
-        if (ImGui::RadioButton(_L("Lax"),e->song.delayBehavior==2)) {
->>>>>>> 96a25d8b
           e->song.delayBehavior=2;
         }
         if (ImGui::IsItemHovered()) {
-          ImGui::SetTooltip(_L("no checks"));
+          ImGui::SetTooltip("no checks");
         }
         ImGui::Unindent();
 
-        ImGui::Text(_L("Simultaneous jump (0B+0D) treatment:"));
+        ImGui::Text("Simultaneous jump (0B+0D) treatment:");
         ImGui::Indent();
-        if (ImGui::RadioButton(_L("Normal"),e->song.jumpTreatment==0)) {
+        if (ImGui::RadioButton("Normal",e->song.jumpTreatment==0)) {
           e->song.jumpTreatment=0;
         }
         if (ImGui::IsItemHovered()) {
-          ImGui::SetTooltip(_L("accept 0B+0D to jump to a specific row of an order"));
+          ImGui::SetTooltip("accept 0B+0D to jump to a specific row of an order");
         }
-<<<<<<< HEAD
-=======
-        if (ImGui::RadioButton(_L("Old Furnace"),e->song.jumpTreatment==1)) {
-          e->song.jumpTreatment=1;
-        }
-        if (ImGui::IsItemHovered()) {
-          ImGui::SetTooltip(_L("only accept the first jump effect"));
-        }
-        if (ImGui::RadioButton(_L("DefleMask"),e->song.jumpTreatment==2)) {
-          e->song.jumpTreatment=2;
-        }
-        if (ImGui::IsItemHovered()) {
-          ImGui::SetTooltip(_L("only accept 0Dxx"));
-        }
->>>>>>> 96a25d8b
         ImGui::Unindent();
         ImGui::EndTabItem();
       }
-      if (ImGui::BeginTabItem(_L("Other"))) {
-        ImGui::Checkbox(_L("Auto-insert one tick gap between notes"),&e->song.oneTickCut);
+      if (ImGui::BeginTabItem("Other")) {
+        ImGui::Checkbox("Auto-insert one tick gap between notes",&e->song.oneTickCut);
         if (ImGui::IsItemHovered()) {
-          ImGui::SetTooltip(_L("when enabled, a one-tick note cut will be inserted between non-legato/non-portamento notes.\nthis simulates the behavior of some Amiga/SNES music engines.\n\nineffective on C64."));
+          ImGui::SetTooltip("when enabled, a one-tick note cut will be inserted between non-legato/non-portamento notes.\nthis simulates the behavior of some Amiga/SNES music engines.\n\nineffective on C64.");
         }
 
         ImGui::Separator();
 
-        InvCheckbox(_L("Don't reset slides after note off"),&e->song.noteOffResetsSlides);
+        InvCheckbox("Don't reset slides after note off",&e->song.noteOffResetsSlides);
         if (ImGui::IsItemHovered()) {
-          ImGui::SetTooltip(_L("when enabled, note off will not reset the channel's slide effect."));
+          ImGui::SetTooltip("when enabled, note off will not reset the channel's slide effect.");
         }
-        InvCheckbox(_L("Don't reset portamento after reaching target"),&e->song.targetResetsSlides);
+        InvCheckbox("Don't reset portamento after reaching target",&e->song.targetResetsSlides);
         if (ImGui::IsItemHovered()) {
-          ImGui::SetTooltip(_L("when enabled, the slide effect will not be disabled after it reaches its target."));
+          ImGui::SetTooltip("when enabled, the slide effect will not be disabled after it reaches its target.");
         }
-        ImGui::Checkbox(_L("Continuous vibrato"),&e->song.continuousVibrato);
+        ImGui::Checkbox("Continuous vibrato",&e->song.continuousVibrato);
         if (ImGui::IsItemHovered()) {
-          ImGui::SetTooltip(_L("when enabled, vibrato phase/position will not be reset on a new note."));
+          ImGui::SetTooltip("when enabled, vibrato phase/position will not be reset on a new note.");
         }
-        InvCheckbox(_L("Pitch macro is not linear"),&e->song.pitchMacroIsLinear);
+        InvCheckbox("Pitch macro is not linear",&e->song.pitchMacroIsLinear);
         if (ImGui::IsItemHovered()) {
-          ImGui::SetTooltip(_L("when enabled, the pitch macro of an instrument is in frequency/period space."));
+          ImGui::SetTooltip("when enabled, the pitch macro of an instrument is in frequency/period space.");
         }
-        ImGui::Checkbox(_L("Reset arpeggio effect position on new note"),&e->song.resetArpPhaseOnNewNote);
+        ImGui::Checkbox("Reset arpeggio effect position on new note",&e->song.resetArpPhaseOnNewNote);
         if (ImGui::IsItemHovered()) {
-          ImGui::SetTooltip(_L("when enabled, arpeggio effect (00xy) position is reset on a new note."));
+          ImGui::SetTooltip("when enabled, arpeggio effect (00xy) position is reset on a new note.");
         }
-        ImGui::Checkbox(_L("Volume scaling rounds up"),&e->song.ceilVolumeScaling);
+        ImGui::Checkbox("Volume scaling rounds up",&e->song.ceilVolumeScaling);
         if (ImGui::IsItemHovered()) {
-          ImGui::SetTooltip(_L("when enabled, volume macros round up when applied\nthis prevents volume scaling from causing vol=0, which is silent on some chips\n\nineffective on logarithmic channels"));
+          ImGui::SetTooltip("when enabled, volume macros round up when applied\nthis prevents volume scaling from causing vol=0, which is silent on some chips\n\nineffective on logarithmic channels");
         }
         ImGui::EndTabItem();
       }
