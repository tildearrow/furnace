/**
 * Furnace Tracker - multi-system chiptune tracker
 * Copyright (C) 2021-2024 tildearrow and contributors
 *
 * This program is free software; you can redistribute it and/or modify
 * it under the terms of the GNU General Public License as published by
 * the Free Software Foundation; either version 2 of the License, or
 * (at your option) any later version.
 *
 * This program is distributed in the hope that it will be useful,
 * but WITHOUT ANY WARRANTY; without even the implied warranty of
 * MERCHANTABILITY or FITNESS FOR A PARTICULAR PURPOSE.  See the
 * GNU General Public License for more details.
 *
 * You should have received a copy of the GNU General Public License along
 * with this program; if not, write to the Free Software Foundation, Inc.,
 * 51 Franklin Street, Fifth Floor, Boston, MA 02110-1301 USA.
 */
 
#include "gui.h"

const char* FurnaceGUI::getSystemPartNumber(DivSystem sys, DivConfig& flags) {
  switch (sys) {
    case DIV_SYSTEM_YMU759:
      return "YMU759";
      break;
    case DIV_SYSTEM_SMS:{
      int chipType=flags.getInt("chipType",0);
      if (chipType==4) {
        return "SN76489A";
      } else if (chipType==5) {
        return "SN76496";
      } else if (chipType==6) {
        return "8496";
      } else if (chipType==7) {
        return "PSSJ";//not part number
      } else if (chipType==8) {
        return "SN94624";
      } else if (chipType==9) {
        return "SN76494";
      } else {
        return "SN76489";
      }
      break;
    }
    case DIV_SYSTEM_PCE:{
      int chipType=flags.getInt("chipType",0);
      if (chipType==1) {
        return "HuC6280A";
      } else {
        return "HuC6280";
      }
    }
    case DIV_SYSTEM_NES:
      return "2A03";
      break;
    case DIV_SYSTEM_C64_6581:
      return "6581";
      break;
    case DIV_SYSTEM_C64_8580:
      return "8580";
      break;
    case DIV_SYSTEM_Y8950:
    case DIV_SYSTEM_Y8950_DRUMS:
      return "Y8950";
      break;
    case DIV_SYSTEM_AY8910:{
      int chipType=flags.getInt("chipType",0);
        if (chipType==1) {
          return "YM2149(F)";
        } else if (chipType==2) {
          return "5B";
        } else if (chipType==3) {
          return "AY-3-8914";
        } else {
          return "AY-3-8910";
        }
      break;
    }
    case DIV_SYSTEM_YM2151:
      return "YM2151";
      break;
    case DIV_SYSTEM_YM2612:
    case DIV_SYSTEM_YM2612_CSM:
    case DIV_SYSTEM_YM2612_DUALPCM:
    case DIV_SYSTEM_YM2612_DUALPCM_EXT:
    case DIV_SYSTEM_YM2612_EXT:{
      int chipType=0;
      if (flags.has("chipType")) {
        chipType=flags.getInt("chipType",0);
      } else {
        chipType=flags.getBool("ladderEffect",0)?1:0;
      }
      if (chipType==0) {
        return "YM3438";
      } else if (chipType==2) {
        return "YMF276";
      } else {
        return "YM2612";
      }
      break;
    }
    case DIV_SYSTEM_TIA:
      return "TIA";
      break;
    case DIV_SYSTEM_SAA1099:
      return "SAA1099";
      break;
    case DIV_SYSTEM_AY8930:
      return "AY8930";
      break;
    case DIV_SYSTEM_VIC20:
      return "VIC";
      break;
    case DIV_SYSTEM_PET:
      return "PET";
      break;
    case DIV_SYSTEM_VRC6:
      return "VRC6";
      break;
    case DIV_SYSTEM_FDS:
      return "FDS";
      break;
    case DIV_SYSTEM_MMC5:
      return "MMC5";
      break;
    case DIV_SYSTEM_N163:
      return "N163";
      break;
    case DIV_SYSTEM_YM2203:
    case DIV_SYSTEM_YM2203_EXT:
    case DIV_SYSTEM_YM2203_CSM:
      return "YM2203";
      break;
    case DIV_SYSTEM_YM2608:
    case DIV_SYSTEM_YM2608_CSM:
    case DIV_SYSTEM_YM2608_EXT:
      return "YM2608";
      break;
    case DIV_SYSTEM_OPLL:
    case DIV_SYSTEM_OPLL_DRUMS:{
      int patchSet=flags.getInt("patchSet",0);
        if (patchSet==1) {
          return "YMF281";
        } else if (patchSet==2) {
          return "YM2423";
        } else if (patchSet==3) {
          return "VRC7";
        } else {
          return "YM2413";
        }
      break;
    }
    case DIV_SYSTEM_OPL2:
    case DIV_SYSTEM_OPL2_DRUMS:
      return "YM3812";
      break;
    case DIV_SYSTEM_OPL3:
    case DIV_SYSTEM_OPL3_DRUMS:{
      int chipType=flags.getInt("chipType",0);
      if (chipType==1) {
        return "YMF289B";
      } else {
        return "YMF262";
      }
      break;
    }
    case DIV_SYSTEM_OPL4:
    case DIV_SYSTEM_OPL4_DRUMS:
      return "YMF278";
      break;
    case DIV_SYSTEM_MULTIPCM:
      return "YMW258-F";
      break;
    case DIV_SYSTEM_RF5C68:{
      int chipType=flags.getInt("chipType",0);
      if (chipType==1) {
        return "RF5C164";
      } else {
        return "RF5C68";
      }
      break;
    }
    case DIV_SYSTEM_OPZ:
      return "YM2414";
      break;
    case DIV_SYSTEM_SEGAPCM:
    case DIV_SYSTEM_SEGAPCM_COMPAT:
      return "SegaPCM";
      break;
    case DIV_SYSTEM_VRC7:
      return "VRC7";
      break;
    case DIV_SYSTEM_YM2610B:
    case DIV_SYSTEM_YM2610B_CSM:
    case DIV_SYSTEM_YM2610B_EXT:
      return "YM2610B";
      break;
    case DIV_SYSTEM_SFX_BEEPER:
    case DIV_SYSTEM_SFX_BEEPER_QUADTONE:
      return "ZXS Beeper";
      break;
    case DIV_SYSTEM_SCC:
      return "SCC";
      break;
    case DIV_SYSTEM_YM2610:
    case DIV_SYSTEM_YM2610_CSM:
    case DIV_SYSTEM_YM2610_EXT:
    case DIV_SYSTEM_YM2610_FULL:
    case DIV_SYSTEM_YM2610_FULL_EXT:
      return "YM2610";
      break;
    case DIV_SYSTEM_OPL:
    case DIV_SYSTEM_OPL_DRUMS:
      return "YM3526";
      break;
    case DIV_SYSTEM_QSOUND:
      return "QSound";
      break;
    case DIV_SYSTEM_X1_010:
      return "X1-010";
      break;
    case DIV_SYSTEM_BUBSYS_WSG:
      return "Konami WSG";
      break;
    case DIV_SYSTEM_ES5506:
      return "ES5506";
      break;
    case DIV_SYSTEM_SCC_PLUS:
      return "SCC+";
      break;
    case DIV_SYSTEM_SOUND_UNIT:
      return "TSU";
      break;
    case DIV_SYSTEM_MSM6295:
      return "MSM6295";
      break;
    case DIV_SYSTEM_MSM6258:
      return "MSM6258";
      break;
    case DIV_SYSTEM_YMZ280B:
      return "YMZ280B";
      break;
    case DIV_SYSTEM_NAMCO_15XX:
      return "C15";
      break;
    case DIV_SYSTEM_NAMCO_CUS30:
      return "C30";
      break;
    case DIV_SYSTEM_MSM5232:
      return "MSM5232";
      break;
    case DIV_SYSTEM_K007232:
      return "K007232";
      break;
    case DIV_SYSTEM_GA20:
      return "GA20";
      break;
    case DIV_SYSTEM_PCM_DAC:
      return "DAC";
      break;
    case DIV_SYSTEM_SM8521:
      return "SM8521";
      break;
    case DIV_SYSTEM_PV1000:
      return "PV-1000";
      break;
    case DIV_SYSTEM_K053260:
      return "K053260";
      break;
    case DIV_SYSTEM_TED:
      return "TED";
      break;
    case DIV_SYSTEM_C140:
      return "C140";
      break;
    case DIV_SYSTEM_C219:
      return "C219";
      break;
    case DIV_SYSTEM_ESFM:
      return "ES1xxx";
<<<<<<< HEAD
      break;
    case DIV_SYSTEM_ES5503:
      return "ES5503";
      break;
=======
>>>>>>> 3cb81902
    default:
      return FurnaceGUI::getSystemName(sys);
      break;
  }
}<|MERGE_RESOLUTION|>--- conflicted
+++ resolved
@@ -279,13 +279,10 @@
       break;
     case DIV_SYSTEM_ESFM:
       return "ES1xxx";
-<<<<<<< HEAD
       break;
     case DIV_SYSTEM_ES5503:
       return "ES5503";
       break;
-=======
->>>>>>> 3cb81902
     default:
       return FurnaceGUI::getSystemName(sys);
       break;
