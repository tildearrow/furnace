/**
 * Furnace Tracker - multi-system chiptune tracker
 * Copyright (C) 2021-2022 tildearrow and contributors
 *
 * This program is free software; you can redistribute it and/or modify
 * it under the terms of the GNU General Public License as published by
 * the Free Software Foundation; either version 2 of the License, or
 * (at your option) any later version.
 *
 * This program is distributed in the hope that it will be useful,
 * but WITHOUT ANY WARRANTY; without even the implied warranty of
 * MERCHANTABILITY or FITNESS FOR A PARTICULAR PURPOSE.  See the
 * GNU General Public License for more details.
 *
 * You should have received a copy of the GNU General Public License along
 * with this program; if not, write to the Free Software Foundation, Inc.,
 * 51 Franklin Street, Fifth Floor, Boston, MA 02110-1301 USA.
 */

#ifndef _FUR_GUI_H
#define _FUR_GUI_H

#include "../engine/engine.h"
#include "imgui.h"
#include "imgui_impl_sdl.h"
#include "imgui_impl_sdlrenderer.h"
#include <SDL.h>
#include <deque>
#include <initializer_list>
#include <map>
#include <future>
#include <mutex>
#include <vector>

#include "fileDialog.h"

#define rightClickable if (ImGui::IsItemClicked(ImGuiMouseButton_Right)) ImGui::SetKeyboardFocusHere(-1);
#define ctrlWheeling ((ImGui::IsKeyDown(ImGuiKey_LeftCtrl) || ImGui::IsKeyDown(ImGuiKey_RightCtrl)) && wheelY!=0)

#define handleUnimportant if (settings.insFocusesPattern && patternOpen) {nextWindow=GUI_WINDOW_PATTERN;}
#define unimportant(x) if (x) {handleUnimportant}

#define MARK_MODIFIED modified=true;
#define WAKE_UP drawHalt=16;

#define TOGGLE_COLOR(x) ((x)?uiColors[GUI_COLOR_TOGGLE_ON]:uiColors[GUI_COLOR_TOGGLE_OFF])

#define BIND_FOR(x) getKeyName(actionKeys[x],true).c_str()

// TODO:
// - add colors for FM envelope and waveform
// - maybe add "alternate" color for FM modulators/carriers (a bit difficult)
enum FurnaceGUIColors {
  GUI_COLOR_BACKGROUND=0,
  GUI_COLOR_FRAME_BACKGROUND,
  GUI_COLOR_MODAL_BACKDROP,
  GUI_COLOR_HEADER,
  GUI_COLOR_TEXT,
  GUI_COLOR_ACCENT_PRIMARY,
  GUI_COLOR_ACCENT_SECONDARY,
  GUI_COLOR_BORDER,
  GUI_COLOR_BORDER_SHADOW,
  GUI_COLOR_TOGGLE_OFF,
  GUI_COLOR_TOGGLE_ON,
  GUI_COLOR_EDITING,
  GUI_COLOR_SONG_LOOP,

  GUI_COLOR_FILE_DIR,
  GUI_COLOR_FILE_SONG_NATIVE,
  GUI_COLOR_FILE_SONG_IMPORT,
  GUI_COLOR_FILE_INSTR,
  GUI_COLOR_FILE_AUDIO,
  GUI_COLOR_FILE_WAVE,
  GUI_COLOR_FILE_VGM,
  GUI_COLOR_FILE_FONT,
  GUI_COLOR_FILE_OTHER,

  GUI_COLOR_OSC_BG1,
  GUI_COLOR_OSC_BG2,
  GUI_COLOR_OSC_BG3,
  GUI_COLOR_OSC_BG4,
  GUI_COLOR_OSC_BORDER,
  GUI_COLOR_OSC_WAVE,
  GUI_COLOR_OSC_WAVE_PEAK,
  GUI_COLOR_OSC_REF,
  GUI_COLOR_OSC_GUIDE,

  GUI_COLOR_VOLMETER_LOW,
  GUI_COLOR_VOLMETER_HIGH,
  GUI_COLOR_VOLMETER_PEAK,

  GUI_COLOR_ORDER_ROW_INDEX,
  GUI_COLOR_ORDER_ACTIVE,
  GUI_COLOR_ORDER_SIMILAR,
  GUI_COLOR_ORDER_INACTIVE,

  GUI_COLOR_FM_ALG_BG,
  GUI_COLOR_FM_ALG_LINE,
  GUI_COLOR_FM_MOD,
  GUI_COLOR_FM_PRIMARY_MOD,
  GUI_COLOR_FM_SECONDARY_MOD,
  GUI_COLOR_FM_BORDER_MOD,
  GUI_COLOR_FM_BORDER_SHADOW_MOD,
  GUI_COLOR_FM_CAR,
  GUI_COLOR_FM_PRIMARY_CAR,
  GUI_COLOR_FM_SECONDARY_CAR,
  GUI_COLOR_FM_BORDER_CAR,
  GUI_COLOR_FM_BORDER_SHADOW_CAR,

  GUI_COLOR_FM_ENVELOPE,
  GUI_COLOR_FM_ENVELOPE_SUS_GUIDE,
  GUI_COLOR_FM_ENVELOPE_RELEASE,
  GUI_COLOR_FM_SSG,
  GUI_COLOR_FM_WAVE,

  GUI_COLOR_MACRO_VOLUME,
  GUI_COLOR_MACRO_PITCH,
  GUI_COLOR_MACRO_OTHER,
  GUI_COLOR_MACRO_WAVE,

  GUI_COLOR_INSTR_STD,
  GUI_COLOR_INSTR_FM,
  GUI_COLOR_INSTR_GB,
  GUI_COLOR_INSTR_C64,
  GUI_COLOR_INSTR_AMIGA,
  GUI_COLOR_INSTR_PCE,
  GUI_COLOR_INSTR_AY,
  GUI_COLOR_INSTR_AY8930,
  GUI_COLOR_INSTR_TIA,
  GUI_COLOR_INSTR_SAA1099,
  GUI_COLOR_INSTR_VIC,
  GUI_COLOR_INSTR_PET,
  GUI_COLOR_INSTR_VRC6,
  GUI_COLOR_INSTR_OPLL,
  GUI_COLOR_INSTR_OPL,
  GUI_COLOR_INSTR_FDS,
  GUI_COLOR_INSTR_VBOY,
  GUI_COLOR_INSTR_N163,
  GUI_COLOR_INSTR_SCC,
  GUI_COLOR_INSTR_OPZ,
  GUI_COLOR_INSTR_POKEY,
  GUI_COLOR_INSTR_BEEPER,
  GUI_COLOR_INSTR_SWAN,
  GUI_COLOR_INSTR_MIKEY,
  GUI_COLOR_INSTR_VERA,
  GUI_COLOR_INSTR_X1_010,
  GUI_COLOR_INSTR_VRC6_SAW,
  GUI_COLOR_INSTR_ES5506,
<<<<<<< HEAD
=======
  GUI_COLOR_INSTR_MULTIPCM,
  GUI_COLOR_INSTR_SNES,
  GUI_COLOR_INSTR_SU,
>>>>>>> 24d60507
  GUI_COLOR_INSTR_UNKNOWN,

  GUI_COLOR_CHANNEL_FM,
  GUI_COLOR_CHANNEL_PULSE,
  GUI_COLOR_CHANNEL_NOISE,
  GUI_COLOR_CHANNEL_WAVE,
  GUI_COLOR_CHANNEL_PCM,
  GUI_COLOR_CHANNEL_OP,
  GUI_COLOR_CHANNEL_MUTED,

  GUI_COLOR_PATTERN_PLAY_HEAD,
  GUI_COLOR_PATTERN_CURSOR,
  GUI_COLOR_PATTERN_CURSOR_HOVER,
  GUI_COLOR_PATTERN_CURSOR_ACTIVE,
  GUI_COLOR_PATTERN_SELECTION,
  GUI_COLOR_PATTERN_SELECTION_HOVER,
  GUI_COLOR_PATTERN_SELECTION_ACTIVE,
  GUI_COLOR_PATTERN_HI_1,
  GUI_COLOR_PATTERN_HI_2,
  GUI_COLOR_PATTERN_ROW_INDEX,
  GUI_COLOR_PATTERN_ROW_INDEX_HI1,
  GUI_COLOR_PATTERN_ROW_INDEX_HI2,
  GUI_COLOR_PATTERN_ACTIVE,
  GUI_COLOR_PATTERN_INACTIVE,
  GUI_COLOR_PATTERN_ACTIVE_HI1,
  GUI_COLOR_PATTERN_INACTIVE_HI1,
  GUI_COLOR_PATTERN_ACTIVE_HI2,
  GUI_COLOR_PATTERN_INACTIVE_HI2,
  GUI_COLOR_PATTERN_INS,
  GUI_COLOR_PATTERN_INS_WARN,
  GUI_COLOR_PATTERN_INS_ERROR,
  GUI_COLOR_PATTERN_VOLUME_MAX,
  GUI_COLOR_PATTERN_VOLUME_HALF,
  GUI_COLOR_PATTERN_VOLUME_MIN,
  GUI_COLOR_PATTERN_EFFECT_INVALID,
  GUI_COLOR_PATTERN_EFFECT_PITCH,
  GUI_COLOR_PATTERN_EFFECT_VOLUME,
  GUI_COLOR_PATTERN_EFFECT_PANNING,
  GUI_COLOR_PATTERN_EFFECT_SONG,
  GUI_COLOR_PATTERN_EFFECT_TIME,
  GUI_COLOR_PATTERN_EFFECT_SPEED,
  GUI_COLOR_PATTERN_EFFECT_SYS_PRIMARY,
  GUI_COLOR_PATTERN_EFFECT_SYS_SECONDARY,
  GUI_COLOR_PATTERN_EFFECT_MISC,

  GUI_COLOR_LOGLEVEL_ERROR,
  GUI_COLOR_LOGLEVEL_WARNING,
  GUI_COLOR_LOGLEVEL_INFO,
  GUI_COLOR_LOGLEVEL_DEBUG,
  GUI_COLOR_LOGLEVEL_TRACE,

  GUI_COLOR_EE_VALUE,
  GUI_COLOR_PLAYBACK_STAT,
  GUI_COLOR_MAX
};

enum FurnaceGUIWindows {
  GUI_WINDOW_NOTHING=0,
  GUI_WINDOW_EDIT_CONTROLS,
  GUI_WINDOW_SONG_INFO,
  GUI_WINDOW_ORDERS,
  GUI_WINDOW_INS_LIST,
  GUI_WINDOW_PATTERN,
  GUI_WINDOW_INS_EDIT,
  GUI_WINDOW_WAVE_LIST,
  GUI_WINDOW_WAVE_EDIT,
  GUI_WINDOW_SAMPLE_LIST,
  GUI_WINDOW_SAMPLE_EDIT,
  GUI_WINDOW_MIXER,
  GUI_WINDOW_ABOUT,
  GUI_WINDOW_SETTINGS,
  GUI_WINDOW_DEBUG,
  GUI_WINDOW_OSCILLOSCOPE,
  GUI_WINDOW_VOL_METER,
  GUI_WINDOW_STATS,
  GUI_WINDOW_COMPAT_FLAGS,
  GUI_WINDOW_PIANO,
  GUI_WINDOW_NOTES,
  GUI_WINDOW_CHANNELS,
  GUI_WINDOW_REGISTER_VIEW,
  GUI_WINDOW_LOG,
  GUI_WINDOW_EFFECT_LIST
};

enum FurnaceGUIFileDialogs {
  GUI_FILE_OPEN,
  GUI_FILE_SAVE,
  GUI_FILE_SAVE_DMF_LEGACY,
  GUI_FILE_INS_OPEN,
  GUI_FILE_INS_SAVE,
  GUI_FILE_WAVE_OPEN,
  GUI_FILE_WAVE_SAVE,
  GUI_FILE_SAMPLE_OPEN,
  GUI_FILE_SAMPLE_SAVE,
  GUI_FILE_EXPORT_AUDIO_ONE,
  GUI_FILE_EXPORT_AUDIO_PER_SYS,
  GUI_FILE_EXPORT_AUDIO_PER_CHANNEL,
  GUI_FILE_EXPORT_VGM,
  GUI_FILE_EXPORT_ROM,
  GUI_FILE_LOAD_MAIN_FONT,
  GUI_FILE_LOAD_PAT_FONT,
  GUI_FILE_IMPORT_COLORS,
  GUI_FILE_IMPORT_KEYBINDS,
  GUI_FILE_IMPORT_LAYOUT,
  GUI_FILE_EXPORT_COLORS,
  GUI_FILE_EXPORT_KEYBINDS,
  GUI_FILE_EXPORT_LAYOUT
};

enum FurnaceGUIWarnings {
  GUI_WARN_QUIT,
  GUI_WARN_NEW,
  GUI_WARN_OPEN,
  GUI_WARN_OPEN_BACKUP,
  GUI_WARN_OPEN_DROP,
  GUI_WARN_RESET_LAYOUT,
  GUI_WARN_RESET_COLORS,
  GUI_WARN_RESET_KEYBINDS,
  GUI_WARN_CLOSE_SETTINGS,
  GUI_WARN_CLEAR,
  GUI_WARN_GENERIC
};

enum FurnaceGUIFMAlgs {
  FM_ALGS_4OP,
  FM_ALGS_2OP_OPL,
  FM_ALGS_4OP_OPL
};

enum FurnaceGUIActions {
  GUI_ACTION_GLOBAL_MIN=0,
  GUI_ACTION_OPEN,
  GUI_ACTION_OPEN_BACKUP,
  GUI_ACTION_SAVE,
  GUI_ACTION_SAVE_AS,
  GUI_ACTION_UNDO,
  GUI_ACTION_REDO,
  GUI_ACTION_PLAY_TOGGLE,
  GUI_ACTION_PLAY,
  GUI_ACTION_STOP,
  GUI_ACTION_PLAY_REPEAT,
  GUI_ACTION_PLAY_CURSOR,
  GUI_ACTION_STEP_ONE,
  GUI_ACTION_OCTAVE_UP,
  GUI_ACTION_OCTAVE_DOWN,
  GUI_ACTION_INS_UP,
  GUI_ACTION_INS_DOWN,
  GUI_ACTION_STEP_UP,
  GUI_ACTION_STEP_DOWN,
  GUI_ACTION_TOGGLE_EDIT,
  GUI_ACTION_METRONOME,
  GUI_ACTION_REPEAT_PATTERN,
  GUI_ACTION_FOLLOW_ORDERS,
  GUI_ACTION_FOLLOW_PATTERN,
  GUI_ACTION_FULLSCREEN,
  GUI_ACTION_PANIC,

  GUI_ACTION_WINDOW_EDIT_CONTROLS,
  GUI_ACTION_WINDOW_ORDERS,
  GUI_ACTION_WINDOW_INS_LIST,
  GUI_ACTION_WINDOW_INS_EDIT,
  GUI_ACTION_WINDOW_SONG_INFO,
  GUI_ACTION_WINDOW_PATTERN,
  GUI_ACTION_WINDOW_WAVE_LIST,
  GUI_ACTION_WINDOW_WAVE_EDIT,
  GUI_ACTION_WINDOW_SAMPLE_LIST,
  GUI_ACTION_WINDOW_SAMPLE_EDIT,
  GUI_ACTION_WINDOW_ABOUT,
  GUI_ACTION_WINDOW_SETTINGS,
  GUI_ACTION_WINDOW_MIXER,
  GUI_ACTION_WINDOW_DEBUG,
  GUI_ACTION_WINDOW_OSCILLOSCOPE,
  GUI_ACTION_WINDOW_VOL_METER,
  GUI_ACTION_WINDOW_STATS,
  GUI_ACTION_WINDOW_COMPAT_FLAGS,
  GUI_ACTION_WINDOW_PIANO,
  GUI_ACTION_WINDOW_NOTES,
  GUI_ACTION_WINDOW_CHANNELS,
  GUI_ACTION_WINDOW_REGISTER_VIEW,
  GUI_ACTION_WINDOW_LOG,
  GUI_ACTION_WINDOW_EFFECT_LIST,

  GUI_ACTION_COLLAPSE_WINDOW,
  GUI_ACTION_CLOSE_WINDOW,
  GUI_ACTION_GLOBAL_MAX,

  GUI_ACTION_PAT_MIN,
  GUI_ACTION_PAT_NOTE_UP,
  GUI_ACTION_PAT_NOTE_DOWN,
  GUI_ACTION_PAT_OCTAVE_UP,
  GUI_ACTION_PAT_OCTAVE_DOWN,
  GUI_ACTION_PAT_VALUE_UP,
  GUI_ACTION_PAT_VALUE_DOWN,
  GUI_ACTION_PAT_VALUE_UP_COARSE,
  GUI_ACTION_PAT_VALUE_DOWN_COARSE,
  GUI_ACTION_PAT_SELECT_ALL,
  GUI_ACTION_PAT_CUT,
  GUI_ACTION_PAT_COPY,
  GUI_ACTION_PAT_PASTE,
  GUI_ACTION_PAT_PASTE_MIX,
  GUI_ACTION_PAT_PASTE_MIX_BG,
  GUI_ACTION_PAT_PASTE_FLOOD,
  GUI_ACTION_PAT_PASTE_OVERFLOW,
  GUI_ACTION_PAT_CURSOR_UP,
  GUI_ACTION_PAT_CURSOR_DOWN,
  GUI_ACTION_PAT_CURSOR_LEFT,
  GUI_ACTION_PAT_CURSOR_RIGHT,
  GUI_ACTION_PAT_CURSOR_UP_ONE,
  GUI_ACTION_PAT_CURSOR_DOWN_ONE,
  GUI_ACTION_PAT_CURSOR_LEFT_CHANNEL,
  GUI_ACTION_PAT_CURSOR_RIGHT_CHANNEL,
  GUI_ACTION_PAT_CURSOR_NEXT_CHANNEL,
  GUI_ACTION_PAT_CURSOR_PREVIOUS_CHANNEL,
  GUI_ACTION_PAT_CURSOR_BEGIN,
  GUI_ACTION_PAT_CURSOR_END,
  GUI_ACTION_PAT_CURSOR_UP_COARSE,
  GUI_ACTION_PAT_CURSOR_DOWN_COARSE,
  GUI_ACTION_PAT_SELECTION_UP,
  GUI_ACTION_PAT_SELECTION_DOWN,
  GUI_ACTION_PAT_SELECTION_LEFT,
  GUI_ACTION_PAT_SELECTION_RIGHT,
  GUI_ACTION_PAT_SELECTION_UP_ONE,
  GUI_ACTION_PAT_SELECTION_DOWN_ONE,
  GUI_ACTION_PAT_SELECTION_BEGIN,
  GUI_ACTION_PAT_SELECTION_END,
  GUI_ACTION_PAT_SELECTION_UP_COARSE,
  GUI_ACTION_PAT_SELECTION_DOWN_COARSE,
  GUI_ACTION_PAT_DELETE,
  GUI_ACTION_PAT_PULL_DELETE,
  GUI_ACTION_PAT_INSERT,
  GUI_ACTION_PAT_MUTE_CURSOR,
  GUI_ACTION_PAT_SOLO_CURSOR,
  GUI_ACTION_PAT_UNMUTE_ALL,
  GUI_ACTION_PAT_NEXT_ORDER,
  GUI_ACTION_PAT_PREV_ORDER,
  GUI_ACTION_PAT_COLLAPSE,
  GUI_ACTION_PAT_INCREASE_COLUMNS,
  GUI_ACTION_PAT_DECREASE_COLUMNS,
  GUI_ACTION_PAT_INTERPOLATE,
  GUI_ACTION_PAT_FADE,
  GUI_ACTION_PAT_INVERT_VALUES,
  GUI_ACTION_PAT_FLIP_SELECTION,
  GUI_ACTION_PAT_COLLAPSE_ROWS,
  GUI_ACTION_PAT_EXPAND_ROWS,
  GUI_ACTION_PAT_COLLAPSE_PAT,
  GUI_ACTION_PAT_EXPAND_PAT,
  GUI_ACTION_PAT_COLLAPSE_SONG,
  GUI_ACTION_PAT_EXPAND_SONG,
  GUI_ACTION_PAT_LATCH,
  GUI_ACTION_PAT_MAX,

  GUI_ACTION_INS_LIST_MIN,
  GUI_ACTION_INS_LIST_ADD,
  GUI_ACTION_INS_LIST_DUPLICATE,
  GUI_ACTION_INS_LIST_OPEN,
  GUI_ACTION_INS_LIST_SAVE,
  GUI_ACTION_INS_LIST_MOVE_UP,
  GUI_ACTION_INS_LIST_MOVE_DOWN,
  GUI_ACTION_INS_LIST_DELETE,
  GUI_ACTION_INS_LIST_EDIT,
  GUI_ACTION_INS_LIST_UP,
  GUI_ACTION_INS_LIST_DOWN,
  GUI_ACTION_INS_LIST_MAX,

  GUI_ACTION_WAVE_LIST_MIN,
  GUI_ACTION_WAVE_LIST_ADD,
  GUI_ACTION_WAVE_LIST_DUPLICATE,
  GUI_ACTION_WAVE_LIST_OPEN,
  GUI_ACTION_WAVE_LIST_SAVE,
  GUI_ACTION_WAVE_LIST_MOVE_UP,
  GUI_ACTION_WAVE_LIST_MOVE_DOWN,
  GUI_ACTION_WAVE_LIST_DELETE,
  GUI_ACTION_WAVE_LIST_EDIT,
  GUI_ACTION_WAVE_LIST_UP,
  GUI_ACTION_WAVE_LIST_DOWN,
  GUI_ACTION_WAVE_LIST_MAX,

  GUI_ACTION_SAMPLE_LIST_MIN,
  GUI_ACTION_SAMPLE_LIST_ADD,
  GUI_ACTION_SAMPLE_LIST_DUPLICATE,
  GUI_ACTION_SAMPLE_LIST_OPEN,
  GUI_ACTION_SAMPLE_LIST_SAVE,
  GUI_ACTION_SAMPLE_LIST_MOVE_UP,
  GUI_ACTION_SAMPLE_LIST_MOVE_DOWN,
  GUI_ACTION_SAMPLE_LIST_DELETE,
  GUI_ACTION_SAMPLE_LIST_EDIT,
  GUI_ACTION_SAMPLE_LIST_UP,
  GUI_ACTION_SAMPLE_LIST_DOWN,
  GUI_ACTION_SAMPLE_LIST_PREVIEW,
  GUI_ACTION_SAMPLE_LIST_STOP_PREVIEW,
  GUI_ACTION_SAMPLE_LIST_MAX,

  GUI_ACTION_SAMPLE_MIN,
  GUI_ACTION_SAMPLE_SELECT,
  GUI_ACTION_SAMPLE_DRAW,
  GUI_ACTION_SAMPLE_CUT,
  GUI_ACTION_SAMPLE_COPY,
  GUI_ACTION_SAMPLE_PASTE,
  GUI_ACTION_SAMPLE_PASTE_REPLACE,
  GUI_ACTION_SAMPLE_PASTE_MIX,
  GUI_ACTION_SAMPLE_SELECT_ALL,
  GUI_ACTION_SAMPLE_RESIZE,
  GUI_ACTION_SAMPLE_RESAMPLE,
  GUI_ACTION_SAMPLE_AMPLIFY,
  GUI_ACTION_SAMPLE_NORMALIZE,
  GUI_ACTION_SAMPLE_FADE_IN,
  GUI_ACTION_SAMPLE_FADE_OUT,
  GUI_ACTION_SAMPLE_SILENCE,
  GUI_ACTION_SAMPLE_INSERT,
  GUI_ACTION_SAMPLE_DELETE,
  GUI_ACTION_SAMPLE_TRIM,
  GUI_ACTION_SAMPLE_REVERSE,
  GUI_ACTION_SAMPLE_INVERT,
  GUI_ACTION_SAMPLE_SIGN,
  GUI_ACTION_SAMPLE_FILTER,
  GUI_ACTION_SAMPLE_PREVIEW,
  GUI_ACTION_SAMPLE_STOP_PREVIEW,
  GUI_ACTION_SAMPLE_ZOOM_IN,
  GUI_ACTION_SAMPLE_ZOOM_OUT,
  GUI_ACTION_SAMPLE_ZOOM_AUTO,
  GUI_ACTION_SAMPLE_MAKE_INS,
  GUI_ACTION_SAMPLE_MAX,

  GUI_ACTION_ORDERS_MIN,
  GUI_ACTION_ORDERS_UP,
  GUI_ACTION_ORDERS_DOWN,
  GUI_ACTION_ORDERS_LEFT,
  GUI_ACTION_ORDERS_RIGHT,
  GUI_ACTION_ORDERS_INCREASE,
  GUI_ACTION_ORDERS_DECREASE,
  GUI_ACTION_ORDERS_EDIT_MODE,
  GUI_ACTION_ORDERS_LINK,
  GUI_ACTION_ORDERS_ADD,
  GUI_ACTION_ORDERS_DUPLICATE,
  GUI_ACTION_ORDERS_DEEP_CLONE,
  GUI_ACTION_ORDERS_DUPLICATE_END,
  GUI_ACTION_ORDERS_DEEP_CLONE_END,
  GUI_ACTION_ORDERS_REMOVE,
  GUI_ACTION_ORDERS_MOVE_UP,
  GUI_ACTION_ORDERS_MOVE_DOWN,
  GUI_ACTION_ORDERS_REPLAY,
  GUI_ACTION_ORDERS_MAX,

  GUI_ACTION_MAX
};

enum PasteMode {
  GUI_PASTE_MODE_NORMAL=0,
  GUI_PASTE_MODE_MIX_FG,
  GUI_PASTE_MODE_MIX_BG,
  GUI_PASTE_MODE_FLOOD,
  GUI_PASTE_MODE_OVERFLOW
};

#define FURKMOD_CTRL (1U<<31)
#define FURKMOD_SHIFT (1<<29)
#define FURKMOD_META (1<<28)
#define FURKMOD_ALT (1<<27)
#define FURK_MASK 0x40ffffff

#ifdef __APPLE__
#define FURKMOD_CMD FURKMOD_META
#else
#define FURKMOD_CMD FURKMOD_CTRL
#endif

struct SelectionPoint {
  int xCoarse, xFine;
  int y;
  SelectionPoint():
    xCoarse(0), xFine(0), y(0) {}
};

enum ActionType {
  GUI_UNDO_CHANGE_ORDER,
  GUI_UNDO_PATTERN_EDIT,
  GUI_UNDO_PATTERN_DELETE,
  GUI_UNDO_PATTERN_PULL,
  GUI_UNDO_PATTERN_PUSH,
  GUI_UNDO_PATTERN_CUT,
  GUI_UNDO_PATTERN_PASTE,
  GUI_UNDO_PATTERN_CHANGE_INS,
  GUI_UNDO_PATTERN_INTERPOLATE,
  GUI_UNDO_PATTERN_FADE,
  GUI_UNDO_PATTERN_SCALE,
  GUI_UNDO_PATTERN_RANDOMIZE,
  GUI_UNDO_PATTERN_INVERT_VAL,
  GUI_UNDO_PATTERN_FLIP,
  GUI_UNDO_PATTERN_COLLAPSE,
  GUI_UNDO_PATTERN_EXPAND
};

struct UndoPatternData {
  int chan, pat, row, col;
  short oldVal, newVal;
  UndoPatternData(int c, int p, int r, int co, short v1, short v2):
    chan(c),
    pat(p),
    row(r),
    col(co),
    oldVal(v1),
    newVal(v2) {}
};

struct UndoOrderData {
  int chan, ord;
  unsigned char oldVal, newVal;
  UndoOrderData(int c, int o, unsigned char v1, unsigned char v2):
    chan(c),
    ord(o),
    oldVal(v1),
    newVal(v2) {}
};

struct UndoStep {
  ActionType type;
  SelectionPoint cursor, selStart, selEnd;
  int order;
  bool nibble;
  int oldOrdersLen, newOrdersLen;
  int oldPatLen, newPatLen;
  std::vector<UndoOrderData> ord;
  std::vector<UndoPatternData> pat;
};

// -1 = any
struct MIDIBind {
  int type, channel, data1, data2;
  int action;
  MIDIBind():
    type(0),
    channel(16),
    data1(128),
    data2(128),
    action(0) {}
};

struct MIDIMap {
  // access method: map[type][channel][data1][data2];
  // channel 16 = any
  // data1 128 = any
  // data2 128 = any
  int**** map;
  std::vector<MIDIBind> binds;

  bool noteInput, volInput, rawVolume, polyInput, directChannel, programChange, midiClock, midiTimeCode;
  // 0: disabled
  //
  // 1: C- C# D- D# E- F- F# G- G# A- A# B-
  // o1    1     3        6     8     A
  //    0     2     4  5     7     9     B
  //    C- C# D- D# E- F- F# G- G# A- A# B-
  // o2    D     F
  //    C     E
  //
  // 2: C- C# D- D# E- F- F# G- G# A- A# B-
  // o1    1     3        6     8     A
  //    0     2     4  5     7     9     B
  //    C- C# D- D# E- F- F# G- G# A- A# B-
  // o2    D     F        2     4     6
  //    C     E     0  1     3     5     7
  //
  // 3: C- C# D- D# E- F- F# G- G# A- A# B-
  // o1    A     B        C     D     E
  //    0     1     2  3     4     5     6
  //    C- C# D- D# E- F- F# G- G# A- A# B-
  // o2    F
  //    7     8     9
  //
  // 4: use dual CC for value input (nibble)
  // 5: use 14-bit CC for value input (MSB/LSB)
  // 6: use single CC for value input (may be imprecise)
  int valueInputStyle;
  int valueInputControlMSB; // on 4
  int valueInputControlLSB; // on 4
  int valueInputControlSingle;

  // 0: disabled
  // 1: use dual CC (nibble)
  // 2: use 14-bit CC (MSB/LSB)
  // 3: use single CC (may be imprecise)
  int valueInputSpecificStyle[18];
  int valueInputSpecificMSB[18];
  int valueInputSpecificLSB[18];
  int valueInputSpecificSingle[18];
  float volExp;

  int valueInputCurMSB, valueInputCurLSB, valueInputCurSingle;
  int valueInputCurMSBS[18];
  int valueInputCurLSBS[18];
  int valueInputCurSingleS[18];

  void compile();
  void deinit();
  int at(const TAMidiMessage& where);
  bool read(String path);
  bool write(String path);
  MIDIMap():
    map(NULL),
    noteInput(true),
    volInput(false),
    rawVolume(false),
    polyInput(false),
    directChannel(false),
    programChange(true),
    midiClock(false),
    midiTimeCode(false),
    valueInputStyle(1),
    valueInputControlMSB(0),
    valueInputControlLSB(0),
    valueInputControlSingle(0),
    volExp(1.0f),
    valueInputCurMSB(0),
    valueInputCurLSB(0),
    valueInputCurSingle(0) {
    memset(valueInputSpecificStyle,0,18*sizeof(int));
    memset(valueInputSpecificMSB,0,18*sizeof(int));
    memset(valueInputSpecificLSB,0,18*sizeof(int));
    memset(valueInputSpecificSingle,0,18*sizeof(int));

    memset(valueInputCurMSBS,0,18*sizeof(int));
    memset(valueInputCurLSBS,0,18*sizeof(int));
    memset(valueInputCurSingleS,0,18*sizeof(int));
  }
};

struct Particle {
  ImU32* colors;
  const char* type;
  ImVec2 pos, speed;
  float gravity, friction, life, lifeSpeed;
  bool update(float frameTime);
  Particle(ImU32* color, const char* ty, float x, float y, float sX, float sY, float g, float fr, float l, float lS):
    colors(color),
    type(ty),
    pos(x,y),
    speed(sX,sY),
    gravity(g),
    friction(fr),
    life(l),
    lifeSpeed(lS) {}
};

struct OperationMask {
  bool note, ins, vol, effect, effectVal;
  OperationMask():
    note(true),
    ins(true),
    vol(true),
    effect(true),
    effectVal(true) {}
};

struct FurnaceGUISysDef {
  const char* name;
  std::vector<int> definition;
  FurnaceGUISysDef(const char* n, std::initializer_list<int> def):
    name(n), definition(def) {
  }
};

struct FurnaceGUISysCategory {
  const char* name;
  std::vector<FurnaceGUISysDef> systems;
  FurnaceGUISysCategory(const char* n):
    name(n) {}
  FurnaceGUISysCategory():
    name(NULL) {}
};

class FurnaceGUI {
  DivEngine* e;

  SDL_Window* sdlWin;
  SDL_Renderer* sdlRend;

  SDL_Texture* sampleTex;
  int sampleTexW, sampleTexH;
  bool updateSampleTex;

  String workingDir, fileName, clipboard, warnString, errorString, lastError, curFileName, nextFile;
  String workingDirSong, workingDirIns, workingDirWave, workingDirSample, workingDirAudioExport, workingDirVGMExport, workingDirFont, workingDirColors, workingDirKeybinds, workingDirLayout;
  String mmlString[17];
  String mmlStringW;

  bool quit, warnQuit, willCommit, edit, modified, displayError, displayExporting, vgmExportLoop, wantCaptureKeyboard;
  bool displayNew, fullScreen;
  bool willExport[32];
  int vgmExportVersion;
  int drawHalt;

  FurnaceGUIFileDialogs curFileDialog;
  FurnaceGUIWarnings warnAction;
  FurnaceGUIWarnings postWarnAction;

  FurnaceGUIFileDialog* fileDialog;

  int scrW, scrH;

  double dpiScale;

  double aboutScroll, aboutSin;
  float aboutHue;

  double backupTimer;
  std::future<bool> backupTask;
  std::mutex backupLock;
  String backupPath;

  std::mutex midiLock;
  std::queue<TAMidiMessage> midiQueue;
  MIDIMap midiMap;
  int learning;

  ImFont* mainFont;
  ImFont* iconFont;
  ImFont* patFont;
  ImFont* bigFont;
  ImWchar* fontRange;
  ImVec4 uiColors[GUI_COLOR_MAX];
  ImVec4 volColors[128];
  ImU32 pitchGrad[256];
  ImU32 volGrad[256];
  ImU32 noteGrad[256];
  ImU32 panGrad[256];
  ImU32 insGrad[256];
  ImU32 sysCmd1Grad[256];
  ImU32 sysCmd2Grad[256];

  struct Settings {
    int mainFontSize, patFontSize, iconSize;
    int audioEngine;
    int audioQuality;
    int arcadeCore;
    int ym2612Core;
    int saaCore;
    int mainFont;
    int patFont;
    int audioRate;
    int audioBufSize;
    int patRowsBase;
    int orderRowsBase;
    int soloAction;
    int pullDeleteBehavior;
    int wrapHorizontal;
    int wrapVertical;
    int macroView;
    int fmNames;
    int allowEditDocking;
    int chipNames;
    int overflowHighlight;
    int partyTime;
    int germanNotation;
    int stepOnDelete;
    int scrollStep;
    int sysSeparators;
    int forceMono;
    int controlLayout;
    int restartOnFlagChange;
    int statusDisplay;
    float dpiScale;
    int viewPrevPattern;
    int guiColorsBase;
    int avoidRaisingPattern;
    int insFocusesPattern;
    int stepOnInsert;
    // TODO flags
    int unifiedDataView;
    int sysFileDialog;
    // end
    int roundedWindows;
    int roundedButtons;
    int roundedMenus;
    int loadJapanese;
    int fmLayout;
    int sampleLayout;
    int susPosition;
    int effectCursorDir;
    int cursorPastePos;
    int titleBarInfo;
    int titleBarSys;
    int frameBorders;
    int effectDeletionAltersValue;
    int oscRoundedCorners;
    int oscTakesEntireWindow;
    int oscBorder;
    int separateFMColors;
    int insEditColorize;
    int metroVol;
    int pushNibble;
    int scrollChangesOrder;
    int oplStandardWaveNames;
    int cursorMoveNoScroll;
    int lowLatency;
    int notePreviewBehavior;
    int powerSave;
    int absorbInsInput;
    int eventDelay;
    int moveWindowTitle;
    int hiddenSystems;
    unsigned int maxUndoSteps;
    String mainFontPath;
    String patFontPath;
    String audioDevice;
    String midiInDevice;
    String midiOutDevice;

    Settings():
      mainFontSize(18),
      patFontSize(18),
      iconSize(16),
      audioEngine(DIV_AUDIO_SDL),
      audioQuality(0),
      arcadeCore(0),
      ym2612Core(0),
      saaCore(1),
      mainFont(0),
      patFont(0),
      audioRate(44100),
      audioBufSize(1024),
      patRowsBase(0),
      orderRowsBase(1),
      soloAction(0),
      pullDeleteBehavior(1),
      wrapHorizontal(0),
      wrapVertical(0),
      macroView(0),
      fmNames(0),
      allowEditDocking(0),
      chipNames(0),
      overflowHighlight(0),
      partyTime(0),
      germanNotation(0),
      stepOnDelete(0),
      scrollStep(0),
      sysSeparators(1),
      forceMono(0),
      controlLayout(3),
      restartOnFlagChange(1),
      statusDisplay(0),
      dpiScale(0.0f),
      viewPrevPattern(1),
      guiColorsBase(0),
      avoidRaisingPattern(0),
      insFocusesPattern(1),
      stepOnInsert(0),
      unifiedDataView(0),
      sysFileDialog(1),
      roundedWindows(1),
      roundedButtons(1),
      roundedMenus(0),
      loadJapanese(0),
      fmLayout(0),
      sampleLayout(0),
      susPosition(0),
      effectCursorDir(1),
      cursorPastePos(1),
      titleBarInfo(1),
      titleBarSys(1),
      frameBorders(0),
      effectDeletionAltersValue(1),
      oscRoundedCorners(1),
      oscTakesEntireWindow(0),
      oscBorder(1),
      separateFMColors(0),
      insEditColorize(0),
      metroVol(100),
      pushNibble(0),
      scrollChangesOrder(0),
      oplStandardWaveNames(0),
      cursorMoveNoScroll(0),
      lowLatency(0),
      notePreviewBehavior(1),
      powerSave(1),
      absorbInsInput(0),
      eventDelay(0),
      moveWindowTitle(0),
      hiddenSystems(0),
      maxUndoSteps(100),
      mainFontPath(""),
      patFontPath(""),
      audioDevice(""),
      midiInDevice(""),
      midiOutDevice("") {}
  } settings;

  char finalLayoutPath[4096];

  int curIns, curWave, curSample, curOctave, curOrder, prevIns, oldRow, oldOrder, oldOrder1, editStep, exportLoops, soloChan, soloTimeout, orderEditMode, orderCursor;
  int loopOrder, loopRow, loopEnd, isClipping, extraChannelButtons, patNameTarget, newSongCategory, latchTarget;
  int wheelX, wheelY;

  bool editControlsOpen, ordersOpen, insListOpen, songInfoOpen, patternOpen, insEditOpen;
  bool waveListOpen, waveEditOpen, sampleListOpen, sampleEditOpen, aboutOpen, settingsOpen;
  bool mixerOpen, debugOpen, inspectorOpen, oscOpen, volMeterOpen, statsOpen, compatFlagsOpen;
  bool pianoOpen, notesOpen, channelsOpen, regViewOpen, logOpen, effectListOpen;

  /* there ought to be a better way...
  bool editControlsDocked, ordersDocked, insListDocked, songInfoDocked, patternDocked, insEditDocked;
  bool waveListDocked, waveEditDocked, sampleListDocked, sampleEditDocked, aboutDocked, settingsDocked;
  bool mixerDocked, debugDocked, inspectorDocked, oscDocked, volMeterDocked, statsDocked, compatFlagsDocked;
  bool pianoDocked, notesDocked, channelsDocked, regViewDocked, logDocked, effectListDocked;
  */

  SelectionPoint selStart, selEnd, cursor;
  bool selecting, curNibble, orderNibble, followOrders, followPattern, changeAllOrders;
  bool collapseWindow, demandScrollX, fancyPattern, wantPatName, firstFrame, tempoView, waveHex, lockLayout, editOptsVisible, latchNibble, nonLatchNibble;
  FurnaceGUIWindows curWindow, nextWindow;
  float peak[2];
  float patChanX[DIV_MAX_CHANS+1];
  float patChanSlideY[DIV_MAX_CHANS+1];
  const int* nextDesc;

  OperationMask opMaskDelete, opMaskPullDelete, opMaskInsert, opMaskPaste, opMaskTransposeNote, opMaskTransposeValue;
  OperationMask opMaskInterpolate, opMaskFade, opMaskInvertVal, opMaskScale;
  OperationMask opMaskRandomize, opMaskFlip, opMaskCollapseExpand;
  short latchNote, latchIns, latchVol, latchEffect, latchEffectVal;

  // bit 31: ctrl
  // bit 30: reserved for SDL scancode mask
  // bit 29: shift
  // bit 28: meta (win)
  // bit 27: alt
  // bit 24-26: reserved
  int actionKeys[GUI_ACTION_MAX];

  std::map<int,int> actionMapGlobal;
  std::map<int,int> actionMapPat;
  std::map<int,int> actionMapOrders;
  std::map<int,int> actionMapSample;
  std::map<int,int> actionMapInsList;
  std::map<int,int> actionMapWaveList;
  std::map<int,int> actionMapSampleList;

  std::vector<DivRegWrite> pgProgram;
  int pgSys, pgAddr, pgVal;

  struct ActiveNote {
    int chan;
    int note;
    ActiveNote(int c, int n):
      chan(c),
      note(n) {}
  };
  std::vector<ActiveNote> activeNotes;
  std::vector<DivCommand> cmdStream;
  std::vector<Particle> particles;
  std::vector<DivInstrument*> pendingIns;

  std::vector<FurnaceGUISysCategory> sysCategories;

  bool wavePreviewOn;
  SDL_Scancode wavePreviewKey;
  int wavePreviewNote;

  bool samplePreviewOn;
  SDL_Scancode samplePreviewKey;
  int samplePreviewNote;

  // SDL_Scancode,int
  std::map<int,int> noteKeys;
  // SDL_Keycode,int
  std::map<int,int> valueKeys;

  int arpMacroScroll;
  int pitchMacroScroll;

  ImVec2 macroDragStart;
  ImVec2 macroDragAreaSize;
  unsigned char* macroDragCTarget;
  int* macroDragTarget;
  int macroDragLen;
  int macroDragMin, macroDragMax;
  int macroDragLastX, macroDragLastY;
  int macroDragBitOff;
  int macroDragScroll;
  bool macroDragBitMode;
  bool macroDragInitialValueSet;
  bool macroDragInitialValue;
  bool macroDragChar;
  bool macroDragLineMode;
  ImVec2 macroDragLineInitial;
  bool macroDragActive;

  ImVec2 macroLoopDragStart;
  ImVec2 macroLoopDragAreaSize;
  signed char* macroLoopDragTarget;
  int macroLoopDragLen;
  bool macroLoopDragActive;

  ImVec2 waveDragStart;
  ImVec2 waveDragAreaSize;
  int* waveDragTarget;
  int waveDragLen;
  int waveDragMin, waveDragMax;
  bool waveDragActive;

  int bindSetTarget, bindSetPrevValue;
  bool bindSetActive, bindSetPending;

  float nextScroll, nextAddScroll;

  ImVec2 patWindowPos, patWindowSize;
  
  // pattern view specific
  ImVec2 threeChars, twoChars;
  SelectionPoint sel1, sel2;
  int dummyRows, demandX;
  int transposeAmount, randomizeMin, randomizeMax, fadeMin, fadeMax;
  float scaleMax;
  bool fadeMode, randomMode, haveHitBounds, pendingStepUpdate;

  int oldOrdersLen;
  DivOrders oldOrders;
  DivPattern* oldPat[DIV_MAX_CHANS];
  std::deque<UndoStep> undoHist;
  std::deque<UndoStep> redoHist;

  // sample editor specific
  double sampleZoom;
  double prevSampleZoom;
  int samplePos;
  int resizeSize, silenceSize;
  double resampleTarget;
  int resampleStrat;
  float amplifyVol;
  int sampleSelStart, sampleSelEnd;
  bool sampleDragActive, sampleDragMode, sampleDrag16, sampleZoomAuto;
  void* sampleDragTarget;
  ImVec2 sampleDragStart;
  ImVec2 sampleDragAreaSize;
  unsigned int sampleDragLen;
  float sampleFilterL, sampleFilterB, sampleFilterH, sampleFilterRes, sampleFilterCutStart, sampleFilterCutEnd;
  unsigned char sampleFilterPower;
  short* sampleClipboard;
  size_t sampleClipboardLen;
  bool openSampleResizeOpt, openSampleResampleOpt, openSampleAmplifyOpt, openSampleSilenceOpt, openSampleFilterOpt;

  // oscilloscope
  int oscTotal;
  float oscValues[512];
  float oscZoom;
  bool oscZoomSlider;

  // visualizer
  float keyHit[DIV_MAX_CHANS];
  int lastIns[DIV_MAX_CHANS];
  
  // log window
  bool followLog;

  // piano
  int pianoOctaves;
  bool pianoOptions;
  float pianoKeyHit[180];
  int pianoOffset;

  void drawSSGEnv(unsigned char type, const ImVec2& size);
  void drawWaveform(unsigned char type, bool opz, const ImVec2& size);
  void drawAlgorithm(unsigned char alg, FurnaceGUIFMAlgs algType, const ImVec2& size);
  void drawFMEnv(unsigned char tl, unsigned char ar, unsigned char dr, unsigned char d2r, unsigned char rr, unsigned char sl, unsigned char sus, unsigned char egt, unsigned char algOrGlobalSus, float maxTl, float maxArDr, const ImVec2& size, unsigned short instType);
  void drawGBEnv(unsigned char vol, unsigned char len, unsigned char sLen, bool dir, const ImVec2& size);
  void drawSysConf(int i);

  // these ones offer ctrl-wheel fine value changes.
  bool CWSliderScalar(const char* label, ImGuiDataType data_type, void* p_data, const void* p_min, const void* p_max, const char* format=NULL, ImGuiSliderFlags flags=0);
  bool CWVSliderScalar(const char* label, const ImVec2& size, ImGuiDataType data_type, void* p_data, const void* p_min, const void* p_max, const char* format=NULL, ImGuiSliderFlags flags=0);
  bool CWSliderInt(const char* label, int* v, int v_min, int v_max, const char* format="%d", ImGuiSliderFlags flags=0);
  bool CWSliderFloat(const char* label, float* v, float v_min, float v_max, const char* format="%.3f", ImGuiSliderFlags flags=0);
  bool CWVSliderInt(const char* label, const ImVec2& size, int* v, int v_min, int v_max, const char* format="%d", ImGuiSliderFlags flags=0);

  void updateWindowTitle();
  void prepareLayout();

  void readOsc();

  void pushAccentColors(const ImVec4& one, const ImVec4& two, const ImVec4& border, const ImVec4& borderShadow);
  void popAccentColors();

  float calcBPM(int s1, int s2, float hz);

  void patternRow(int i, bool isPlaying, float lineHeight, int chans, int ord, const DivPattern** patCache, bool inhibitSel);

  void actualWaveList();
  void actualSampleList();

  void drawEditControls();
  void drawSongInfo();
  void drawOrders();
  void drawPattern();
  void drawInsList();
  void drawInsEdit();
  void drawWaveList();
  void drawWaveEdit();
  void drawSampleList();
  void drawSampleEdit();
  void drawMixer();
  void drawOsc();
  void drawVolMeter();
  void drawStats();
  void drawCompatFlags();
  void drawPiano();
  void drawNotes();
  void drawChannels();
  void drawRegView();
  void drawAbout();
  void drawSettings();
  void drawDebug();
  void drawNewSong();
  void drawLog();
  void drawEffectList();

  void parseKeybinds();
  void promptKey(int which);
  void doAction(int what);

  bool importColors(String path);
  bool exportColors(String path);
  bool importKeybinds(String path);
  bool exportKeybinds(String path);
  bool importLayout(String path);
  bool exportLayout(String path);

  void resetColors();
  void resetKeybinds();

  void syncSettings();
  void commitSettings();
  void processDrags(int dragX, int dragY);

  void startSelection(int xCoarse, int xFine, int y);
  void updateSelection(int xCoarse, int xFine, int y);
  void finishSelection();

  void moveCursor(int x, int y, bool select);
  void moveCursorPrevChannel(bool overflow);
  void moveCursorNextChannel(bool overflow);
  void moveCursorTop(bool select);
  void moveCursorBottom(bool select);
  void editAdvance();
  void prepareUndo(ActionType action);
  void makeUndo(ActionType action);
  void doSelectAll();
  void doDelete();
  void doPullDelete();
  void doInsert();
  void doTranspose(int amount, OperationMask& mask);
  void doCopy(bool cut);
  void doPaste(PasteMode mode=GUI_PASTE_MODE_NORMAL);
  void doChangeIns(int ins);
  void doInterpolate();
  void doFade(int p0, int p1, bool mode);
  void doInvertValues();
  void doScale(float top);
  void doRandomize(int bottom, int top, bool mode);
  void doFlip();
  void doCollapse(int divider);
  void doExpand(int multiplier);
  void doUndo();
  void doRedo();
  void editOptions(bool topMenu);
  void noteInput(int num, int key, int vol=-1);
  void valueInput(int num, bool direct=false, int target=-1);

  void doUndoSample();
  void doRedoSample();

  void play(int row=0);
  void setOrder(unsigned char order, bool forced=false);
  void stop();

  void previewNote(int refChan, int note, bool autoNote=false);
  void stopPreviewNote(SDL_Scancode scancode, bool autoNote=false);

  void keyDown(SDL_Event& ev);
  void keyUp(SDL_Event& ev);

  void openFileDialog(FurnaceGUIFileDialogs type);
  int save(String path, int dmfVersion);
  int load(String path);
  void exportAudio(String path, DivAudioExportModes mode);

  void applyUISettings(bool updateFonts=true);
  void initSystemPresets();

  void encodeMMLStr(String& target, int* macro, int macroLen, int macroLoop, int macroRel, bool hex=false);
  void encodeMMLStr(String& target, unsigned char* macro, unsigned char macroLen, signed char macroLoop, signed char macroRel);
  void decodeMMLStr(String& source, unsigned char* macro, unsigned char& macroLen, signed char& macroLoop, int macroMin, int macroMax, signed char& macroRel);
  void decodeMMLStr(String& source, int* macro, unsigned char& macroLen, signed char& macroLoop, int macroMin, int macroMax, signed char& macroRel);
  void decodeMMLStrW(String& source, int* macro, int& macroLen, int macroMax, bool hex=false);

  String encodeKeyMap(std::map<int,int>& map);
  void decodeKeyMap(std::map<int,int>& map, String source);

  const char* getSystemName(DivSystem which);

  public:
    void showWarning(String what, FurnaceGUIWarnings type);
    void showError(String what);
    const char* noteName(short note, short octave);
    bool decodeNote(const char* what, short& note, short& octave);
    void bindEngine(DivEngine* eng);
    void updateScroll(int amount);
    void addScroll(int amount);
    void setFileName(String name);
    void runBackupThread();
    int processEvent(SDL_Event* ev);
    bool loop();
    bool finish();
    bool init();
    FurnaceGUI();
};

#endif<|MERGE_RESOLUTION|>--- conflicted
+++ resolved
@@ -146,12 +146,9 @@
   GUI_COLOR_INSTR_X1_010,
   GUI_COLOR_INSTR_VRC6_SAW,
   GUI_COLOR_INSTR_ES5506,
-<<<<<<< HEAD
-=======
   GUI_COLOR_INSTR_MULTIPCM,
   GUI_COLOR_INSTR_SNES,
   GUI_COLOR_INSTR_SU,
->>>>>>> 24d60507
   GUI_COLOR_INSTR_UNKNOWN,
 
   GUI_COLOR_CHANNEL_FM,
