/**
 * Furnace Tracker - multi-system chiptune tracker
 * Copyright (C) 2021-2024 tildearrow and contributors
 *
 * This program is free software; you can redistribute it and/or modify
 * it under the terms of the GNU General Public License as published by
 * the Free Software Foundation; either version 2 of the License, or
 * (at your option) any later version.
 *
 * This program is distributed in the hope that it will be useful,
 * but WITHOUT ANY WARRANTY; without even the implied warranty of
 * MERCHANTABILITY or FITNESS FOR A PARTICULAR PURPOSE.  See the
 * GNU General Public License for more details.
 *
 * You should have received a copy of the GNU General Public License along
 * with this program; if not, write to the Free Software Foundation, Inc.,
 * 51 Franklin Street, Fifth Floor, Boston, MA 02110-1301 USA.
 */

#ifndef _FUR_GUI_H
#define _FUR_GUI_H

#include "../engine/engine.h"
#include "../engine/workPool.h"
#include "../engine/waveSynth.h"
#include "imgui.h"
#include "imgui_impl_sdl2.h"
#include <SDL.h>
#include <fftw3.h>
#include <stdint.h>
#include <initializer_list>
#include <future>
#include <memory>
#include <tuple>
#include "../pch.h"

#include "fileDialog.h"

#define FURNACE_APP_ID "org.tildearrow.furnace"

#define rightClickable if (ImGui::IsItemClicked(ImGuiMouseButton_Right)) ImGui::SetKeyboardFocusHere(-1);
#define ctrlWheeling (isCtrlWheelModifierHeld() && wheelY!=0)

#define handleUnimportant if (settings.insFocusesPattern && patternOpen) {nextWindow=GUI_WINDOW_PATTERN;}
#define unimportant(x) if (x) {handleUnimportant}

#define MARK_MODIFIED modified=true;
#define WAKE_UP drawHalt=5;

#define RESET_WAVE_MACRO_ZOOM \
  for (DivInstrument* _wi: e->song.ins) { \
    _wi->std.waveMacro.vZoom=-1; \
    _wi->std.waveMacro.vScroll=-1; \
  }

#define CHECK_LONG_HOLD (mobileUI && ImGui::GetIO().MouseDown[ImGuiMouseButton_Left] && ImGui::GetIO().MouseDownDuration[ImGuiMouseButton_Left]>=longThreshold && ImGui::GetIO().MouseDownDurationPrev[ImGuiMouseButton_Left]<longThreshold && ImGui::GetIO().MouseDragMaxDistanceSqr[ImGuiMouseButton_Left]<=ImGui::GetIO().ConfigInertialScrollToleranceSqr)
#define CHECK_BUTTON_LONG_HOLD (mobileUI && ImGui::GetIO().MouseDown[ImGuiMouseButton_Left] && ImGui::GetIO().MouseDownDuration[ImGuiMouseButton_Left]>=buttonLongThreshold && ImGui::GetIO().MouseDownDurationPrev[ImGuiMouseButton_Left]<buttonLongThreshold)
// for now
#define NOTIFY_LONG_HOLD \
  if (vibrator && vibratorAvailable) { \
    if (SDL_HapticRumblePlay(vibrator,settings.vibrationStrength,settings.vibrationLength)!=0) { \
      logV("could not vibrate: %s!",SDL_GetError()); \
    } \
  } else { \
    fputc(7,stderr); /* bell */ \
    logI("beep!"); \
  }

#define BIND_FOR(x) getKeyName(actionKeys[x],true).c_str()

#define FM_PREVIEW_SIZE 512

enum FurnaceGUIRenderBackend {
  GUI_BACKEND_SDL=0,
  GUI_BACKEND_GL3,
  GUI_BACKEND_GL2,
  GUI_BACKEND_GL1,
  GUI_BACKEND_DX11,
  GUI_BACKEND_DX9,
  GUI_BACKEND_METAL,
  GUI_BACKEND_SOFTWARE
};

#ifdef HAVE_RENDER_DX11
  #define GUI_BACKEND_DEFAULT GUI_BACKEND_DX11
  #define GUI_BACKEND_DEFAULT_NAME "DirectX 11"
#else
  #ifdef HAVE_RENDER_GL
    #ifdef SUPPORT_XP
      #define GUI_BACKEND_DEFAULT GUI_BACKEND_GL1
      #define GUI_BACKEND_DEFAULT_NAME "OpenGL 1.1"
    #else
      #ifdef USE_GLES
        #define GUI_BACKEND_DEFAULT GUI_BACKEND_GL3
        #define GUI_BACKEND_DEFAULT_NAME "OpenGL ES 2.0"
      #else
        #define GUI_BACKEND_DEFAULT GUI_BACKEND_GL3
        #define GUI_BACKEND_DEFAULT_NAME "OpenGL 3.0"
      #endif
    #endif
  #else
    #ifdef HAVE_RENDER_SDL
      #define GUI_BACKEND_DEFAULT GUI_BACKEND_SDL
      #define GUI_BACKEND_DEFAULT_NAME "SDL"
    #else
      #define GUI_BACKEND_DEFAULT GUI_BACKEND_SOFTWARE
      #define GUI_BACKEDN_DEFAULT_NAME "Software"
    #endif
  #endif
#endif

#ifdef SUPPORT_XP
#define GUI_WIDTH_DEFAULT 800
#define GUI_HEIGHT_DEFAULT 600
#define GUI_MAIN_FONT_DEFAULT 3
#define GUI_PAT_FONT_DEFAULT 3
#define GUI_FONT_SIZE_DEFAULT 13
#define GUI_ICON_SIZE_DEFAULT 12
#define GUI_OVERSAMPLE_DEFAULT 1
#define GUI_FONT_ANTIALIAS_DEFAULT 0
#define GUI_FONT_HINTING_DEFAULT 1
#define GUI_DECORATIONS_DEFAULT 0
#else
#define GUI_WIDTH_DEFAULT 1280
#define GUI_HEIGHT_DEFAULT 800
#define GUI_MAIN_FONT_DEFAULT 0
#define GUI_PAT_FONT_DEFAULT 0
#define GUI_FONT_SIZE_DEFAULT 18
#define GUI_ICON_SIZE_DEFAULT 16
#define GUI_OVERSAMPLE_DEFAULT 2
#define GUI_FONT_ANTIALIAS_DEFAULT 1
#define GUI_FONT_HINTING_DEFAULT 0
#define GUI_DECORATIONS_DEFAULT 1
#endif

#ifdef HAVE_MOMO
#define ngettext momo_ngettext
#endif

#define GUI_EDIT_OCTAVE_MIN -5
#define GUI_EDIT_OCTAVE_MAX 7

// TODO:
// - add colors for FM envelope and waveform
// - maybe add "alternate" color for FM modulators/carriers (a bit difficult)
enum FurnaceGUIColors {
  GUI_COLOR_BACKGROUND=0,
  GUI_COLOR_FRAME_BACKGROUND,
  GUI_COLOR_FRAME_BACKGROUND_CHILD,
  GUI_COLOR_FRAME_BACKGROUND_POPUP,
  GUI_COLOR_MODAL_BACKDROP,
  GUI_COLOR_HEADER,
  GUI_COLOR_TEXT,
  GUI_COLOR_TEXT_DISABLED,
  GUI_COLOR_ACCENT_PRIMARY,
  GUI_COLOR_ACCENT_SECONDARY,
  GUI_COLOR_TITLE_INACTIVE,
  GUI_COLOR_TITLE_COLLAPSED,
  GUI_COLOR_MENU_BAR,
  GUI_COLOR_BORDER,
  GUI_COLOR_BORDER_SHADOW,
  GUI_COLOR_SCROLL_BACKGROUND,
  GUI_COLOR_SCROLL,
  GUI_COLOR_SCROLL_HOVER,
  GUI_COLOR_SCROLL_ACTIVE,
  GUI_COLOR_SEPARATOR,
  GUI_COLOR_SEPARATOR_HOVER,
  GUI_COLOR_SEPARATOR_ACTIVE,
  GUI_COLOR_DOCKING_PREVIEW,
  GUI_COLOR_DOCKING_EMPTY,
  GUI_COLOR_TABLE_HEADER,
  GUI_COLOR_TABLE_BORDER_HARD,
  GUI_COLOR_TABLE_BORDER_SOFT,
  GUI_COLOR_DRAG_DROP_TARGET,
  GUI_COLOR_NAV_HIGHLIGHT,
  GUI_COLOR_NAV_WIN_HIGHLIGHT,
  GUI_COLOR_NAV_WIN_BACKDROP,
  GUI_COLOR_PLOT_LINES,
  GUI_COLOR_PLOT_LINES_HOVER,
  GUI_COLOR_PLOT_HISTOGRAM,
  GUI_COLOR_PLOT_HISTOGRAM_HOVER,

  GUI_COLOR_BUTTON,
  GUI_COLOR_BUTTON_HOVER,
  GUI_COLOR_BUTTON_ACTIVE,
  GUI_COLOR_TAB,
  GUI_COLOR_TAB_HOVER,
  GUI_COLOR_TAB_ACTIVE,
  GUI_COLOR_TAB_UNFOCUSED,
  GUI_COLOR_TAB_UNFOCUSED_ACTIVE,
  GUI_COLOR_IMGUI_HEADER,
  GUI_COLOR_IMGUI_HEADER_HOVER,
  GUI_COLOR_IMGUI_HEADER_ACTIVE,
  GUI_COLOR_RESIZE_GRIP,
  GUI_COLOR_RESIZE_GRIP_HOVER,
  GUI_COLOR_RESIZE_GRIP_ACTIVE,
  GUI_COLOR_WIDGET_BACKGROUND,
  GUI_COLOR_WIDGET_BACKGROUND_HOVER,
  GUI_COLOR_WIDGET_BACKGROUND_ACTIVE,
  GUI_COLOR_SLIDER_GRAB,
  GUI_COLOR_SLIDER_GRAB_ACTIVE,
  GUI_COLOR_TITLE_BACKGROUND_ACTIVE,
  GUI_COLOR_CHECK_MARK,
  GUI_COLOR_TEXT_SELECTION,
  GUI_COLOR_TABLE_ROW_EVEN,
  GUI_COLOR_TABLE_ROW_ODD,

  GUI_COLOR_TOGGLE_OFF,
  GUI_COLOR_TOGGLE_ON,
  GUI_COLOR_EDITING,
  GUI_COLOR_EDITING_CLONE,
  GUI_COLOR_SONG_LOOP,
  GUI_COLOR_DESTRUCTIVE,
  GUI_COLOR_WARNING,
  GUI_COLOR_ERROR,

  GUI_COLOR_FILE_DIR,
  GUI_COLOR_FILE_SONG_NATIVE,
  GUI_COLOR_FILE_SONG_IMPORT,
  GUI_COLOR_FILE_INSTR,
  GUI_COLOR_FILE_AUDIO,
  GUI_COLOR_FILE_WAVE,
  GUI_COLOR_FILE_VGM,
  GUI_COLOR_FILE_ZSM,
  GUI_COLOR_FILE_FONT,
  GUI_COLOR_FILE_OTHER,

  GUI_COLOR_OSC_BG1,
  GUI_COLOR_OSC_BG2,
  GUI_COLOR_OSC_BG3,
  GUI_COLOR_OSC_BG4,
  GUI_COLOR_OSC_BORDER,
  GUI_COLOR_OSC_WAVE,
  GUI_COLOR_OSC_WAVE_PEAK,
  GUI_COLOR_OSC_WAVE_CH0,
  GUI_COLOR_OSC_WAVE_CH1,
  GUI_COLOR_OSC_WAVE_CH2,
  GUI_COLOR_OSC_WAVE_CH3,
  GUI_COLOR_OSC_WAVE_CH4,
  GUI_COLOR_OSC_WAVE_CH5,
  GUI_COLOR_OSC_WAVE_CH6,
  GUI_COLOR_OSC_WAVE_CH7,
  GUI_COLOR_OSC_WAVE_CH8,
  GUI_COLOR_OSC_WAVE_CH9,
  GUI_COLOR_OSC_WAVE_CH10,
  GUI_COLOR_OSC_WAVE_CH11,
  GUI_COLOR_OSC_WAVE_CH12,
  GUI_COLOR_OSC_WAVE_CH13,
  GUI_COLOR_OSC_WAVE_CH14,
  GUI_COLOR_OSC_WAVE_CH15,
  GUI_COLOR_OSC_REF,
  GUI_COLOR_OSC_GUIDE,

  GUI_COLOR_VOLMETER_LOW,
  GUI_COLOR_VOLMETER_HIGH,
  GUI_COLOR_VOLMETER_PEAK,

  GUI_COLOR_ORDER_ROW_INDEX,
  GUI_COLOR_ORDER_ACTIVE,
  GUI_COLOR_ORDER_SELECTED,
  GUI_COLOR_ORDER_SIMILAR,
  GUI_COLOR_ORDER_INACTIVE,

  GUI_COLOR_FM_ALG_BG,
  GUI_COLOR_FM_ALG_LINE,
  GUI_COLOR_FM_MOD,
  GUI_COLOR_FM_PRIMARY_MOD,
  GUI_COLOR_FM_SECONDARY_MOD,
  GUI_COLOR_FM_BORDER_MOD,
  GUI_COLOR_FM_BORDER_SHADOW_MOD,
  GUI_COLOR_FM_CAR,
  GUI_COLOR_FM_PRIMARY_CAR,
  GUI_COLOR_FM_SECONDARY_CAR,
  GUI_COLOR_FM_BORDER_CAR,
  GUI_COLOR_FM_BORDER_SHADOW_CAR,

  GUI_COLOR_FM_ENVELOPE,
  GUI_COLOR_FM_ENVELOPE_SUS_GUIDE,
  GUI_COLOR_FM_ENVELOPE_RELEASE,
  GUI_COLOR_FM_SSG,
  GUI_COLOR_FM_WAVE,

  GUI_COLOR_MACRO_HIGHLIGHT,
  GUI_COLOR_MACRO_VOLUME,
  GUI_COLOR_MACRO_PITCH,
  GUI_COLOR_MACRO_OTHER,
  GUI_COLOR_MACRO_WAVE,
  GUI_COLOR_MACRO_NOISE,
  GUI_COLOR_MACRO_FILTER,
  GUI_COLOR_MACRO_ENVELOPE,
  GUI_COLOR_MACRO_GLOBAL,

  GUI_COLOR_INSTR_STD,
  GUI_COLOR_INSTR_FM,
  GUI_COLOR_INSTR_GB,
  GUI_COLOR_INSTR_C64,
  GUI_COLOR_INSTR_AMIGA,
  GUI_COLOR_INSTR_PCE,
  GUI_COLOR_INSTR_AY,
  GUI_COLOR_INSTR_AY8930,
  GUI_COLOR_INSTR_TIA,
  GUI_COLOR_INSTR_SAA1099,
  GUI_COLOR_INSTR_VIC,
  GUI_COLOR_INSTR_PET,
  GUI_COLOR_INSTR_VRC6,
  GUI_COLOR_INSTR_OPLL,
  GUI_COLOR_INSTR_OPL,
  GUI_COLOR_INSTR_FDS,
  GUI_COLOR_INSTR_VBOY,
  GUI_COLOR_INSTR_N163,
  GUI_COLOR_INSTR_SCC,
  GUI_COLOR_INSTR_OPZ,
  GUI_COLOR_INSTR_POKEY,
  GUI_COLOR_INSTR_BEEPER,
  GUI_COLOR_INSTR_SWAN,
  GUI_COLOR_INSTR_MIKEY,
  GUI_COLOR_INSTR_VERA,
  GUI_COLOR_INSTR_X1_010,
  GUI_COLOR_INSTR_VRC6_SAW,
  GUI_COLOR_INSTR_ES5506,
  GUI_COLOR_INSTR_MULTIPCM,
  GUI_COLOR_INSTR_SNES,
  GUI_COLOR_INSTR_SU,
  GUI_COLOR_INSTR_NAMCO,
  GUI_COLOR_INSTR_OPL_DRUMS,
  GUI_COLOR_INSTR_OPM,
  GUI_COLOR_INSTR_NES,
  GUI_COLOR_INSTR_MSM6258,
  GUI_COLOR_INSTR_MSM6295,
  GUI_COLOR_INSTR_ADPCMA,
  GUI_COLOR_INSTR_ADPCMB,
  GUI_COLOR_INSTR_SEGAPCM,
  GUI_COLOR_INSTR_QSOUND,
  GUI_COLOR_INSTR_YMZ280B,
  GUI_COLOR_INSTR_RF5C68,
  GUI_COLOR_INSTR_MSM5232,
  GUI_COLOR_INSTR_T6W28,
  GUI_COLOR_INSTR_K007232,
  GUI_COLOR_INSTR_GA20,
  GUI_COLOR_INSTR_POKEMINI,
  GUI_COLOR_INSTR_SM8521,
  GUI_COLOR_INSTR_PV1000,
  GUI_COLOR_INSTR_K053260,
  GUI_COLOR_INSTR_SCSP,
  GUI_COLOR_INSTR_TED,
  GUI_COLOR_INSTR_C140,
  GUI_COLOR_INSTR_C219,
  GUI_COLOR_INSTR_ESFM,
  GUI_COLOR_INSTR_POWERNOISE,
  GUI_COLOR_INSTR_POWERNOISE_SLOPE,
  GUI_COLOR_INSTR_DAVE,
  GUI_COLOR_INSTR_NDS,
  GUI_COLOR_INSTR_GBA_DMA,
  GUI_COLOR_INSTR_GBA_MINMOD,
  GUI_COLOR_INSTR_BIFURCATOR,
  GUI_COLOR_INSTR_SID2,
<<<<<<< HEAD
  GUI_COLOR_INSTR_SID3,
=======
  GUI_COLOR_INSTR_SUPERVISION,
  GUI_COLOR_INSTR_UPD1771C,
>>>>>>> cac67cf2
  GUI_COLOR_INSTR_UNKNOWN,

  GUI_COLOR_CHANNEL_BG,
  GUI_COLOR_CHANNEL_FG,
  GUI_COLOR_CHANNEL_FM,
  GUI_COLOR_CHANNEL_PULSE,
  GUI_COLOR_CHANNEL_NOISE,
  GUI_COLOR_CHANNEL_WAVE,
  GUI_COLOR_CHANNEL_PCM,
  GUI_COLOR_CHANNEL_OP,
  GUI_COLOR_CHANNEL_MUTED,

  GUI_COLOR_PATTERN_PLAY_HEAD,
  GUI_COLOR_PATTERN_CURSOR,
  GUI_COLOR_PATTERN_CURSOR_HOVER,
  GUI_COLOR_PATTERN_CURSOR_ACTIVE,
  GUI_COLOR_PATTERN_SELECTION,
  GUI_COLOR_PATTERN_SELECTION_HOVER,
  GUI_COLOR_PATTERN_SELECTION_ACTIVE,
  GUI_COLOR_PATTERN_HI_1,
  GUI_COLOR_PATTERN_HI_2,
  GUI_COLOR_PATTERN_ROW_INDEX,
  GUI_COLOR_PATTERN_ROW_INDEX_HI1,
  GUI_COLOR_PATTERN_ROW_INDEX_HI2,
  GUI_COLOR_PATTERN_ACTIVE,
  GUI_COLOR_PATTERN_INACTIVE,
  GUI_COLOR_PATTERN_ACTIVE_HI1,
  GUI_COLOR_PATTERN_INACTIVE_HI1,
  GUI_COLOR_PATTERN_ACTIVE_HI2,
  GUI_COLOR_PATTERN_INACTIVE_HI2,
  GUI_COLOR_PATTERN_INS,
  GUI_COLOR_PATTERN_INS_WARN,
  GUI_COLOR_PATTERN_INS_ERROR,
  GUI_COLOR_PATTERN_VOLUME_MAX,
  GUI_COLOR_PATTERN_VOLUME_HALF,
  GUI_COLOR_PATTERN_VOLUME_MIN,
  GUI_COLOR_PATTERN_EFFECT_INVALID,
  GUI_COLOR_PATTERN_EFFECT_PITCH,
  GUI_COLOR_PATTERN_EFFECT_VOLUME,
  GUI_COLOR_PATTERN_EFFECT_PANNING,
  GUI_COLOR_PATTERN_EFFECT_SONG,
  GUI_COLOR_PATTERN_EFFECT_TIME,
  GUI_COLOR_PATTERN_EFFECT_SPEED,
  GUI_COLOR_PATTERN_EFFECT_SYS_PRIMARY,
  GUI_COLOR_PATTERN_EFFECT_SYS_SECONDARY,
  GUI_COLOR_PATTERN_EFFECT_MISC,

  GUI_COLOR_PATTERN_STATUS_OFF,
  GUI_COLOR_PATTERN_STATUS_REL,
  GUI_COLOR_PATTERN_STATUS_REL_ON,
  GUI_COLOR_PATTERN_STATUS_ON,
  GUI_COLOR_PATTERN_STATUS_VOLUME,
  GUI_COLOR_PATTERN_STATUS_PITCH,
  GUI_COLOR_PATTERN_STATUS_PANNING,
  GUI_COLOR_PATTERN_STATUS_SYS1,
  GUI_COLOR_PATTERN_STATUS_SYS2,
  GUI_COLOR_PATTERN_STATUS_MIXING,
  GUI_COLOR_PATTERN_STATUS_DSP,
  GUI_COLOR_PATTERN_STATUS_NOTE,
  GUI_COLOR_PATTERN_STATUS_MISC1,
  GUI_COLOR_PATTERN_STATUS_MISC2,
  GUI_COLOR_PATTERN_STATUS_MISC3,
  GUI_COLOR_PATTERN_STATUS_ATTACK,
  GUI_COLOR_PATTERN_STATUS_DECAY,
  GUI_COLOR_PATTERN_STATUS_SUSTAIN,
  GUI_COLOR_PATTERN_STATUS_RELEASE,
  GUI_COLOR_PATTERN_STATUS_DEC_LINEAR,
  GUI_COLOR_PATTERN_STATUS_DEC_EXP,
  GUI_COLOR_PATTERN_STATUS_INC,
  GUI_COLOR_PATTERN_STATUS_BENT,
  GUI_COLOR_PATTERN_STATUS_DIRECT,
  GUI_COLOR_PATTERN_PAIR,

  GUI_COLOR_SAMPLE_BG,
  GUI_COLOR_SAMPLE_FG,
  GUI_COLOR_SAMPLE_LOOP,
  GUI_COLOR_SAMPLE_CENTER,
  GUI_COLOR_SAMPLE_GRID,
  GUI_COLOR_SAMPLE_SEL,
  GUI_COLOR_SAMPLE_SEL_POINT,
  GUI_COLOR_SAMPLE_NEEDLE,
  GUI_COLOR_SAMPLE_NEEDLE_PLAYING,
  GUI_COLOR_SAMPLE_LOOP_POINT,
  GUI_COLOR_SAMPLE_TIME_BG,
  GUI_COLOR_SAMPLE_TIME_FG,
  GUI_COLOR_SAMPLE_CHIP_DISABLED,
  GUI_COLOR_SAMPLE_CHIP_ENABLED,
  GUI_COLOR_SAMPLE_CHIP_WARNING,

  GUI_COLOR_PAT_MANAGER_NULL,
  GUI_COLOR_PAT_MANAGER_USED,
  GUI_COLOR_PAT_MANAGER_OVERUSED,
  GUI_COLOR_PAT_MANAGER_EXTREMELY_OVERUSED,
  GUI_COLOR_PAT_MANAGER_COMBO_BREAKER,
  GUI_COLOR_PAT_MANAGER_UNUSED,

  GUI_COLOR_PIANO_BACKGROUND,
  GUI_COLOR_PIANO_KEY_BOTTOM,
  GUI_COLOR_PIANO_KEY_TOP,
  GUI_COLOR_PIANO_KEY_BOTTOM_HIT,
  GUI_COLOR_PIANO_KEY_TOP_HIT,
  GUI_COLOR_PIANO_KEY_BOTTOM_ACTIVE,
  GUI_COLOR_PIANO_KEY_TOP_ACTIVE,

  GUI_COLOR_CLOCK_TEXT,
  GUI_COLOR_CLOCK_BEAT_LOW,
  GUI_COLOR_CLOCK_BEAT_HIGH,

  GUI_COLOR_PATCHBAY_PORTSET,
  GUI_COLOR_PATCHBAY_PORT,
  GUI_COLOR_PATCHBAY_PORT_HIDDEN,
  GUI_COLOR_PATCHBAY_CONNECTION,
  GUI_COLOR_PATCHBAY_CONNECTION_BG,
  GUI_COLOR_PATCHBAY_CONNECTION_HI,

  GUI_COLOR_MEMORY_BG,
  GUI_COLOR_MEMORY_DATA,
  GUI_COLOR_MEMORY_FREE,
  GUI_COLOR_MEMORY_PADDING,
  GUI_COLOR_MEMORY_RESERVED,
  GUI_COLOR_MEMORY_SAMPLE,
  GUI_COLOR_MEMORY_SAMPLE_ALT1,
  GUI_COLOR_MEMORY_SAMPLE_ALT2,
  GUI_COLOR_MEMORY_SAMPLE_ALT3,
  GUI_COLOR_MEMORY_WAVE_RAM,
  GUI_COLOR_MEMORY_WAVE_STATIC,
  GUI_COLOR_MEMORY_ECHO,
  GUI_COLOR_MEMORY_N163_LOAD,
  GUI_COLOR_MEMORY_N163_PLAY,
  GUI_COLOR_MEMORY_BANK0,
  GUI_COLOR_MEMORY_BANK1,
  GUI_COLOR_MEMORY_BANK2,
  GUI_COLOR_MEMORY_BANK3,
  GUI_COLOR_MEMORY_BANK4,
  GUI_COLOR_MEMORY_BANK5,
  GUI_COLOR_MEMORY_BANK6,
  GUI_COLOR_MEMORY_BANK7,

  GUI_COLOR_LOGLEVEL_ERROR,
  GUI_COLOR_LOGLEVEL_WARNING,
  GUI_COLOR_LOGLEVEL_INFO,
  GUI_COLOR_LOGLEVEL_DEBUG,
  GUI_COLOR_LOGLEVEL_TRACE,

  GUI_COLOR_EE_VALUE,
  GUI_COLOR_PLAYBACK_STAT,
  GUI_COLOR_MAX
};

enum FurnaceGUIWindows {
  GUI_WINDOW_NOTHING=0,
  GUI_WINDOW_EDIT_CONTROLS,
  GUI_WINDOW_SONG_INFO,
  GUI_WINDOW_SPEED,
  GUI_WINDOW_ORDERS,
  GUI_WINDOW_INS_LIST,
  GUI_WINDOW_PATTERN,
  GUI_WINDOW_INS_EDIT,
  GUI_WINDOW_WAVE_LIST,
  GUI_WINDOW_WAVE_EDIT,
  GUI_WINDOW_SAMPLE_LIST,
  GUI_WINDOW_SAMPLE_EDIT,
  GUI_WINDOW_MIXER,
  GUI_WINDOW_ABOUT,
  GUI_WINDOW_SETTINGS,
  GUI_WINDOW_DEBUG,
  GUI_WINDOW_OSCILLOSCOPE,
  GUI_WINDOW_VOL_METER,
  GUI_WINDOW_STATS,
  GUI_WINDOW_COMPAT_FLAGS,
  GUI_WINDOW_PIANO,
  GUI_WINDOW_NOTES,
  GUI_WINDOW_CHANNELS,
  GUI_WINDOW_PAT_MANAGER,
  GUI_WINDOW_SYS_MANAGER,
  GUI_WINDOW_REGISTER_VIEW,
  GUI_WINDOW_LOG,
  GUI_WINDOW_EFFECT_LIST,
  GUI_WINDOW_CHAN_OSC,
  GUI_WINDOW_SUBSONGS,
  GUI_WINDOW_FIND,
  GUI_WINDOW_CLOCK,
  GUI_WINDOW_GROOVES,
  GUI_WINDOW_XY_OSC,
  GUI_WINDOW_INTRO_MON,
  GUI_WINDOW_MEMORY,
  GUI_WINDOW_CS_PLAYER,
  GUI_WINDOW_USER_PRESETS,
  GUI_WINDOW_SPOILER
};

enum FurnaceGUIMobileScenes {
  GUI_SCENE_PATTERN,
  GUI_SCENE_ORDERS,
  GUI_SCENE_INSTRUMENT,
  GUI_SCENE_WAVETABLE,
  GUI_SCENE_SAMPLE,
  GUI_SCENE_SONG,
  GUI_SCENE_CHANNELS,
  GUI_SCENE_CHIPS,
  GUI_SCENE_MIXER,
  GUI_SCENE_OTHER,
};

enum FurnaceGUISettingGroups: unsigned int {
  GUI_SETTINGS_GENERAL=1,
  GUI_SETTINGS_AUDIO=2,
  GUI_SETTINGS_MIDI=4,
  GUI_SETTINGS_KEYBOARD=8,
  GUI_SETTINGS_BEHAVIOR=16,
  GUI_SETTINGS_FONT=32,
  GUI_SETTINGS_APPEARANCE=64,
  GUI_SETTINGS_LAYOUTS=128,
  GUI_SETTINGS_COLOR=256,
  GUI_SETTINGS_EMULATION=512,

  GUI_SETTINGS_ALL=0xffffffff
};

enum FurnaceGUIFileDialogs {
  GUI_FILE_OPEN,
  GUI_FILE_OPEN_BACKUP,
  GUI_FILE_SAVE,
  GUI_FILE_SAVE_DMF,
  GUI_FILE_SAVE_DMF_LEGACY,
  GUI_FILE_INS_OPEN,
  GUI_FILE_INS_OPEN_REPLACE,
  GUI_FILE_INS_SAVE,
  GUI_FILE_INS_SAVE_DMP,
  GUI_FILE_INS_SAVE_ALL,
  GUI_FILE_WAVE_OPEN,
  GUI_FILE_WAVE_OPEN_REPLACE,
  GUI_FILE_WAVE_SAVE,
  GUI_FILE_WAVE_SAVE_DMW,
  GUI_FILE_WAVE_SAVE_RAW,
  GUI_FILE_WAVE_SAVE_ALL,
  GUI_FILE_SAMPLE_OPEN,
  GUI_FILE_SAMPLE_OPEN_RAW,
  GUI_FILE_SAMPLE_OPEN_REPLACE,
  GUI_FILE_SAMPLE_OPEN_REPLACE_RAW,
  GUI_FILE_SAMPLE_SAVE,
  GUI_FILE_SAMPLE_SAVE_RAW,
  GUI_FILE_SAMPLE_SAVE_ALL,
  GUI_FILE_EXPORT_AUDIO_ONE,
  GUI_FILE_EXPORT_AUDIO_PER_SYS,
  GUI_FILE_EXPORT_AUDIO_PER_CHANNEL,
  GUI_FILE_EXPORT_VGM,
  GUI_FILE_EXPORT_CMDSTREAM,
  GUI_FILE_EXPORT_TEXT,
  GUI_FILE_EXPORT_ROM,
  GUI_FILE_LOAD_MAIN_FONT,
  GUI_FILE_LOAD_HEAD_FONT,
  GUI_FILE_LOAD_PAT_FONT,
  GUI_FILE_IMPORT_COLORS,
  GUI_FILE_IMPORT_KEYBINDS,
  GUI_FILE_IMPORT_LAYOUT,
  GUI_FILE_IMPORT_USER_PRESETS,
  GUI_FILE_IMPORT_USER_PRESETS_REPLACE,
  GUI_FILE_IMPORT_CONFIG,
  GUI_FILE_EXPORT_COLORS,
  GUI_FILE_EXPORT_KEYBINDS,
  GUI_FILE_EXPORT_LAYOUT,
  GUI_FILE_EXPORT_USER_PRESETS,
  GUI_FILE_EXPORT_CONFIG,
  GUI_FILE_YRW801_ROM_OPEN,
  GUI_FILE_TG100_ROM_OPEN,
  GUI_FILE_MU5_ROM_OPEN,
  GUI_FILE_CMDSTREAM_OPEN,

  GUI_FILE_TEST_OPEN,
  GUI_FILE_TEST_OPEN_MULTI,
  GUI_FILE_TEST_SAVE
};

enum FurnaceGUIWarnings {
  GUI_WARN_QUIT,
  GUI_WARN_NEW,
  GUI_WARN_OPEN,
  GUI_WARN_OPEN_BACKUP,
  GUI_WARN_OPEN_DROP,
  GUI_WARN_RESET_LAYOUT,
  GUI_WARN_RESET_COLORS,
  GUI_WARN_RESET_KEYBINDS,
  GUI_WARN_CLOSE_SETTINGS,
  GUI_WARN_CLEAR,
  GUI_WARN_SUBSONG_DEL,
  GUI_WARN_SYSTEM_DEL,
  GUI_WARN_CLEAR_HISTORY,
  GUI_WARN_CV,
  GUI_WARN_RESET_CONFIG,
  GUI_WARN_GENERIC
};

enum FurnaceGUIExportTypes {
  GUI_EXPORT_NONE=-1,

  GUI_EXPORT_AUDIO=0,
  GUI_EXPORT_VGM,
  GUI_EXPORT_ROM,
  GUI_EXPORT_CMD_STREAM,
  GUI_EXPORT_TEXT,
  GUI_EXPORT_DMF
};

enum FurnaceGUIFMAlgs {
  FM_ALGS_4OP,
  FM_ALGS_2OP_OPL,
  FM_ALGS_4OP_OPL
};

enum FurnaceGUIActions {
  GUI_ACTION_GLOBAL_MIN=0,
  GUI_ACTION_NEW,
  GUI_ACTION_OPEN,
  GUI_ACTION_OPEN_BACKUP,
  GUI_ACTION_SAVE,
  GUI_ACTION_SAVE_AS,
  GUI_ACTION_EXPORT,
  GUI_ACTION_UNDO,
  GUI_ACTION_REDO,
  GUI_ACTION_QUIT,
  GUI_ACTION_PLAY_TOGGLE,
  GUI_ACTION_PLAY,
  GUI_ACTION_STOP,
  GUI_ACTION_PLAY_START,
  GUI_ACTION_PLAY_REPEAT,
  GUI_ACTION_PLAY_CURSOR,
  GUI_ACTION_STEP_ONE,
  GUI_ACTION_OCTAVE_UP,
  GUI_ACTION_OCTAVE_DOWN,
  GUI_ACTION_INS_UP,
  GUI_ACTION_INS_DOWN,
  GUI_ACTION_STEP_UP,
  GUI_ACTION_STEP_DOWN,
  GUI_ACTION_TOGGLE_EDIT,
  GUI_ACTION_METRONOME,
  GUI_ACTION_REPEAT_PATTERN,
  GUI_ACTION_FOLLOW_ORDERS,
  GUI_ACTION_FOLLOW_PATTERN,
  GUI_ACTION_FULLSCREEN,
  GUI_ACTION_TX81Z_REQUEST,
  GUI_ACTION_PANIC,
  GUI_ACTION_CLEAR,

  GUI_ACTION_COMMAND_PALETTE,
  GUI_ACTION_CMDPAL_MIN,
  GUI_ACTION_CMDPAL_RECENT,
  GUI_ACTION_CMDPAL_INSTRUMENTS,
  GUI_ACTION_CMDPAL_SAMPLES,
  GUI_ACTION_CMDPAL_INSTRUMENT_CHANGE,
  GUI_ACTION_CMDPAL_ADD_CHIP,
  GUI_ACTION_CMDPAL_MAX,

  GUI_ACTION_WINDOW_EDIT_CONTROLS,
  GUI_ACTION_WINDOW_ORDERS,
  GUI_ACTION_WINDOW_INS_LIST,
  GUI_ACTION_WINDOW_INS_EDIT,
  GUI_ACTION_WINDOW_SONG_INFO,
  GUI_ACTION_WINDOW_SPEED,
  GUI_ACTION_WINDOW_PATTERN,
  GUI_ACTION_WINDOW_WAVE_LIST,
  GUI_ACTION_WINDOW_WAVE_EDIT,
  GUI_ACTION_WINDOW_SAMPLE_LIST,
  GUI_ACTION_WINDOW_SAMPLE_EDIT,
  GUI_ACTION_WINDOW_ABOUT,
  GUI_ACTION_WINDOW_SETTINGS,
  GUI_ACTION_WINDOW_MIXER,
  GUI_ACTION_WINDOW_DEBUG,
  GUI_ACTION_WINDOW_OSCILLOSCOPE,
  GUI_ACTION_WINDOW_VOL_METER,
  GUI_ACTION_WINDOW_STATS,
  GUI_ACTION_WINDOW_COMPAT_FLAGS,
  GUI_ACTION_WINDOW_PIANO,
  GUI_ACTION_WINDOW_NOTES,
  GUI_ACTION_WINDOW_CHANNELS,
  GUI_ACTION_WINDOW_PAT_MANAGER,
  GUI_ACTION_WINDOW_SYS_MANAGER,
  GUI_ACTION_WINDOW_REGISTER_VIEW,
  GUI_ACTION_WINDOW_LOG,
  GUI_ACTION_WINDOW_EFFECT_LIST,
  GUI_ACTION_WINDOW_CHAN_OSC,
  GUI_ACTION_WINDOW_SUBSONGS,
  GUI_ACTION_WINDOW_FIND,
  GUI_ACTION_WINDOW_CLOCK,
  GUI_ACTION_WINDOW_GROOVES,
  GUI_ACTION_WINDOW_XY_OSC,
  GUI_ACTION_WINDOW_MEMORY,
  GUI_ACTION_WINDOW_CS_PLAYER,
  GUI_ACTION_WINDOW_USER_PRESETS,

  GUI_ACTION_COLLAPSE_WINDOW,
  GUI_ACTION_CLOSE_WINDOW,
  GUI_ACTION_GLOBAL_MAX,

  GUI_ACTION_PAT_MIN,
  GUI_ACTION_PAT_NOTE_UP,
  GUI_ACTION_PAT_NOTE_DOWN,
  GUI_ACTION_PAT_OCTAVE_UP,
  GUI_ACTION_PAT_OCTAVE_DOWN,
  GUI_ACTION_PAT_VALUE_UP,
  GUI_ACTION_PAT_VALUE_DOWN,
  GUI_ACTION_PAT_VALUE_UP_COARSE,
  GUI_ACTION_PAT_VALUE_DOWN_COARSE,
  GUI_ACTION_PAT_SELECT_ALL,
  GUI_ACTION_PAT_CUT,
  GUI_ACTION_PAT_COPY,
  GUI_ACTION_PAT_PASTE,
  GUI_ACTION_PAT_PASTE_MIX,
  GUI_ACTION_PAT_PASTE_MIX_BG,
  GUI_ACTION_PAT_PASTE_FLOOD,
  GUI_ACTION_PAT_PASTE_OVERFLOW,
  GUI_ACTION_PAT_CURSOR_UP,
  GUI_ACTION_PAT_CURSOR_DOWN,
  GUI_ACTION_PAT_CURSOR_LEFT,
  GUI_ACTION_PAT_CURSOR_RIGHT,
  GUI_ACTION_PAT_CURSOR_UP_ONE,
  GUI_ACTION_PAT_CURSOR_DOWN_ONE,
  GUI_ACTION_PAT_CURSOR_LEFT_CHANNEL,
  GUI_ACTION_PAT_CURSOR_RIGHT_CHANNEL,
  GUI_ACTION_PAT_CURSOR_NEXT_CHANNEL,
  GUI_ACTION_PAT_CURSOR_PREVIOUS_CHANNEL,
  GUI_ACTION_PAT_CURSOR_BEGIN,
  GUI_ACTION_PAT_CURSOR_END,
  GUI_ACTION_PAT_CURSOR_UP_COARSE,
  GUI_ACTION_PAT_CURSOR_DOWN_COARSE,
  GUI_ACTION_PAT_SELECTION_UP,
  GUI_ACTION_PAT_SELECTION_DOWN,
  GUI_ACTION_PAT_SELECTION_LEFT,
  GUI_ACTION_PAT_SELECTION_RIGHT,
  GUI_ACTION_PAT_SELECTION_UP_ONE,
  GUI_ACTION_PAT_SELECTION_DOWN_ONE,
  GUI_ACTION_PAT_SELECTION_BEGIN,
  GUI_ACTION_PAT_SELECTION_END,
  GUI_ACTION_PAT_SELECTION_UP_COARSE,
  GUI_ACTION_PAT_SELECTION_DOWN_COARSE,
  GUI_ACTION_PAT_MOVE_UP,
  GUI_ACTION_PAT_MOVE_DOWN,
  GUI_ACTION_PAT_MOVE_LEFT_CHANNEL,
  GUI_ACTION_PAT_MOVE_RIGHT_CHANNEL,
  GUI_ACTION_PAT_DELETE,
  GUI_ACTION_PAT_PULL_DELETE,
  GUI_ACTION_PAT_INSERT,
  GUI_ACTION_PAT_MUTE_CURSOR,
  GUI_ACTION_PAT_SOLO_CURSOR,
  GUI_ACTION_PAT_UNMUTE_ALL,
  GUI_ACTION_PAT_NEXT_ORDER,
  GUI_ACTION_PAT_PREV_ORDER,
  GUI_ACTION_PAT_COLLAPSE,
  GUI_ACTION_PAT_INCREASE_COLUMNS,
  GUI_ACTION_PAT_DECREASE_COLUMNS,
  GUI_ACTION_PAT_INTERPOLATE,
  GUI_ACTION_PAT_FADE,
  GUI_ACTION_PAT_INVERT_VALUES,
  GUI_ACTION_PAT_FLIP_SELECTION,
  GUI_ACTION_PAT_COLLAPSE_ROWS,
  GUI_ACTION_PAT_EXPAND_ROWS,
  GUI_ACTION_PAT_COLLAPSE_PAT,
  GUI_ACTION_PAT_EXPAND_PAT,
  GUI_ACTION_PAT_COLLAPSE_SONG,
  GUI_ACTION_PAT_EXPAND_SONG,
  GUI_ACTION_PAT_LATCH,
  GUI_ACTION_PAT_SCROLL_MODE,
  GUI_ACTION_PAT_CLEAR_LATCH,
  GUI_ACTION_PAT_ABSORB_INSTRUMENT,
  GUI_ACTION_PAT_CURSOR_UNDO,
  GUI_ACTION_PAT_CURSOR_REDO,
  GUI_ACTION_PAT_MAX,

  GUI_ACTION_INS_LIST_MIN,
  GUI_ACTION_INS_LIST_ADD,
  GUI_ACTION_INS_LIST_DUPLICATE,
  GUI_ACTION_INS_LIST_OPEN,
  GUI_ACTION_INS_LIST_OPEN_REPLACE,
  GUI_ACTION_INS_LIST_SAVE,
  GUI_ACTION_INS_LIST_SAVE_DMP,
  GUI_ACTION_INS_LIST_MOVE_UP,
  GUI_ACTION_INS_LIST_MOVE_DOWN,
  GUI_ACTION_INS_LIST_DELETE,
  GUI_ACTION_INS_LIST_EDIT,
  GUI_ACTION_INS_LIST_UP,
  GUI_ACTION_INS_LIST_DOWN,
  GUI_ACTION_INS_LIST_DIR_VIEW,
  GUI_ACTION_INS_LIST_SAVE_ALL,
  GUI_ACTION_INS_LIST_MAX,

  GUI_ACTION_WAVE_LIST_MIN,
  GUI_ACTION_WAVE_LIST_ADD,
  GUI_ACTION_WAVE_LIST_DUPLICATE,
  GUI_ACTION_WAVE_LIST_OPEN,
  GUI_ACTION_WAVE_LIST_OPEN_REPLACE,
  GUI_ACTION_WAVE_LIST_SAVE,
  GUI_ACTION_WAVE_LIST_SAVE_DMW,
  GUI_ACTION_WAVE_LIST_SAVE_RAW,
  GUI_ACTION_WAVE_LIST_MOVE_UP,
  GUI_ACTION_WAVE_LIST_MOVE_DOWN,
  GUI_ACTION_WAVE_LIST_DELETE,
  GUI_ACTION_WAVE_LIST_EDIT,
  GUI_ACTION_WAVE_LIST_UP,
  GUI_ACTION_WAVE_LIST_DOWN,
  GUI_ACTION_WAVE_LIST_DIR_VIEW,
  GUI_ACTION_WAVE_LIST_SAVE_ALL,
  GUI_ACTION_WAVE_LIST_MAX,

  GUI_ACTION_SAMPLE_LIST_MIN,
  GUI_ACTION_SAMPLE_LIST_ADD,
  GUI_ACTION_SAMPLE_LIST_DUPLICATE,
  GUI_ACTION_SAMPLE_LIST_OPEN,
  GUI_ACTION_SAMPLE_LIST_OPEN_REPLACE,
  GUI_ACTION_SAMPLE_LIST_OPEN_RAW,
  GUI_ACTION_SAMPLE_LIST_OPEN_REPLACE_RAW,
  GUI_ACTION_SAMPLE_LIST_SAVE,
  GUI_ACTION_SAMPLE_LIST_SAVE_RAW,
  GUI_ACTION_SAMPLE_LIST_MOVE_UP,
  GUI_ACTION_SAMPLE_LIST_MOVE_DOWN,
  GUI_ACTION_SAMPLE_LIST_DELETE,
  GUI_ACTION_SAMPLE_LIST_EDIT,
  GUI_ACTION_SAMPLE_LIST_UP,
  GUI_ACTION_SAMPLE_LIST_DOWN,
  GUI_ACTION_SAMPLE_LIST_PREVIEW,
  GUI_ACTION_SAMPLE_LIST_STOP_PREVIEW,
  GUI_ACTION_SAMPLE_LIST_DIR_VIEW,
  GUI_ACTION_SAMPLE_LIST_MAKE_MAP,
  GUI_ACTION_SAMPLE_LIST_SAVE_ALL,
  GUI_ACTION_SAMPLE_LIST_MAX,

  GUI_ACTION_SAMPLE_MIN,
  GUI_ACTION_SAMPLE_SELECT,
  GUI_ACTION_SAMPLE_DRAW,
  GUI_ACTION_SAMPLE_CUT,
  GUI_ACTION_SAMPLE_COPY,
  GUI_ACTION_SAMPLE_PASTE,
  GUI_ACTION_SAMPLE_PASTE_REPLACE,
  GUI_ACTION_SAMPLE_PASTE_MIX,
  GUI_ACTION_SAMPLE_SELECT_ALL,
  GUI_ACTION_SAMPLE_RESIZE,
  GUI_ACTION_SAMPLE_RESAMPLE,
  GUI_ACTION_SAMPLE_AMPLIFY,
  GUI_ACTION_SAMPLE_NORMALIZE,
  GUI_ACTION_SAMPLE_FADE_IN,
  GUI_ACTION_SAMPLE_FADE_OUT,
  GUI_ACTION_SAMPLE_SILENCE,
  GUI_ACTION_SAMPLE_INSERT,
  GUI_ACTION_SAMPLE_DELETE,
  GUI_ACTION_SAMPLE_TRIM,
  GUI_ACTION_SAMPLE_REVERSE,
  GUI_ACTION_SAMPLE_INVERT,
  GUI_ACTION_SAMPLE_SIGN,
  GUI_ACTION_SAMPLE_FILTER,
  GUI_ACTION_SAMPLE_CROSSFADE_LOOP,
  GUI_ACTION_SAMPLE_PREVIEW,
  GUI_ACTION_SAMPLE_STOP_PREVIEW,
  GUI_ACTION_SAMPLE_ZOOM_IN,
  GUI_ACTION_SAMPLE_ZOOM_OUT,
  GUI_ACTION_SAMPLE_ZOOM_AUTO,
  GUI_ACTION_SAMPLE_MAKE_INS,
  GUI_ACTION_SAMPLE_SET_LOOP,
  GUI_ACTION_SAMPLE_CREATE_WAVE,
  GUI_ACTION_SAMPLE_MAX,

  GUI_ACTION_ORDERS_MIN,
  GUI_ACTION_ORDERS_UP,
  GUI_ACTION_ORDERS_DOWN,
  GUI_ACTION_ORDERS_LEFT,
  GUI_ACTION_ORDERS_RIGHT,
  GUI_ACTION_ORDERS_INCREASE,
  GUI_ACTION_ORDERS_DECREASE,
  GUI_ACTION_ORDERS_EDIT_MODE,
  GUI_ACTION_ORDERS_LINK,
  GUI_ACTION_ORDERS_ADD,
  GUI_ACTION_ORDERS_DUPLICATE,
  GUI_ACTION_ORDERS_DEEP_CLONE,
  GUI_ACTION_ORDERS_DUPLICATE_END,
  GUI_ACTION_ORDERS_DEEP_CLONE_END,
  GUI_ACTION_ORDERS_REMOVE,
  GUI_ACTION_ORDERS_MOVE_UP,
  GUI_ACTION_ORDERS_MOVE_DOWN,
  GUI_ACTION_ORDERS_REPLAY,
  GUI_ACTION_ORDERS_MAX,

  GUI_ACTION_MAX
};

enum FurnaceGUIImages {
  GUI_IMAGE_ICON=0,
  GUI_IMAGE_TALOGO,
  GUI_IMAGE_TACHIP,
  GUI_IMAGE_LOGO,
  GUI_IMAGE_WORDMARK,
  GUI_IMAGE_INTROBG,
  GUI_IMAGE_PAT,

  GUI_IMAGE_MAX
};

enum FurnaceGUIChanOscRef {
  GUI_OSCREF_NONE=0,
  GUI_OSCREF_CENTER,
  GUI_OSCREF_FULL,

  GUI_OSCREF_FREQUENCY,
  GUI_OSCREF_VOLUME,
  GUI_OSCREF_CHANNEL,
  GUI_OSCREF_BRIGHT,

  GUI_OSCREF_NOTE_TRIGGER,

  GUI_OSCREF_MAX
};

enum PasteMode {
  GUI_PASTE_MODE_NORMAL=0,
  GUI_PASTE_MODE_MIX_FG,
  GUI_PASTE_MODE_MIX_BG,
  GUI_PASTE_MODE_FLOOD,
  GUI_PASTE_MODE_OVERFLOW,
  GUI_PASTE_MODE_INS_FG,
  GUI_PASTE_MODE_INS_BG
};

enum NoteCtrl {
  GUI_NOTE_OFF=100,
  GUI_NOTE_OFF_RELEASE=101,
  GUI_NOTE_RELEASE=102
};

#define FURKMOD_CTRL (1U<<31)
#define FURKMOD_SHIFT (1<<29)
#define FURKMOD_META (1<<28)
#define FURKMOD_ALT (1<<27)
#define FURK_MASK 0x40ffffff

#ifdef __APPLE__
#define FURKMOD_CMD FURKMOD_META
#else
#define FURKMOD_CMD FURKMOD_CTRL
#endif

struct SelectionPoint {
  int xCoarse, xFine;
  int y;
  SelectionPoint(int xc, int xf, int yp):
    xCoarse(xc), xFine(xf), y(yp) {}
  SelectionPoint():
    xCoarse(0), xFine(0), y(0) {}
};

struct UndoRegion {
  struct UndoRegionPoint {
    int ord, x, y;
    UndoRegionPoint(int o, int xp, int yp):
      ord(o), x(xp), y(yp) {}
    UndoRegionPoint():
      ord(-1), x(-1), y(-1) {}
  } begin, end;
  UndoRegion(int o0, int x0, int y0, int o1, int x1, int y1):
    begin(o0,x0,y0),
    end(o1,x1,y1) {}
  UndoRegion():
    begin(),
    end() {}
};

enum ActionType {
  GUI_UNDO_CHANGE_ORDER,
  GUI_UNDO_PATTERN_EDIT,
  GUI_UNDO_PATTERN_DELETE,
  GUI_UNDO_PATTERN_PULL,
  GUI_UNDO_PATTERN_PUSH,
  GUI_UNDO_PATTERN_CUT,
  GUI_UNDO_PATTERN_PASTE,
  GUI_UNDO_PATTERN_CHANGE_INS,
  GUI_UNDO_PATTERN_INTERPOLATE,
  GUI_UNDO_PATTERN_FADE,
  GUI_UNDO_PATTERN_SCALE,
  GUI_UNDO_PATTERN_RANDOMIZE,
  GUI_UNDO_PATTERN_INVERT_VAL,
  GUI_UNDO_PATTERN_FLIP,
  GUI_UNDO_PATTERN_COLLAPSE,
  GUI_UNDO_PATTERN_EXPAND,
  GUI_UNDO_PATTERN_COLLAPSE_SONG,
  GUI_UNDO_PATTERN_EXPAND_SONG,
  GUI_UNDO_PATTERN_DRAG,
  GUI_UNDO_REPLACE
};

enum UndoOtherTarget {
  GUI_UNDO_TARGET_SONG,
  GUI_UNDO_TARGET_SUBSONG
};

struct UndoPatternData {
  int subSong, chan, pat, row, col;
  short oldVal, newVal;
  UndoPatternData(int s, int c, int p, int r, int co, short v1, short v2):
    subSong(s),
    chan(c),
    pat(p),
    row(r),
    col(co),
    oldVal(v1),
    newVal(v2) {}
};

struct UndoOrderData {
  int subSong, chan, ord;
  unsigned char oldVal, newVal;
  UndoOrderData(int s, int c, int o, unsigned char v1, unsigned char v2):
    subSong(s),
    chan(c),
    ord(o),
    oldVal(v1),
    newVal(v2) {}
};

struct UndoOtherData {
  UndoOtherTarget target;
  int subtarget;
  size_t off;
  unsigned char oldVal, newVal;
  UndoOtherData(UndoOtherTarget t, int st, size_t o, unsigned char v1, unsigned char v2):
    target(t),
    subtarget(st),
    off(o),
    oldVal(v1),
    newVal(v2) {}
};

struct UndoStep {
  ActionType type;
  SelectionPoint cursor, selStart, selEnd;
  int order;
  bool nibble;
  int oldOrdersLen, newOrdersLen;
  int oldPatLen, newPatLen;
  std::vector<UndoOrderData> ord;
  std::vector<UndoPatternData> pat;
  std::vector<UndoOtherData> other;

  UndoStep():
    type(GUI_UNDO_CHANGE_ORDER),
    cursor(),
    selStart(),
    selEnd(),
    order(0),
    nibble(false),
    oldOrdersLen(0),
    newOrdersLen(0),
    oldPatLen(0),
    newPatLen(0) {}
};

struct CursorJumpPoint {
  SelectionPoint point;
  int order;
  int subSong;
  CursorJumpPoint(const SelectionPoint& p, int o, int ss):
    point(p), order(o), subSong(ss) {}
  CursorJumpPoint():
    point(), order(0), subSong(0) {}
  bool operator== (const CursorJumpPoint& spot) {
    return point.xCoarse==spot.point.xCoarse && point.xFine==spot.point.xFine && point.y==spot.point.y && order==spot.order && subSong==spot.subSong;
  }
  bool operator!= (const CursorJumpPoint& spot) {
    return !(*this == spot);
  }
};

// -1 = any
struct MIDIBind {
  int type, channel, data1, data2;
  int action;
  MIDIBind():
    type(0),
    channel(16),
    data1(128),
    data2(128),
    action(0) {}
};

struct MIDIMap {
  // access method: map[type][channel][data1][data2];
  // channel 16 = any
  // data1 128 = any
  // data2 128 = any
  int**** map;
  std::vector<MIDIBind> binds;

  bool noteInput, volInput, rawVolume, polyInput, directChannel, programChange, midiClock, midiTimeCode, yamahaFMResponse, directProgram;
  // 0: disabled
  //
  // 1: C- C# D- D# E- F- F# G- G# A- A# B-
  // o1    1     3        6     8     A
  //    0     2     4  5     7     9     B
  //    C- C# D- D# E- F- F# G- G# A- A# B-
  // o2    D     F
  //    C     E
  //
  // 2: C- C# D- D# E- F- F# G- G# A- A# B-
  // o1    1     3        6     8     A
  //    0     2     4  5     7     9     B
  //    C- C# D- D# E- F- F# G- G# A- A# B-
  // o2    D     F        2     4     6
  //    C     E     0  1     3     5     7
  //
  // 3: C- C# D- D# E- F- F# G- G# A- A# B-
  // o1    A     B        C     D     E
  //    0     1     2  3     4     5     6
  //    C- C# D- D# E- F- F# G- G# A- A# B-
  // o2    F
  //    7     8     9
  //
  // 4: use dual CC for value input (nibble)
  // 5: use 14-bit CC for value input (MSB/LSB)
  // 6: use single CC for value input (may be imprecise)
  int valueInputStyle;
  int valueInputControlMSB; // on 4
  int valueInputControlLSB; // on 4
  int valueInputControlSingle;

  // 0: disabled
  // 1: use dual CC (nibble)
  // 2: use 14-bit CC (MSB/LSB)
  // 3: use single CC (may be imprecise)
  int valueInputSpecificStyle[18];
  int valueInputSpecificMSB[18];
  int valueInputSpecificLSB[18];
  int valueInputSpecificSingle[18];
  float volExp;

  int valueInputCurMSB, valueInputCurLSB, valueInputCurSingle;
  int valueInputCurMSBS[18];
  int valueInputCurLSBS[18];
  int valueInputCurSingleS[18];

  void compile();
  void deinit();
  int at(const TAMidiMessage& where);
  bool read(String path);
  bool write(String path);
  MIDIMap():
    map(NULL),
    noteInput(true),
    volInput(false),
    rawVolume(false),
    polyInput(false),
    directChannel(false),
    programChange(true),
    midiClock(false),
    midiTimeCode(false),
    yamahaFMResponse(false),
    directProgram(false),
    valueInputStyle(1),
    valueInputControlMSB(0),
    valueInputControlLSB(0),
    valueInputControlSingle(0),
    volExp(2.0f),
    valueInputCurMSB(0),
    valueInputCurLSB(0),
    valueInputCurSingle(0) {
    memset(valueInputSpecificStyle,0,18*sizeof(int));
    memset(valueInputSpecificMSB,0,18*sizeof(int));
    memset(valueInputSpecificLSB,0,18*sizeof(int));
    memset(valueInputSpecificSingle,0,18*sizeof(int));

    memset(valueInputCurMSBS,0,18*sizeof(int));
    memset(valueInputCurLSBS,0,18*sizeof(int));
    memset(valueInputCurSingleS,0,18*sizeof(int));
  }
};

struct Particle {
  ImU32* colors;
  const char* type;
  ImVec2 pos, speed;
  float gravity, friction, life, lifeSpeed;
  bool update(float frameTime);
  Particle(ImU32* color, const char* ty, float x, float y, float sX, float sY, float g, float fr, float l, float lS):
    colors(color),
    type(ty),
    pos(x,y),
    speed(sX,sY),
    gravity(g),
    friction(fr),
    life(l),
    lifeSpeed(lS) {}
};

struct OperationMask {
  bool note, ins, vol, effect, effectVal;
  OperationMask():
    note(true),
    ins(true),
    vol(true),
    effect(true),
    effectVal(true) {}
};

struct TouchPoint {
  // an ID of -1 represents the mouse cursor.
  int id;
  float x, y, z;
  TouchPoint():
    id(-1),
    x(0.0f),
    y(0.0f),
    z(1.0f) {}
  TouchPoint(float xp, float yp):
    id(-1),
    x(xp),
    y(yp),
    z(1.0f) {}
  TouchPoint(int ident, float xp, float yp, float pressure=1.0f):
    id(ident),
    x(xp),
    y(yp),
    z(pressure) {}
};

struct Gradient2DPoint {
  ImVec4 color;
  float x, y, prevX, prevY;
  float spread, distance;
  bool selected, grab;
  Gradient2DPoint(float xPos, float yPos):
    color(1,1,1,1),
    x(xPos),
    y(yPos),
    prevX(0.0f),
    prevY(0.0f),
    spread(0.0f),
    distance(0.5f),
    selected(false),
    grab(false) {}
  Gradient2DPoint():
    color(1,1,1,1),
    x(0.0f),
    y(0.0f),
    spread(0.0f),
    distance(0.5f),
    selected(false),
    grab(false) {}
};

struct Gradient2D {
  ImVec4 bgColor;
  std::vector<Gradient2DPoint> points;
  std::unique_ptr<ImU32[]> grad;
  size_t width, height;

  String toString();
  bool fromString(String val);
  void render();
  ImU32 get(float x, float y);
  Gradient2D(size_t w, size_t h):
    bgColor(0.0f,0.0f,0.0f,0.0f),
    width(w),
    height(h) {
    grad=std::make_unique<ImU32[]>(width*height);
  }
};

struct FurnaceGUISysDefChip {
  DivSystem sys;
  float vol, pan, panFR;
  String flags;
  FurnaceGUISysDefChip(DivSystem s, float v, float p, const char* f, float pf=0.0):
    sys(s),
    vol(v),
    pan(p),
    panFR(pf),
    flags(f) {}
};

struct FurnaceGUISysDef {
  String name;
  String extra;
  String definition;
  std::vector<FurnaceGUISysDefChip> orig;
  std::vector<FurnaceGUISysDef> subDefs;
  void bake();
  FurnaceGUISysDef(const char* n, std::initializer_list<FurnaceGUISysDefChip> def, const char* e=NULL);
  FurnaceGUISysDef(const char* n, const char* def, DivEngine* e);
};

struct FurnaceGUISysCategory {
  const char* name;
  const char* description;
  std::vector<FurnaceGUISysDef> systems;
  FurnaceGUISysCategory(const char* n, const char* d):
    name(n),
    description(d) {}
  FurnaceGUISysCategory():
    name(NULL),
    description(NULL) {}
};

struct FurnaceGUIMacroDesc {
  DivInstrumentMacro* macro;
  int min, max;
  float height;
  const char* displayName;
  const char** bitfieldBits;
  const char* modeName;
  ImVec4 color;
  bool isBitfield, blockMode, bit30;
  String (*hoverFunc)(int,float,void*);
  void* hoverFuncUser;
  bool isArp;
  bool isPitch;

  FurnaceGUIMacroDesc(const char* name, DivInstrumentMacro* m, int macroMin, int macroMax, float macroHeight, ImVec4 col=ImVec4(1.0f,1.0f,1.0f,1.0f), bool block=false, const char* mName=NULL, String (*hf)(int,float,void*)=NULL, bool bitfield=false, const char** bfVal=NULL, bool bit30Special=false, void* hfu=NULL, bool isArp=false, bool isPitch=false):
    macro(m),
    height(macroHeight),
    displayName(name),
    bitfieldBits(bfVal),
    modeName(mName),
    color(col),
    isBitfield(bitfield),
    blockMode(block),
    bit30(bit30Special),
    hoverFunc(hf),
    hoverFuncUser(hfu),
    isArp(isArp),
    isPitch(isPitch) {
    // MSVC -> hell
    this->min=macroMin;
    this->max=macroMax;
  }
};

struct FurnaceGUIMacroEditState {
  int selectedMacro;
  FurnaceGUIMacroEditState():
    selectedMacro(0) {}
};

enum FurnaceGUIFindQueryModes {
  GUI_QUERY_IGNORE=0,
  GUI_QUERY_MATCH,
  GUI_QUERY_MATCH_NOT,
  GUI_QUERY_RANGE,
  GUI_QUERY_RANGE_NOT,
  GUI_QUERY_ANY,
  GUI_QUERY_NONE,

  GUI_QUERY_MAX
};

enum FurnaceGUIFindQueryReplaceModes {
  GUI_QUERY_REPLACE_SET=0,
  GUI_QUERY_REPLACE_ADD,
  GUI_QUERY_REPLACE_ADD_OVERFLOW,
  GUI_QUERY_REPLACE_SCALE,
  GUI_QUERY_REPLACE_CLEAR,

  GUI_QUERY_REPLACE_MAX
};

struct FurnaceGUIFindQuery {
  int noteMode, insMode, volMode, effectCount;
  int effectMode[8];
  int effectValMode[8];
  int note, noteMax;
  unsigned char ins, insMax;
  unsigned char vol, volMax;
  unsigned char effect[8];
  unsigned char effectMax[8];
  unsigned char effectVal[8];
  unsigned char effectValMax[8];

  FurnaceGUIFindQuery():
    noteMode(GUI_QUERY_IGNORE),
    insMode(GUI_QUERY_IGNORE),
    volMode(GUI_QUERY_IGNORE),
    effectCount(0),
    note(0),
    noteMax(0),
    ins(0),
    insMax(0),
    vol(0),
    volMax(0) {
    memset(effectMode,0,8*sizeof(int));
    memset(effectValMode,0,8*sizeof(int));
    memset(effect,0,8);
    memset(effectMax,0,8);
    memset(effectVal,0,8);
    memset(effectValMax,0,8);
  }
};

struct FurnaceGUIQueryResult {
  int subsong, order, x, y;
  signed char effectPos[8];
  FurnaceGUIQueryResult():
    subsong(0),
    order(0),
    x(0),
    y(0),
    effectPos{-1,-1,-1,-1,-1,-1,-1,-1} {}
  FurnaceGUIQueryResult(int ss, int o, int xPos, int yPos, const signed char* fxPos):
    subsong(ss),
    order(o),
    x(xPos),
    y(yPos) {
    memcpy(effectPos,fxPos,8);
  }
};

struct FurnaceGUIWaveSizeEntry {
  short width, height;
  const char* sys;

  FurnaceGUIWaveSizeEntry(short w, short h, const char* s):
    width(w),
    height(h),
    sys(s) {}
  FurnaceGUIWaveSizeEntry():
    width(-1),
    height(-1),
    sys(NULL) {}
};

enum FurnaceGUITextureFormat: unsigned int {
  GUI_TEXFORMAT_UNKNOWN=0,
  GUI_TEXFORMAT_ABGR32=1,
  GUI_TEXFORMAT_ARGB32=2,
  GUI_TEXFORMAT_BGRA32=4,
  GUI_TEXFORMAT_RGBA32=8,
};

class FurnaceGUITexture {
};

struct FurnaceGUIImage {
  unsigned char* data;
  FurnaceGUITexture* tex;
  int width, height, ch;

  FurnaceGUIImage():
   data(NULL),
   tex(NULL),
   width(0),
   height(0),
   ch(0) {}
};

struct FurnaceGUIPerfMetric {
  const char* name;
  int elapsed;
  FurnaceGUIPerfMetric(const char* n, int t):
    name(n),
    elapsed(t) {}
  FurnaceGUIPerfMetric():
    name(NULL),
    elapsed(0) {}
};

struct FurnaceGUIBackupEntry {
  String name;
  uint64_t size;
  struct tm lastEntryTime;
  FurnaceGUIBackupEntry():
    size(0) {
    memset(&lastEntryTime,0,sizeof(struct tm));
  }
};

enum FurnaceGUIBlendMode {
  GUI_BLEND_MODE_NONE=0,
  GUI_BLEND_MODE_BLEND,
  GUI_BLEND_MODE_ADD,
  GUI_BLEND_MODE_MULTIPLY
};

class FurnaceGUIRender {
  public:
    virtual ImTextureID getTextureID(FurnaceGUITexture* which);
    virtual float getTextureU(FurnaceGUITexture* which);
    virtual float getTextureV(FurnaceGUITexture* which);
    virtual FurnaceGUITextureFormat getTextureFormat(FurnaceGUITexture* which);
    virtual bool isTextureValid(FurnaceGUITexture* which);
    virtual bool lockTexture(FurnaceGUITexture* which, void** data, int* pitch);
    virtual bool unlockTexture(FurnaceGUITexture* which);
    virtual bool updateTexture(FurnaceGUITexture* which, void* data, int pitch);
    virtual FurnaceGUITexture* createTexture(bool dynamic, int width, int height, bool interpolate=true, FurnaceGUITextureFormat format=GUI_TEXFORMAT_ABGR32);
    virtual bool destroyTexture(FurnaceGUITexture* which);
    virtual void setTextureBlendMode(FurnaceGUITexture* which, FurnaceGUIBlendMode mode);
    virtual void setBlendMode(FurnaceGUIBlendMode mode);
    virtual void resized(const SDL_Event& ev);
    virtual void clear(ImVec4 color);
    virtual bool newFrame();
    virtual bool canVSync();
    virtual void createFontsTexture();
    virtual void destroyFontsTexture();
    virtual void renderGUI();
    virtual void wipe(float alpha);
    virtual void drawOsc(float* data, size_t len, ImVec2 pos0, ImVec2 pos1, ImVec4 color, ImVec2 canvasSize, float lineWidth);
    virtual void present();
    virtual bool supportsDrawOsc();
    virtual bool areTexturesSquare();
    virtual bool getOutputSize(int& w, int& h);
    virtual int getWindowFlags();
    virtual int getMaxTextureWidth();
    virtual int getMaxTextureHeight();
    virtual unsigned int getTextureFormats();
    virtual const char* getBackendName();
    virtual const char* getVendorName();
    virtual const char* getDeviceName();
    virtual const char* getAPIVersion();
    virtual void setSwapInterval(int swapInterval);
    virtual void preInit(const DivConfig& conf);
    virtual bool init(SDL_Window* win, int swapInterval);
    virtual void initGUI(SDL_Window* win);
    virtual void quitGUI();
    virtual bool quit();
    virtual bool isDead();
    virtual ~FurnaceGUIRender();
};

struct PendingDrawOsc {
  void* gui;
  float* data;
  size_t len;
  ImVec2 pos0;
  ImVec2 pos1;
  ImVec4 color;
  float lineSize;
  PendingDrawOsc():
    gui(NULL),
    data(NULL),
    len(0),
    pos0(0,0),
    pos1(0,0),
    color(0,0,0,0),
    lineSize(0.0f) {}
};

struct FurnaceCV;

class FurnaceGUI {
  DivEngine* e;

  FurnaceGUIRenderBackend renderBackend;
  FurnaceGUIRender* rend;
  FurnaceGUITextureFormat bestTexFormat;

  SDL_Window* sdlWin;
  SDL_Haptic* vibrator;
  bool vibratorAvailable;

  FurnaceCV* cv;
  FurnaceGUITexture* cvTex;

  FurnaceGUITexture* sampleTex;
  int sampleTexW, sampleTexH;
  bool updateSampleTex;

  String workingDir, fileName, clipboard, warnString, errorString, lastError, curFileName, nextFile, sysSearchQuery, newSongQuery, paletteQuery, sampleBankSearchQuery;
  String workingDirSong, workingDirIns, workingDirWave, workingDirSample, workingDirAudioExport;
  String workingDirVGMExport, workingDirROMExport;
  String workingDirFont, workingDirColors, workingDirKeybinds;
  String workingDirLayout, workingDirROM, workingDirTest;
  String workingDirConfig;
  String mmlString[32];
  String mmlStringW, grooveString, grooveListString, mmlStringModTable;
  String mmlStringSNES[DIV_MAX_CHIPS];
  String folderString;

  std::vector<DivSystem> sysSearchResults;
  std::vector<std::pair<DivSample*,bool>> sampleBankSearchResults;
  std::vector<FurnaceGUISysDef> newSongSearchResults;
  std::vector<int> paletteSearchResults;
  FixedQueue<String,32> recentFile;
  std::vector<DivInstrumentType> makeInsTypeList;
  std::vector<FurnaceGUIWaveSizeEntry> waveSizeList;
  std::vector<String> availRenderDrivers;
  std::vector<String> availAudioDrivers;

  bool quit, warnQuit, willCommit, edit, editClone, isPatUnique, modified, displayError, displayExporting, vgmExportLoop, vgmExportPatternHints;
  bool vgmExportDirectStream, displayInsTypeList, displayWaveSizeList;
  bool portrait, injectBackUp, mobileMenuOpen, warnColorPushed;
  bool wantCaptureKeyboard, oldWantCaptureKeyboard, displayMacroMenu;
  bool displayNew, displayExport, displayPalette, fullScreen, preserveChanPos, sysDupCloneChannels, sysDupEnd, noteInputPoly, notifyWaveChange;
  bool wantScrollListIns, wantScrollListWave, wantScrollListSample;
  bool displayPendingIns, pendingInsSingle, displayPendingRawSample, snesFilterHex, modTableHex, displayEditString;
  bool displayPendingSamples, replacePendingSample;
  bool displayExportingROM;
  bool changeCoarse;
  bool mobileEdit;
  bool killGraphics;
  bool safeMode;
  bool midiWakeUp;
  bool makeDrumkitMode;
  bool audioEngineChanged, settingsChanged, debugFFT;
  bool willExport[DIV_MAX_CHIPS];
  int vgmExportVersion;
  int vgmExportTrailingTicks;
  int cvHiScore;
  int drawHalt;
  int macroPointSize;
  int waveEditStyle;
  int displayInsTypeListMakeInsSample;
  int makeDrumkitOctave;
  int mobileEditPage;
  int wheelCalmDown;
  int shallDetectScale;
  int cpuCores;
  float secondTimer;
  unsigned int userEvents;
  float mobileMenuPos, autoButtonSize, mobileEditAnim;
  ImVec2 mobileEditButtonPos, mobileEditButtonSize;
  const int* curSysSection;
  DivInstrumentFM opllPreview;
  short fmPreview[FM_PREVIEW_SIZE];
  bool updateFMPreview, fmPreviewOn, fmPreviewPaused;
  void* fmPreviewOPN;
  void* fmPreviewOPM;
  void* fmPreviewOPL;
  void* fmPreviewOPLL;
  void* fmPreviewOPZ;
  void* fmPreviewOPZInterface;
  void* fmPreviewESFM;
  String* editString;
  SDL_Event userEvent;

  String pendingRawSample;
  int pendingRawSampleDepth, pendingRawSampleChannels, pendingRawSampleRate;
  bool pendingRawSampleUnsigned, pendingRawSampleBigEndian, pendingRawSampleSwapNibbles, pendingRawSampleReplace;

  ImGuiWindowFlags globalWinFlags;

  FurnaceGUIFileDialogs curFileDialog;
  FurnaceGUIWarnings warnAction;
  FurnaceGUIWarnings postWarnAction;
  FurnaceGUIMobileScenes mobScene;

  FurnaceGUIFileDialog* fileDialog;

  int scrW, scrH, scrConfW, scrConfH, canvasW, canvasH;
  int scrX, scrY, scrConfX, scrConfY;
  bool scrMax, sysManagedScale;

  double dpiScale;

  double aboutScroll, aboutSin;
  float aboutHue;

  std::atomic<double> backupTimer;
  std::future<bool> backupTask;
  std::mutex backupLock;
  String backupPath;

  std::vector<FurnaceGUIBackupEntry> backupEntries;
  std::future<bool> backupEntryTask;
  std::mutex backupEntryLock;
  uint64_t totalBackupSize;
  bool refreshBackups;

  std::mutex midiLock;
  FixedQueue<TAMidiMessage,4096> midiQueue;
  MIDIMap midiMap;
  int learning;

  ImFont* mainFont;
  ImFont* iconFont;
  ImFont* furIconFont;
  ImFont* patFont;
  ImFont* bigFont;
  ImFont* headFont;
  ImWchar* fontRange;
  ImWchar* fontRangeB;
  ImVec4 uiColors[GUI_COLOR_MAX];
  ImVec4 volColors[128];
  ImU32 pitchGrad[256];
  ImU32 volGrad[256];
  ImU32 noteGrad[256];
  ImU32 panGrad[256];
  ImU32 insGrad[256];
  ImU32 sysCmd1Grad[256];
  ImU32 sysCmd2Grad[256];

  char noteOffLabel[32];
  char noteRelLabel[32];
  char macroRelLabel[32];
  char emptyLabel[32];
  char emptyLabel2[32];

  std::vector<int> songOrdersLengths; // lengths of all orders (for drawing song export progress)
  int songLength; // length of all the song in rows
  int songLoopedSectionLength; // length of looped part of the song
  int songFadeoutSectionLength; // length of fading part of the song
  bool songHasSongEndCommand; // song has "Song end" command (FFxx)
  int lengthOfOneFile; // length of one rendering pass. song length times num of loops + fadeout
  int totalLength; // total length of render (lengthOfOneFile times num of files for per-channel export)
  float curProgress;
  int totalFiles;

  struct Settings {
    bool settingsChanged;
    int mainFontSize, patFontSize, headFontSize, iconSize;
    int audioEngine;
    int audioQuality;
    int audioHiPass;
    int audioChans;
    int arcadeCore;
    int ym2612Core;
    int snCore;
    int nesCore;
    int fdsCore;
    int c64Core;
    int pokeyCore;
    int opn1Core;
    int opnaCore;
    int opnbCore;
    int opl2Core;
    int opl3Core;
    int opl4Core;
    int esfmCore;
    int opllCore;
    int ayCore;
    int bubsysQuality;
    int dsidQuality;
    int gbQuality;
    int ndsQuality;
    int pceQuality;
    int pnQuality;
    int saaQuality;
    int sccQuality;
    int smQuality; 
    int swanQuality;
    int vbQuality;
    int arcadeCoreRender;
    int ym2612CoreRender;
    int snCoreRender;
    int nesCoreRender;
    int fdsCoreRender;
    int c64CoreRender;
    int pokeyCoreRender;
    int opn1CoreRender;
    int opnaCoreRender;
    int opnbCoreRender;
    int opl2CoreRender;
    int opl3CoreRender;
    int opl4CoreRender;
    int esfmCoreRender;
    int opllCoreRender;
    int ayCoreRender;
    int bubsysQualityRender;
    int dsidQualityRender;
    int gbQualityRender;
    int ndsQualityRender;
    int pceQualityRender;
    int pnQualityRender;
    int saaQualityRender;
    int sccQualityRender;
    int smQualityRender; 
    int swanQualityRender;
    int vbQualityRender;
    int pcSpeakerOutMethod;
    String yrw801Path;
    String tg100Path;
    String mu5Path;
    int mainFont;
    int headFont;
    int patFont;
    int audioRate;
    int audioBufSize;
    int patRowsBase;
    int orderRowsBase;
    int soloAction;
    int ctrlWheelModifier;
    int pullDeleteBehavior;
    int wrapHorizontal;
    int wrapVertical;
    int macroView;
    int fmNames;
    int allowEditDocking;
    int chipNames;
    int overflowHighlight;
    int partyTime;
    int flatNotes;
    int germanNotation;
    int stepOnDelete;
    int scrollStep;
    int sysSeparators;
    int forceMono;
    int controlLayout;
    int statusDisplay;
    float dpiScale;
    int viewPrevPattern;
    int guiColorsBase;
    int guiColorsShading;
    int avoidRaisingPattern;
    int insFocusesPattern;
    int stepOnInsert;
    int unifiedDataView;
    int sysFileDialog;
    int roundedWindows;
    int roundedButtons;
    int roundedMenus;
    int roundedTabs;
    int roundedScrollbars;
    int loadJapanese;
    int loadChinese;
    int loadChineseTraditional;
    int loadKorean;
    int loadFallback;
    int fmLayout;
    int sampleLayout;
    int waveLayout;
    int susPosition;
    int effectCursorDir;
    int cursorPastePos;
    int titleBarInfo;
    int titleBarSys;
    int frameBorders;
    int effectDeletionAltersValue;
    int oscRoundedCorners;
    int oscTakesEntireWindow;
    int oscBorder;
    int oscEscapesBoundary;
    int oscMono;
    int oscAntiAlias;
    float oscLineSize;
    int separateFMColors;
    int insEditColorize;
    int metroVol;
    int sampleVol;
    int pushNibble;
    int scrollChangesOrder;
    int oplStandardWaveNames;
    int cursorMoveNoScroll;
    int lowLatency;
    int notePreviewBehavior;
    int powerSave;
    int absorbInsInput;
    int eventDelay;
    int moveWindowTitle;
    int hiddenSystems;
    int horizontalDataView;
    int noMultiSystem;
    int oldMacroVSlider;
    int displayAllInsTypes;
    int displayPartial;
    int noteCellSpacing;
    int insCellSpacing;
    int volCellSpacing;
    int effectCellSpacing;
    int effectValCellSpacing;
    int doubleClickColumn;
    int blankIns;
    int dragMovesSelection;
    int cursorFollowsOrder;
    int unsignedDetune;
    int noThreadedInput;
    int saveWindowPos;
    int clampSamples;
    int saveUnusedPatterns;
    int channelColors;
    int channelTextColors;
    int channelStyle;
    int channelVolStyle;
    int channelFeedbackStyle;
    int channelFont;
    int channelTextCenter;
    int midiOutClock;
    int midiOutTime;
    int midiOutProgramChange;
    int midiOutMode;
    int midiOutTimeRate;
    int maxRecentFile;
    int centerPattern;
    int ordersCursor;
    int persistFadeOut;
    int exportLoops;
    double exportFadeOut;
    int macroLayout;
    float doubleClickTime;
    int oneDigitEffects;
    int disableFadeIn;
    int alwaysPlayIntro;
    int iCannotWait;
    int orderButtonPos;
    int compress;
    int newPatternFormat;
    int renderClearPos;
    int insertBehavior;
    int pullDeleteRow;
    int newSongBehavior;
    int memUsageUnit;
    int cursorFollowsWheel;
    int noDMFCompat;
    int removeInsOff;
    int removeVolOff;
    int playOnLoad;
    int insTypeMenu;
    int capitalMenuBar;
    int centerPopup;
    int insIconsStyle;
    int classicChipOptions;
    int exportOptionsLayout;
    int wasapiEx;
    int chanOscThreads;
    int renderPoolThreads;
    int writeInsNames;
    int readInsNames;
    int fontBackend;
    int fontHinting;
    int fontBitmap;
    int fontAutoHint;
    int fontAntiAlias;
    int fontOversample;
    int selectAssetOnLoad;
    int basicColors;
    int playbackTime;
    int shaderOsc;
    int cursorWheelStep;
    int vsync;
    int frameRateLimit;
    int displayRenderTime;
    int inputRepeat;
    int glRedSize;
    int glGreenSize;
    int glBlueSize;
    int glAlphaSize;
    int glDepthSize;
    int glStencilSize;
    int glBufferSize;
    int glDoubleBuffer;
    int backupEnable;
    int backupInterval;
    int backupMaxCopies;
    int autoFillSave;
    int autoMacroStepSize;
    unsigned int maxUndoSteps;
    float vibrationStrength;
    int vibrationLength;
    int s3mOPL3;
    String mainFontPath;
    String headFontPath;
    String patFontPath;
    String audioDevice;
    String midiInDevice;
    String midiOutDevice;
    String renderBackend;
    String renderDriver;
    String initialSysName;
    String noteOffLabel;
    String noteRelLabel;
    String macroRelLabel;
    String emptyLabel;
    String emptyLabel2;
    String sdlAudioDriver;
    String defaultAuthorName;
    String locale;
    DivConfig initialSys;

    Settings():
      settingsChanged(false),
      mainFontSize(GUI_FONT_SIZE_DEFAULT),
      patFontSize(GUI_FONT_SIZE_DEFAULT),
      headFontSize(27),
      iconSize(GUI_ICON_SIZE_DEFAULT),
      audioEngine(DIV_AUDIO_SDL),
      audioQuality(0),
      audioHiPass(1),
      audioChans(2),
      arcadeCore(0),
      ym2612Core(0),
      snCore(0),
      nesCore(0),
      fdsCore(0),
      c64Core(0),
      pokeyCore(1),
      opn1Core(1),
      opnaCore(1),
      opnbCore(1),
      opl2Core(0),
      opl3Core(0),
      opl4Core(0),
      esfmCore(0),
      opllCore(0),
      ayCore(0),
      bubsysQuality(3),
      dsidQuality(3),
      gbQuality(3),
      ndsQuality(3),
      pceQuality(3),
      pnQuality(3),
      saaQuality(3),
      sccQuality(3),
      smQuality(3),
      swanQuality(3),
      vbQuality(3),
      arcadeCoreRender(1),
      ym2612CoreRender(0),
      snCoreRender(0),
      nesCoreRender(0),
      fdsCoreRender(1),
      c64CoreRender(1),
      pokeyCoreRender(1),
      opn1CoreRender(1),
      opnaCoreRender(1),
      opnbCoreRender(1),
      opl2CoreRender(0),
      opl3CoreRender(0),
      opl4CoreRender(0),
      esfmCoreRender(0),
      opllCoreRender(0),
      ayCoreRender(0),
      bubsysQualityRender(3),
      dsidQualityRender(3),
      gbQualityRender(3),
      ndsQualityRender(3),
      pceQualityRender(3),
      pnQualityRender(3),
      saaQualityRender(3),
      sccQualityRender(3),
      smQualityRender(3),
      swanQualityRender(3),
      vbQualityRender(3),
      pcSpeakerOutMethod(0),
      yrw801Path(""),
      tg100Path(""),
      mu5Path(""),
      mainFont(0),
      patFont(0),
      audioRate(44100),
      audioBufSize(1024),
      patRowsBase(0),
      orderRowsBase(1),
      soloAction(0),
      ctrlWheelModifier(0),
      pullDeleteBehavior(1),
      wrapHorizontal(0),
      wrapVertical(0),
      macroView(0),
      fmNames(0),
      allowEditDocking(1),
      chipNames(0),
      overflowHighlight(0),
      partyTime(0),
      germanNotation(0),
      stepOnDelete(0),
      scrollStep(0),
      sysSeparators(1),
      forceMono(0),
      controlLayout(3),
      statusDisplay(0),
      dpiScale(0.0f),
      viewPrevPattern(1),
      guiColorsBase(0),
      guiColorsShading(0),
      avoidRaisingPattern(0),
      insFocusesPattern(1),
      stepOnInsert(0),
      unifiedDataView(0),
      sysFileDialog(1),
      roundedWindows(1),
      roundedButtons(1),
      roundedMenus(0),
      roundedTabs(1),
      roundedScrollbars(1),
      loadJapanese(0),
      loadChinese(0),
      loadChineseTraditional(0),
      loadKorean(0),
      loadFallback(1),
      fmLayout(4),
      sampleLayout(0),
      waveLayout(0),
      susPosition(0),
      effectCursorDir(1),
      cursorPastePos(1),
      titleBarInfo(1),
      titleBarSys(1),
      frameBorders(0),
      effectDeletionAltersValue(1),
      oscRoundedCorners(1),
      oscTakesEntireWindow(0),
      oscBorder(1),
      oscEscapesBoundary(0),
      oscMono(1),
      oscAntiAlias(1),
      oscLineSize(1.0f),
      separateFMColors(0),
      insEditColorize(0),
      metroVol(100),
      sampleVol(50),
      pushNibble(0),
      scrollChangesOrder(0),
      oplStandardWaveNames(0),
      cursorMoveNoScroll(0),
      lowLatency(0),
      notePreviewBehavior(1),
      powerSave(1),
      absorbInsInput(0),
      eventDelay(0),
      moveWindowTitle(1),
      hiddenSystems(0),
      horizontalDataView(0),
      noMultiSystem(0),
      oldMacroVSlider(0),
      displayAllInsTypes(0),
      displayPartial(0),
      noteCellSpacing(0),
      insCellSpacing(0),
      volCellSpacing(0),
      effectCellSpacing(0),
      effectValCellSpacing(0),
      doubleClickColumn(1),
      blankIns(0),
      dragMovesSelection(1),
      cursorFollowsOrder(1),
      unsignedDetune(0),
      noThreadedInput(0),
      clampSamples(0),
      saveUnusedPatterns(0),
      channelColors(1),
      channelTextColors(0),
      channelStyle(1),
      channelVolStyle(0),
      channelFeedbackStyle(1),
      channelFont(1),
      channelTextCenter(1),
      midiOutClock(0),
      midiOutTime(0),
      midiOutProgramChange(0),
      midiOutMode(1),
      midiOutTimeRate(0),
      maxRecentFile(10),
      centerPattern(0),
      ordersCursor(1),
      persistFadeOut(1),
      exportLoops(0),
      exportFadeOut(0.0),
      macroLayout(0),
      doubleClickTime(0.3f),
      oneDigitEffects(0),
      disableFadeIn(0),
      alwaysPlayIntro(0),
      iCannotWait(0),
      orderButtonPos(2),
      compress(1),
      newPatternFormat(1),
      renderClearPos(0),
      insertBehavior(1),
      pullDeleteRow(1),
      newSongBehavior(0),
      memUsageUnit(1),
      cursorFollowsWheel(0),
      noDMFCompat(0),
      removeInsOff(0),
      removeVolOff(0),
      playOnLoad(0),
      insTypeMenu(1),
      capitalMenuBar(0),
      centerPopup(1),
      insIconsStyle(1),
      classicChipOptions(0),
      exportOptionsLayout(1),
      wasapiEx(0),
      chanOscThreads(0),
      renderPoolThreads(0),
      writeInsNames(0),
      readInsNames(1),
      fontBackend(1),
      fontHinting(0),
      fontBitmap(0),
      fontAutoHint(1),
      fontAntiAlias(1),
      fontOversample(GUI_OVERSAMPLE_DEFAULT),
      selectAssetOnLoad(1),
      basicColors(1),
      playbackTime(1),
      shaderOsc(1),
      cursorWheelStep(0),
      vsync(1),
      frameRateLimit(60),
      displayRenderTime(0),
      inputRepeat(0),
      glRedSize(8),
      glGreenSize(8),
      glBlueSize(8),
      glAlphaSize(0),
      glDepthSize(24),
      glStencilSize(0),
      glBufferSize(32),
      glDoubleBuffer(1),
      backupEnable(1),
      backupInterval(30),
      backupMaxCopies(5),
      autoFillSave(0),
      autoMacroStepSize(0),
      maxUndoSteps(100),
      vibrationStrength(0.5f),
      vibrationLength(20),
      s3mOPL3(1),
      mainFontPath(""),
      headFontPath(""),
      patFontPath(""),
      audioDevice(""),
      midiInDevice(""),
      midiOutDevice(""),
      renderBackend(""),
      renderDriver(""),
      initialSysName("Sega Genesis/Mega Drive"),
      noteOffLabel("OFF"),
      noteRelLabel("==="),
      macroRelLabel("REL"),
      emptyLabel("..."),
      emptyLabel2(".."),
      sdlAudioDriver(""),
      defaultAuthorName(""),
      locale("") {}
  } settings;

  struct Tutorial {
    bool introPlayed;
    bool protoWelcome;
    Tutorial():
#ifdef SUPPORT_XP
      introPlayed(true),
#else
      introPlayed(false),
#endif
      protoWelcome(false) {
    }
  } tutorial;

  char finalLayoutPath[4096];

  bool localeRequiresJapanese;
  bool localeRequiresChinese;
  bool localeRequiresChineseTrad;
  bool localeRequiresKorean;
  std::vector<ImWchar> localeExtraRanges;

  DivInstrument* prevInsData;
  DivInstrument cachedCurIns;
  DivInstrument* cachedCurInsPtr;
  bool insEditMayBeDirty;

  unsigned char* pendingLayoutImport;
  size_t pendingLayoutImportLen;
  int pendingLayoutImportStep;
  FixedQueue<bool*,64> pendingLayoutImportReopen;

  int curIns, curWave, curSample, curOctave, curOrder, playOrder, prevIns, oldRow, editStep, editStepCoarse, soloChan, orderEditMode, orderCursor;
  int loopOrder, loopRow, loopEnd, isClipping, newSongCategory, latchTarget;
  int wheelX, wheelY, dragSourceX, dragSourceXFine, dragSourceY, dragDestinationX, dragDestinationXFine, dragDestinationY, oldBeat, oldBar;
  int curGroove, exitDisabledTimer;
  int curPaletteChoice, curPaletteType;
  float soloTimeout;

  int purgeYear, purgeMonth, purgeDay;

  bool patExtraButtons, patChannelNames, patChannelPairs;
  unsigned char patChannelHints;

  bool newSongFirstFrame, paletteFirstFrame, oldRowChanged;
  bool editControlsOpen, ordersOpen, insListOpen, songInfoOpen, patternOpen, insEditOpen;
  bool waveListOpen, waveEditOpen, sampleListOpen, sampleEditOpen, aboutOpen, settingsOpen;
  bool mixerOpen, debugOpen, inspectorOpen, oscOpen, volMeterOpen, statsOpen, compatFlagsOpen;
  bool pianoOpen, notesOpen, channelsOpen, regViewOpen, logOpen, effectListOpen, chanOscOpen;
  bool subSongsOpen, findOpen, spoilerOpen, patManagerOpen, sysManagerOpen, clockOpen, speedOpen;
  bool groovesOpen, xyOscOpen, memoryOpen, csPlayerOpen, cvOpen, userPresetsOpen;

  bool cvNotSerious;

  bool shortIntro;
  bool insListDir, waveListDir, sampleListDir;

  bool clockShowReal, clockShowRow, clockShowBeat, clockShowMetro, clockShowTime;
  float clockMetroTick[16];

  SelectionPoint selStart, selEnd, cursor, cursorDrag, dragStart, dragEnd;
  bool selecting, selectingFull, dragging, curNibble, orderNibble, followOrders, followPattern, changeAllOrders, mobileUI;
  bool collapseWindow, demandScrollX, fancyPattern, firstFrame, tempoView, waveHex, waveSigned, waveGenVisible, lockLayout, editOptsVisible, latchNibble, nonLatchNibble;
  bool keepLoopAlive, keepGrooveAlive, orderScrollLocked, orderScrollTolerance, dragMobileMenu, dragMobileEditButton, wantGrooveListFocus;
  unsigned char lastAssetType;
  FurnaceGUIWindows curWindow, nextWindow, curWindowLast;
  std::atomic<FurnaceGUIWindows> curWindowThreadSafe;
  std::atomic<bool> failedNoteOn;
  float peak[DIV_MAX_OUTPUTS];
  float patChanX[DIV_MAX_CHANS+1];
  float patChanSlideY[DIV_MAX_CHANS+1];
  float lastPatternWidth, longThreshold;
  float buttonLongThreshold;
  String nextDesc;
  String nextDescName;

  OperationMask opMaskDelete, opMaskPullDelete, opMaskInsert, opMaskPaste, opMaskTransposeNote, opMaskTransposeValue;
  OperationMask opMaskInterpolate, opMaskFade, opMaskInvertVal, opMaskScale;
  OperationMask opMaskRandomize, opMaskFlip, opMaskCollapseExpand;
  short latchNote, latchIns, latchVol, latchEffect, latchEffectVal;

  DivWaveSynth wavePreview;
  int wavePreviewLen, wavePreviewHeight;
  bool wavePreviewInit, wavePreviewPaused;

  // bit 31: ctrl
  // bit 30: reserved for SDL scancode mask
  // bit 29: shift
  // bit 28: meta (win)
  // bit 27: alt
  // bit 24-26: reserved
  int actionKeys[GUI_ACTION_MAX];

  std::map<int,int> actionMapGlobal;
  std::map<int,int> actionMapPat;
  std::map<int,int> actionMapOrders;
  std::map<int,int> actionMapSample;
  std::map<int,int> actionMapInsList;
  std::map<int,int> actionMapWaveList;
  std::map<int,int> actionMapSampleList;

  std::vector<DivRegWrite> pgProgram;
  int pgSys, pgAddr, pgVal;

  std::vector<FurnaceGUIFindQuery> curQuery;
  std::vector<FurnaceGUIQueryResult> curQueryResults;
  bool curQueryRangeX, curQueryBackwards;
  int curQueryRangeXMin, curQueryRangeXMax;
  int curQueryRangeY;
  int curQueryEffectPos;

  int queryReplaceEffectCount;
  int queryReplaceEffectPos;
  int queryReplaceNoteMode;
  int queryReplaceInsMode;
  int queryReplaceVolMode;
  int queryReplaceEffectMode[8];
  int queryReplaceEffectValMode[8];
  int queryReplaceNote;
  int queryReplaceIns;
  int queryReplaceVol;
  int queryReplaceEffect[8];
  int queryReplaceEffectVal[8];
  bool queryReplaceNoteDo;
  bool queryReplaceInsDo;
  bool queryReplaceVolDo;
  bool queryReplaceEffectDo[8];
  bool queryReplaceEffectValDo[8];
  bool queryViewingResults;

  struct ActiveNote {
    int chan;
    int note;
    ActiveNote(int c, int n):
      chan(c),
      note(n) {}
  };
  std::vector<ActiveNote> activeNotes;
  std::vector<DivCommand> cmdStream;
  std::vector<Particle> particles;
  std::vector<std::pair<DivInstrument*,bool>> pendingIns;
  std::vector<std::pair<DivSample*,bool>> pendingSamples;

  std::vector<FurnaceGUISysCategory> sysCategories;

  std::vector<String> audioLoadFormats;

  bool wavePreviewOn;
  SDL_Scancode wavePreviewKey;
  int wavePreviewNote;

  bool samplePreviewOn;
  SDL_Scancode samplePreviewKey;
  int samplePreviewNote;

  // SDL_Scancode,int
  std::map<int,int> noteKeys;
  // SDL_Keycode,int
  std::map<int,int> valueKeys;

  // currently active touch points
  std::vector<TouchPoint> activePoints;
  // one frame points
  std::vector<TouchPoint> pressedPoints;
  std::vector<TouchPoint> releasedPoints;

  int sampleMapSelStart;
  int sampleMapSelEnd;
  int sampleMapDigit;
  int sampleMapColumn;
  bool sampleMapFocused, sampleMapWaitingInput;

  ImVec2 macroDragStart;
  ImVec2 macroDragAreaSize;
  unsigned char* macroDragCTarget;
  int* macroDragTarget;
  int macroDragLen;
  int macroDragMin, macroDragMax;
  int macroDragLastX, macroDragLastY;
  int macroDragScroll;
  bool macroDragBitMode;
  bool macroDragInitialValueSet;
  bool macroDragInitialValue;
  bool macroDragChar;
  bool macroDragBit30;
  bool macroDragSettingBit30;
  bool macroDragLineMode;
  bool macroDragMouseMoved;
  ImVec2 macroDragLineInitial;
  ImVec2 macroDragLineInitialV;
  bool macroDragActive;
  FurnaceGUIMacroDesc lastMacroDesc;
  int macroOffX, macroOffY;
  float macroScaleX, macroScaleY;
  int macroRandMin, macroRandMax;

  ImVec2 macroLoopDragStart;
  ImVec2 macroLoopDragAreaSize;
  unsigned char* macroLoopDragTarget;
  int macroLoopDragLen;
  bool macroLoopDragActive;

  FurnaceGUIMacroEditState macroEditStateFM, macroEditStateOP[4], macroEditStateMacros;

  ImVec2 waveDragStart;
  ImVec2 waveDragAreaSize;
  int* waveDragTarget;
  int waveDragLen;
  int waveDragMin, waveDragMax;
  bool waveDragActive;

  int bindSetTarget, bindSetPrevValue;
  bool bindSetActive, bindSetPending;

  float nextScroll, nextAddScroll, orderScroll, orderScrollSlideOrigin;

  ImVec2 orderScrollRealOrigin;
  ImVec2 dragMobileMenuOrigin;

  uint64_t layoutTimeBegin, layoutTimeEnd, layoutTimeDelta;
  uint64_t renderTimeBegin, renderTimeEnd, renderTimeDelta;
  uint64_t drawTimeBegin, drawTimeEnd, drawTimeDelta;
  uint64_t swapTimeBegin, swapTimeEnd, swapTimeDelta;
  uint64_t eventTimeBegin, eventTimeEnd, eventTimeDelta;
  uint64_t nextPresentTime;

  FurnaceGUIPerfMetric perfMetrics[64];
  int perfMetricsLen;

  FurnaceGUIPerfMetric perfMetricsLast[64];
  int perfMetricsLastLen;

  std::map<FurnaceGUIImages,FurnaceGUIImage*> images;

  int chanToMove, sysToMove, sysToDelete, opToMove;
  int assetToMove, dirToMove;

  ImVec2 patWindowPos, patWindowSize;

  // pattern view specific
  ImVec2 fourChars, threeChars, twoChars;
  ImVec2 noteCellSize, insCellSize, volCellSize, effectCellSize, effectValCellSize;
  SelectionPoint sel1, sel2;
  int dummyRows;
  int transposeAmount, randomizeMin, randomizeMax, fadeMin, fadeMax, collapseAmount;
  float scaleMax;
  bool fadeMode, randomMode, haveHitBounds;
  signed char pendingStepUpdate;

  int oldOrdersLen;
  DivOrders oldOrders;
  std::map<unsigned short,DivPattern*> oldPatMap;
  FixedQueue<UndoStep,256> undoHist;
  FixedQueue<UndoStep,256> redoHist;
  FixedQueue<CursorJumpPoint,256> cursorUndoHist;
  FixedQueue<CursorJumpPoint,256> cursorRedoHist;

  // sample editor specific
  double sampleZoom;
  double prevSampleZoom;
  double minSampleZoom;
  int samplePos;
  int resizeSize, silenceSize;
  double resampleTarget;
  int resampleStrat;
  float amplifyVol;
  int sampleSelStart, sampleSelEnd;
  bool sampleInfo, sampleCompatRate;
  bool sampleDragActive, sampleDragMode, sampleDrag16, sampleZoomAuto;
  // 0: start
  // 1: end
  unsigned char sampleSelTarget;
  void* sampleDragTarget;
  ImVec2 sampleDragStart;
  ImVec2 sampleDragAreaSize;
  unsigned int sampleDragLen;
  float sampleFilterL, sampleFilterB, sampleFilterH, sampleFilterRes, sampleFilterCutStart, sampleFilterCutEnd;
  int sampleCrossFadeLoopLength, sampleCrossFadeLoopLaw;
  unsigned char sampleFilterPower;
  short* sampleClipboard;
  size_t sampleClipboardLen;
  bool openSampleResizeOpt, openSampleResampleOpt, openSampleAmplifyOpt, openSampleSilenceOpt, openSampleFilterOpt, openSampleCrossFadeOpt;

  // mixer
  // 0xxx: output
  // 1xxx: input
  unsigned int selectedPortSet;
  // any value not between 0 and 15 are "none"
  int selectedSubPort;
  unsigned int hoveredPortSet;
  int hoveredSubPort;
  bool portDragActive, displayHiddenPorts, displayInternalPorts;
  ImVec2 subPortPos;

  // oscilloscope
  int oscTotal, oscWidth;
  float* oscValues[DIV_MAX_OUTPUTS];
  float* oscValuesAverage;
  float oscZoom;
  float oscWindowSize;
  float oscInput, oscInput1;
  bool oscZoomSlider;

  // per-channel oscilloscope
  int chanOscCols, chanOscAutoColsType, chanOscColorX, chanOscColorY;
  float chanOscWindowSize, chanOscTextX, chanOscTextY, chanOscAmplify, chanOscLineSize;
  bool chanOscWaveCorr, chanOscOptions, updateChanOscGradTex, chanOscUseGrad, chanOscNormalize, chanOscRandomPhase;
  String chanOscTextFormat;
  ImVec4 chanOscColor, chanOscTextColor;
  Gradient2D chanOscGrad;
  FurnaceGUITexture* chanOscGradTex;
  DivWorkPool* chanOscWorkPool;
  float chanOscLP0[DIV_MAX_CHANS];
  float chanOscLP1[DIV_MAX_CHANS];
  float chanOscVol[DIV_MAX_CHANS];
  float chanOscBright[DIV_MAX_CHANS];
  unsigned short lastNeedlePos[DIV_MAX_CHANS];
  unsigned short lastCorrPos[DIV_MAX_CHANS];
  struct ChanOscStatus {
    double* inBuf;
    fftw_complex* outBuf;
    double* corrBuf;
    DivDispatchOscBuffer* relatedBuf;
    size_t inBufPos;
    double inBufPosFrac;
    double waveLen;
    int waveLenBottom, waveLenTop, relatedCh;
    float pitch, windowSize, phaseOff;
    unsigned short needle;
    bool ready, loudEnough, waveCorr;
    fftw_plan plan;
    fftw_plan planI;
    PendingDrawOsc drawOp;
    float oscTex[2048];
    ChanOscStatus():
      inBuf(NULL),
      outBuf(NULL),
      corrBuf(NULL),
      relatedBuf(NULL),
      inBufPos(0),
      inBufPosFrac(0.0f),
      waveLen(0.0),
      waveLenBottom(0),
      waveLenTop(0),
      relatedCh(0),
      pitch(0.0f),
      windowSize(1.0f),
      phaseOff(0.0f),
      needle(0),
      ready(false),
      loudEnough(false),
      waveCorr(false),
      plan(NULL),
      planI(NULL) {}
  } chanOscChan[DIV_MAX_CHANS];

  // x-y oscilloscope
  FurnaceGUITexture* xyOscPointTex;
  bool xyOscOptions;
  int xyOscXChannel;
  bool xyOscXInvert;
  int xyOscYChannel;
  bool xyOscYInvert;
  float xyOscZoom;
  int xyOscSamples;
  float xyOscDecayTime;
  float xyOscIntensity;
  float xyOscThickness;

  // visualizer
  float keyHit[DIV_MAX_CHANS];
  float keyHit1[DIV_MAX_CHANS];
  int lastIns[DIV_MAX_CHANS];

  // log window
  bool followLog;

  // piano
  enum PianoLayoutMode {
    PIANO_LAYOUT_STANDARD = 0,
    PIANO_LAYOUT_CONTINUOUS,
    PIANO_LAYOUT_AUTOMATIC,
    PIANO_LAYOUT_MAX
  };

  enum PianoInputPadMode {
    PIANO_INPUT_PAD_DISABLE = 0,
    PIANO_INPUT_PAD_REPLACE,
    PIANO_INPUT_PAD_SPLIT_AUTO,
    PIANO_INPUT_PAD_SPLIT_VISIBLE,
    PIANO_INPUT_PAD_MAX
  };

  int pianoOctaves, pianoOctavesEdit;
  bool pianoOptions, pianoSharePosition, pianoOptionsSet;
  float pianoKeyHit[180];
  bool pianoKeyPressed[180];
  bool pianoReadonly;
  int pianoOffset, pianoOffsetEdit;
  int pianoView, pianoInputPadMode;
  
  // effect sorting / searching
  bool effectsShow[10];
  ImGuiTextFilter effectSearch;

  // TX81Z
  bool hasACED;
  unsigned char acedData[23];

  // wave generator
  int waveGenBaseShape;
  int waveInterpolation;
  float waveGenDuty;
  int waveGenPower;
  float waveGenInvertPoint;
  float waveGenAmp[16];
  float waveGenPhase[16];
  float waveGenTL[4];
  int fmWaveform[4];
  int waveGenMult[4];
  int waveGenFB[4];
  int waveGenScaleX, waveGenScaleY, waveGenOffsetX, waveGenOffsetY, waveGenSmooth;
  float waveGenAmplify;
  bool waveGenFMCon0[5];
  bool waveGenFMCon1[5];
  bool waveGenFMCon2[5];
  bool waveGenFMCon3[5];
  bool waveGenFMCon4[5];
  bool waveGenFM;

  // intro
  double introPos;
  double introSkip;
  double monitorPos;
  int mustClear;
  float initialScreenWipe;
  bool introSkipDo, introStopped;
  ImVec2 introMin, introMax;

  // tutorial
  int curTutorial, curTutorialStep;

  // command stream player
  ImGuiListClipper csClipper;

  // export options
  DivAudioExportOptions audioExportOptions;
  int dmfExportVersion;
  FurnaceGUIExportTypes curExportType;

  // ROM export specific
  DivROMExportOptions romTarget;
  DivConfig romConfig;
  bool romMultiFile;
  bool romExportSave;
  String romFilterName, romFilterExt;
  String romExportPath;
  DivROMExport* pendingExport;
  bool romExportAvail[DIV_ROM_MAX];
  bool romExportExists;

  // user presets window
  std::vector<int> selectedUserPreset;

  std::vector<String> randomDemoSong;

  void drawExportAudio(bool onWindow=false);
  void drawExportVGM(bool onWindow=false);
  void drawExportROM(bool onWindow=false);
  void drawExportText(bool onWindow=false);
  void drawExportCommand(bool onWindow=false);
  void drawExportDMF(bool onWindow=false);

  void drawSSGEnv(unsigned char type, const ImVec2& size);
  void drawWaveform(unsigned char type, bool opz, const ImVec2& size);
  void drawWaveformSID3(unsigned char type, const ImVec2& size);
  void drawAlgorithm(unsigned char alg, FurnaceGUIFMAlgs algType, const ImVec2& size);
  void drawESFMAlgorithm(DivInstrumentESFM& esfm, const ImVec2& size);
  void drawFMEnv(unsigned char tl, unsigned char ar, unsigned char dr, unsigned char d2r, unsigned char rr, unsigned char sl, unsigned char sus, unsigned char egt, unsigned char algOrGlobalSus, float maxTl, float maxArDr, float maxRr, const ImVec2& size, unsigned short instType);
  void drawSID3Env(unsigned char tl, unsigned char ar, unsigned char dr, unsigned char d2r, unsigned char rr, unsigned char sl, unsigned char sus, unsigned char egt, unsigned char algOrGlobalSus, float maxTl, float maxArDr, float maxRr, const ImVec2& size, unsigned short instType);
  void drawGBEnv(unsigned char vol, unsigned char len, unsigned char sLen, bool dir, const ImVec2& size);
  bool drawSysConf(int chan, int sysPos, DivSystem type, DivConfig& flags, bool modifyOnChange, bool fromMenu=false);
  void kvsConfig(DivInstrument* ins, bool supportsKVS=true);
  void drawFMPreview(const ImVec2& size);
  void renderFMPreview(const DivInstrument* ins, int pos=0);
  void renderFMPreviewOPN(const DivInstrumentFM& params, int pos=0);
  void renderFMPreviewOPM(const DivInstrumentFM& params, int pos=0);
  void renderFMPreviewOPLL(const DivInstrumentFM& params, int pos=0);
  void renderFMPreviewOPL(const DivInstrumentFM& params, int pos=0);
  void renderFMPreviewOPZ(const DivInstrumentFM& params, int pos=0);
  void renderFMPreviewESFM(const DivInstrumentFM& params, const DivInstrumentESFM& esfmParams, int pos=0);

  // combo with locale
  static bool LocalizedComboGetter(void* data, int idx, const char** out_text);

  // these ones offer ctrl-wheel fine value changes.
  bool isCtrlWheelModifierHeld() const;
  bool CWSliderScalar(const char* label, ImGuiDataType data_type, void* p_data, const void* p_min, const void* p_max, const char* format=NULL, ImGuiSliderFlags flags=0);
  bool CWVSliderScalar(const char* label, const ImVec2& size, ImGuiDataType data_type, void* p_data, const void* p_min, const void* p_max, const char* format=NULL, ImGuiSliderFlags flags=0);
  bool CWSliderInt(const char* label, int* v, int v_min, int v_max, const char* format="%d", ImGuiSliderFlags flags=0);
  bool CWSliderFloat(const char* label, float* v, float v_min, float v_max, const char* format="%.3f", ImGuiSliderFlags flags=0);
  bool CWVSliderInt(const char* label, const ImVec2& size, int* v, int v_min, int v_max, const char* format="%d", ImGuiSliderFlags flags=0);

  // inverted checkbox
  bool InvCheckbox(const char* label, bool* value);

  // mixer stuff
  ImVec2 calcPortSetSize(String label, int ins, int outs);
  bool portSet(String label, unsigned int portSetID, int ins, int outs, int activeIns, int activeOuts, int& clickedPort, std::map<unsigned int,ImVec2>& portPos);

  void updateWindowTitle();
  void updateROMExportAvail();
  void autoDetectSystem();
  void autoDetectSystemIter(std::vector<FurnaceGUISysDef>& category, bool& isMatch, std::map<DivSystem,int>& defCountMap, std::map<DivSystem,DivConfig>& defConfMap, std::map<DivSystem,int>& sysCountMap, std::map<DivSystem,DivConfig>& sysConfMap);
  void prepareLayout();
  ImVec4 channelColor(int ch);
  ImVec4 channelTextColor(int ch);

  void centerNextWindow(const char* name, float w, float h);

  void readOsc();
  void calcChanOsc();

  void pushAccentColors(const ImVec4& one, const ImVec4& two, const ImVec4& border, const ImVec4& borderShadow);
  void popAccentColors();

  void pushDestColor();
  void popDestColor();
  void pushWarningColor(bool warnCond, bool errorCond=false);
  void popWarningColor();

  void sameLineMaybe(float width=-1.0f);

  float calcBPM(const DivGroovePattern& speeds, float hz, int vN, int vD);

  void patternRow(int i, bool isPlaying, float lineHeight, int chans, int ord, const DivPattern** patCache, bool inhibitSel);

  void drawMacroEdit(FurnaceGUIMacroDesc& i, int totalFit, float availableWidth, int index);
  void drawMacros(std::vector<FurnaceGUIMacroDesc>& macros, FurnaceGUIMacroEditState& state);
  void alterSampleMap(int column, int val);

  void insTabFMModernHeader(DivInstrument* ins);
  void insTabFM(DivInstrument* ins);
  void insTabWavetable(DivInstrument* ins);
  void insTabSample(DivInstrument* ins);

  void drawOrderButtons();

  void actualWaveList();
  void actualSampleList();

  void insListItem(int index, int dir, int asset);
  void waveListItem(int index, float* wavePreview, int dir, int asset);
  void sampleListItem(int index, int dir, int asset);

  void drawSysDefs(std::vector<FurnaceGUISysDef>& category, bool& accepted, std::vector<int>& sysDefStack, bool& alreadyHover);
  void printPresets(std::vector<FurnaceGUISysDef>& items, size_t depth, std::vector<int>& depthStack);
  FurnaceGUISysDef* selectPreset(std::vector<FurnaceGUISysDef>& items);

  void toggleMobileUI(bool enable, bool force=false);

  void pushToggleColors(bool status);
  void popToggleColors();

  void highlightWindow(const char* winName);

  FurnaceGUIImage* getImage(FurnaceGUIImages image);
  FurnaceGUITexture* getTexture(FurnaceGUIImages image, FurnaceGUIBlendMode blendMode=GUI_BLEND_MODE_BLEND);
  void drawImage(ImDrawList* dl, FurnaceGUIImages image, const ImVec2& pos, const ImVec2& scale, double rotate, const ImVec2& uvMin, const ImVec2& uvMax, const ImVec4& imgColor);

  void drawMobileControls();
  void drawMobileOrderSel();
  void drawEditControls();
  void drawSongInfo(bool asChild=false);
  void drawSpeed(bool asChild=false);
  void drawGrooves();
  void drawOrders();
  void drawPattern();
  void drawInsList(bool asChild=false);
  void drawInsEdit();
  void drawInsSID3(DivInstrument* ins);
  void drawWaveList(bool asChild=false);
  void drawWaveEdit();
  void drawSampleList(bool asChild=false);
  void drawSampleEdit();
  void drawMixer();
  void drawOsc();
  void drawChanOsc();
  void drawVolMeter();
  void drawStats();
  void drawMemory();
  void drawCompatFlags();
  void drawPiano();
  void drawNotes(bool asChild=false);
  void drawChannels();
  void drawPatManager();
  void drawSysManager();
  void drawRegView();
  void drawAbout();
  void drawIntro(double introTime, bool monitor=false);
  void drawSettings();
  void drawDebug();
  void drawCSPlayer();
  void drawNewSong();
  void drawPalette();
  void drawExport();
  void drawLog();
  void drawEffectList();
  void drawSubSongs(bool asChild=false);
  void drawFindReplace();
  void drawSpoiler();
  void drawClock();
  void drawTutorial();
  void drawXYOsc();
  void drawUserPresets();

  void parseKeybinds();
  void promptKey(int which);
  void doAction(int what);

  bool importColors(String path);
  bool exportColors(String path);
  bool importKeybinds(String path);
  bool exportKeybinds(String path);
  bool importLayout(String path);
  bool exportLayout(String path);
  bool importConfig(String path);
  bool exportConfig(String path);

  float computeGradPos(int type, int chan);

  void resetColors();
  void resetKeybinds();

  bool splitBackupName(const char* input, String& backupName, struct tm& backupTime);
  void purgeBackups(int year, int month, int day);

  void readConfig(DivConfig& conf, FurnaceGUISettingGroups groups=GUI_SETTINGS_ALL);
  void writeConfig(DivConfig& conf, FurnaceGUISettingGroups groups=GUI_SETTINGS_ALL);

  void syncSettings();
  void commitSettings();
  void syncTutorial();
  void commitTutorial();
  void syncState();
  void commitState(DivConfig& conf);
  void processDrags(int dragX, int dragY);
  void processPoint(SDL_Event& ev);

  void startSelection(int xCoarse, int xFine, int y, bool fullRow=false);
  void updateSelection(int xCoarse, int xFine, int y, bool fullRow=false);
  void finishSelection();
  void finishDrag();

  void moveCursor(int x, int y, bool select);
  void moveCursorPrevChannel(bool overflow);
  void moveCursorNextChannel(bool overflow);
  void moveCursorTop(bool select);
  void moveCursorBottom(bool select);
  void editAdvance();
  void prepareUndo(ActionType action, UndoRegion region=UndoRegion());
  void makeUndo(ActionType action, UndoRegion region=UndoRegion());
  void doSelectAll();
  void doDelete();
  void doPullDelete();
  void doInsert();
  void moveSelected(int x, int y);
  void doTranspose(int amount, OperationMask& mask);
  String doCopy(bool cut, bool writeClipboard, const SelectionPoint& sStart, const SelectionPoint& sEnd);
  void doPasteFurnace(PasteMode mode, int arg, bool readClipboard, String clipb, std::vector<String> data, int startOff, bool invalidData, UndoRegion ur);
  void doPasteMPT(PasteMode mode, int arg, bool readClipboard, String clipb, std::vector<String> data, int mptFormat, UndoRegion ur);
  void doPaste(PasteMode mode=GUI_PASTE_MODE_NORMAL, int arg=0, bool readClipboard=true, String clipb="");
  void doChangeIns(int ins);
  void doInterpolate();
  void doFade(int p0, int p1, bool mode);
  void doInvertValues();
  void doScale(float top);
  void doRandomize(int bottom, int top, bool mode);
  void doFlip();
  void doCollapse(int divider, const SelectionPoint& sStart, const SelectionPoint& sEnd);
  void doExpand(int multiplier, const SelectionPoint& sStart, const SelectionPoint& sEnd);
  void doCollapseSong(int divider);
  void doExpandSong(int multiplier);
  void doAbsorbInstrument();
  void doUndo();
  void doRedo();
  void doFind();
  void doReplace();
  void doDrag();
  void editOptions(bool topMenu);
  DivSystem systemPicker(bool fullWidth);
  void noteInput(int num, int key, int vol=-1);
  void valueInput(int num, bool direct=false, int target=-1);
  void orderInput(int num);

  void doGenerateWave();

  CursorJumpPoint getCurrentCursorJumpPoint();
  void applyCursorJumpPoint(const CursorJumpPoint& spot);
  void makeCursorUndo();
  void doCursorUndo();
  void doCursorRedo();

  void doUndoSample();
  void doRedoSample();

  void checkRecordInstrumentUndoStep();
  void doUndoInstrument();
  void doRedoInstrument();

  void play(int row=0);
  void setOrder(unsigned char order, bool forced=false);
  void stop();
  void endIntroTune();

  void previewNote(int refChan, int note, bool autoNote=false);
  void stopPreviewNote(SDL_Scancode scancode, bool autoNote=false);

  void keyDown(SDL_Event& ev);
  void keyUp(SDL_Event& ev);

  void pointDown(int x, int y, int button);
  void pointUp(int x, int y, int button);
  void pointMotion(int x, int y, int xrel, int yrel);

  void openFileDialog(FurnaceGUIFileDialogs type);
  int save(String path, int dmfVersion);
  int load(String path);
  int loadStream(String path);
  void openRecentFile(String path);
  void pushRecentFile(String path);
  void pushRecentSys(const char* path);
  void exportAudio(String path, DivAudioExportModes mode);
  void delFirstBackup(String name);

  bool parseSysEx(unsigned char* data, size_t len);

  void applyUISettings(bool updateFonts=true);
  void initSystemPresets();

  void initRandomDemoSong();
  bool loadRandomDemoSong();

  bool loadUserPresets(bool redundancy=true, String path="", bool append=false);
  bool saveUserPresets(bool redundancy=true, String path="");

  void encodeMMLStr(String& target, int* macro, int macroLen, int macroLoop, int macroRel, bool hex=false, bool bit30=false);
  void decodeMMLStr(String& source, int* macro, unsigned char& macroLen, unsigned char& macroLoop, int macroMin, int macroMax, unsigned char& macroRel, bool bit30=false);
  void decodeMMLStrW(String& source, int* macro, int& macroLen, int macroMin, int macroMax, bool hex=false);

  String encodeKeyMap(std::map<int,int>& map);
  void decodeKeyMap(std::map<int,int>& map, String source);

  bool initRender();
  bool quitRender();

  ImFont* addFontZlib(const void* data, size_t len, float size_pixels, const ImFontConfig* font_cfg=NULL, const ImWchar* glyph_ranges=NULL);

  const char* getSystemName(DivSystem which);
  const char* getSystemPartNumber(DivSystem sys, DivConfig& flags);

  public:
    void editStr(String* which);
    void showWarning(String what, FurnaceGUIWarnings type);
    void showError(String what);
    String getLastError();
    const char* noteNameNormal(short note, short octave);
    const char* noteName(short note, short octave);
    bool decodeNote(const char* what, short& note, short& octave);
    void bindEngine(DivEngine* eng);
    void enableSafeMode();
    void updateScroll(int amount);
    void addScroll(int amount);
    void setFileName(String name);
    void runBackupThread();
    void pushPartBlend();
    void popPartBlend();
    void runPendingDrawOsc(PendingDrawOsc* which);
    bool detectOutOfBoundsWindow(SDL_Rect& failing);
    int processEvent(SDL_Event* ev);
    bool loop();
    bool finish(bool saveConfig=false);
    bool init();
    bool requestQuit();
    FurnaceGUI();
};

#endif<|MERGE_RESOLUTION|>--- conflicted
+++ resolved
@@ -354,12 +354,9 @@
   GUI_COLOR_INSTR_GBA_MINMOD,
   GUI_COLOR_INSTR_BIFURCATOR,
   GUI_COLOR_INSTR_SID2,
-<<<<<<< HEAD
-  GUI_COLOR_INSTR_SID3,
-=======
   GUI_COLOR_INSTR_SUPERVISION,
   GUI_COLOR_INSTR_UPD1771C,
->>>>>>> cac67cf2
+  GUI_COLOR_INSTR_SID3,
   GUI_COLOR_INSTR_UNKNOWN,
 
   GUI_COLOR_CHANNEL_BG,
