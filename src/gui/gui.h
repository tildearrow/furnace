--- conflicted
+++ resolved
@@ -583,12 +583,9 @@
   GUI_WINDOW_MEMORY,
   GUI_WINDOW_CS_PLAYER,
   GUI_WINDOW_USER_PRESETS,
-<<<<<<< HEAD
-  GUI_WINDOW_SCRIPTING,
-=======
   GUI_WINDOW_REF_PLAYER,
   GUI_WINDOW_MULTI_INS_SETUP,
->>>>>>> 3de64c3c
+  GUI_WINDOW_SCRIPTING,
   GUI_WINDOW_SPOILER
 };
 
@@ -796,12 +793,9 @@
   GUI_ACTION_WINDOW_MEMORY,
   GUI_ACTION_WINDOW_CS_PLAYER,
   GUI_ACTION_WINDOW_USER_PRESETS,
-<<<<<<< HEAD
-  GUI_ACTION_WINDOW_SCRIPTING,
-=======
   GUI_ACTION_WINDOW_REF_PLAYER,
   GUI_ACTION_WINDOW_MULTI_INS_SETUP,
->>>>>>> 3de64c3c
+  GUI_ACTION_WINDOW_SCRIPTING,
 
   GUI_ACTION_COLLAPSE_WINDOW,
   GUI_ACTION_CLOSE_WINDOW,
@@ -2452,12 +2446,8 @@
   bool mixerOpen, debugOpen, inspectorOpen, oscOpen, volMeterOpen, statsOpen, compatFlagsOpen;
   bool pianoOpen, notesOpen, tunerOpen, spectrumOpen, channelsOpen, regViewOpen, logOpen, effectListOpen, chanOscOpen;
   bool subSongsOpen, findOpen, spoilerOpen, patManagerOpen, sysManagerOpen, clockOpen, speedOpen;
-<<<<<<< HEAD
-  bool groovesOpen, xyOscOpen, memoryOpen, csPlayerOpen, cvOpen, userPresetsOpen, scriptingOpen;
-=======
   bool groovesOpen, xyOscOpen, memoryOpen, csPlayerOpen, cvOpen, userPresetsOpen, refPlayerOpen;
-  bool multiInsSetupOpen;
->>>>>>> 3de64c3c
+  bool multiInsSetupOpen, scriptingOpen;
 
   bool cvNotSerious;
 
@@ -3124,15 +3114,11 @@
   void drawTutorial();
   void drawXYOsc();
   void drawUserPresets();
-<<<<<<< HEAD
-  void drawScripting();
-  float drawSystemChannelInfo(const DivSysDef* whichDef, int keyHitOffset=-1, float width=-1.0f);
-=======
   void drawRefPlayer();
   void drawMultiInsSetup();
 
+  void drawScripting();
   float drawSystemChannelInfo(const DivSysDef* whichDef, int keyHitOffset=-1, float width=-1.0f, int chanCount=-1);
->>>>>>> 3de64c3c
   void drawSystemChannelInfoText(const DivSysDef* whichDef);
   void drawVolMeterInternal(ImDrawList* dl, ImRect rect, float* data, int chans, bool aspectRatio);
 
@@ -3380,8 +3366,6 @@
     int sc_setSongRate(lua_State* s);
     int sc_getSongVirtualTempo(lua_State* s);
     int sc_setSongVirtualTempo(lua_State* s);
-    int sc_getSongDivider(lua_State* s);
-    int sc_setSongDivider(lua_State* s);
     int sc_getSongHighlights(lua_State* s);
     int sc_setSongHighlights(lua_State* s);
     int sc_getSongSpeeds(lua_State* s);
@@ -3428,8 +3412,6 @@
     int sc_setSampleLoop(lua_State* s);
     int sc_getSampleRate(lua_State* s);
     int sc_setSampleRate(lua_State* s);
-    int sc_getSampleCompatRate(lua_State* s);
-    int sc_setSampleCompatRate(lua_State* s);
     int sc_getSampleData(lua_State* s);
     int sc_setSampleData(lua_State* s);
     int sc_isSampleEditable(lua_State* s);
