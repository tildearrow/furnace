--- conflicted
+++ resolved
@@ -2280,11 +2280,8 @@
   struct Tutorial {
     bool introPlayed;
     bool protoWelcome;
-<<<<<<< HEAD
     bool importedMOD, importedS3M, importedXM, importedIT;
-=======
     double popupTimer;
->>>>>>> e06b3ada
     Tutorial():
 #ifdef SUPPORT_XP
       introPlayed(true),
@@ -2292,14 +2289,11 @@
       introPlayed(false),
 #endif
       protoWelcome(false),
-<<<<<<< HEAD
       importedMOD(false),
       importedS3M(false),
       importedXM(false),
-      importedIT(false) {
-=======
+      importedIT(false),
       popupTimer(10.0f) {
->>>>>>> e06b3ada
     }
   } tutorial;
 
