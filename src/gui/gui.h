/**
 * Furnace Tracker - multi-system chiptune tracker
 * Copyright (C) 2021-2022 tildearrow and contributors
 *
 * This program is free software; you can redistribute it and/or modify
 * it under the terms of the GNU General Public License as published by
 * the Free Software Foundation; either version 2 of the License, or
 * (at your option) any later version.
 *
 * This program is distributed in the hope that it will be useful,
 * but WITHOUT ANY WARRANTY; without even the implied warranty of
 * MERCHANTABILITY or FITNESS FOR A PARTICULAR PURPOSE.  See the
 * GNU General Public License for more details.
 *
 * You should have received a copy of the GNU General Public License along
 * with this program; if not, write to the Free Software Foundation, Inc.,
 * 51 Franklin Street, Fifth Floor, Boston, MA 02110-1301 USA.
 */

#ifndef _FUR_GUI_H
#define _FUR_GUI_H

#include "../engine/engine.h"
#include "../engine/waveSynth.h"
#include "imgui.h"
#include "imgui_impl_sdl.h"
#include "imgui_impl_sdlrenderer.h"
#include <SDL.h>
#include <fftw3.h>
#include <deque>
#include <initializer_list>
#include <map>
#include <future>
#include <memory>
#include <mutex>
#include <tuple>
#include <vector>

#include "fileDialog.h"

#define rightClickable if (ImGui::IsItemClicked(ImGuiMouseButton_Right)) ImGui::SetKeyboardFocusHere(-1);
#define ctrlWheeling ((ImGui::IsKeyDown(ImGuiKey_LeftCtrl) || ImGui::IsKeyDown(ImGuiKey_RightCtrl)) && wheelY!=0)

#define handleUnimportant if (settings.insFocusesPattern && patternOpen) {nextWindow=GUI_WINDOW_PATTERN;}
#define unimportant(x) if (x) {handleUnimportant}

#define MARK_MODIFIED modified=true;
#define WAKE_UP drawHalt=16;

#define TOGGLE_COLOR(x) ((x)?uiColors[GUI_COLOR_TOGGLE_ON]:uiColors[GUI_COLOR_TOGGLE_OFF])

#define BIND_FOR(x) getKeyName(actionKeys[x],true).c_str()

// TODO:
// - add colors for FM envelope and waveform
// - maybe add "alternate" color for FM modulators/carriers (a bit difficult)
enum FurnaceGUIColors {
  GUI_COLOR_BACKGROUND=0,
  GUI_COLOR_FRAME_BACKGROUND,
  GUI_COLOR_MODAL_BACKDROP,
  GUI_COLOR_HEADER,
  GUI_COLOR_TEXT,
  GUI_COLOR_ACCENT_PRIMARY,
  GUI_COLOR_ACCENT_SECONDARY,
  GUI_COLOR_BORDER,
  GUI_COLOR_BORDER_SHADOW,
  GUI_COLOR_TOGGLE_OFF,
  GUI_COLOR_TOGGLE_ON,
  GUI_COLOR_EDITING,
  GUI_COLOR_SONG_LOOP,

  GUI_COLOR_FILE_DIR,
  GUI_COLOR_FILE_SONG_NATIVE,
  GUI_COLOR_FILE_SONG_IMPORT,
  GUI_COLOR_FILE_INSTR,
  GUI_COLOR_FILE_AUDIO,
  GUI_COLOR_FILE_WAVE,
  GUI_COLOR_FILE_VGM,
  GUI_COLOR_FILE_FONT,
  GUI_COLOR_FILE_OTHER,

  GUI_COLOR_OSC_BG1,
  GUI_COLOR_OSC_BG2,
  GUI_COLOR_OSC_BG3,
  GUI_COLOR_OSC_BG4,
  GUI_COLOR_OSC_BORDER,
  GUI_COLOR_OSC_WAVE,
  GUI_COLOR_OSC_WAVE_PEAK,
  GUI_COLOR_OSC_REF,
  GUI_COLOR_OSC_GUIDE,

  GUI_COLOR_VOLMETER_LOW,
  GUI_COLOR_VOLMETER_HIGH,
  GUI_COLOR_VOLMETER_PEAK,

  GUI_COLOR_ORDER_ROW_INDEX,
  GUI_COLOR_ORDER_ACTIVE,
  GUI_COLOR_ORDER_SIMILAR,
  GUI_COLOR_ORDER_INACTIVE,

  GUI_COLOR_FM_ALG_BG,
  GUI_COLOR_FM_ALG_LINE,
  GUI_COLOR_FM_MOD,
  GUI_COLOR_FM_PRIMARY_MOD,
  GUI_COLOR_FM_SECONDARY_MOD,
  GUI_COLOR_FM_BORDER_MOD,
  GUI_COLOR_FM_BORDER_SHADOW_MOD,
  GUI_COLOR_FM_CAR,
  GUI_COLOR_FM_PRIMARY_CAR,
  GUI_COLOR_FM_SECONDARY_CAR,
  GUI_COLOR_FM_BORDER_CAR,
  GUI_COLOR_FM_BORDER_SHADOW_CAR,

  GUI_COLOR_FM_ENVELOPE,
  GUI_COLOR_FM_ENVELOPE_SUS_GUIDE,
  GUI_COLOR_FM_ENVELOPE_RELEASE,
  GUI_COLOR_FM_SSG,
  GUI_COLOR_FM_WAVE,

  GUI_COLOR_MACRO_VOLUME,
  GUI_COLOR_MACRO_PITCH,
  GUI_COLOR_MACRO_OTHER,
  GUI_COLOR_MACRO_WAVE,

  GUI_COLOR_INSTR_STD,
  GUI_COLOR_INSTR_FM,
  GUI_COLOR_INSTR_GB,
  GUI_COLOR_INSTR_C64,
  GUI_COLOR_INSTR_AMIGA,
  GUI_COLOR_INSTR_PCE,
  GUI_COLOR_INSTR_AY,
  GUI_COLOR_INSTR_AY8930,
  GUI_COLOR_INSTR_TIA,
  GUI_COLOR_INSTR_SAA1099,
  GUI_COLOR_INSTR_VIC,
  GUI_COLOR_INSTR_PET,
  GUI_COLOR_INSTR_VRC6,
  GUI_COLOR_INSTR_OPLL,
  GUI_COLOR_INSTR_OPL,
  GUI_COLOR_INSTR_FDS,
  GUI_COLOR_INSTR_VBOY,
  GUI_COLOR_INSTR_N163,
  GUI_COLOR_INSTR_SCC,
  GUI_COLOR_INSTR_OPZ,
  GUI_COLOR_INSTR_POKEY,
  GUI_COLOR_INSTR_BEEPER,
  GUI_COLOR_INSTR_SWAN,
  GUI_COLOR_INSTR_MIKEY,
  GUI_COLOR_INSTR_VERA,
  GUI_COLOR_INSTR_X1_010,
  GUI_COLOR_INSTR_VRC6_SAW,
  GUI_COLOR_INSTR_ES5506,
  GUI_COLOR_INSTR_MULTIPCM,
  GUI_COLOR_INSTR_SNES,
  GUI_COLOR_INSTR_SU,
  GUI_COLOR_INSTR_NAMCO,
  GUI_COLOR_INSTR_OPL_DRUMS,
  GUI_COLOR_INSTR_UNKNOWN,

  GUI_COLOR_CHANNEL_FM,
  GUI_COLOR_CHANNEL_PULSE,
  GUI_COLOR_CHANNEL_NOISE,
  GUI_COLOR_CHANNEL_WAVE,
  GUI_COLOR_CHANNEL_PCM,
  GUI_COLOR_CHANNEL_OP,
  GUI_COLOR_CHANNEL_MUTED,

  GUI_COLOR_PATTERN_PLAY_HEAD,
  GUI_COLOR_PATTERN_CURSOR,
  GUI_COLOR_PATTERN_CURSOR_HOVER,
  GUI_COLOR_PATTERN_CURSOR_ACTIVE,
  GUI_COLOR_PATTERN_SELECTION,
  GUI_COLOR_PATTERN_SELECTION_HOVER,
  GUI_COLOR_PATTERN_SELECTION_ACTIVE,
  GUI_COLOR_PATTERN_HI_1,
  GUI_COLOR_PATTERN_HI_2,
  GUI_COLOR_PATTERN_ROW_INDEX,
  GUI_COLOR_PATTERN_ROW_INDEX_HI1,
  GUI_COLOR_PATTERN_ROW_INDEX_HI2,
  GUI_COLOR_PATTERN_ACTIVE,
  GUI_COLOR_PATTERN_INACTIVE,
  GUI_COLOR_PATTERN_ACTIVE_HI1,
  GUI_COLOR_PATTERN_INACTIVE_HI1,
  GUI_COLOR_PATTERN_ACTIVE_HI2,
  GUI_COLOR_PATTERN_INACTIVE_HI2,
  GUI_COLOR_PATTERN_INS,
  GUI_COLOR_PATTERN_INS_WARN,
  GUI_COLOR_PATTERN_INS_ERROR,
  GUI_COLOR_PATTERN_VOLUME_MAX,
  GUI_COLOR_PATTERN_VOLUME_HALF,
  GUI_COLOR_PATTERN_VOLUME_MIN,
  GUI_COLOR_PATTERN_EFFECT_INVALID,
  GUI_COLOR_PATTERN_EFFECT_PITCH,
  GUI_COLOR_PATTERN_EFFECT_VOLUME,
  GUI_COLOR_PATTERN_EFFECT_PANNING,
  GUI_COLOR_PATTERN_EFFECT_SONG,
  GUI_COLOR_PATTERN_EFFECT_TIME,
  GUI_COLOR_PATTERN_EFFECT_SPEED,
  GUI_COLOR_PATTERN_EFFECT_SYS_PRIMARY,
  GUI_COLOR_PATTERN_EFFECT_SYS_SECONDARY,
  GUI_COLOR_PATTERN_EFFECT_MISC,

  GUI_COLOR_PIANO_BACKGROUND,
  GUI_COLOR_PIANO_KEY_BOTTOM,
  GUI_COLOR_PIANO_KEY_TOP,
  GUI_COLOR_PIANO_KEY_BOTTOM_HIT,
  GUI_COLOR_PIANO_KEY_TOP_HIT,
  GUI_COLOR_PIANO_KEY_BOTTOM_ACTIVE,
  GUI_COLOR_PIANO_KEY_TOP_ACTIVE,

  GUI_COLOR_LOGLEVEL_ERROR,
  GUI_COLOR_LOGLEVEL_WARNING,
  GUI_COLOR_LOGLEVEL_INFO,
  GUI_COLOR_LOGLEVEL_DEBUG,
  GUI_COLOR_LOGLEVEL_TRACE,

  GUI_COLOR_EE_VALUE,
  GUI_COLOR_PLAYBACK_STAT,
  GUI_COLOR_MAX
};

enum FurnaceGUIWindows {
  GUI_WINDOW_NOTHING=0,
  GUI_WINDOW_EDIT_CONTROLS,
  GUI_WINDOW_SONG_INFO,
  GUI_WINDOW_ORDERS,
  GUI_WINDOW_INS_LIST,
  GUI_WINDOW_PATTERN,
  GUI_WINDOW_INS_EDIT,
  GUI_WINDOW_WAVE_LIST,
  GUI_WINDOW_WAVE_EDIT,
  GUI_WINDOW_SAMPLE_LIST,
  GUI_WINDOW_SAMPLE_EDIT,
  GUI_WINDOW_MIXER,
  GUI_WINDOW_ABOUT,
  GUI_WINDOW_SETTINGS,
  GUI_WINDOW_DEBUG,
  GUI_WINDOW_OSCILLOSCOPE,
  GUI_WINDOW_VOL_METER,
  GUI_WINDOW_STATS,
  GUI_WINDOW_COMPAT_FLAGS,
  GUI_WINDOW_PIANO,
  GUI_WINDOW_NOTES,
  GUI_WINDOW_CHANNELS,
  GUI_WINDOW_REGISTER_VIEW,
  GUI_WINDOW_LOG,
  GUI_WINDOW_EFFECT_LIST,
  GUI_WINDOW_CHAN_OSC,
  GUI_WINDOW_SUBSONGS,
  GUI_WINDOW_FIND,
<<<<<<< HEAD
  GUI_WINDOW_MIDI_DIALOG,
=======
  GUI_WINDOW_SPOILER
>>>>>>> a8a38dce
};

enum FurnaceGUIFileDialogs {
  GUI_FILE_OPEN,
  GUI_FILE_SAVE,
  GUI_FILE_SAVE_DMF_LEGACY,
  GUI_FILE_INS_OPEN,
  GUI_FILE_INS_OPEN_REPLACE,
  GUI_FILE_INS_SAVE,
  GUI_FILE_MIDI_IMPORT,
  GUI_FILE_WAVE_OPEN,
  GUI_FILE_WAVE_SAVE,
  GUI_FILE_SAMPLE_OPEN,
  GUI_FILE_SAMPLE_SAVE,
  GUI_FILE_EXPORT_AUDIO_ONE,
  GUI_FILE_EXPORT_AUDIO_PER_SYS,
  GUI_FILE_EXPORT_AUDIO_PER_CHANNEL,
  GUI_FILE_EXPORT_VGM,
  GUI_FILE_EXPORT_ROM,
  GUI_FILE_LOAD_MAIN_FONT,
  GUI_FILE_LOAD_PAT_FONT,
  GUI_FILE_IMPORT_COLORS,
  GUI_FILE_IMPORT_KEYBINDS,
  GUI_FILE_IMPORT_LAYOUT,
  GUI_FILE_EXPORT_COLORS,
  GUI_FILE_EXPORT_KEYBINDS,
  GUI_FILE_EXPORT_LAYOUT,
  GUI_FILE_YRW801_ROM_OPEN,
  GUI_FILE_TG100_ROM_OPEN,
  GUI_FILE_MU5_ROM_OPEN
};

enum FurnaceGUIWarnings {
  GUI_WARN_QUIT,
  GUI_WARN_NEW,
  GUI_WARN_OPEN,
  GUI_WARN_OPEN_BACKUP,
  GUI_WARN_OPEN_DROP,
  GUI_WARN_RESET_LAYOUT,
  GUI_WARN_RESET_COLORS,
  GUI_WARN_RESET_KEYBINDS,
  GUI_WARN_CLOSE_SETTINGS,
  GUI_WARN_CLEAR,
  GUI_WARN_SUBSONG_DEL,
  GUI_WARN_GENERIC
};

enum FurnaceGUIFMAlgs {
  FM_ALGS_4OP,
  FM_ALGS_2OP_OPL,
  FM_ALGS_4OP_OPL
};

enum FurnaceGUIActions {
  GUI_ACTION_GLOBAL_MIN=0,
  GUI_ACTION_OPEN,
  GUI_ACTION_OPEN_BACKUP,
  GUI_ACTION_SAVE,
  GUI_ACTION_SAVE_AS,
  GUI_ACTION_MIDI_IMPORT,
  GUI_ACTION_UNDO,
  GUI_ACTION_REDO,
  GUI_ACTION_PLAY_TOGGLE,
  GUI_ACTION_PLAY,
  GUI_ACTION_STOP,
  GUI_ACTION_PLAY_START,
  GUI_ACTION_PLAY_REPEAT,
  GUI_ACTION_PLAY_CURSOR,
  GUI_ACTION_STEP_ONE,
  GUI_ACTION_OCTAVE_UP,
  GUI_ACTION_OCTAVE_DOWN,
  GUI_ACTION_INS_UP,
  GUI_ACTION_INS_DOWN,
  GUI_ACTION_STEP_UP,
  GUI_ACTION_STEP_DOWN,
  GUI_ACTION_TOGGLE_EDIT,
  GUI_ACTION_METRONOME,
  GUI_ACTION_REPEAT_PATTERN,
  GUI_ACTION_FOLLOW_ORDERS,
  GUI_ACTION_FOLLOW_PATTERN,
  GUI_ACTION_FULLSCREEN,
  GUI_ACTION_TX81Z_REQUEST,
  GUI_ACTION_PANIC,

  GUI_ACTION_WINDOW_EDIT_CONTROLS,
  GUI_ACTION_WINDOW_ORDERS,
  GUI_ACTION_WINDOW_INS_LIST,
  GUI_ACTION_WINDOW_INS_EDIT,
  GUI_ACTION_WINDOW_SONG_INFO,
  GUI_ACTION_WINDOW_PATTERN,
  GUI_ACTION_WINDOW_WAVE_LIST,
  GUI_ACTION_WINDOW_WAVE_EDIT,
  GUI_ACTION_WINDOW_SAMPLE_LIST,
  GUI_ACTION_WINDOW_SAMPLE_EDIT,
  GUI_ACTION_WINDOW_ABOUT,
  GUI_ACTION_WINDOW_SETTINGS,
  GUI_ACTION_WINDOW_MIXER,
  GUI_ACTION_WINDOW_DEBUG,
  GUI_ACTION_WINDOW_OSCILLOSCOPE,
  GUI_ACTION_WINDOW_VOL_METER,
  GUI_ACTION_WINDOW_STATS,
  GUI_ACTION_WINDOW_COMPAT_FLAGS,
  GUI_ACTION_WINDOW_PIANO,
  GUI_ACTION_WINDOW_NOTES,
  GUI_ACTION_WINDOW_CHANNELS,
  GUI_ACTION_WINDOW_REGISTER_VIEW,
  GUI_ACTION_WINDOW_LOG,
  GUI_ACTION_WINDOW_EFFECT_LIST,
  GUI_ACTION_WINDOW_CHAN_OSC,
  GUI_ACTION_WINDOW_SUBSONGS,
  GUI_ACTION_WINDOW_FIND,

  GUI_ACTION_COLLAPSE_WINDOW,
  GUI_ACTION_CLOSE_WINDOW,
  GUI_ACTION_GLOBAL_MAX,

  GUI_ACTION_PAT_MIN,
  GUI_ACTION_PAT_NOTE_UP,
  GUI_ACTION_PAT_NOTE_DOWN,
  GUI_ACTION_PAT_OCTAVE_UP,
  GUI_ACTION_PAT_OCTAVE_DOWN,
  GUI_ACTION_PAT_VALUE_UP,
  GUI_ACTION_PAT_VALUE_DOWN,
  GUI_ACTION_PAT_VALUE_UP_COARSE,
  GUI_ACTION_PAT_VALUE_DOWN_COARSE,
  GUI_ACTION_PAT_SELECT_ALL,
  GUI_ACTION_PAT_CUT,
  GUI_ACTION_PAT_COPY,
  GUI_ACTION_PAT_PASTE,
  GUI_ACTION_PAT_PASTE_MIX,
  GUI_ACTION_PAT_PASTE_MIX_BG,
  GUI_ACTION_PAT_PASTE_FLOOD,
  GUI_ACTION_PAT_PASTE_OVERFLOW,
  GUI_ACTION_PAT_CURSOR_UP,
  GUI_ACTION_PAT_CURSOR_DOWN,
  GUI_ACTION_PAT_CURSOR_LEFT,
  GUI_ACTION_PAT_CURSOR_RIGHT,
  GUI_ACTION_PAT_CURSOR_UP_ONE,
  GUI_ACTION_PAT_CURSOR_DOWN_ONE,
  GUI_ACTION_PAT_CURSOR_LEFT_CHANNEL,
  GUI_ACTION_PAT_CURSOR_RIGHT_CHANNEL,
  GUI_ACTION_PAT_CURSOR_NEXT_CHANNEL,
  GUI_ACTION_PAT_CURSOR_PREVIOUS_CHANNEL,
  GUI_ACTION_PAT_CURSOR_BEGIN,
  GUI_ACTION_PAT_CURSOR_END,
  GUI_ACTION_PAT_CURSOR_UP_COARSE,
  GUI_ACTION_PAT_CURSOR_DOWN_COARSE,
  GUI_ACTION_PAT_SELECTION_UP,
  GUI_ACTION_PAT_SELECTION_DOWN,
  GUI_ACTION_PAT_SELECTION_LEFT,
  GUI_ACTION_PAT_SELECTION_RIGHT,
  GUI_ACTION_PAT_SELECTION_UP_ONE,
  GUI_ACTION_PAT_SELECTION_DOWN_ONE,
  GUI_ACTION_PAT_SELECTION_BEGIN,
  GUI_ACTION_PAT_SELECTION_END,
  GUI_ACTION_PAT_SELECTION_UP_COARSE,
  GUI_ACTION_PAT_SELECTION_DOWN_COARSE,
  GUI_ACTION_PAT_DELETE,
  GUI_ACTION_PAT_PULL_DELETE,
  GUI_ACTION_PAT_INSERT,
  GUI_ACTION_PAT_MUTE_CURSOR,
  GUI_ACTION_PAT_SOLO_CURSOR,
  GUI_ACTION_PAT_UNMUTE_ALL,
  GUI_ACTION_PAT_NEXT_ORDER,
  GUI_ACTION_PAT_PREV_ORDER,
  GUI_ACTION_PAT_COLLAPSE,
  GUI_ACTION_PAT_INCREASE_COLUMNS,
  GUI_ACTION_PAT_DECREASE_COLUMNS,
  GUI_ACTION_PAT_INTERPOLATE,
  GUI_ACTION_PAT_FADE,
  GUI_ACTION_PAT_INVERT_VALUES,
  GUI_ACTION_PAT_FLIP_SELECTION,
  GUI_ACTION_PAT_COLLAPSE_ROWS,
  GUI_ACTION_PAT_EXPAND_ROWS,
  GUI_ACTION_PAT_COLLAPSE_PAT,
  GUI_ACTION_PAT_EXPAND_PAT,
  GUI_ACTION_PAT_COLLAPSE_SONG,
  GUI_ACTION_PAT_EXPAND_SONG,
  GUI_ACTION_PAT_LATCH,
  GUI_ACTION_PAT_MAX,

  GUI_ACTION_INS_LIST_MIN,
  GUI_ACTION_INS_LIST_ADD,
  GUI_ACTION_INS_LIST_DUPLICATE,
  GUI_ACTION_INS_LIST_OPEN,
  GUI_ACTION_INS_LIST_OPEN_REPLACE,
  GUI_ACTION_INS_LIST_SAVE,
  GUI_ACTION_INS_LIST_MOVE_UP,
  GUI_ACTION_INS_LIST_MOVE_DOWN,
  GUI_ACTION_INS_LIST_DELETE,
  GUI_ACTION_INS_LIST_EDIT,
  GUI_ACTION_INS_LIST_UP,
  GUI_ACTION_INS_LIST_DOWN,
  GUI_ACTION_INS_LIST_MAX,

  GUI_ACTION_WAVE_LIST_MIN,
  GUI_ACTION_WAVE_LIST_ADD,
  GUI_ACTION_WAVE_LIST_DUPLICATE,
  GUI_ACTION_WAVE_LIST_OPEN,
  GUI_ACTION_WAVE_LIST_SAVE,
  GUI_ACTION_WAVE_LIST_MOVE_UP,
  GUI_ACTION_WAVE_LIST_MOVE_DOWN,
  GUI_ACTION_WAVE_LIST_DELETE,
  GUI_ACTION_WAVE_LIST_EDIT,
  GUI_ACTION_WAVE_LIST_UP,
  GUI_ACTION_WAVE_LIST_DOWN,
  GUI_ACTION_WAVE_LIST_MAX,

  GUI_ACTION_SAMPLE_LIST_MIN,
  GUI_ACTION_SAMPLE_LIST_ADD,
  GUI_ACTION_SAMPLE_LIST_DUPLICATE,
  GUI_ACTION_SAMPLE_LIST_OPEN,
  GUI_ACTION_SAMPLE_LIST_SAVE,
  GUI_ACTION_SAMPLE_LIST_MOVE_UP,
  GUI_ACTION_SAMPLE_LIST_MOVE_DOWN,
  GUI_ACTION_SAMPLE_LIST_DELETE,
  GUI_ACTION_SAMPLE_LIST_EDIT,
  GUI_ACTION_SAMPLE_LIST_UP,
  GUI_ACTION_SAMPLE_LIST_DOWN,
  GUI_ACTION_SAMPLE_LIST_PREVIEW,
  GUI_ACTION_SAMPLE_LIST_STOP_PREVIEW,
  GUI_ACTION_SAMPLE_LIST_MAX,

  GUI_ACTION_SAMPLE_MIN,
  GUI_ACTION_SAMPLE_SELECT,
  GUI_ACTION_SAMPLE_DRAW,
  GUI_ACTION_SAMPLE_CUT,
  GUI_ACTION_SAMPLE_COPY,
  GUI_ACTION_SAMPLE_PASTE,
  GUI_ACTION_SAMPLE_PASTE_REPLACE,
  GUI_ACTION_SAMPLE_PASTE_MIX,
  GUI_ACTION_SAMPLE_SELECT_ALL,
  GUI_ACTION_SAMPLE_RESIZE,
  GUI_ACTION_SAMPLE_RESAMPLE,
  GUI_ACTION_SAMPLE_AMPLIFY,
  GUI_ACTION_SAMPLE_NORMALIZE,
  GUI_ACTION_SAMPLE_FADE_IN,
  GUI_ACTION_SAMPLE_FADE_OUT,
  GUI_ACTION_SAMPLE_SILENCE,
  GUI_ACTION_SAMPLE_INSERT,
  GUI_ACTION_SAMPLE_DELETE,
  GUI_ACTION_SAMPLE_TRIM,
  GUI_ACTION_SAMPLE_REVERSE,
  GUI_ACTION_SAMPLE_INVERT,
  GUI_ACTION_SAMPLE_SIGN,
  GUI_ACTION_SAMPLE_FILTER,
  GUI_ACTION_SAMPLE_PREVIEW,
  GUI_ACTION_SAMPLE_STOP_PREVIEW,
  GUI_ACTION_SAMPLE_ZOOM_IN,
  GUI_ACTION_SAMPLE_ZOOM_OUT,
  GUI_ACTION_SAMPLE_ZOOM_AUTO,
  GUI_ACTION_SAMPLE_MAKE_INS,
  GUI_ACTION_SAMPLE_SET_LOOP,
  GUI_ACTION_SAMPLE_MAX,

  GUI_ACTION_ORDERS_MIN,
  GUI_ACTION_ORDERS_UP,
  GUI_ACTION_ORDERS_DOWN,
  GUI_ACTION_ORDERS_LEFT,
  GUI_ACTION_ORDERS_RIGHT,
  GUI_ACTION_ORDERS_INCREASE,
  GUI_ACTION_ORDERS_DECREASE,
  GUI_ACTION_ORDERS_EDIT_MODE,
  GUI_ACTION_ORDERS_LINK,
  GUI_ACTION_ORDERS_ADD,
  GUI_ACTION_ORDERS_DUPLICATE,
  GUI_ACTION_ORDERS_DEEP_CLONE,
  GUI_ACTION_ORDERS_DUPLICATE_END,
  GUI_ACTION_ORDERS_DEEP_CLONE_END,
  GUI_ACTION_ORDERS_REMOVE,
  GUI_ACTION_ORDERS_MOVE_UP,
  GUI_ACTION_ORDERS_MOVE_DOWN,
  GUI_ACTION_ORDERS_REPLAY,
  GUI_ACTION_ORDERS_MAX,

  GUI_ACTION_MAX
};

enum FurnaceGUIChanOscRef {
  GUI_OSCREF_NONE=0,
  GUI_OSCREF_CENTER,
  GUI_OSCREF_FULL,

  GUI_OSCREF_FREQUENCY,
  GUI_OSCREF_VOLUME,
  GUI_OSCREF_CHANNEL,
  GUI_OSCREF_BRIGHT,

  GUI_OSCREF_NOTE_TRIGGER,

  GUI_OSCREF_MAX
};

enum PasteMode {
  GUI_PASTE_MODE_NORMAL=0,
  GUI_PASTE_MODE_MIX_FG,
  GUI_PASTE_MODE_MIX_BG,
  GUI_PASTE_MODE_FLOOD,
  GUI_PASTE_MODE_OVERFLOW
};

#define FURKMOD_CTRL (1U<<31)
#define FURKMOD_SHIFT (1<<29)
#define FURKMOD_META (1<<28)
#define FURKMOD_ALT (1<<27)
#define FURK_MASK 0x40ffffff

#ifdef __APPLE__
#define FURKMOD_CMD FURKMOD_META
#else
#define FURKMOD_CMD FURKMOD_CTRL
#endif

struct SelectionPoint {
  int xCoarse, xFine;
  int y;
  SelectionPoint():
    xCoarse(0), xFine(0), y(0) {}
};

enum ActionType {
  GUI_UNDO_CHANGE_ORDER,
  GUI_UNDO_PATTERN_EDIT,
  GUI_UNDO_PATTERN_DELETE,
  GUI_UNDO_PATTERN_PULL,
  GUI_UNDO_PATTERN_PUSH,
  GUI_UNDO_PATTERN_CUT,
  GUI_UNDO_PATTERN_PASTE,
  GUI_UNDO_PATTERN_CHANGE_INS,
  GUI_UNDO_PATTERN_INTERPOLATE,
  GUI_UNDO_PATTERN_FADE,
  GUI_UNDO_PATTERN_SCALE,
  GUI_UNDO_PATTERN_RANDOMIZE,
  GUI_UNDO_PATTERN_INVERT_VAL,
  GUI_UNDO_PATTERN_FLIP,
  GUI_UNDO_PATTERN_COLLAPSE,
  GUI_UNDO_PATTERN_EXPAND,
  GUI_UNDO_PATTERN_DRAG,
  GUI_UNDO_REPLACE
};

struct UndoPatternData {
  int subSong, chan, pat, row, col;
  short oldVal, newVal;
  UndoPatternData(int s, int c, int p, int r, int co, short v1, short v2):
    subSong(s),
    chan(c),
    pat(p),
    row(r),
    col(co),
    oldVal(v1),
    newVal(v2) {}
};

struct UndoOrderData {
  int subSong, chan, ord;
  unsigned char oldVal, newVal;
  UndoOrderData(int s, int c, int o, unsigned char v1, unsigned char v2):
    subSong(s),
    chan(c),
    ord(o),
    oldVal(v1),
    newVal(v2) {}
};

struct UndoStep {
  ActionType type;
  SelectionPoint cursor, selStart, selEnd;
  int order;
  bool nibble;
  int oldOrdersLen, newOrdersLen;
  int oldPatLen, newPatLen;
  std::vector<UndoOrderData> ord;
  std::vector<UndoPatternData> pat;
};

// -1 = any
struct MIDIBind {
  int type, channel, data1, data2;
  int action;
  MIDIBind():
    type(0),
    channel(16),
    data1(128),
    data2(128),
    action(0) {}
};

struct MIDIMap {
  // access method: map[type][channel][data1][data2];
  // channel 16 = any
  // data1 128 = any
  // data2 128 = any
  int**** map;
  std::vector<MIDIBind> binds;

  bool noteInput, volInput, rawVolume, polyInput, directChannel, programChange, midiClock, midiTimeCode, yamahaFMResponse;
  // 0: disabled
  //
  // 1: C- C# D- D# E- F- F# G- G# A- A# B-
  // o1    1     3        6     8     A
  //    0     2     4  5     7     9     B
  //    C- C# D- D# E- F- F# G- G# A- A# B-
  // o2    D     F
  //    C     E
  //
  // 2: C- C# D- D# E- F- F# G- G# A- A# B-
  // o1    1     3        6     8     A
  //    0     2     4  5     7     9     B
  //    C- C# D- D# E- F- F# G- G# A- A# B-
  // o2    D     F        2     4     6
  //    C     E     0  1     3     5     7
  //
  // 3: C- C# D- D# E- F- F# G- G# A- A# B-
  // o1    A     B        C     D     E
  //    0     1     2  3     4     5     6
  //    C- C# D- D# E- F- F# G- G# A- A# B-
  // o2    F
  //    7     8     9
  //
  // 4: use dual CC for value input (nibble)
  // 5: use 14-bit CC for value input (MSB/LSB)
  // 6: use single CC for value input (may be imprecise)
  int valueInputStyle;
  int valueInputControlMSB; // on 4
  int valueInputControlLSB; // on 4
  int valueInputControlSingle;

  // 0: disabled
  // 1: use dual CC (nibble)
  // 2: use 14-bit CC (MSB/LSB)
  // 3: use single CC (may be imprecise)
  int valueInputSpecificStyle[18];
  int valueInputSpecificMSB[18];
  int valueInputSpecificLSB[18];
  int valueInputSpecificSingle[18];
  float volExp;

  int valueInputCurMSB, valueInputCurLSB, valueInputCurSingle;
  int valueInputCurMSBS[18];
  int valueInputCurLSBS[18];
  int valueInputCurSingleS[18];

  void compile();
  void deinit();
  int at(const TAMidiMessage& where);
  bool read(String path);
  bool write(String path);
  MIDIMap():
    map(NULL),
    noteInput(true),
    volInput(false),
    rawVolume(false),
    polyInput(false),
    directChannel(false),
    programChange(true),
    midiClock(false),
    midiTimeCode(false),
    yamahaFMResponse(false),
    valueInputStyle(1),
    valueInputControlMSB(0),
    valueInputControlLSB(0),
    valueInputControlSingle(0),
    volExp(1.0f),
    valueInputCurMSB(0),
    valueInputCurLSB(0),
    valueInputCurSingle(0) {
    memset(valueInputSpecificStyle,0,18*sizeof(int));
    memset(valueInputSpecificMSB,0,18*sizeof(int));
    memset(valueInputSpecificLSB,0,18*sizeof(int));
    memset(valueInputSpecificSingle,0,18*sizeof(int));

    memset(valueInputCurMSBS,0,18*sizeof(int));
    memset(valueInputCurLSBS,0,18*sizeof(int));
    memset(valueInputCurSingleS,0,18*sizeof(int));
  }
};

struct Particle {
  ImU32* colors;
  const char* type;
  ImVec2 pos, speed;
  float gravity, friction, life, lifeSpeed;
  bool update(float frameTime);
  Particle(ImU32* color, const char* ty, float x, float y, float sX, float sY, float g, float fr, float l, float lS):
    colors(color),
    type(ty),
    pos(x,y),
    speed(sX,sY),
    gravity(g),
    friction(fr),
    life(l),
    lifeSpeed(lS) {}
};

struct OperationMask {
  bool note, ins, vol, effect, effectVal;
  OperationMask():
    note(true),
    ins(true),
    vol(true),
    effect(true),
    effectVal(true) {}
};

struct TouchPoint {
  // an ID of -1 represents the mouse cursor.
  int id;
  float x, y, z;
  TouchPoint():
    id(-1),
    x(0.0f),
    y(0.0f),
    z(1.0f) {}
  TouchPoint(float xp, float yp):
    id(-1),
    x(xp),
    y(yp),
    z(1.0f) {}
  TouchPoint(int ident, float xp, float yp, float pressure=1.0f):
    id(ident),
    x(xp),
    y(yp),
    z(pressure) {}
};

struct Gradient2DPoint {
  ImVec4 color;
  float x, y, prevX, prevY;
  float spread, distance;
  bool selected, grab;
  Gradient2DPoint(float xPos, float yPos):
    color(1,1,1,1),
    x(xPos),
    y(yPos),
    prevX(0.0f),
    prevY(0.0f),
    spread(0.0f),
    distance(0.5f),
    selected(false),
    grab(false) {}
  Gradient2DPoint():
    color(1,1,1,1),
    x(0.0f),
    y(0.0f),
    spread(0.0f),
    distance(0.5f),
    selected(false),
    grab(false) {}
};

struct Gradient2D {
  ImVec4 bgColor;
  std::vector<Gradient2DPoint> points;
  std::unique_ptr<ImU32[]> grad;
  size_t width, height;

  String toString();
  bool fromString(String val);
  void render();
  ImU32 get(float x, float y);
  Gradient2D(size_t w, size_t h):
    bgColor(0.0f,0.0f,0.0f,0.0f),
    width(w),
    height(h) {
    grad=std::make_unique<ImU32[]>(width*height);
  }
};

struct FurnaceGUISysDef {
  const char* name;
  std::vector<int> definition;
  FurnaceGUISysDef(const char* n, std::initializer_list<int> def):
    name(n), definition(def) {
  }
};

struct FurnaceGUISysCategory {
  const char* name;
  const char* description;
  std::vector<FurnaceGUISysDef> systems;
  FurnaceGUISysCategory(const char* n, const char* d):
    name(n),
    description(d) {}
  FurnaceGUISysCategory():
    name(NULL),
    description(NULL) {}
};

struct FurnaceGUIMacroDesc {
  DivInstrumentMacro* macro;
  int min, max;
  float height;
  const char* displayName;
  const char** bitfieldBits;
  const char* modeName;
  ImVec4 color;
  unsigned int bitOffset;
  bool isBitfield, blockMode;
  String (*hoverFunc)(int,float);

  FurnaceGUIMacroDesc(const char* name, DivInstrumentMacro* m, int macroMin, int macroMax, float macroHeight, ImVec4 col=ImVec4(1.0f,1.0f,1.0f,1.0f), bool block=false, const char* mName=NULL, String (*hf)(int,float)=NULL, bool bitfield=false, const char** bfVal=NULL, unsigned int bitOff=0):
    macro(m),
    height(macroHeight),
    displayName(name),
    bitfieldBits(bfVal),
    modeName(mName),
    color(col),
    bitOffset(bitOff),
    isBitfield(bitfield),
    blockMode(block),
    hoverFunc(hf) {
    // MSVC -> hell
    this->min=macroMin;
    this->max=macroMax;
  }
};

enum FurnaceGUIFindQueryModes {
  GUI_QUERY_IGNORE=0,
  GUI_QUERY_MATCH,
  GUI_QUERY_MATCH_NOT,
  GUI_QUERY_RANGE,
  GUI_QUERY_RANGE_NOT,
  GUI_QUERY_ANY,
  GUI_QUERY_NONE,

  GUI_QUERY_MAX
};

enum FurnaceGUIFindQueryReplaceModes {
  GUI_QUERY_REPLACE_SET=0,
  GUI_QUERY_REPLACE_ADD,
  GUI_QUERY_REPLACE_ADD_OVERFLOW,
  GUI_QUERY_REPLACE_CLEAR,

  GUI_QUERY_REPLACE_MAX
};

struct FurnaceGUIFindQuery {
  int noteMode, insMode, volMode, effectCount;
  int effectMode[8];
  int effectValMode[8];
  int note, noteMax;
  unsigned char ins, insMax;
  unsigned char vol, volMax;
  unsigned char effect[8];
  unsigned char effectMax[8];
  unsigned char effectVal[8];
  unsigned char effectValMax[8];

  FurnaceGUIFindQuery():
    noteMode(GUI_QUERY_IGNORE),
    insMode(GUI_QUERY_IGNORE),
    volMode(GUI_QUERY_IGNORE),
    effectCount(0),
    note(0),
    noteMax(0),
    ins(0),
    insMax(0),
    vol(0),
    volMax(0) {
    memset(effectMode,0,8*sizeof(int));
    memset(effectValMode,0,8*sizeof(int));
    memset(effect,0,8);
    memset(effectMax,0,8);
    memset(effectVal,0,8);
    memset(effectValMax,0,8);
  }
};

struct FurnaceGUIQueryResult {
  int subsong, order, x, y;
  FurnaceGUIQueryResult():
    subsong(0),
    order(0),
    x(0),
    y(0) {}
  FurnaceGUIQueryResult(int ss, int o, int xPos, int yPos):
    subsong(ss),
    order(o),
    x(xPos),
    y(yPos) {}
};

class FurnaceGUI {
  DivEngine* e;

  SDL_Window* sdlWin;
  SDL_Renderer* sdlRend;

  SDL_Texture* sampleTex;
  int sampleTexW, sampleTexH;
  bool updateSampleTex;

  String workingDir, fileName, clipboard, warnString, errorString, lastError, curFileName, nextFile;
  String workingDirSong, workingDirIns, workingDirMidi, workingDirWave, workingDirSample, workingDirAudioExport, workingDirVGMExport, workingDirFont, workingDirColors, workingDirKeybinds, workingDirLayout, workingDirROM;
  String mmlString[32];
  String mmlStringW;

  bool quit, warnQuit, willCommit, edit, modified, displayError, displayExporting, vgmExportLoop, wantCaptureKeyboard, oldWantCaptureKeyboard, displayMacroMenu;
  bool displayNew, fullScreen, preserveChanPos, wantScrollList, noteInputPoly;
  bool displayPendingIns, pendingInsSingle;
  bool willExport[32];
  int vgmExportVersion;
  int drawHalt;
  int macroPointSize;

  ImGuiWindowFlags globalWinFlags;

  FurnaceGUIFileDialogs curFileDialog;
  FurnaceGUIWarnings warnAction;
  FurnaceGUIWarnings postWarnAction;

  FurnaceGUIFileDialog* fileDialog;

  int scrW, scrH;

  double dpiScale;

  double aboutScroll, aboutSin;
  float aboutHue;

  std::atomic<double> backupTimer;
  std::future<bool> backupTask;
  std::mutex backupLock;
  String backupPath;

  std::mutex midiLock;
  std::queue<TAMidiMessage> midiQueue;
  MIDIMap midiMap;
  int learning;

  ImFont* mainFont;
  ImFont* iconFont;
  ImFont* patFont;
  ImFont* bigFont;
  ImWchar* fontRange;
  ImVec4 uiColors[GUI_COLOR_MAX];
  ImVec4 volColors[128];
  ImU32 pitchGrad[256];
  ImU32 volGrad[256];
  ImU32 noteGrad[256];
  ImU32 panGrad[256];
  ImU32 insGrad[256];
  ImU32 sysCmd1Grad[256];
  ImU32 sysCmd2Grad[256];

  struct Settings {
    int mainFontSize, patFontSize, iconSize;
    int audioEngine;
    int audioQuality;
    int arcadeCore;
    int ym2612Core;
    int snCore;
    int nesCore;
    int fdsCore;
    int pcSpeakerOutMethod;
    String yrw801Path;
    String tg100Path;
    String mu5Path;
    int mainFont;
    int patFont;
    int audioRate;
    int audioBufSize;
    int patRowsBase;
    int orderRowsBase;
    int soloAction;
    int pullDeleteBehavior;
    int wrapHorizontal;
    int wrapVertical;
    int macroView;
    int fmNames;
    int allowEditDocking;
    int chipNames;
    int overflowHighlight;
    int partyTime;
    int germanNotation;
    int stepOnDelete;
    int scrollStep;
    int sysSeparators;
    int forceMono;
    int controlLayout;
    int restartOnFlagChange;
    int statusDisplay;
    float dpiScale;
    int viewPrevPattern;
    int guiColorsBase;
    int guiColorsShading;
    int avoidRaisingPattern;
    int insFocusesPattern;
    int stepOnInsert;
    int unifiedDataView;
    int sysFileDialog;
    int roundedWindows;
    int roundedButtons;
    int roundedMenus;
    int loadJapanese;
    int loadChinese;
    int fmLayout;
    int sampleLayout;
    int waveLayout;
    int susPosition;
    int effectCursorDir;
    int cursorPastePos;
    int titleBarInfo;
    int titleBarSys;
    int frameBorders;
    int effectDeletionAltersValue;
    int oscRoundedCorners;
    int oscTakesEntireWindow;
    int oscBorder;
    int oscEscapesBoundary;
    int separateFMColors;
    int insEditColorize;
    int metroVol;
    int pushNibble;
    int scrollChangesOrder;
    int oplStandardWaveNames;
    int cursorMoveNoScroll;
    int lowLatency;
    int notePreviewBehavior;
    int powerSave;
    int absorbInsInput;
    int eventDelay;
    int moveWindowTitle;
    int hiddenSystems;
    int horizontalDataView;
    int noMultiSystem;
    int oldMacroVSlider;
    int displayAllInsTypes;
    int noteCellSpacing;
    int insCellSpacing;
    int volCellSpacing;
    int effectCellSpacing;
    int effectValCellSpacing;
    int doubleClickColumn;
    int blankIns;
    int dragMovesSelection;
    int unsignedDetune;
    unsigned int maxUndoSteps;
    String mainFontPath;
    String patFontPath;
    String audioDevice;
    String midiInDevice;
    String midiOutDevice;
    std::vector<int> initialSys;

    Settings():
      mainFontSize(18),
      patFontSize(18),
      iconSize(16),
      audioEngine(DIV_AUDIO_SDL),
      audioQuality(0),
      arcadeCore(0),
      ym2612Core(0),
      snCore(0),
      nesCore(0),
      fdsCore(0),
      pcSpeakerOutMethod(0),
      yrw801Path(""),
      tg100Path(""),
      mu5Path(""),
      mainFont(0),
      patFont(0),
      audioRate(44100),
      audioBufSize(1024),
      patRowsBase(0),
      orderRowsBase(1),
      soloAction(0),
      pullDeleteBehavior(1),
      wrapHorizontal(0),
      wrapVertical(0),
      macroView(0),
      fmNames(0),
      allowEditDocking(0),
      chipNames(0),
      overflowHighlight(0),
      partyTime(0),
      germanNotation(0),
      stepOnDelete(0),
      scrollStep(0),
      sysSeparators(1),
      forceMono(0),
      controlLayout(3),
      restartOnFlagChange(1),
      statusDisplay(0),
      dpiScale(0.0f),
      viewPrevPattern(1),
      guiColorsBase(0),
      guiColorsShading(0),
      avoidRaisingPattern(0),
      insFocusesPattern(1),
      stepOnInsert(0),
      unifiedDataView(0),
      sysFileDialog(1),
      roundedWindows(1),
      roundedButtons(1),
      roundedMenus(0),
      loadJapanese(0),
      loadChinese(0),
      fmLayout(0),
      sampleLayout(0),
      waveLayout(0),
      susPosition(0),
      effectCursorDir(1),
      cursorPastePos(1),
      titleBarInfo(1),
      titleBarSys(1),
      frameBorders(0),
      effectDeletionAltersValue(1),
      oscRoundedCorners(1),
      oscTakesEntireWindow(0),
      oscBorder(1),
      oscEscapesBoundary(0),
      separateFMColors(0),
      insEditColorize(0),
      metroVol(100),
      pushNibble(0),
      scrollChangesOrder(0),
      oplStandardWaveNames(0),
      cursorMoveNoScroll(0),
      lowLatency(0),
      notePreviewBehavior(1),
      powerSave(1),
      absorbInsInput(0),
      eventDelay(0),
      moveWindowTitle(1),
      hiddenSystems(0),
      horizontalDataView(0),
      noMultiSystem(0),
      oldMacroVSlider(0),
      displayAllInsTypes(0),
      noteCellSpacing(0),
      insCellSpacing(0),
      volCellSpacing(0),
      effectCellSpacing(0),
      effectValCellSpacing(0),
      doubleClickColumn(1),
      blankIns(0),
      dragMovesSelection(1),
      unsignedDetune(0),
      maxUndoSteps(100),
      mainFontPath(""),
      patFontPath(""),
      audioDevice(""),
      midiInDevice(""),
      midiOutDevice("") {}
  } settings;

  char finalLayoutPath[4096];

  DivInstrument* prevInsData;

  int curIns, curWave, curSample, curOctave, curOrder, prevIns, oldRow, oldOrder, oldOrder1, editStep, exportLoops, soloChan, soloTimeout, orderEditMode, orderCursor;
  int loopOrder, loopRow, loopEnd, isClipping, extraChannelButtons, patNameTarget, newSongCategory, latchTarget;
  int wheelX, wheelY, dragSourceX, dragSourceY, dragDestinationX, dragDestinationY;

  double exportFadeOut;

  bool editControlsOpen, ordersOpen, insListOpen, songInfoOpen, patternOpen, insEditOpen;
  bool waveListOpen, waveEditOpen, sampleListOpen, sampleEditOpen, aboutOpen, settingsOpen;
  bool mixerOpen, debugOpen, inspectorOpen, oscOpen, volMeterOpen, statsOpen, compatFlagsOpen;
  bool pianoOpen, notesOpen, channelsOpen, regViewOpen, logOpen, effectListOpen, chanOscOpen;
  bool subSongsOpen, findOpen, spoilerOpen;

<<<<<<< HEAD
  bool midiDialogOpen;

  SelectionPoint selStart, selEnd, cursor;
  bool selecting, selectingFull, curNibble, orderNibble, followOrders, followPattern, changeAllOrders, mobileUI;
=======
  SelectionPoint selStart, selEnd, cursor, cursorDrag, dragStart, dragEnd;
  bool selecting, selectingFull, dragging, curNibble, orderNibble, followOrders, followPattern, changeAllOrders, mobileUI;
>>>>>>> a8a38dce
  bool collapseWindow, demandScrollX, fancyPattern, wantPatName, firstFrame, tempoView, waveHex, lockLayout, editOptsVisible, latchNibble, nonLatchNibble;
  FurnaceGUIWindows curWindow, nextWindow, curWindowLast;
  float peak[2];
  float patChanX[DIV_MAX_CHANS+1];
  float patChanSlideY[DIV_MAX_CHANS+1];
  const int* nextDesc;

  OperationMask opMaskDelete, opMaskPullDelete, opMaskInsert, opMaskPaste, opMaskTransposeNote, opMaskTransposeValue;
  OperationMask opMaskInterpolate, opMaskFade, opMaskInvertVal, opMaskScale;
  OperationMask opMaskRandomize, opMaskFlip, opMaskCollapseExpand;
  short latchNote, latchIns, latchVol, latchEffect, latchEffectVal;

  DivWaveSynth wavePreview;
  int wavePreviewLen, wavePreviewHeight;
  bool wavePreviewInit;

  // bit 31: ctrl
  // bit 30: reserved for SDL scancode mask
  // bit 29: shift
  // bit 28: meta (win)
  // bit 27: alt
  // bit 24-26: reserved
  int actionKeys[GUI_ACTION_MAX];

  std::map<int,int> actionMapGlobal;
  std::map<int,int> actionMapPat;
  std::map<int,int> actionMapOrders;
  std::map<int,int> actionMapSample;
  std::map<int,int> actionMapInsList;
  std::map<int,int> actionMapWaveList;
  std::map<int,int> actionMapSampleList;

  std::vector<DivRegWrite> pgProgram;
  int pgSys, pgAddr, pgVal;

  std::vector<FurnaceGUIFindQuery> curQuery;
  std::vector<FurnaceGUIQueryResult> curQueryResults;
  bool curQueryRangeX, curQueryBackwards;
  int curQueryRangeXMin, curQueryRangeXMax;
  int curQueryRangeY;
  int curQueryEffectPos;

  int queryReplaceEffectCount;
  int queryReplaceEffectPos;
  int queryReplaceNoteMode;
  int queryReplaceInsMode;
  int queryReplaceVolMode;
  int queryReplaceEffectMode[8];
  int queryReplaceEffectValMode[8];
  int queryReplaceNote;
  int queryReplaceIns;
  int queryReplaceVol;
  int queryReplaceEffect[8];
  int queryReplaceEffectVal[8];
  bool queryReplaceNoteDo;
  bool queryReplaceInsDo;
  bool queryReplaceVolDo;
  bool queryReplaceEffectDo[8];
  bool queryReplaceEffectValDo[8];
  bool queryViewingResults;

  struct ActiveNote {
    int chan;
    int note;
    ActiveNote(int c, int n):
      chan(c),
      note(n) {}
  };
  std::vector<ActiveNote> activeNotes;
  std::vector<DivCommand> cmdStream;
  std::vector<Particle> particles;
  std::vector<std::pair<DivInstrument*,bool>> pendingIns;

  std::vector<FurnaceGUISysCategory> sysCategories;

  bool wavePreviewOn;
  SDL_Scancode wavePreviewKey;
  int wavePreviewNote;

  bool samplePreviewOn;
  SDL_Scancode samplePreviewKey;
  int samplePreviewNote;

  // SDL_Scancode,int
  std::map<int,int> noteKeys;
  // SDL_Keycode,int
  std::map<int,int> valueKeys;

  // currently active touch points
  std::vector<TouchPoint> activePoints;
  // one frame points
  std::vector<TouchPoint> pressedPoints;
  std::vector<TouchPoint> releasedPoints;

  int arpMacroScroll;
  int pitchMacroScroll;

  ImVec2 macroDragStart;
  ImVec2 macroDragAreaSize;
  unsigned char* macroDragCTarget;
  int* macroDragTarget;
  int macroDragLen;
  int macroDragMin, macroDragMax;
  int macroDragLastX, macroDragLastY;
  int macroDragBitOff;
  int macroDragScroll;
  bool macroDragBitMode;
  bool macroDragInitialValueSet;
  bool macroDragInitialValue;
  bool macroDragChar;
  bool macroDragLineMode;
  bool macroDragMouseMoved;
  ImVec2 macroDragLineInitial;
  ImVec2 macroDragLineInitialV;
  bool macroDragActive;
  FurnaceGUIMacroDesc lastMacroDesc;
  int macroOffX, macroOffY;
  float macroScaleX, macroScaleY;

  ImVec2 macroLoopDragStart;
  ImVec2 macroLoopDragAreaSize;
  signed char* macroLoopDragTarget;
  int macroLoopDragLen;
  bool macroLoopDragActive;

  ImVec2 waveDragStart;
  ImVec2 waveDragAreaSize;
  int* waveDragTarget;
  int waveDragLen;
  int waveDragMin, waveDragMax;
  bool waveDragActive;

  int bindSetTarget, bindSetPrevValue;
  bool bindSetActive, bindSetPending;

  float nextScroll, nextAddScroll;

  int layoutTimeBegin, layoutTimeEnd, layoutTimeDelta;
  int renderTimeBegin, renderTimeEnd, renderTimeDelta;
  int eventTimeBegin, eventTimeEnd, eventTimeDelta;

  int chanToMove;

  ImVec2 patWindowPos, patWindowSize;
  
  // pattern view specific
  ImVec2 fourChars, threeChars, twoChars;
  ImVec2 noteCellSize, insCellSize, volCellSize, effectCellSize, effectValCellSize;
  SelectionPoint sel1, sel2;
  int dummyRows, demandX;
  int transposeAmount, randomizeMin, randomizeMax, fadeMin, fadeMax;
  float scaleMax;
  bool fadeMode, randomMode, haveHitBounds, pendingStepUpdate;

  int oldOrdersLen;
  DivOrders oldOrders;
  DivPattern* oldPat[DIV_MAX_CHANS];
  std::deque<UndoStep> undoHist;
  std::deque<UndoStep> redoHist;

  // sample editor specific
  double sampleZoom;
  double prevSampleZoom;
  int samplePos;
  int resizeSize, silenceSize;
  double resampleTarget;
  int resampleStrat;
  float amplifyVol;
  int sampleSelStart, sampleSelEnd;
  bool sampleDragActive, sampleDragMode, sampleDrag16, sampleZoomAuto;
  void* sampleDragTarget;
  ImVec2 sampleDragStart;
  ImVec2 sampleDragAreaSize;
  unsigned int sampleDragLen;
  float sampleFilterL, sampleFilterB, sampleFilterH, sampleFilterRes, sampleFilterCutStart, sampleFilterCutEnd;
  unsigned char sampleFilterPower;
  short* sampleClipboard;
  size_t sampleClipboardLen;
  bool openSampleResizeOpt, openSampleResampleOpt, openSampleAmplifyOpt, openSampleSilenceOpt, openSampleFilterOpt;

  // oscilloscope
  int oscTotal;
  float oscValues[512];
  float oscZoom;
  float oscWindowSize;
  bool oscZoomSlider;

  // per-channel oscilloscope
  int chanOscCols, chanOscColorX, chanOscColorY;
  float chanOscWindowSize;
  bool chanOscWaveCorr, chanOscOptions, updateChanOscGradTex, chanOscUseGrad;
  ImVec4 chanOscColor;
  Gradient2D chanOscGrad;
  SDL_Texture* chanOscGradTex;
  float chanOscLP0[DIV_MAX_CHANS];
  float chanOscLP1[DIV_MAX_CHANS];
  float chanOscVol[DIV_MAX_CHANS];
  float chanOscPitch[DIV_MAX_CHANS];
  float chanOscBright[DIV_MAX_CHANS];
  unsigned short lastNeedlePos[DIV_MAX_CHANS];
  unsigned short lastCorrPos[DIV_MAX_CHANS];
  struct ChanOscStatus {
    double* inBuf;
    size_t inBufPos;
    double inBufPosFrac;
    unsigned short needle;
    fftw_complex* outBuf;
    fftw_plan plan;
    ChanOscStatus():
      inBuf(NULL),
      inBufPos(0),
      inBufPosFrac(0.0f),
      needle(0),
      outBuf(NULL),
      plan(NULL) {}
  } chanOscChan[DIV_MAX_CHANS];

  // visualizer
  float keyHit[DIV_MAX_CHANS];
  int lastIns[DIV_MAX_CHANS];
  
  // log window
  bool followLog;

  // piano
  int pianoOctaves, pianoOctavesEdit;
  bool pianoOptions, pianoSharePosition, pianoOptionsSet;
  float pianoKeyHit[180];
  bool pianoKeyPressed[180];
  int pianoOffset, pianoOffsetEdit;
  int pianoView, pianoInputPadMode;

  // TX81Z
  bool hasACED;
  unsigned char acedData[23];

  // MIDI import dialog
  int midiImportChannel = 0;
  int midiImportTrack = 0;
  int midiImportStartMeasure = 0;
  int midiImportTargetChannel = 0;
  int midiImportPattern = 0;
  int midiImportSpeedMultiplier = 0;
  bool midiImportEnableNoteOff = true;
  bool midiImportEnableVel = true;
  bool midiImportEnableCC = false;
  

  void drawSSGEnv(unsigned char type, const ImVec2& size);
  void drawWaveform(unsigned char type, bool opz, const ImVec2& size);
  void drawAlgorithm(unsigned char alg, FurnaceGUIFMAlgs algType, const ImVec2& size);
  void drawFMEnv(unsigned char tl, unsigned char ar, unsigned char dr, unsigned char d2r, unsigned char rr, unsigned char sl, unsigned char sus, unsigned char egt, unsigned char algOrGlobalSus, float maxTl, float maxArDr, const ImVec2& size, unsigned short instType);
  void drawGBEnv(unsigned char vol, unsigned char len, unsigned char sLen, bool dir, const ImVec2& size);
  void drawSysConf(int chan, DivSystem type, unsigned int& flags, bool modifyOnChange);

  // these ones offer ctrl-wheel fine value changes.
  bool CWSliderScalar(const char* label, ImGuiDataType data_type, void* p_data, const void* p_min, const void* p_max, const char* format=NULL, ImGuiSliderFlags flags=0);
  bool CWVSliderScalar(const char* label, const ImVec2& size, ImGuiDataType data_type, void* p_data, const void* p_min, const void* p_max, const char* format=NULL, ImGuiSliderFlags flags=0);
  bool CWSliderInt(const char* label, int* v, int v_min, int v_max, const char* format="%d", ImGuiSliderFlags flags=0);
  bool CWSliderFloat(const char* label, float* v, float v_min, float v_max, const char* format="%.3f", ImGuiSliderFlags flags=0);
  bool CWVSliderInt(const char* label, const ImVec2& size, int* v, int v_min, int v_max, const char* format="%d", ImGuiSliderFlags flags=0);

  void updateWindowTitle();
  void prepareLayout();

  void readOsc();

  void pushAccentColors(const ImVec4& one, const ImVec4& two, const ImVec4& border, const ImVec4& borderShadow);
  void popAccentColors();

  float calcBPM(int s1, int s2, float hz, int vN, int vD);

  void patternRow(int i, bool isPlaying, float lineHeight, int chans, int ord, const DivPattern** patCache, bool inhibitSel);

  void drawMacros(std::vector<FurnaceGUIMacroDesc>& macros);

  void actualWaveList();
  void actualSampleList();

  void toggleMobileUI(bool enable, bool force=false);

  void drawMobileControls();
  void drawEditControls();
  void drawSongInfo();
  void drawOrders();
  void drawPattern();
  void drawInsList();
  void drawInsEdit();
  void drawWaveList();
  void drawWaveEdit();
  void drawSampleList();
  void drawSampleEdit();
  void drawMixer();
  void drawOsc();
  void drawChanOsc();
  void drawVolMeter();
  void drawStats();
  void drawCompatFlags();
  void drawPiano();
  void drawNotes();
  void drawChannels();
  void drawRegView();
  void drawAbout();
  void drawSettings();
  void drawDebug();
  void drawNewSong();
  void drawLog();
  void drawEffectList();
  void drawSubSongs();
  void drawFindReplace();
<<<<<<< HEAD
  void drawMidiDialog();
=======
  void drawSpoiler();
>>>>>>> a8a38dce

  void parseKeybinds();
  void promptKey(int which);
  void doAction(int what);

  bool importColors(String path);
  bool exportColors(String path);
  bool importKeybinds(String path);
  bool exportKeybinds(String path);
  bool importLayout(String path);
  bool exportLayout(String path);

  float computeGradPos(int type, int chan);

  void resetColors();
  void resetKeybinds();

  void syncSettings();
  void commitSettings();
  void processDrags(int dragX, int dragY);
  void processPoint(SDL_Event& ev);

  void startSelection(int xCoarse, int xFine, int y, bool fullRow=false);
  void updateSelection(int xCoarse, int xFine, int y, bool fullRow=false);
  void finishSelection();
  void finishDrag();

  void moveCursor(int x, int y, bool select);
  void moveCursorPrevChannel(bool overflow);
  void moveCursorNextChannel(bool overflow);
  void moveCursorTop(bool select);
  void moveCursorBottom(bool select);
  void editAdvance();
  void prepareUndo(ActionType action);
  void makeUndo(ActionType action);
  void doSelectAll();
  void doDelete();
  void doPullDelete();
  void doInsert();
  void doTranspose(int amount, OperationMask& mask);
  void doCopy(bool cut);
  void doPaste(PasteMode mode=GUI_PASTE_MODE_NORMAL);
  void doChangeIns(int ins);
  void doInterpolate();
  void doFade(int p0, int p1, bool mode);
  void doInvertValues();
  void doScale(float top);
  void doRandomize(int bottom, int top, bool mode);
  void doFlip();
  void doCollapse(int divider);
  void doExpand(int multiplier);
  void doUndo();
  void doRedo();
  void doFind();
  void doReplace();
  void doDrag();
  void editOptions(bool topMenu);
  void noteInput(int num, int key, int vol=-1);
  void valueInput(int num, bool direct=false, int target=-1);

  void doUndoSample();
  void doRedoSample();

  void play(int row=0);
  void setOrder(unsigned char order, bool forced=false);
  void stop();

  void previewNote(int refChan, int note, bool autoNote=false);
  void stopPreviewNote(SDL_Scancode scancode, bool autoNote=false);

  void keyDown(SDL_Event& ev);
  void keyUp(SDL_Event& ev);

  void openFileDialog(FurnaceGUIFileDialogs type);
  int save(String path, int dmfVersion);
  int load(String path);
  void exportAudio(String path, DivAudioExportModes mode);

  bool parseSysEx(unsigned char* data, size_t len);

  void applyUISettings(bool updateFonts=true);
  void initSystemPresets();

  void encodeMMLStr(String& target, int* macro, int macroLen, int macroLoop, int macroRel, bool hex=false);
  void decodeMMLStr(String& source, int* macro, unsigned char& macroLen, signed char& macroLoop, int macroMin, int macroMax, signed char& macroRel);
  void decodeMMLStrW(String& source, int* macro, int& macroLen, int macroMax, bool hex=false);

  String encodeKeyMap(std::map<int,int>& map);
  void decodeKeyMap(std::map<int,int>& map, String source);

  const char* getSystemName(DivSystem which);

  void midiImport(int midiChannel, int midiTrack, int midiStartMeasure, int targetChannelIdx, int patternIdx, bool enableCC, bool enableVel, bool enableNoteOff);

  public:
    void showWarning(String what, FurnaceGUIWarnings type);
    void showError(String what);
    const char* noteName(short note, short octave);
    bool decodeNote(const char* what, short& note, short& octave);
    void bindEngine(DivEngine* eng);
    void updateScroll(int amount);
    void addScroll(int amount);
    void setFileName(String name);
    void runBackupThread();
    void pushPartBlend();
    void popPartBlend();
    int processEvent(SDL_Event* ev);
    bool loop();
    bool finish();
    bool init();
    FurnaceGUI();
};

#endif<|MERGE_RESOLUTION|>--- conflicted
+++ resolved
@@ -248,11 +248,8 @@
   GUI_WINDOW_CHAN_OSC,
   GUI_WINDOW_SUBSONGS,
   GUI_WINDOW_FIND,
-<<<<<<< HEAD
   GUI_WINDOW_MIDI_DIALOG,
-=======
   GUI_WINDOW_SPOILER
->>>>>>> a8a38dce
 };
 
 enum FurnaceGUIFileDialogs {
@@ -1217,17 +1214,10 @@
   bool waveListOpen, waveEditOpen, sampleListOpen, sampleEditOpen, aboutOpen, settingsOpen;
   bool mixerOpen, debugOpen, inspectorOpen, oscOpen, volMeterOpen, statsOpen, compatFlagsOpen;
   bool pianoOpen, notesOpen, channelsOpen, regViewOpen, logOpen, effectListOpen, chanOscOpen;
-  bool subSongsOpen, findOpen, spoilerOpen;
-
-<<<<<<< HEAD
-  bool midiDialogOpen;
-
-  SelectionPoint selStart, selEnd, cursor;
-  bool selecting, selectingFull, curNibble, orderNibble, followOrders, followPattern, changeAllOrders, mobileUI;
-=======
+  bool subSongsOpen, findOpen, spoilerOpen, midiDialogOpen;
+
   SelectionPoint selStart, selEnd, cursor, cursorDrag, dragStart, dragEnd;
   bool selecting, selectingFull, dragging, curNibble, orderNibble, followOrders, followPattern, changeAllOrders, mobileUI;
->>>>>>> a8a38dce
   bool collapseWindow, demandScrollX, fancyPattern, wantPatName, firstFrame, tempoView, waveHex, lockLayout, editOptsVisible, latchNibble, nonLatchNibble;
   FurnaceGUIWindows curWindow, nextWindow, curWindowLast;
   float peak[2];
@@ -1538,11 +1528,8 @@
   void drawEffectList();
   void drawSubSongs();
   void drawFindReplace();
-<<<<<<< HEAD
   void drawMidiDialog();
-=======
   void drawSpoiler();
->>>>>>> a8a38dce
 
   void parseKeybinds();
   void promptKey(int which);
