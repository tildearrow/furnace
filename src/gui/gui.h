/**
 * Furnace Tracker - multi-system chiptune tracker
 * Copyright (C) 2021-2022 tildearrow and contributors
 *
 * This program is free software; you can redistribute it and/or modify
 * it under the terms of the GNU General Public License as published by
 * the Free Software Foundation; either version 2 of the License, or
 * (at your option) any later version.
 *
 * This program is distributed in the hope that it will be useful,
 * but WITHOUT ANY WARRANTY; without even the implied warranty of
 * MERCHANTABILITY or FITNESS FOR A PARTICULAR PURPOSE.  See the
 * GNU General Public License for more details.
 *
 * You should have received a copy of the GNU General Public License along
 * with this program; if not, write to the Free Software Foundation, Inc.,
 * 51 Franklin Street, Fifth Floor, Boston, MA 02110-1301 USA.
 */

#ifndef _FUR_GUI_H
#define _FUR_GUI_H

#include "../engine/engine.h"
#include "imgui.h"
#include "imgui_impl_sdl.h"
#include "imgui_impl_sdlrenderer.h"
#include <SDL.h>
#include <deque>
#include <initializer_list>
#include <map>
#include <future>
#include <mutex>
#include <vector>

#include "fileDialog.h"

#define rightClickable if (ImGui::IsItemClicked(ImGuiMouseButton_Right)) ImGui::SetKeyboardFocusHere(-1);
#define ctrlWheeling ((ImGui::IsKeyDown(ImGuiKey_LeftCtrl) || ImGui::IsKeyDown(ImGuiKey_RightCtrl)) && wheelY!=0)

#define handleUnimportant if (settings.insFocusesPattern && patternOpen) {nextWindow=GUI_WINDOW_PATTERN;}
#define unimportant(x) if (x) {handleUnimportant}

#define MARK_MODIFIED modified=true;
#define WAKE_UP drawHalt=16;

#define TOGGLE_COLOR(x) ((x)?uiColors[GUI_COLOR_TOGGLE_ON]:uiColors[GUI_COLOR_TOGGLE_OFF])

#define BIND_FOR(x) getKeyName(actionKeys[x],true).c_str()

// TODO:
// - add colors for FM envelope and waveform
// - maybe add "alternate" color for FM modulators/carriers (a bit difficult)
enum FurnaceGUIColors {
  GUI_COLOR_BACKGROUND=0,
  GUI_COLOR_FRAME_BACKGROUND,
  GUI_COLOR_MODAL_BACKDROP,
  GUI_COLOR_HEADER,
  GUI_COLOR_TEXT,
  GUI_COLOR_ACCENT_PRIMARY,
  GUI_COLOR_ACCENT_SECONDARY,
  GUI_COLOR_BORDER,
  GUI_COLOR_BORDER_SHADOW,
  GUI_COLOR_TOGGLE_OFF,
  GUI_COLOR_TOGGLE_ON,
  GUI_COLOR_EDITING,
  GUI_COLOR_SONG_LOOP,

  GUI_COLOR_FILE_DIR,
  GUI_COLOR_FILE_SONG_NATIVE,
  GUI_COLOR_FILE_SONG_IMPORT,
  GUI_COLOR_FILE_INSTR,
  GUI_COLOR_FILE_AUDIO,
  GUI_COLOR_FILE_WAVE,
  GUI_COLOR_FILE_VGM,
  GUI_COLOR_FILE_FONT,
  GUI_COLOR_FILE_OTHER,

  GUI_COLOR_OSC_BG1,
  GUI_COLOR_OSC_BG2,
  GUI_COLOR_OSC_BG3,
  GUI_COLOR_OSC_BG4,
  GUI_COLOR_OSC_BORDER,
  GUI_COLOR_OSC_WAVE,
  GUI_COLOR_OSC_WAVE_PEAK,
  GUI_COLOR_OSC_REF,
  GUI_COLOR_OSC_GUIDE,

  GUI_COLOR_VOLMETER_LOW,
  GUI_COLOR_VOLMETER_HIGH,
  GUI_COLOR_VOLMETER_PEAK,

  GUI_COLOR_ORDER_ROW_INDEX,
  GUI_COLOR_ORDER_ACTIVE,
  GUI_COLOR_ORDER_SIMILAR,
  GUI_COLOR_ORDER_INACTIVE,

  GUI_COLOR_FM_ALG_BG,
  GUI_COLOR_FM_ALG_LINE,
  GUI_COLOR_FM_MOD,
  GUI_COLOR_FM_PRIMARY_MOD,
  GUI_COLOR_FM_SECONDARY_MOD,
  GUI_COLOR_FM_BORDER_MOD,
  GUI_COLOR_FM_BORDER_SHADOW_MOD,
  GUI_COLOR_FM_CAR,
  GUI_COLOR_FM_PRIMARY_CAR,
  GUI_COLOR_FM_SECONDARY_CAR,
  GUI_COLOR_FM_BORDER_CAR,
  GUI_COLOR_FM_BORDER_SHADOW_CAR,

  GUI_COLOR_FM_ENVELOPE,
  GUI_COLOR_FM_ENVELOPE_SUS_GUIDE,
  GUI_COLOR_FM_ENVELOPE_RELEASE,
  GUI_COLOR_FM_SSG,
  GUI_COLOR_FM_WAVE,

  GUI_COLOR_MACRO_VOLUME,
  GUI_COLOR_MACRO_PITCH,
  GUI_COLOR_MACRO_OTHER,
  GUI_COLOR_MACRO_WAVE,

  GUI_COLOR_INSTR_STD,
  GUI_COLOR_INSTR_FM,
  GUI_COLOR_INSTR_GB,
  GUI_COLOR_INSTR_C64,
  GUI_COLOR_INSTR_AMIGA,
  GUI_COLOR_INSTR_PCE,
  GUI_COLOR_INSTR_AY,
  GUI_COLOR_INSTR_AY8930,
  GUI_COLOR_INSTR_TIA,
  GUI_COLOR_INSTR_SAA1099,
  GUI_COLOR_INSTR_VIC,
  GUI_COLOR_INSTR_PET,
  GUI_COLOR_INSTR_VRC6,
  GUI_COLOR_INSTR_OPLL,
  GUI_COLOR_INSTR_OPL,
  GUI_COLOR_INSTR_FDS,
  GUI_COLOR_INSTR_VBOY,
  GUI_COLOR_INSTR_N163,
  GUI_COLOR_INSTR_SCC,
  GUI_COLOR_INSTR_OPZ,
  GUI_COLOR_INSTR_POKEY,
  GUI_COLOR_INSTR_BEEPER,
  GUI_COLOR_INSTR_SWAN,
  GUI_COLOR_INSTR_MIKEY,
  GUI_COLOR_INSTR_VERA,
  GUI_COLOR_INSTR_X1_010,
  GUI_COLOR_INSTR_VRC6_SAW,
  GUI_COLOR_INSTR_ES5506,
  GUI_COLOR_INSTR_MULTIPCM,
  GUI_COLOR_INSTR_SNES,
  GUI_COLOR_INSTR_SU,
  GUI_COLOR_INSTR_UNKNOWN,

  GUI_COLOR_CHANNEL_FM,
  GUI_COLOR_CHANNEL_PULSE,
  GUI_COLOR_CHANNEL_NOISE,
  GUI_COLOR_CHANNEL_WAVE,
  GUI_COLOR_CHANNEL_PCM,
  GUI_COLOR_CHANNEL_OP,
  GUI_COLOR_CHANNEL_MUTED,

  GUI_COLOR_PATTERN_PLAY_HEAD,
  GUI_COLOR_PATTERN_CURSOR,
  GUI_COLOR_PATTERN_CURSOR_HOVER,
  GUI_COLOR_PATTERN_CURSOR_ACTIVE,
  GUI_COLOR_PATTERN_SELECTION,
  GUI_COLOR_PATTERN_SELECTION_HOVER,
  GUI_COLOR_PATTERN_SELECTION_ACTIVE,
  GUI_COLOR_PATTERN_HI_1,
  GUI_COLOR_PATTERN_HI_2,
  GUI_COLOR_PATTERN_ROW_INDEX,
  GUI_COLOR_PATTERN_ROW_INDEX_HI1,
  GUI_COLOR_PATTERN_ROW_INDEX_HI2,
  GUI_COLOR_PATTERN_ACTIVE,
  GUI_COLOR_PATTERN_INACTIVE,
  GUI_COLOR_PATTERN_ACTIVE_HI1,
  GUI_COLOR_PATTERN_INACTIVE_HI1,
  GUI_COLOR_PATTERN_ACTIVE_HI2,
  GUI_COLOR_PATTERN_INACTIVE_HI2,
  GUI_COLOR_PATTERN_INS,
  GUI_COLOR_PATTERN_INS_WARN,
  GUI_COLOR_PATTERN_INS_ERROR,
  GUI_COLOR_PATTERN_VOLUME_MAX,
  GUI_COLOR_PATTERN_VOLUME_HALF,
  GUI_COLOR_PATTERN_VOLUME_MIN,
  GUI_COLOR_PATTERN_EFFECT_INVALID,
  GUI_COLOR_PATTERN_EFFECT_PITCH,
  GUI_COLOR_PATTERN_EFFECT_VOLUME,
  GUI_COLOR_PATTERN_EFFECT_PANNING,
  GUI_COLOR_PATTERN_EFFECT_SONG,
  GUI_COLOR_PATTERN_EFFECT_TIME,
  GUI_COLOR_PATTERN_EFFECT_SPEED,
  GUI_COLOR_PATTERN_EFFECT_SYS_PRIMARY,
  GUI_COLOR_PATTERN_EFFECT_SYS_SECONDARY,
  GUI_COLOR_PATTERN_EFFECT_MISC,

  GUI_COLOR_LOGLEVEL_ERROR,
  GUI_COLOR_LOGLEVEL_WARNING,
  GUI_COLOR_LOGLEVEL_INFO,
  GUI_COLOR_LOGLEVEL_DEBUG,
  GUI_COLOR_LOGLEVEL_TRACE,

  GUI_COLOR_EE_VALUE,
  GUI_COLOR_PLAYBACK_STAT,
  GUI_COLOR_MAX
};

enum FurnaceGUIWindows {
  GUI_WINDOW_NOTHING=0,
  GUI_WINDOW_EDIT_CONTROLS,
  GUI_WINDOW_SONG_INFO,
  GUI_WINDOW_ORDERS,
  GUI_WINDOW_INS_LIST,
  GUI_WINDOW_PATTERN,
  GUI_WINDOW_INS_EDIT,
  GUI_WINDOW_WAVE_LIST,
  GUI_WINDOW_WAVE_EDIT,
  GUI_WINDOW_SAMPLE_LIST,
  GUI_WINDOW_SAMPLE_EDIT,
  GUI_WINDOW_MIXER,
  GUI_WINDOW_ABOUT,
  GUI_WINDOW_SETTINGS,
  GUI_WINDOW_DEBUG,
  GUI_WINDOW_OSCILLOSCOPE,
  GUI_WINDOW_VOL_METER,
  GUI_WINDOW_STATS,
  GUI_WINDOW_COMPAT_FLAGS,
  GUI_WINDOW_PIANO,
  GUI_WINDOW_NOTES,
  GUI_WINDOW_CHANNELS,
  GUI_WINDOW_REGISTER_VIEW,
  GUI_WINDOW_LOG,
  GUI_WINDOW_EFFECT_LIST,
  GUI_WINDOW_CHAN_OSC
};

enum FurnaceGUIFileDialogs {
  GUI_FILE_OPEN,
  GUI_FILE_SAVE,
  GUI_FILE_SAVE_DMF_LEGACY,
  GUI_FILE_INS_OPEN,
  GUI_FILE_INS_OPEN_REPLACE,
  GUI_FILE_INS_SAVE,
  GUI_FILE_WAVE_OPEN,
  GUI_FILE_WAVE_SAVE,
  GUI_FILE_SAMPLE_OPEN,
  GUI_FILE_SAMPLE_SAVE,
  GUI_FILE_EXPORT_AUDIO_ONE,
  GUI_FILE_EXPORT_AUDIO_PER_SYS,
  GUI_FILE_EXPORT_AUDIO_PER_CHANNEL,
  GUI_FILE_EXPORT_VGM,
  GUI_FILE_EXPORT_ROM,
  GUI_FILE_LOAD_MAIN_FONT,
  GUI_FILE_LOAD_PAT_FONT,
  GUI_FILE_IMPORT_COLORS,
  GUI_FILE_IMPORT_KEYBINDS,
  GUI_FILE_IMPORT_LAYOUT,
  GUI_FILE_EXPORT_COLORS,
  GUI_FILE_EXPORT_KEYBINDS,
  GUI_FILE_EXPORT_LAYOUT,
  GUI_FILE_YRW801_ROM_OPEN,
  GUI_FILE_TG100_ROM_OPEN,
<<<<<<< HEAD
  GUI_FILE_MU5_ROM_OPEN,
=======
  GUI_FILE_MU5_ROM_OPEN
>>>>>>> 34d86852
};

enum FurnaceGUIWarnings {
  GUI_WARN_QUIT,
  GUI_WARN_NEW,
  GUI_WARN_OPEN,
  GUI_WARN_OPEN_BACKUP,
  GUI_WARN_OPEN_DROP,
  GUI_WARN_RESET_LAYOUT,
  GUI_WARN_RESET_COLORS,
  GUI_WARN_RESET_KEYBINDS,
  GUI_WARN_CLOSE_SETTINGS,
  GUI_WARN_CLEAR,
  GUI_WARN_GENERIC
};

enum FurnaceGUIFMAlgs {
  FM_ALGS_4OP,
  FM_ALGS_2OP_OPL,
  FM_ALGS_4OP_OPL
};

enum FurnaceGUIActions {
  GUI_ACTION_GLOBAL_MIN=0,
  GUI_ACTION_OPEN,
  GUI_ACTION_OPEN_BACKUP,
  GUI_ACTION_SAVE,
  GUI_ACTION_SAVE_AS,
  GUI_ACTION_UNDO,
  GUI_ACTION_REDO,
  GUI_ACTION_PLAY_TOGGLE,
  GUI_ACTION_PLAY,
  GUI_ACTION_STOP,
  GUI_ACTION_PLAY_REPEAT,
  GUI_ACTION_PLAY_CURSOR,
  GUI_ACTION_STEP_ONE,
  GUI_ACTION_OCTAVE_UP,
  GUI_ACTION_OCTAVE_DOWN,
  GUI_ACTION_INS_UP,
  GUI_ACTION_INS_DOWN,
  GUI_ACTION_STEP_UP,
  GUI_ACTION_STEP_DOWN,
  GUI_ACTION_TOGGLE_EDIT,
  GUI_ACTION_METRONOME,
  GUI_ACTION_REPEAT_PATTERN,
  GUI_ACTION_FOLLOW_ORDERS,
  GUI_ACTION_FOLLOW_PATTERN,
  GUI_ACTION_FULLSCREEN,
  GUI_ACTION_TX81Z_REQUEST,
  GUI_ACTION_PANIC,

  GUI_ACTION_WINDOW_EDIT_CONTROLS,
  GUI_ACTION_WINDOW_ORDERS,
  GUI_ACTION_WINDOW_INS_LIST,
  GUI_ACTION_WINDOW_INS_EDIT,
  GUI_ACTION_WINDOW_SONG_INFO,
  GUI_ACTION_WINDOW_PATTERN,
  GUI_ACTION_WINDOW_WAVE_LIST,
  GUI_ACTION_WINDOW_WAVE_EDIT,
  GUI_ACTION_WINDOW_SAMPLE_LIST,
  GUI_ACTION_WINDOW_SAMPLE_EDIT,
  GUI_ACTION_WINDOW_ABOUT,
  GUI_ACTION_WINDOW_SETTINGS,
  GUI_ACTION_WINDOW_MIXER,
  GUI_ACTION_WINDOW_DEBUG,
  GUI_ACTION_WINDOW_OSCILLOSCOPE,
  GUI_ACTION_WINDOW_VOL_METER,
  GUI_ACTION_WINDOW_STATS,
  GUI_ACTION_WINDOW_COMPAT_FLAGS,
  GUI_ACTION_WINDOW_PIANO,
  GUI_ACTION_WINDOW_NOTES,
  GUI_ACTION_WINDOW_CHANNELS,
  GUI_ACTION_WINDOW_REGISTER_VIEW,
  GUI_ACTION_WINDOW_LOG,
  GUI_ACTION_WINDOW_EFFECT_LIST,
  GUI_ACTION_WINDOW_CHAN_OSC,

  GUI_ACTION_COLLAPSE_WINDOW,
  GUI_ACTION_CLOSE_WINDOW,
  GUI_ACTION_GLOBAL_MAX,

  GUI_ACTION_PAT_MIN,
  GUI_ACTION_PAT_NOTE_UP,
  GUI_ACTION_PAT_NOTE_DOWN,
  GUI_ACTION_PAT_OCTAVE_UP,
  GUI_ACTION_PAT_OCTAVE_DOWN,
  GUI_ACTION_PAT_VALUE_UP,
  GUI_ACTION_PAT_VALUE_DOWN,
  GUI_ACTION_PAT_VALUE_UP_COARSE,
  GUI_ACTION_PAT_VALUE_DOWN_COARSE,
  GUI_ACTION_PAT_SELECT_ALL,
  GUI_ACTION_PAT_CUT,
  GUI_ACTION_PAT_COPY,
  GUI_ACTION_PAT_PASTE,
  GUI_ACTION_PAT_PASTE_MIX,
  GUI_ACTION_PAT_PASTE_MIX_BG,
  GUI_ACTION_PAT_PASTE_FLOOD,
  GUI_ACTION_PAT_PASTE_OVERFLOW,
  GUI_ACTION_PAT_CURSOR_UP,
  GUI_ACTION_PAT_CURSOR_DOWN,
  GUI_ACTION_PAT_CURSOR_LEFT,
  GUI_ACTION_PAT_CURSOR_RIGHT,
  GUI_ACTION_PAT_CURSOR_UP_ONE,
  GUI_ACTION_PAT_CURSOR_DOWN_ONE,
  GUI_ACTION_PAT_CURSOR_LEFT_CHANNEL,
  GUI_ACTION_PAT_CURSOR_RIGHT_CHANNEL,
  GUI_ACTION_PAT_CURSOR_NEXT_CHANNEL,
  GUI_ACTION_PAT_CURSOR_PREVIOUS_CHANNEL,
  GUI_ACTION_PAT_CURSOR_BEGIN,
  GUI_ACTION_PAT_CURSOR_END,
  GUI_ACTION_PAT_CURSOR_UP_COARSE,
  GUI_ACTION_PAT_CURSOR_DOWN_COARSE,
  GUI_ACTION_PAT_SELECTION_UP,
  GUI_ACTION_PAT_SELECTION_DOWN,
  GUI_ACTION_PAT_SELECTION_LEFT,
  GUI_ACTION_PAT_SELECTION_RIGHT,
  GUI_ACTION_PAT_SELECTION_UP_ONE,
  GUI_ACTION_PAT_SELECTION_DOWN_ONE,
  GUI_ACTION_PAT_SELECTION_BEGIN,
  GUI_ACTION_PAT_SELECTION_END,
  GUI_ACTION_PAT_SELECTION_UP_COARSE,
  GUI_ACTION_PAT_SELECTION_DOWN_COARSE,
  GUI_ACTION_PAT_DELETE,
  GUI_ACTION_PAT_PULL_DELETE,
  GUI_ACTION_PAT_INSERT,
  GUI_ACTION_PAT_MUTE_CURSOR,
  GUI_ACTION_PAT_SOLO_CURSOR,
  GUI_ACTION_PAT_UNMUTE_ALL,
  GUI_ACTION_PAT_NEXT_ORDER,
  GUI_ACTION_PAT_PREV_ORDER,
  GUI_ACTION_PAT_COLLAPSE,
  GUI_ACTION_PAT_INCREASE_COLUMNS,
  GUI_ACTION_PAT_DECREASE_COLUMNS,
  GUI_ACTION_PAT_INTERPOLATE,
  GUI_ACTION_PAT_FADE,
  GUI_ACTION_PAT_INVERT_VALUES,
  GUI_ACTION_PAT_FLIP_SELECTION,
  GUI_ACTION_PAT_COLLAPSE_ROWS,
  GUI_ACTION_PAT_EXPAND_ROWS,
  GUI_ACTION_PAT_COLLAPSE_PAT,
  GUI_ACTION_PAT_EXPAND_PAT,
  GUI_ACTION_PAT_COLLAPSE_SONG,
  GUI_ACTION_PAT_EXPAND_SONG,
  GUI_ACTION_PAT_LATCH,
  GUI_ACTION_PAT_MAX,

  GUI_ACTION_INS_LIST_MIN,
  GUI_ACTION_INS_LIST_ADD,
  GUI_ACTION_INS_LIST_DUPLICATE,
  GUI_ACTION_INS_LIST_OPEN,
  GUI_ACTION_INS_LIST_OPEN_REPLACE,
  GUI_ACTION_INS_LIST_SAVE,
  GUI_ACTION_INS_LIST_MOVE_UP,
  GUI_ACTION_INS_LIST_MOVE_DOWN,
  GUI_ACTION_INS_LIST_DELETE,
  GUI_ACTION_INS_LIST_EDIT,
  GUI_ACTION_INS_LIST_UP,
  GUI_ACTION_INS_LIST_DOWN,
  GUI_ACTION_INS_LIST_MAX,

  GUI_ACTION_WAVE_LIST_MIN,
  GUI_ACTION_WAVE_LIST_ADD,
  GUI_ACTION_WAVE_LIST_DUPLICATE,
  GUI_ACTION_WAVE_LIST_OPEN,
  GUI_ACTION_WAVE_LIST_SAVE,
  GUI_ACTION_WAVE_LIST_MOVE_UP,
  GUI_ACTION_WAVE_LIST_MOVE_DOWN,
  GUI_ACTION_WAVE_LIST_DELETE,
  GUI_ACTION_WAVE_LIST_EDIT,
  GUI_ACTION_WAVE_LIST_UP,
  GUI_ACTION_WAVE_LIST_DOWN,
  GUI_ACTION_WAVE_LIST_MAX,

  GUI_ACTION_SAMPLE_LIST_MIN,
  GUI_ACTION_SAMPLE_LIST_ADD,
  GUI_ACTION_SAMPLE_LIST_DUPLICATE,
  GUI_ACTION_SAMPLE_LIST_OPEN,
  GUI_ACTION_SAMPLE_LIST_SAVE,
  GUI_ACTION_SAMPLE_LIST_MOVE_UP,
  GUI_ACTION_SAMPLE_LIST_MOVE_DOWN,
  GUI_ACTION_SAMPLE_LIST_DELETE,
  GUI_ACTION_SAMPLE_LIST_EDIT,
  GUI_ACTION_SAMPLE_LIST_UP,
  GUI_ACTION_SAMPLE_LIST_DOWN,
  GUI_ACTION_SAMPLE_LIST_PREVIEW,
  GUI_ACTION_SAMPLE_LIST_STOP_PREVIEW,
  GUI_ACTION_SAMPLE_LIST_MAX,

  GUI_ACTION_SAMPLE_MIN,
  GUI_ACTION_SAMPLE_SELECT,
  GUI_ACTION_SAMPLE_DRAW,
  GUI_ACTION_SAMPLE_CUT,
  GUI_ACTION_SAMPLE_COPY,
  GUI_ACTION_SAMPLE_PASTE,
  GUI_ACTION_SAMPLE_PASTE_REPLACE,
  GUI_ACTION_SAMPLE_PASTE_MIX,
  GUI_ACTION_SAMPLE_SELECT_ALL,
  GUI_ACTION_SAMPLE_RESIZE,
  GUI_ACTION_SAMPLE_RESAMPLE,
  GUI_ACTION_SAMPLE_AMPLIFY,
  GUI_ACTION_SAMPLE_NORMALIZE,
  GUI_ACTION_SAMPLE_FADE_IN,
  GUI_ACTION_SAMPLE_FADE_OUT,
  GUI_ACTION_SAMPLE_SILENCE,
  GUI_ACTION_SAMPLE_INSERT,
  GUI_ACTION_SAMPLE_DELETE,
  GUI_ACTION_SAMPLE_TRIM,
  GUI_ACTION_SAMPLE_REVERSE,
  GUI_ACTION_SAMPLE_INVERT,
  GUI_ACTION_SAMPLE_SIGN,
  GUI_ACTION_SAMPLE_FILTER,
  GUI_ACTION_SAMPLE_PREVIEW,
  GUI_ACTION_SAMPLE_STOP_PREVIEW,
  GUI_ACTION_SAMPLE_ZOOM_IN,
  GUI_ACTION_SAMPLE_ZOOM_OUT,
  GUI_ACTION_SAMPLE_ZOOM_AUTO,
  GUI_ACTION_SAMPLE_MAKE_INS,
  GUI_ACTION_SAMPLE_MAX,

  GUI_ACTION_ORDERS_MIN,
  GUI_ACTION_ORDERS_UP,
  GUI_ACTION_ORDERS_DOWN,
  GUI_ACTION_ORDERS_LEFT,
  GUI_ACTION_ORDERS_RIGHT,
  GUI_ACTION_ORDERS_INCREASE,
  GUI_ACTION_ORDERS_DECREASE,
  GUI_ACTION_ORDERS_EDIT_MODE,
  GUI_ACTION_ORDERS_LINK,
  GUI_ACTION_ORDERS_ADD,
  GUI_ACTION_ORDERS_DUPLICATE,
  GUI_ACTION_ORDERS_DEEP_CLONE,
  GUI_ACTION_ORDERS_DUPLICATE_END,
  GUI_ACTION_ORDERS_DEEP_CLONE_END,
  GUI_ACTION_ORDERS_REMOVE,
  GUI_ACTION_ORDERS_MOVE_UP,
  GUI_ACTION_ORDERS_MOVE_DOWN,
  GUI_ACTION_ORDERS_REPLAY,
  GUI_ACTION_ORDERS_MAX,

  GUI_ACTION_MAX
};

enum PasteMode {
  GUI_PASTE_MODE_NORMAL=0,
  GUI_PASTE_MODE_MIX_FG,
  GUI_PASTE_MODE_MIX_BG,
  GUI_PASTE_MODE_FLOOD,
  GUI_PASTE_MODE_OVERFLOW
};

#define FURKMOD_CTRL (1U<<31)
#define FURKMOD_SHIFT (1<<29)
#define FURKMOD_META (1<<28)
#define FURKMOD_ALT (1<<27)
#define FURK_MASK 0x40ffffff

#ifdef __APPLE__
#define FURKMOD_CMD FURKMOD_META
#else
#define FURKMOD_CMD FURKMOD_CTRL
#endif

struct SelectionPoint {
  int xCoarse, xFine;
  int y;
  SelectionPoint():
    xCoarse(0), xFine(0), y(0) {}
};

enum ActionType {
  GUI_UNDO_CHANGE_ORDER,
  GUI_UNDO_PATTERN_EDIT,
  GUI_UNDO_PATTERN_DELETE,
  GUI_UNDO_PATTERN_PULL,
  GUI_UNDO_PATTERN_PUSH,
  GUI_UNDO_PATTERN_CUT,
  GUI_UNDO_PATTERN_PASTE,
  GUI_UNDO_PATTERN_CHANGE_INS,
  GUI_UNDO_PATTERN_INTERPOLATE,
  GUI_UNDO_PATTERN_FADE,
  GUI_UNDO_PATTERN_SCALE,
  GUI_UNDO_PATTERN_RANDOMIZE,
  GUI_UNDO_PATTERN_INVERT_VAL,
  GUI_UNDO_PATTERN_FLIP,
  GUI_UNDO_PATTERN_COLLAPSE,
  GUI_UNDO_PATTERN_EXPAND
};

struct UndoPatternData {
  int chan, pat, row, col;
  short oldVal, newVal;
  UndoPatternData(int c, int p, int r, int co, short v1, short v2):
    chan(c),
    pat(p),
    row(r),
    col(co),
    oldVal(v1),
    newVal(v2) {}
};

struct UndoOrderData {
  int chan, ord;
  unsigned char oldVal, newVal;
  UndoOrderData(int c, int o, unsigned char v1, unsigned char v2):
    chan(c),
    ord(o),
    oldVal(v1),
    newVal(v2) {}
};

struct UndoStep {
  ActionType type;
  SelectionPoint cursor, selStart, selEnd;
  int order;
  bool nibble;
  int oldOrdersLen, newOrdersLen;
  int oldPatLen, newPatLen;
  std::vector<UndoOrderData> ord;
  std::vector<UndoPatternData> pat;
};

// -1 = any
struct MIDIBind {
  int type, channel, data1, data2;
  int action;
  MIDIBind():
    type(0),
    channel(16),
    data1(128),
    data2(128),
    action(0) {}
};

struct MIDIMap {
  // access method: map[type][channel][data1][data2];
  // channel 16 = any
  // data1 128 = any
  // data2 128 = any
  int**** map;
  std::vector<MIDIBind> binds;

  bool noteInput, volInput, rawVolume, polyInput, directChannel, programChange, midiClock, midiTimeCode, yamahaFMResponse;
  // 0: disabled
  //
  // 1: C- C# D- D# E- F- F# G- G# A- A# B-
  // o1    1     3        6     8     A
  //    0     2     4  5     7     9     B
  //    C- C# D- D# E- F- F# G- G# A- A# B-
  // o2    D     F
  //    C     E
  //
  // 2: C- C# D- D# E- F- F# G- G# A- A# B-
  // o1    1     3        6     8     A
  //    0     2     4  5     7     9     B
  //    C- C# D- D# E- F- F# G- G# A- A# B-
  // o2    D     F        2     4     6
  //    C     E     0  1     3     5     7
  //
  // 3: C- C# D- D# E- F- F# G- G# A- A# B-
  // o1    A     B        C     D     E
  //    0     1     2  3     4     5     6
  //    C- C# D- D# E- F- F# G- G# A- A# B-
  // o2    F
  //    7     8     9
  //
  // 4: use dual CC for value input (nibble)
  // 5: use 14-bit CC for value input (MSB/LSB)
  // 6: use single CC for value input (may be imprecise)
  int valueInputStyle;
  int valueInputControlMSB; // on 4
  int valueInputControlLSB; // on 4
  int valueInputControlSingle;

  // 0: disabled
  // 1: use dual CC (nibble)
  // 2: use 14-bit CC (MSB/LSB)
  // 3: use single CC (may be imprecise)
  int valueInputSpecificStyle[18];
  int valueInputSpecificMSB[18];
  int valueInputSpecificLSB[18];
  int valueInputSpecificSingle[18];
  float volExp;

  int valueInputCurMSB, valueInputCurLSB, valueInputCurSingle;
  int valueInputCurMSBS[18];
  int valueInputCurLSBS[18];
  int valueInputCurSingleS[18];

  void compile();
  void deinit();
  int at(const TAMidiMessage& where);
  bool read(String path);
  bool write(String path);
  MIDIMap():
    map(NULL),
    noteInput(true),
    volInput(false),
    rawVolume(false),
    polyInput(false),
    directChannel(false),
    programChange(true),
    midiClock(false),
    midiTimeCode(false),
    yamahaFMResponse(false),
    valueInputStyle(1),
    valueInputControlMSB(0),
    valueInputControlLSB(0),
    valueInputControlSingle(0),
    volExp(1.0f),
    valueInputCurMSB(0),
    valueInputCurLSB(0),
    valueInputCurSingle(0) {
    memset(valueInputSpecificStyle,0,18*sizeof(int));
    memset(valueInputSpecificMSB,0,18*sizeof(int));
    memset(valueInputSpecificLSB,0,18*sizeof(int));
    memset(valueInputSpecificSingle,0,18*sizeof(int));

    memset(valueInputCurMSBS,0,18*sizeof(int));
    memset(valueInputCurLSBS,0,18*sizeof(int));
    memset(valueInputCurSingleS,0,18*sizeof(int));
  }
};

struct Particle {
  ImU32* colors;
  const char* type;
  ImVec2 pos, speed;
  float gravity, friction, life, lifeSpeed;
  bool update(float frameTime);
  Particle(ImU32* color, const char* ty, float x, float y, float sX, float sY, float g, float fr, float l, float lS):
    colors(color),
    type(ty),
    pos(x,y),
    speed(sX,sY),
    gravity(g),
    friction(fr),
    life(l),
    lifeSpeed(lS) {}
};

struct OperationMask {
  bool note, ins, vol, effect, effectVal;
  OperationMask():
    note(true),
    ins(true),
    vol(true),
    effect(true),
    effectVal(true) {}
};

struct FurnaceGUISysDef {
  const char* name;
  std::vector<int> definition;
  FurnaceGUISysDef(const char* n, std::initializer_list<int> def):
    name(n), definition(def) {
  }
};

struct FurnaceGUISysCategory {
  const char* name;
  std::vector<FurnaceGUISysDef> systems;
  FurnaceGUISysCategory(const char* n):
    name(n) {}
  FurnaceGUISysCategory():
    name(NULL) {}
};

struct FurnaceGUIMacroDesc {
  DivInstrumentMacro* macro;
  int min, max;
  float height;
  const char* displayName;
  const char** bitfieldBits;
  const char* modeName;
  ImVec4 color;
  unsigned int bitOffset;
  bool isBitfield, blockMode;
  String (*hoverFunc)(int,float);

  FurnaceGUIMacroDesc(const char* name, DivInstrumentMacro* m, int macroMin, int macroMax, float macroHeight, ImVec4 col=ImVec4(1.0f,1.0f,1.0f,1.0f), bool block=false, const char* mName=NULL, String (*hf)(int,float)=NULL, bool bitfield=false, const char** bfVal=NULL, unsigned int bitOff=0):
    macro(m),
    height(macroHeight),
    displayName(name),
    bitfieldBits(bfVal),
    modeName(mName),
    color(col),
    bitOffset(bitOff),
    isBitfield(bitfield),
    blockMode(block),
    hoverFunc(hf) {
    // MSVC -> hell
    this->min=macroMin;
    this->max=macroMax;
  }
};

class FurnaceGUI {
  DivEngine* e;

  SDL_Window* sdlWin;
  SDL_Renderer* sdlRend;

  SDL_Texture* sampleTex;
  int sampleTexW, sampleTexH;
  bool updateSampleTex;

  String workingDir, fileName, clipboard, warnString, errorString, lastError, curFileName, nextFile;
<<<<<<< HEAD
  String workingDirSong, workingDirIns, workingDirWave, workingDirSample, workingDirAudioExport, workingDirVGMExport, workingDirFont, workingDirColors, workingDirKeybinds, workingDirLayout, workingDirRom;
=======
  String workingDirSong, workingDirIns, workingDirWave, workingDirSample, workingDirAudioExport, workingDirVGMExport, workingDirFont, workingDirColors, workingDirKeybinds, workingDirLayout, workingDirROM;
>>>>>>> 34d86852
  String mmlString[17];
  String mmlStringW;

  bool quit, warnQuit, willCommit, edit, modified, displayError, displayExporting, vgmExportLoop, wantCaptureKeyboard, oldWantCaptureKeyboard, displayMacroMenu;
  bool displayNew, fullScreen, preserveChanPos;
  bool willExport[32];
  int vgmExportVersion;
  int drawHalt;
  int macroPointSize;

  FurnaceGUIFileDialogs curFileDialog;
  FurnaceGUIWarnings warnAction;
  FurnaceGUIWarnings postWarnAction;

  FurnaceGUIFileDialog* fileDialog;

  int scrW, scrH;

  double dpiScale;

  double aboutScroll, aboutSin;
  float aboutHue;

  double backupTimer;
  std::future<bool> backupTask;
  std::mutex backupLock;
  String backupPath;

  std::mutex midiLock;
  std::queue<TAMidiMessage> midiQueue;
  MIDIMap midiMap;
  int learning;

  ImFont* mainFont;
  ImFont* iconFont;
  ImFont* patFont;
  ImFont* bigFont;
  ImWchar* fontRange;
  ImVec4 uiColors[GUI_COLOR_MAX];
  ImVec4 volColors[128];
  ImU32 pitchGrad[256];
  ImU32 volGrad[256];
  ImU32 noteGrad[256];
  ImU32 panGrad[256];
  ImU32 insGrad[256];
  ImU32 sysCmd1Grad[256];
  ImU32 sysCmd2Grad[256];

  struct Settings {
    int mainFontSize, patFontSize, iconSize;
    int audioEngine;
    int audioQuality;
    int arcadeCore;
    int ym2612Core;
    int saaCore;
    int nesCore;
    int fdsCore;
    String yrw801Path;
    String tg100Path;
    String mu5Path;
    int mainFont;
    int patFont;
    int audioRate;
    int audioBufSize;
    int patRowsBase;
    int orderRowsBase;
    int soloAction;
    int pullDeleteBehavior;
    int wrapHorizontal;
    int wrapVertical;
    int macroView;
    int fmNames;
    int allowEditDocking;
    int chipNames;
    int overflowHighlight;
    int partyTime;
    int germanNotation;
    int stepOnDelete;
    int scrollStep;
    int sysSeparators;
    int forceMono;
    int controlLayout;
    int restartOnFlagChange;
    int statusDisplay;
    float dpiScale;
    int viewPrevPattern;
    int guiColorsBase;
    int avoidRaisingPattern;
    int insFocusesPattern;
    int stepOnInsert;
    // TODO flags
    int unifiedDataView;
    int sysFileDialog;
    // end
    int roundedWindows;
    int roundedButtons;
    int roundedMenus;
    int loadJapanese;
    int fmLayout;
    int sampleLayout;
    int waveLayout;
    int susPosition;
    int effectCursorDir;
    int cursorPastePos;
    int titleBarInfo;
    int titleBarSys;
    int frameBorders;
    int effectDeletionAltersValue;
    int oscRoundedCorners;
    int oscTakesEntireWindow;
    int oscBorder;
    int separateFMColors;
    int insEditColorize;
    int metroVol;
    int pushNibble;
    int scrollChangesOrder;
    int oplStandardWaveNames;
    int cursorMoveNoScroll;
    int lowLatency;
    int notePreviewBehavior;
    int powerSave;
    int absorbInsInput;
    int eventDelay;
    int moveWindowTitle;
    int hiddenSystems;
    int horizontalDataView;
    int noMultiSystem;
    int oldMacroVSlider;
    unsigned int maxUndoSteps;
    String mainFontPath;
    String patFontPath;
    String audioDevice;
    String midiInDevice;
    String midiOutDevice;
    std::vector<int> initialSys;

    Settings():
      mainFontSize(18),
      patFontSize(18),
      iconSize(16),
      audioEngine(DIV_AUDIO_SDL),
      audioQuality(0),
      arcadeCore(0),
      ym2612Core(0),
      saaCore(1),
      nesCore(0),
      fdsCore(0),
      yrw801Path(""),
      tg100Path(""),
      mu5Path(""),
      mainFont(0),
      patFont(0),
      audioRate(44100),
      audioBufSize(1024),
      patRowsBase(0),
      orderRowsBase(1),
      soloAction(0),
      pullDeleteBehavior(1),
      wrapHorizontal(0),
      wrapVertical(0),
      macroView(0),
      fmNames(0),
      allowEditDocking(0),
      chipNames(0),
      overflowHighlight(0),
      partyTime(0),
      germanNotation(0),
      stepOnDelete(0),
      scrollStep(0),
      sysSeparators(1),
      forceMono(0),
      controlLayout(3),
      restartOnFlagChange(1),
      statusDisplay(0),
      dpiScale(0.0f),
      viewPrevPattern(1),
      guiColorsBase(0),
      avoidRaisingPattern(0),
      insFocusesPattern(1),
      stepOnInsert(0),
      unifiedDataView(0),
      sysFileDialog(1),
      roundedWindows(1),
      roundedButtons(1),
      roundedMenus(0),
      loadJapanese(0),
      fmLayout(0),
      sampleLayout(0),
      waveLayout(0),
      susPosition(0),
      effectCursorDir(1),
      cursorPastePos(1),
      titleBarInfo(1),
      titleBarSys(1),
      frameBorders(0),
      effectDeletionAltersValue(1),
      oscRoundedCorners(1),
      oscTakesEntireWindow(0),
      oscBorder(1),
      separateFMColors(0),
      insEditColorize(0),
      metroVol(100),
      pushNibble(0),
      scrollChangesOrder(0),
      oplStandardWaveNames(0),
      cursorMoveNoScroll(0),
      lowLatency(0),
      notePreviewBehavior(1),
      powerSave(1),
      absorbInsInput(0),
      eventDelay(0),
      moveWindowTitle(1),
      hiddenSystems(0),
      horizontalDataView(0),
      noMultiSystem(0),
      oldMacroVSlider(0),
      maxUndoSteps(100),
      mainFontPath(""),
      patFontPath(""),
      audioDevice(""),
      midiInDevice(""),
      midiOutDevice("") {}
  } settings;

  char finalLayoutPath[4096];

  DivInstrument* prevInsData;

  int curIns, curWave, curSample, curOctave, curOrder, prevIns, oldRow, oldOrder, oldOrder1, editStep, exportLoops, soloChan, soloTimeout, orderEditMode, orderCursor;
  int loopOrder, loopRow, loopEnd, isClipping, extraChannelButtons, patNameTarget, newSongCategory, latchTarget;
  int wheelX, wheelY;

  bool editControlsOpen, ordersOpen, insListOpen, songInfoOpen, patternOpen, insEditOpen;
  bool waveListOpen, waveEditOpen, sampleListOpen, sampleEditOpen, aboutOpen, settingsOpen;
  bool mixerOpen, debugOpen, inspectorOpen, oscOpen, volMeterOpen, statsOpen, compatFlagsOpen;
  bool pianoOpen, notesOpen, channelsOpen, regViewOpen, logOpen, effectListOpen, chanOscOpen;

  /* there ought to be a better way...
  bool editControlsDocked, ordersDocked, insListDocked, songInfoDocked, patternDocked, insEditDocked;
  bool waveListDocked, waveEditDocked, sampleListDocked, sampleEditDocked, aboutDocked, settingsDocked;
  bool mixerDocked, debugDocked, inspectorDocked, oscDocked, volMeterDocked, statsDocked, compatFlagsDocked;
  bool pianoDocked, notesDocked, channelsDocked, regViewDocked, logDocked, effectListDocked, chanOscDocked;
  */

  SelectionPoint selStart, selEnd, cursor;
  bool selecting, curNibble, orderNibble, followOrders, followPattern, changeAllOrders, mobileUI;
  bool collapseWindow, demandScrollX, fancyPattern, wantPatName, firstFrame, tempoView, waveHex, lockLayout, editOptsVisible, latchNibble, nonLatchNibble;
  FurnaceGUIWindows curWindow, nextWindow, curWindowLast;
  float peak[2];
  float patChanX[DIV_MAX_CHANS+1];
  float patChanSlideY[DIV_MAX_CHANS+1];
  const int* nextDesc;

  OperationMask opMaskDelete, opMaskPullDelete, opMaskInsert, opMaskPaste, opMaskTransposeNote, opMaskTransposeValue;
  OperationMask opMaskInterpolate, opMaskFade, opMaskInvertVal, opMaskScale;
  OperationMask opMaskRandomize, opMaskFlip, opMaskCollapseExpand;
  short latchNote, latchIns, latchVol, latchEffect, latchEffectVal;

  // bit 31: ctrl
  // bit 30: reserved for SDL scancode mask
  // bit 29: shift
  // bit 28: meta (win)
  // bit 27: alt
  // bit 24-26: reserved
  int actionKeys[GUI_ACTION_MAX];

  std::map<int,int> actionMapGlobal;
  std::map<int,int> actionMapPat;
  std::map<int,int> actionMapOrders;
  std::map<int,int> actionMapSample;
  std::map<int,int> actionMapInsList;
  std::map<int,int> actionMapWaveList;
  std::map<int,int> actionMapSampleList;

  std::vector<DivRegWrite> pgProgram;
  int pgSys, pgAddr, pgVal;

  struct ActiveNote {
    int chan;
    int note;
    ActiveNote(int c, int n):
      chan(c),
      note(n) {}
  };
  std::vector<ActiveNote> activeNotes;
  std::vector<DivCommand> cmdStream;
  std::vector<Particle> particles;
  std::vector<DivInstrument*> pendingIns;

  std::vector<FurnaceGUISysCategory> sysCategories;

  bool wavePreviewOn;
  SDL_Scancode wavePreviewKey;
  int wavePreviewNote;

  bool samplePreviewOn;
  SDL_Scancode samplePreviewKey;
  int samplePreviewNote;

  // SDL_Scancode,int
  std::map<int,int> noteKeys;
  // SDL_Keycode,int
  std::map<int,int> valueKeys;

  int arpMacroScroll;
  int pitchMacroScroll;

  ImVec2 macroDragStart;
  ImVec2 macroDragAreaSize;
  unsigned char* macroDragCTarget;
  int* macroDragTarget;
  int macroDragLen;
  int macroDragMin, macroDragMax;
  int macroDragLastX, macroDragLastY;
  int macroDragBitOff;
  int macroDragScroll;
  bool macroDragBitMode;
  bool macroDragInitialValueSet;
  bool macroDragInitialValue;
  bool macroDragChar;
  bool macroDragLineMode;
  bool macroDragMouseMoved;
  ImVec2 macroDragLineInitial;
  ImVec2 macroDragLineInitialV;
  bool macroDragActive;
  FurnaceGUIMacroDesc lastMacroDesc;
  int macroOffX, macroOffY;
  float macroScaleX, macroScaleY;

  ImVec2 macroLoopDragStart;
  ImVec2 macroLoopDragAreaSize;
  signed char* macroLoopDragTarget;
  int macroLoopDragLen;
  bool macroLoopDragActive;

  ImVec2 waveDragStart;
  ImVec2 waveDragAreaSize;
  int* waveDragTarget;
  int waveDragLen;
  int waveDragMin, waveDragMax;
  bool waveDragActive;

  int bindSetTarget, bindSetPrevValue;
  bool bindSetActive, bindSetPending;

  float nextScroll, nextAddScroll;

  ImVec2 patWindowPos, patWindowSize;
  
  // pattern view specific
  ImVec2 threeChars, twoChars;
  SelectionPoint sel1, sel2;
  int dummyRows, demandX;
  int transposeAmount, randomizeMin, randomizeMax, fadeMin, fadeMax;
  float scaleMax;
  bool fadeMode, randomMode, haveHitBounds, pendingStepUpdate;

  int oldOrdersLen;
  DivOrders oldOrders;
  DivPattern* oldPat[DIV_MAX_CHANS];
  std::deque<UndoStep> undoHist;
  std::deque<UndoStep> redoHist;

  // sample editor specific
  double sampleZoom;
  double prevSampleZoom;
  int samplePos;
  int resizeSize, silenceSize;
  double resampleTarget;
  int resampleStrat;
  float amplifyVol;
  int sampleSelStart, sampleSelEnd;
  bool sampleDragActive, sampleDragMode, sampleDrag16, sampleZoomAuto;
  void* sampleDragTarget;
  ImVec2 sampleDragStart;
  ImVec2 sampleDragAreaSize;
  unsigned int sampleDragLen;
  float sampleFilterL, sampleFilterB, sampleFilterH, sampleFilterRes, sampleFilterCutStart, sampleFilterCutEnd;
  unsigned char sampleFilterPower;
  short* sampleClipboard;
  size_t sampleClipboardLen;
  bool openSampleResizeOpt, openSampleResampleOpt, openSampleAmplifyOpt, openSampleSilenceOpt, openSampleFilterOpt;

  // oscilloscope
  int oscTotal;
  float oscValues[512];
  float oscZoom;
  bool oscZoomSlider;

  // per-channel oscilloscope
  int chanOscCols;
  float chanOscWindowSize;
  bool chanOscWaveCorr;
  float chanOscLP0[DIV_MAX_CHANS];
  float chanOscLP1[DIV_MAX_CHANS];
  unsigned short lastNeedlePos[DIV_MAX_CHANS];
  unsigned short lastCorrPos[DIV_MAX_CHANS];

  // visualizer
  float keyHit[DIV_MAX_CHANS];
  int lastIns[DIV_MAX_CHANS];
  
  // log window
  bool followLog;

  // piano
  int pianoOctaves;
  bool pianoOptions;
  float pianoKeyHit[180];
  int pianoOffset;

  // TX81Z
  bool hasACED;
  unsigned char acedData[23];

  void drawSSGEnv(unsigned char type, const ImVec2& size);
  void drawWaveform(unsigned char type, bool opz, const ImVec2& size);
  void drawAlgorithm(unsigned char alg, FurnaceGUIFMAlgs algType, const ImVec2& size);
  void drawFMEnv(unsigned char tl, unsigned char ar, unsigned char dr, unsigned char d2r, unsigned char rr, unsigned char sl, unsigned char sus, unsigned char egt, unsigned char algOrGlobalSus, float maxTl, float maxArDr, const ImVec2& size, unsigned short instType);
  void drawGBEnv(unsigned char vol, unsigned char len, unsigned char sLen, bool dir, const ImVec2& size);
  void drawSysConf(int chan, DivSystem type, unsigned int& flags, bool modifyOnChange);

  // these ones offer ctrl-wheel fine value changes.
  bool CWSliderScalar(const char* label, ImGuiDataType data_type, void* p_data, const void* p_min, const void* p_max, const char* format=NULL, ImGuiSliderFlags flags=0);
  bool CWVSliderScalar(const char* label, const ImVec2& size, ImGuiDataType data_type, void* p_data, const void* p_min, const void* p_max, const char* format=NULL, ImGuiSliderFlags flags=0);
  bool CWSliderInt(const char* label, int* v, int v_min, int v_max, const char* format="%d", ImGuiSliderFlags flags=0);
  bool CWSliderFloat(const char* label, float* v, float v_min, float v_max, const char* format="%.3f", ImGuiSliderFlags flags=0);
  bool CWVSliderInt(const char* label, const ImVec2& size, int* v, int v_min, int v_max, const char* format="%d", ImGuiSliderFlags flags=0);

  void updateWindowTitle();
  void prepareLayout();

  void readOsc();

  void pushAccentColors(const ImVec4& one, const ImVec4& two, const ImVec4& border, const ImVec4& borderShadow);
  void popAccentColors();

  float calcBPM(int s1, int s2, float hz);

  void patternRow(int i, bool isPlaying, float lineHeight, int chans, int ord, const DivPattern** patCache, bool inhibitSel);

  void drawMacros(std::vector<FurnaceGUIMacroDesc>& macros);

  void actualWaveList();
  void actualSampleList();

  void drawEditControls();
  void drawSongInfo();
  void drawOrders();
  void drawPattern();
  void drawInsList();
  void drawInsEdit();
  void drawWaveList();
  void drawWaveEdit();
  void drawSampleList();
  void drawSampleEdit();
  void drawMixer();
  void drawOsc();
  void drawChanOsc();
  void drawVolMeter();
  void drawStats();
  void drawCompatFlags();
  void drawPiano();
  void drawNotes();
  void drawChannels();
  void drawRegView();
  void drawAbout();
  void drawSettings();
  void drawDebug();
  void drawNewSong();
  void drawLog();
  void drawEffectList();

  void parseKeybinds();
  void promptKey(int which);
  void doAction(int what);

  bool importColors(String path);
  bool exportColors(String path);
  bool importKeybinds(String path);
  bool exportKeybinds(String path);
  bool importLayout(String path);
  bool exportLayout(String path);

  void resetColors();
  void resetKeybinds();

  void syncSettings();
  void commitSettings();
  void processDrags(int dragX, int dragY);

  void startSelection(int xCoarse, int xFine, int y);
  void updateSelection(int xCoarse, int xFine, int y);
  void finishSelection();

  void moveCursor(int x, int y, bool select);
  void moveCursorPrevChannel(bool overflow);
  void moveCursorNextChannel(bool overflow);
  void moveCursorTop(bool select);
  void moveCursorBottom(bool select);
  void editAdvance();
  void prepareUndo(ActionType action);
  void makeUndo(ActionType action);
  void doSelectAll();
  void doDelete();
  void doPullDelete();
  void doInsert();
  void doTranspose(int amount, OperationMask& mask);
  void doCopy(bool cut);
  void doPaste(PasteMode mode=GUI_PASTE_MODE_NORMAL);
  void doChangeIns(int ins);
  void doInterpolate();
  void doFade(int p0, int p1, bool mode);
  void doInvertValues();
  void doScale(float top);
  void doRandomize(int bottom, int top, bool mode);
  void doFlip();
  void doCollapse(int divider);
  void doExpand(int multiplier);
  void doUndo();
  void doRedo();
  void editOptions(bool topMenu);
  void noteInput(int num, int key, int vol=-1);
  void valueInput(int num, bool direct=false, int target=-1);

  void doUndoSample();
  void doRedoSample();

  void play(int row=0);
  void setOrder(unsigned char order, bool forced=false);
  void stop();

  void previewNote(int refChan, int note, bool autoNote=false);
  void stopPreviewNote(SDL_Scancode scancode, bool autoNote=false);

  void keyDown(SDL_Event& ev);
  void keyUp(SDL_Event& ev);

  void openFileDialog(FurnaceGUIFileDialogs type);
  int save(String path, int dmfVersion);
  int load(String path);
  void exportAudio(String path, DivAudioExportModes mode);

  bool parseSysEx(unsigned char* data, size_t len);

  void applyUISettings(bool updateFonts=true);
  void initSystemPresets();

  void encodeMMLStr(String& target, int* macro, int macroLen, int macroLoop, int macroRel, bool hex=false);
  void encodeMMLStr(String& target, unsigned char* macro, unsigned char macroLen, signed char macroLoop, signed char macroRel);
  void decodeMMLStr(String& source, unsigned char* macro, unsigned char& macroLen, signed char& macroLoop, int macroMin, int macroMax, signed char& macroRel);
  void decodeMMLStr(String& source, int* macro, unsigned char& macroLen, signed char& macroLoop, int macroMin, int macroMax, signed char& macroRel);
  void decodeMMLStrW(String& source, int* macro, int& macroLen, int macroMax, bool hex=false);

  String encodeKeyMap(std::map<int,int>& map);
  void decodeKeyMap(std::map<int,int>& map, String source);

  const char* getSystemName(DivSystem which);

  public:
    void showWarning(String what, FurnaceGUIWarnings type);
    void showError(String what);
    const char* noteName(short note, short octave);
    bool decodeNote(const char* what, short& note, short& octave);
    void bindEngine(DivEngine* eng);
    void updateScroll(int amount);
    void addScroll(int amount);
    void setFileName(String name);
    void runBackupThread();
    int processEvent(SDL_Event* ev);
    bool loop();
    bool finish();
    bool init();
    FurnaceGUI();
};

#endif<|MERGE_RESOLUTION|>--- conflicted
+++ resolved
@@ -260,11 +260,7 @@
   GUI_FILE_EXPORT_LAYOUT,
   GUI_FILE_YRW801_ROM_OPEN,
   GUI_FILE_TG100_ROM_OPEN,
-<<<<<<< HEAD
-  GUI_FILE_MU5_ROM_OPEN,
-=======
   GUI_FILE_MU5_ROM_OPEN
->>>>>>> 34d86852
 };
 
 enum FurnaceGUIWarnings {
@@ -772,11 +768,7 @@
   bool updateSampleTex;
 
   String workingDir, fileName, clipboard, warnString, errorString, lastError, curFileName, nextFile;
-<<<<<<< HEAD
-  String workingDirSong, workingDirIns, workingDirWave, workingDirSample, workingDirAudioExport, workingDirVGMExport, workingDirFont, workingDirColors, workingDirKeybinds, workingDirLayout, workingDirRom;
-=======
   String workingDirSong, workingDirIns, workingDirWave, workingDirSample, workingDirAudioExport, workingDirVGMExport, workingDirFont, workingDirColors, workingDirKeybinds, workingDirLayout, workingDirROM;
->>>>>>> 34d86852
   String mmlString[17];
   String mmlStringW;
 
