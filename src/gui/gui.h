--- conflicted
+++ resolved
@@ -1675,13 +1675,8 @@
   bool displayNew, displayExport, displayPalette, fullScreen, preserveChanPos, sysDupCloneChannels, sysDupEnd, noteInputPoly, notifyWaveChange;
   bool wantScrollListIns, wantScrollListWave, wantScrollListSample;
   bool displayPendingIns, pendingInsSingle, displayPendingRawSample, snesFilterHex, modTableHex, displayEditString;
-<<<<<<< HEAD
   bool displayPendingSamples, replacePendingSample, isPendingSampleBank;
-  bool displayExportingROM;
-=======
-  bool displayPendingSamples, replacePendingSample;
   bool displayExportingROM, displayExportingCS;
->>>>>>> e923b108
   bool changeCoarse;
   bool mobileEdit;
   bool killGraphics;
