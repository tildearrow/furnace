/**
 * Furnace Tracker - multi-system chiptune tracker
 * Copyright (C) 2021-2024 tildearrow and contributors
 *
 * This program is free software; you can redistribute it and/or modify
 * it under the terms of the GNU General Public License as published by
 * the Free Software Foundation; either version 2 of the License, or
 * (at your option) any later version.
 *
 * This program is distributed in the hope that it will be useful,
 * but WITHOUT ANY WARRANTY; without even the implied warranty of
 * MERCHANTABILITY or FITNESS FOR A PARTICULAR PURPOSE.  See the
 * GNU General Public License for more details.
 *
 * You should have received a copy of the GNU General Public License along
 * with this program; if not, write to the Free Software Foundation, Inc.,
 * 51 Franklin Street, Fifth Floor, Boston, MA 02110-1301 USA.
 */

#include "gui.h"
#include "../baseutils.h"
#include "../fileutils.h"
#include <fmt/printf.h>
#include "IconsFontAwesome4.h"
#include <imgui.h>
#include "misc/cpp/imgui_stdlib.h"

// add system configurations here.
// every entry is written in the following format:
//   ENTRY(
//     "System Name", {
//      CH(DIV_SYSTEM_???, Volume, Panning, Flags),
//      CH(DIV_SYSTEM_???, Volume, Panning, Flags),
//      ...
//     }
//   );
// flags are a string of new line-separated values.
// use SUB_ENTRY instead of ENTRY to add sub-entries to the previous entry.

#define CH FurnaceGUISysDefChip
#define CATEGORY_BEGIN(x,y) cat=FurnaceGUISysCategory(x,y);
#define CATEGORY_END sysCategories.push_back(cat);
#define ENTRY(...) \
  cat.systems.push_back(FurnaceGUISysDef(__VA_ARGS__));
#define SUB_ENTRY(...) \
  cat.systems[cat.systems.size()-1].subDefs.push_back(FurnaceGUISysDef(__VA_ARGS__));
#define SUB_SUB_ENTRY(...) \
  cat.systems[cat.systems.size()-1].subDefs[cat.systems[cat.systems.size()-1].subDefs.size()-1].subDefs.push_back(FurnaceGUISysDef(__VA_ARGS__));

void FurnaceGUI::initSystemPresets() {
  sysCategories.clear();

  FurnaceGUISysCategory cat;

  CATEGORY_BEGIN("Game consoles","let's play some chiptune making games!");
  ENTRY(
    "Sega Genesis", {
      CH(DIV_SYSTEM_YM2612, 1.0f, 0, ""),
      CH(DIV_SYSTEM_SMS, 0.5f, 0, "")
    }
  );
    SUB_ENTRY(
      "Sega Genesis (extended channel 3)", {
        CH(DIV_SYSTEM_YM2612_EXT, 1.0f, 0, ""),
        CH(DIV_SYSTEM_SMS, 0.5f, 0, "")
      }
    );
    SUB_ENTRY(
      "Sega Genesis (CSM)", {
        CH(DIV_SYSTEM_YM2612_CSM, 1.0f, 0, ""),
        CH(DIV_SYSTEM_SMS, 0.5f, 0, "")
      }
    );
    SUB_ENTRY(
      "Sega Genesis (DualPCM)", {
        CH(DIV_SYSTEM_YM2612_DUALPCM, 1.0f, 0, ""),
        CH(DIV_SYSTEM_SMS, 0.5f, 0, "")
      }
    );
    SUB_ENTRY(
      "Sega Genesis (DualPCM, extended channel 3)", {
        CH(DIV_SYSTEM_YM2612_DUALPCM_EXT, 1.0f, 0, ""),
        CH(DIV_SYSTEM_SMS, 0.5f, 0, "")
      }
    );
    SUB_ENTRY(
      "Sega Genesis (with Sega CD)", {
        CH(DIV_SYSTEM_YM2612, 1.0f, 0, ""),
        CH(DIV_SYSTEM_SMS, 0.5f, 0, ""),
        CH(DIV_SYSTEM_RF5C68, 1.0f, 0,
          "clockSel=2\n"
          "chipType=1\n"
        )
      }
    );
    SUB_ENTRY(
      "Sega Genesis (extended channel 3 with Sega CD)", {
        CH(DIV_SYSTEM_YM2612_EXT, 1.0f, 0, ""),
        CH(DIV_SYSTEM_SMS, 0.5f, 0, ""),
        CH(DIV_SYSTEM_RF5C68, 1.0f, 0,
          "clockSel=2\n"
          "chipType=1\n"
        )
      }
    );
    SUB_ENTRY(
      "Sega Genesis (CSM with Sega CD)", {
        CH(DIV_SYSTEM_YM2612_CSM, 1.0f, 0, ""),
        CH(DIV_SYSTEM_SMS, 0.5f, 0, ""),
        CH(DIV_SYSTEM_RF5C68, 1.0f, 0,
          "clockSel=2\n"
          "chipType=1\n"
        )
      }
    );
  ENTRY(
    "Sega Master System", {
      CH(DIV_SYSTEM_SMS, 1.0f, 0, "")
    }
  );
    SUB_ENTRY(
      "Sega Master System (with FM expansion)", {
        CH(DIV_SYSTEM_SMS, 1.0f, 0, ""),
        CH(DIV_SYSTEM_OPLL, 1.0f, 0, "")
      }
    );
    SUB_ENTRY(
      "Sega Master System (with FM expansion in drums mode)", {
        CH(DIV_SYSTEM_SMS, 1.0f, 0, ""),
        CH(DIV_SYSTEM_OPLL_DRUMS, 1.0f, 0, "")
      }
    );
  ENTRY(
    "Sega Game Gear", {
      CH(DIV_SYSTEM_SMS, 1.0f, 0, "chipType=3")
    }
  );
  ENTRY(
    "Game Boy", {
      CH(DIV_SYSTEM_GB, 1.0f, 0, "")
    }
  );
  ENTRY(
    "Game Boy Advance (no software mixing)", {
      CH(DIV_SYSTEM_GB, 1.0f, 0, "chipType=3"),
      CH(DIV_SYSTEM_GBA_DMA, 0.5f, 0, ""),
    }
  );
  ENTRY(
    "Game Boy Advance (with MinMod)", {
      CH(DIV_SYSTEM_GB, 1.0f, 0, "chipType=3"),
      CH(DIV_SYSTEM_GBA_MINMOD, 0.5f, 0, ""),
    }
  );
  ENTRY(
    "Neo Geo Pocket", {
      CH(DIV_SYSTEM_T6W28, 1.0f, 0, ""),
      CH(DIV_SYSTEM_PCM_DAC, 1.0f, -1.0f, 
        "rate=11025\n"
        "outDepth=5\n"
      ),
      CH(DIV_SYSTEM_PCM_DAC, 1.0f, 1.0f, 
        "rate=11025\n"
        "outDepth=5\n"
      ) // don't know what the actual sample rate is
    }
  );
  ENTRY(
    "NEC PC Engine/TurboGrafx-16", {
      CH(DIV_SYSTEM_PCE, 1.0f, 0, "")
    }
  );
  ENTRY(
    "NES", {
      CH(DIV_SYSTEM_NES, 1.0f, 0, "")
    }
  );
    SUB_ENTRY(
      "Famicom with Konami VRC6", {
        CH(DIV_SYSTEM_NES, 1.0f, 0, ""),
        CH(DIV_SYSTEM_VRC6, 1.0f, 0, "")
      }
    );
    SUB_ENTRY(
      "Famicom with Konami VRC7", {
        CH(DIV_SYSTEM_NES, 1.0f, 0, ""),
        CH(DIV_SYSTEM_VRC7, 1.0f, 0, "")
      }
    );
    SUB_ENTRY(
      "Famicom with MMC5", {
        CH(DIV_SYSTEM_NES, 1.0f, 0, ""),
        CH(DIV_SYSTEM_MMC5, 1.0f, 0, "")
      }
    );
    SUB_ENTRY(
      "Famicom with Sunsoft 5B", {
        CH(DIV_SYSTEM_NES, 1.0f, 0, ""),
        CH(DIV_SYSTEM_AY8910, 1.0f, 0, "chipType=2")
      }
    );
    SUB_ENTRY(
      "Famicom with Namco 163", {
        CH(DIV_SYSTEM_NES, 1.0f, 0, ""),
        CH(DIV_SYSTEM_N163, 1.0f, 0, "channels=7")
      }
    );
    SUB_ENTRY(
      "Famicom Disk System", {
        CH(DIV_SYSTEM_NES, 1.0f, 0, ""),
        CH(DIV_SYSTEM_FDS, 1.0f, 0, "")
      }
    );
  ENTRY(
    "SNES", {
      CH(DIV_SYSTEM_SNES, 1.0f, 0, "")
    }
  );
    SUB_ENTRY(
      "Super Game Boy", {
        CH(DIV_SYSTEM_GB, 1.0f, 0, "customClock=4295455"),
        CH(DIV_SYSTEM_SNES, 1.0f, 0, "")
      },
      "tickRate=61.44697015935724"
    );
    SUB_ENTRY(
      "Super Game Boy 2", {
        CH(DIV_SYSTEM_GB, 1.0f, 0, ""),
        CH(DIV_SYSTEM_SNES, 1.0f, 0, "")
      }
    );
  ENTRY(
    "Mattel Intellivision", {
      CH(DIV_SYSTEM_AY8910, 1.0f, 0, "chipType=3")
    }
  );
  ENTRY(
    "Vectrex", {
      CH(DIV_SYSTEM_AY8910, 1.0f, 0, "clockSel=4")
    }
  );
  ENTRY(
    "Neo Geo AES", {
      CH(DIV_SYSTEM_YM2610_FULL, 1.0f, 0, "clockSel=1")
    }
  );
    SUB_ENTRY(
      "Neo Geo AES (extended channel 2)", {
        CH(DIV_SYSTEM_YM2610_FULL_EXT, 1.0f, 0, "clockSel=1")
      }
    );
  ENTRY(
    "Atari 2600/7800", {
      CH(DIV_SYSTEM_TIA, 1.0f, 0, "")
    }
  );
  ENTRY(
    "Atari 7800 + Ballblazer/Commando", {
      CH(DIV_SYSTEM_TIA, 1.0f, 0, ""),
      CH(DIV_SYSTEM_POKEY, 1.0f, 0, "")
    }
  );
  ENTRY(
    "Atari Lynx", {
      CH(DIV_SYSTEM_LYNX, 1.0f, 0, "")
    }
  );
  ENTRY(
    "WonderSwan", {
      CH(DIV_SYSTEM_SWAN, 1.0f, 0, "")
    },
    "tickRate=75.47169811320754716981"
  );
  ENTRY(
    "Virtual Boy", {
      CH(DIV_SYSTEM_VBOY, 1.0f, 0, "")
    },
    "tickRate=50.2734877734878"
  );
  ENTRY(
    "Gamate", {
      CH(DIV_SYSTEM_AY8910, 1.0f, 0,
        "clockSel=9\n"
        "chipType=0\n"
        "stereo=true\n"
      )
    }
  );
  ENTRY(
    "Pokémon Mini", {
      CH(DIV_SYSTEM_POKEMINI, 0.5f, 0, "")
    }
  );
  ENTRY(
    "Tiger Game.com", {
      CH(DIV_SYSTEM_SM8521, 1.0f, 0, "")
    }
  );
  ENTRY(
    "Casio PV-1000", {
      CH(DIV_SYSTEM_PV1000, 1.0f, 0, "")
    }
  );
  ENTRY(
    "Nintendo DS", {
      CH(DIV_SYSTEM_NDS, 1.0f, 0, "")
    }
  );
  CATEGORY_END;

  CATEGORY_BEGIN("Computers","let's get to work on chiptune today.");
  ENTRY(
    "Commodore PET", {
      CH(DIV_SYSTEM_PET, 1.0f, 0, "")
    },
    "tickRate=50"
  );
  ENTRY(
    "Commodore VIC-20", {
      CH(DIV_SYSTEM_VIC20, 1.0f, 0, "clockSel=1")
    },
    "tickRate=50"
  );
  ENTRY(
    "Commodore Plus/4", {
      CH(DIV_SYSTEM_TED, 1.0f, 0, "")
    }
  );
  ENTRY(
    "Commodore 64 (SID)", {}
  );
    SUB_ENTRY(
      "Commodore 64 (6581 SID)", {
        CH(DIV_SYSTEM_C64_6581, 1.0f, 0, "clockSel=1")
      },
      "tickRate=50.1245421"
    );
      SUB_SUB_ENTRY(
        "Commodore 64 (6581 SID + Sound Expander)", {
          CH(DIV_SYSTEM_C64_6581, 1.0f, 0, "clockSel=1"),
          CH(DIV_SYSTEM_OPL, 1.0f, 0, "")
        },
        "tickRate=50.1245421"
      );
      SUB_SUB_ENTRY(
        "Commodore 64 (6581 SID + Sound Expander in drums mode)", {
          CH(DIV_SYSTEM_C64_6581, 1.0f, 0, "clockSel=1"),
          CH(DIV_SYSTEM_OPL_DRUMS, 1.0f, 0, "")
        },
        "tickRate=50.1245421"
      );
      SUB_SUB_ENTRY(
        "Commodore 64 (6581 SID + FM-YAM)", {
          CH(DIV_SYSTEM_C64_6581, 1.0f, 0, "clockSel=1"),
          CH(DIV_SYSTEM_OPL2, 1.0f, 0, "")
        },
        "tickRate=50.1245421"
      );
      SUB_SUB_ENTRY(
        "Commodore 64 (6581 SID + FM-YAM in drums mode)", {
          CH(DIV_SYSTEM_C64_6581, 1.0f, 0, "clockSel=1"),
          CH(DIV_SYSTEM_OPL2_DRUMS, 1.0f, 0, "")
        },
        "tickRate=50.1245421"
      );
    SUB_ENTRY(
      "Commodore 64 (8580 SID)", {
        CH(DIV_SYSTEM_C64_8580, 1.0f, 0, "clockSel=1")
      },
      "tickRate=50.1245421"
    );
      SUB_SUB_ENTRY(
        "Commodore 64 (8580 SID + Sound Expander)", {
          CH(DIV_SYSTEM_C64_8580, 1.0f, 0, "clockSel=1"),
          CH(DIV_SYSTEM_OPL, 1.0f, 0, "")
        },
        "tickRate=50.1245421"
      );
      SUB_SUB_ENTRY(
        "Commodore 64 (8580 SID + Sound Expander in drums mode)", {
          CH(DIV_SYSTEM_C64_8580, 1.0f, 0, "clockSel=1"),
          CH(DIV_SYSTEM_OPL_DRUMS, 1.0f, 0, "")
        },
        "tickRate=50.1245421"
      );
      SUB_SUB_ENTRY(
        "Commodore 64 (8580 SID + FM-YAM)", {
          CH(DIV_SYSTEM_C64_8580, 1.0f, 0, "clockSel=1"),
          CH(DIV_SYSTEM_OPL2, 1.0f, 0, "")
        },
        "tickRate=50.1245421"
      );
      SUB_SUB_ENTRY(
        "Commodore 64 (8580 SID + FM-YAM in drums mode)", {
          CH(DIV_SYSTEM_C64_8580, 1.0f, 0, "clockSel=1"),
          CH(DIV_SYSTEM_OPL2_DRUMS, 1.0f, 0, "")
        },
        "tickRate=50.1245421"
      );
  ENTRY(
    "Amiga", {
      CH(DIV_SYSTEM_AMIGA, 1.0f, 0, "clockSel=1")
    },
    "tickRate=50"
  );
  ENTRY(
    "MSX", {
      CH(DIV_SYSTEM_AY8910, 1.0f, 0, "clockSel=0\nchipType=1")
    }
  );
    SUB_ENTRY(
      "MSX + SFG-01", {
        CH(DIV_SYSTEM_AY8910, 1.0f, 0, "chipType=1"),
        CH(DIV_SYSTEM_YM2151, 1.0f, 0, "")
      }
    );
    SUB_ENTRY(
      "MSX + MSX-AUDIO", {
        CH(DIV_SYSTEM_AY8910, 1.0f, 0, "chipType=1"),
        CH(DIV_SYSTEM_Y8950, 1.0f, 0, "")
      }
    );
    SUB_ENTRY(
      "MSX + MSX-AUDIO (drums mode)", {
        CH(DIV_SYSTEM_AY8910, 1.0f, 0, "chipType=1"),
        CH(DIV_SYSTEM_Y8950_DRUMS, 1.0f, 0, "")
      }
    );
    SUB_ENTRY(
      "MSX + MSX-MUSIC", {
        CH(DIV_SYSTEM_AY8910, 1.0f, 0, "chipType=1"),
        CH(DIV_SYSTEM_OPLL, 1.0f, 0, "")
      }
    );
    SUB_ENTRY(
      "MSX + MSX-MUSIC (drums mode)", {
        CH(DIV_SYSTEM_AY8910, 1.0f, 0, "chipType=1"),
        CH(DIV_SYSTEM_OPLL_DRUMS, 1.0f, 0, "")
      }
    );
    SUB_ENTRY(
      "MSX + Darky", {
        CH(DIV_SYSTEM_AY8910, 1.0f, 0, "chipType=1"),
        CH(DIV_SYSTEM_AY8930, 1.0f, 0,
          "clockSel=11\n"
          "halfClock=true\n"
        ), // 3.58MHz
        CH(DIV_SYSTEM_AY8930, 1.0f, 0,
          "clockSel=11\n"
          "halfClock=true\n"
        ) // 3.58MHz or 3.6MHz selectable via register
        // per-channel mixer (soft panning, post processing) isn't emulated at all
      }
    );
      SUB_ENTRY(
      "MSX + Playsoniq", {
        CH(DIV_SYSTEM_AY8910, 1.0f, 0, "chipType=1"),
        CH(DIV_SYSTEM_SMS, 1.0f, 0, ""), // Sega VDP
        CH(DIV_SYSTEM_C64_8580, 1.0f, 0, ""),
        CH(DIV_SYSTEM_SCC_PLUS, 1.0f, 0, "")
      }
    );
    SUB_ENTRY(
      "MSX + SCC", {
        CH(DIV_SYSTEM_AY8910, 1.0f, 0, "chipType=1"),
        CH(DIV_SYSTEM_SCC, 1.0f, 0, "")
      }
    );
    SUB_ENTRY(
      "MSX + SCC+", {
        CH(DIV_SYSTEM_AY8910, 1.0f, 0, "chipType=1"),
        CH(DIV_SYSTEM_SCC_PLUS, 1.0f, 0, "")
      }
    );
    SUB_ENTRY(
      "MSX + Neotron", {
        CH(DIV_SYSTEM_AY8910, 1.0f, 0, "chipType=1"),
        CH(DIV_SYSTEM_YM2610_FULL, 1.0f, 0, "")
      }
    );
    SUB_ENTRY(
      "MSX + Neotron (extended channel 2)", {
        CH(DIV_SYSTEM_AY8910, 1.0f, 0, "chipType=1"),
        CH(DIV_SYSTEM_YM2610_FULL_EXT, 1.0f, 0, "")
      }
    );
    SUB_ENTRY(
      "MSX + Neotron (with YM2610B)", {
        CH(DIV_SYSTEM_AY8910, 1.0f, 0, "chipType=1"),
        CH(DIV_SYSTEM_YM2610B, 1.0f, 0, "")
      }
    );
    SUB_ENTRY(
      "MSX + Neotron (with YM2610B; extended channel 3)", {
        CH(DIV_SYSTEM_AY8910, 1.0f, 0, "chipType=1"),
        CH(DIV_SYSTEM_YM2610B_EXT, 1.0f, 0, "")
      }
    );
    SUB_ENTRY(
      "MSX + SIMPL", {
        CH(DIV_SYSTEM_AY8910, 1.0f, 0, "chipType=1"),
        CH(DIV_SYSTEM_PCM_DAC, 1.0f, 0,
          "rate=55930\n"
          "outDepth=7\n"
        ) // variable rate, Mono DAC
      }
    );
  ENTRY(
    "NEC PC-88", {}
  );
    SUB_ENTRY(
      "NEC PC-88 (with PC-8801-10)", {
        CH(DIV_SYSTEM_PCSPKR, 1.0f, 0, "clockSel=1"),
        CH(DIV_SYSTEM_AY8910, 1.0f, 0, "clockSel=15"), // external
        CH(DIV_SYSTEM_AY8910, 1.0f, 0, "clockSel=15") // ""
      }
    );
    SUB_ENTRY(
      "NEC PC-88 (with PC-8801-11)", {
        CH(DIV_SYSTEM_PCSPKR, 1.0f, 0, "clockSel=1"),
        CH(DIV_SYSTEM_YM2203, 1.0f, 0, "clockSel=4") // external
      }
    );
    SUB_ENTRY(
      "NEC PC-88 (with PC-8801-11; extended channel 3)", {
        CH(DIV_SYSTEM_PCSPKR, 1.0f, 0, "clockSel=1"),
        CH(DIV_SYSTEM_YM2203_EXT, 1.0f, 0, "clockSel=4") // external
      }
    );
    SUB_ENTRY(
      "NEC PC-88 (with PC-8801-23)", {
        CH(DIV_SYSTEM_PCSPKR, 1.0f, 0, "clockSel=1"),
        CH(DIV_SYSTEM_YM2608, 1.0f, 0, "clockSel=1") // external
      }
    );
    SUB_ENTRY(
      "NEC PC-88 (with PC-8801-23; extended channel 3)", {
        CH(DIV_SYSTEM_PCSPKR, 1.0f, 0, "clockSel=1"),
        CH(DIV_SYSTEM_YM2608_EXT, 1.0f, 0, "clockSel=1") // external
      }
    );
    SUB_ENTRY(
      "NEC PC-88 (with HMB-20 HIBIKI-8800)", {
        CH(DIV_SYSTEM_PCSPKR, 1.0f, 0, "clockSel=1"),
        CH(DIV_SYSTEM_YM2151, 1.0f, 0, "clockSel=2") // external; 4.0000MHz
      }
    );
    SUB_ENTRY(
      "NEC PC-8801mk2SR (with PC-8801-10)", {
        CH(DIV_SYSTEM_PCSPKR, 1.0f, 0, "clockSel=1"),
        CH(DIV_SYSTEM_YM2203, 1.0f, 0, "clockSel=4"), // internal
        CH(DIV_SYSTEM_AY8910, 1.0f, 0, "clockSel=15"), // external
        CH(DIV_SYSTEM_AY8910, 1.0f, 0, "clockSel=15") // ""
      }
    );
    SUB_ENTRY(
      "NEC PC-8801mk2SR (with PC-8801-10; extended channel 3)", {
        CH(DIV_SYSTEM_PCSPKR, 1.0f, 0, "clockSel=1"),
        CH(DIV_SYSTEM_YM2203_EXT, 1.0f, 0, "clockSel=4"), // internal
        CH(DIV_SYSTEM_AY8910, 1.0f, 0, "clockSel=15"), // external
        CH(DIV_SYSTEM_AY8910, 1.0f, 0, "clockSel=15") // ""
      }
    );
    SUB_ENTRY(
      "NEC PC-8801mk2SR (with PC-8801-11)", {
        CH(DIV_SYSTEM_PCSPKR, 1.0f, 0, "clockSel=1"),
        CH(DIV_SYSTEM_YM2203, 1.0f, 0, "clockSel=4"), // internal
        CH(DIV_SYSTEM_YM2203, 1.0f, 0, "clockSel=4") // external
      }
    );
    SUB_ENTRY(
      "NEC PC-8801mk2SR (with PC-8801-11; extended channel 3 on internal OPN)", {
        CH(DIV_SYSTEM_PCSPKR, 1.0f, 0, "clockSel=1"),
        CH(DIV_SYSTEM_YM2203_EXT, 1.0f, 0, "clockSel=4"), // internal
        CH(DIV_SYSTEM_YM2203, 1.0f, 0, "clockSel=4") // external
      }
    );
    SUB_ENTRY(
      "NEC PC-8801mk2SR (with PC-8801-11; extended channel 3 on external OPN)", {
        CH(DIV_SYSTEM_PCSPKR, 1.0f, 0, "clockSel=1"),
        CH(DIV_SYSTEM_YM2203, 1.0f, 0, "clockSel=4"), // internal
        CH(DIV_SYSTEM_YM2203_EXT, 1.0f, 0, "clockSel=4") // external
      }
    );
    SUB_ENTRY(
      "NEC PC-8801mk2SR (with PC-8801-11; extended channel 3 on both OPNs)", {
        CH(DIV_SYSTEM_PCSPKR, 1.0f, 0, "clockSel=1"),
        CH(DIV_SYSTEM_YM2203_EXT, 1.0f, 0, "clockSel=4"), // internal
        CH(DIV_SYSTEM_YM2203_EXT, 1.0f, 0, "clockSel=4") // external
      }
    );
    SUB_ENTRY(
      "NEC PC-8801mk2SR (with PC-8801-23)", {
        CH(DIV_SYSTEM_PCSPKR, 1.0f, 0, "clockSel=1"),
        CH(DIV_SYSTEM_YM2203, 1.0f, 0, "clockSel=4"), // internal
        CH(DIV_SYSTEM_YM2608, 1.0f, 0, "clockSel=1") // external
      }
    );
    SUB_ENTRY(
      "NEC PC-8801mk2SR (with PC-8801-23; extended channel 3 on internal OPN)", {
        CH(DIV_SYSTEM_PCSPKR, 1.0f, 0, "clockSel=1"),
        CH(DIV_SYSTEM_YM2203_EXT, 1.0f, 0, "clockSel=4"), // internal
        CH(DIV_SYSTEM_YM2608, 1.0f, 0, "clockSel=1") // external
      }
    );
    SUB_ENTRY(
      "NEC PC-8801mk2SR (with PC-8801-23; extended channel 3 on external OPN)", {
        CH(DIV_SYSTEM_PCSPKR, 1.0f, 0, "clockSel=1"),
        CH(DIV_SYSTEM_YM2203, 1.0f, 0, "clockSel=4"), // internal
        CH(DIV_SYSTEM_YM2608_EXT, 1.0f, 0, "clockSel=1") // external
      }
    );
    SUB_ENTRY(
      "NEC PC-8801mk2SR (with PC-8801-23; extended channel 3 on both OPNs)", {
        CH(DIV_SYSTEM_PCSPKR, 1.0f, 0, "clockSel=1"),
        CH(DIV_SYSTEM_YM2203_EXT, 1.0f, 0, "clockSel=4"), // internal
        CH(DIV_SYSTEM_YM2608_EXT, 1.0f, 0, "clockSel=1") // external
      }
    );
    SUB_ENTRY(
      "NEC PC-8801mk2SR (with HMB-20 HIBIKI-8800)", {
        CH(DIV_SYSTEM_PCSPKR, 1.0f, 0, "clockSel=1"),
        CH(DIV_SYSTEM_YM2203, 1.0f, 0, "clockSel=4"), // internal
        CH(DIV_SYSTEM_YM2151, 1.0f, 0, "clockSel=2") // external; 4.0000MHz
      }
    );
    SUB_ENTRY(
      "NEC PC-8801mk2SR (with HMB-20 HIBIKI-8800; extended channel 3)", {
        CH(DIV_SYSTEM_PCSPKR, 1.0f, 0, "clockSel=1"),
        CH(DIV_SYSTEM_YM2203_EXT, 1.0f, 0, "clockSel=4"), // internal
        CH(DIV_SYSTEM_YM2151, 1.0f, 0, "clockSel=2") // external; 4.0000MHz
      }
    );
    SUB_ENTRY(
      "NEC PC-8801FA (with PC-8801-10)", {
        CH(DIV_SYSTEM_PCSPKR, 1.0f, 0, "clockSel=1"),
        CH(DIV_SYSTEM_YM2608, 1.0f, 0, "clockSel=4"), // internal
        CH(DIV_SYSTEM_AY8910, 1.0f, 0, "clockSel=15"), // external
        CH(DIV_SYSTEM_AY8910, 1.0f, 0, "clockSel=15") // ""
      }
    );
    SUB_ENTRY(
      "NEC PC-8801FA (with PC-8801-10; extended channel 3)", {
        CH(DIV_SYSTEM_PCSPKR, 1.0f, 0, "clockSel=1"),
        CH(DIV_SYSTEM_YM2608_EXT, 1.0f, 0, "clockSel=4"), // internal
        CH(DIV_SYSTEM_AY8910, 1.0f, 0, "clockSel=15"), // external
        CH(DIV_SYSTEM_AY8910, 1.0f, 0, "clockSel=15") // ""
      }
    );
    SUB_ENTRY(
      "NEC PC-8801FA (with PC-8801-11)", {
        CH(DIV_SYSTEM_PCSPKR, 1.0f, 0, "clockSel=1"),
        CH(DIV_SYSTEM_YM2608, 1.0f, 0, "clockSel=1"), // internal
        CH(DIV_SYSTEM_YM2203, 1.0f, 0, "clockSel=4") // external
      }
    );
    SUB_ENTRY(
      "NEC PC-8801FA (with PC-8801-11; extended channel 3 on internal OPN)", {
        CH(DIV_SYSTEM_PCSPKR, 1.0f, 0, "clockSel=1"),
        CH(DIV_SYSTEM_YM2608_EXT, 1.0f, 0, "clockSel=1"), // internal
        CH(DIV_SYSTEM_YM2203, 1.0f, 0, "clockSel=4") // external
      }
    );
    SUB_ENTRY(
      "NEC PC-8801FA (with PC-8801-11; extended channel 3 on external OPN)", {
        CH(DIV_SYSTEM_PCSPKR, 1.0f, 0, "clockSel=1"),
        CH(DIV_SYSTEM_YM2608, 1.0f, 0, "clockSel=1"), // internal
        CH(DIV_SYSTEM_YM2203_EXT, 1.0f, 0, "clockSel=4") // external
      }
    );
    SUB_ENTRY(
      "NEC PC-8801FA (with PC-8801-11; extended channel 3 on both OPNs)", {
        CH(DIV_SYSTEM_PCSPKR, 1.0f, 0, "clockSel=1"),
        CH(DIV_SYSTEM_YM2608_EXT, 1.0f, 0, "clockSel=1"), // internal
        CH(DIV_SYSTEM_YM2203_EXT, 1.0f, 0, "clockSel=4") // external
      }
    );
    SUB_ENTRY(
      "NEC PC-8801FA (with PC-8801-23)", {
        CH(DIV_SYSTEM_PCSPKR, 1.0f, 0, "clockSel=1"),
        CH(DIV_SYSTEM_YM2608, 1.0f, 0, "clockSel=1"), // internal
        CH(DIV_SYSTEM_YM2608, 1.0f, 0, "clockSel=1") // external
      }
    );
    SUB_ENTRY(
      "NEC PC-8801FA (with PC-8801-23; extended channel 3 on internal OPN)", {
        CH(DIV_SYSTEM_PCSPKR, 1.0f, 0, "clockSel=1"),
        CH(DIV_SYSTEM_YM2608_EXT, 1.0f, 0, "clockSel=1"), // internal
        CH(DIV_SYSTEM_YM2608, 1.0f, 0, "clockSel=1") // external
      }
    );
    SUB_ENTRY(
      "NEC PC-8801FA (with PC-8801-23; extended channel 3 on external OPN)", {
        CH(DIV_SYSTEM_PCSPKR, 1.0f, 0, "clockSel=1"),
        CH(DIV_SYSTEM_YM2608, 1.0f, 0, "clockSel=1"), // internal
        CH(DIV_SYSTEM_YM2608_EXT, 1.0f, 0, "clockSel=1") // external
      }
    );
    SUB_ENTRY(
      "NEC PC-8801FA (with PC-8801-23; extended channel 3 on both OPNs)", {
        CH(DIV_SYSTEM_PCSPKR, 1.0f, 0, "clockSel=1"),
        CH(DIV_SYSTEM_YM2608_EXT, 1.0f, 0, "clockSel=1"), // internal
        CH(DIV_SYSTEM_YM2608_EXT, 1.0f, 0, "clockSel=1") // external
      }
    );
    SUB_ENTRY(
      "NEC PC-8801FA (with HMB-20 HIBIKI-8800)", {
        CH(DIV_SYSTEM_PCSPKR, 1.0f, 0, "clockSel=1"),
        CH(DIV_SYSTEM_YM2608, 1.0f, 0, "clockSel=1"), // internal
        CH(DIV_SYSTEM_YM2151, 1.0f, 0, "clockSel=2") // external; 4.0000MHz
      }
    );
    SUB_ENTRY(
      "NEC PC-8801FA (with HMB-20 HIBIKI-8800; extended channel 3)", {
        CH(DIV_SYSTEM_PCSPKR, 1.0f, 0, "clockSel=1"),
        CH(DIV_SYSTEM_YM2608_EXT, 1.0f, 0, "clockSel=1"), // internal
        CH(DIV_SYSTEM_YM2151, 1.0f, 0, "clockSel=2") // external; 4.0000MHz
      }
    );
  ENTRY(
    "NEC PC-98", {}
  );
    SUB_ENTRY(
      "NEC PC-98 (with PC-9801-26/K)", {
        CH(DIV_SYSTEM_YM2203, 1.0f, 0, "clockSel=4"), // 3.9936MHz but some compatible card has 4MHz
        CH(DIV_SYSTEM_PCSPKR, 1.0f, 0, "clockSel=1")
      }
    );
    SUB_ENTRY(
      "NEC PC-98 (with PC-9801-26/K; extended channel 3)", {
        CH(DIV_SYSTEM_YM2203_EXT, 1.0f, 0, "clockSel=4"), // 3.9936MHz but some compatible card has 4MHz
        CH(DIV_SYSTEM_PCSPKR, 1.0f, 0, "clockSel=1")
      }
    );
    SUB_ENTRY(
      "NEC PC-98 (with Sound Orchestra)", {
        CH(DIV_SYSTEM_YM2203, 1.0f, 0, "clockSel=4"),
        CH(DIV_SYSTEM_OPL2, 1.0f, 0, "clockSel=4"),
        CH(DIV_SYSTEM_PCSPKR, 1.0f, 0, "clockSel=1")
      }
    );
    SUB_ENTRY(
      "NEC PC-98 (with Sound Orchestra; extended channel 3)", {
        CH(DIV_SYSTEM_YM2203_EXT, 1.0f, 0, "clockSel=4"),
        CH(DIV_SYSTEM_OPL2, 1.0f, 0, "clockSel=4"),
        CH(DIV_SYSTEM_PCSPKR, 1.0f, 0, "clockSel=1")
      }
    );
    SUB_ENTRY(
      "NEC PC-98 (with Sound Orchestra in drums mode)", {
        CH(DIV_SYSTEM_YM2203, 1.0f, 0, "clockSel=4"),
        CH(DIV_SYSTEM_OPL2_DRUMS, 1.0f, 0, "clockSel=4"),
        CH(DIV_SYSTEM_PCSPKR, 1.0f, 0, "clockSel=1")
      }
    );
    SUB_ENTRY(
      "NEC PC-98 (with Sound Orchestra in drums mode; extended channel 3)", {
        CH(DIV_SYSTEM_YM2203_EXT, 1.0f, 0, "clockSel=4"),
        CH(DIV_SYSTEM_OPL2_DRUMS, 1.0f, 0, "clockSel=4"),
        CH(DIV_SYSTEM_PCSPKR, 1.0f, 0, "clockSel=1")
      }
    );
    SUB_ENTRY(
      "NEC PC-98 (with Sound Orchestra V)", {
        CH(DIV_SYSTEM_YM2203, 1.0f, 0, "clockSel=4"),
        CH(DIV_SYSTEM_Y8950, 1.0f, 0, "clockSel=4"),
        CH(DIV_SYSTEM_PCSPKR, 1.0f, 0, "clockSel=1")
      }
    );
    SUB_ENTRY(
      "NEC PC-98 (with Sound Orchestra V; extended channel 3)", {
        CH(DIV_SYSTEM_YM2203_EXT, 1.0f, 0, "clockSel=4"),
        CH(DIV_SYSTEM_Y8950, 1.0f, 0, "clockSel=4"),
        CH(DIV_SYSTEM_PCSPKR, 1.0f, 0, "clockSel=1")
      }
    );
    SUB_ENTRY(
      "NEC PC-98 (with Sound Orchestra V in drums mode)", {
        CH(DIV_SYSTEM_YM2203, 1.0f, 0, "clockSel=4"),
        CH(DIV_SYSTEM_Y8950_DRUMS, 1.0f, 0, "clockSel=4"),
        CH(DIV_SYSTEM_PCSPKR, 1.0f, 0, "clockSel=1")
      }
    );
    SUB_ENTRY(
      "NEC PC-98 (with Sound Orchestra V in drums mode; extended channel 3)", {
        CH(DIV_SYSTEM_YM2203_EXT, 1.0f, 0, "clockSel=4"),
        CH(DIV_SYSTEM_Y8950_DRUMS, 1.0f, 0, "clockSel=4"),
        CH(DIV_SYSTEM_PCSPKR, 1.0f, 0, "clockSel=1")
      }
    );
    SUB_ENTRY(
      "NEC PC-98 (with PC-9801-86)", { // -73 also has OPNA
        CH(DIV_SYSTEM_YM2608, 1.0f, 0, "clockSel=1"),
        CH(DIV_SYSTEM_PCM_DAC, 1.0f, 0, // 2x 16-bit Burr Brown DAC
          "rate=44100\n"
          "outDepth=15\n"
        ),
        CH(DIV_SYSTEM_PCM_DAC, 1.0f, 0,
          "rate=44100\n"
          "outDepth=15\n"
        ),
        CH(DIV_SYSTEM_PCSPKR, 1.0f, 0, "clockSel=1")
      }
    );
    SUB_ENTRY(
      "NEC PC-98 (with PC-9801-86; extended channel 3)", { // -73 also has OPNA
        CH(DIV_SYSTEM_YM2608_EXT, 1.0f, 0, "clockSel=1"),
        CH(DIV_SYSTEM_PCM_DAC, 1.0f, 0,
          "rate=44100\n"
          "outDepth=15\n"
        ),
        CH(DIV_SYSTEM_PCM_DAC, 1.0f, 0,
          "rate=44100\n"
          "outDepth=15\n"
        ),
        CH(DIV_SYSTEM_PCSPKR, 1.0f, 0, "clockSel=1")
      }
    );
    SUB_ENTRY(
      "NEC PC-98 (with PC-9801-86) stereo", { // -73 also has OPNA
        CH(DIV_SYSTEM_YM2608, 1.0f, 0, "clockSel=1"),
        CH(DIV_SYSTEM_PCM_DAC, 1.0f, -1.0f, // 2x 16-bit Burr Brown DAC
          "rate=44100\n"
          "outDepth=15\n"
        ),
        CH(DIV_SYSTEM_PCM_DAC, 1.0f, 1.0f,
          "rate=44100\n"
          "outDepth=15\n"
        ),
        CH(DIV_SYSTEM_PCSPKR, 1.0f, 0, "clockSel=1")
      }
    );
    SUB_ENTRY(
      "NEC PC-98 (with PC-9801-86; extended channel 3) stereo", { // -73 also has OPNA
        CH(DIV_SYSTEM_YM2608_EXT, 1.0f, 0, "clockSel=1"),
        CH(DIV_SYSTEM_PCM_DAC, 1.0f, -1.0f,
          "rate=44100\n"
          "outDepth=15\n"
        ),
        CH(DIV_SYSTEM_PCM_DAC, 1.0f, 1.0f,
          "rate=44100\n"
          "outDepth=15\n"
        ),
        CH(DIV_SYSTEM_PCSPKR, 1.0f, 0, "clockSel=1")
      }
    );
    SUB_ENTRY(
      "NEC PC-98 (with PC-9801-73)", {
        CH(DIV_SYSTEM_YM2608, 1.0f, 0, "clockSel=1"),
        CH(DIV_SYSTEM_PCSPKR, 1.0f, 0, "clockSel=1")
      }
    );
    SUB_ENTRY(
      "NEC PC-98 (with PC-9801-73; extended channel 3)", {
        CH(DIV_SYSTEM_YM2608_EXT, 1.0f, 0, "clockSel=1"),
        CH(DIV_SYSTEM_PCSPKR, 1.0f, 0, "clockSel=1")
      }
    );
    SUB_ENTRY(
      "NEC PC-98 (with Sound Blaster 16 for PC-9800 w/PC-9801-26/K compatible)", {
        CH(DIV_SYSTEM_YM2203, 1.0f, 0, "clockSel=2"), // 4MHz
        CH(DIV_SYSTEM_PCM_DAC, 1.0f, 0,
          "rate=44100\n"
          "outDepth=15\n"
          "stereo=true\n"
        ),
        CH(DIV_SYSTEM_OPL3, 1.0f, 0, "clockSel=2"),
        CH(DIV_SYSTEM_PCSPKR, 1.0f, 0, "clockSel=1")
      }
    );
    SUB_ENTRY(
      "NEC PC-98 (with Sound Blaster 16 for PC-9800 w/PC-9801-26/K compatible; extended channel 3)", {
        CH(DIV_SYSTEM_YM2203_EXT, 1.0f, 0, "clockSel=2"), // 4MHz
        CH(DIV_SYSTEM_PCM_DAC, 1.0f, 0,
          "rate=44100\n"
          "outDepth=15\n"
          "stereo=true\n"
        ),
        CH(DIV_SYSTEM_OPL3, 1.0f, 0, "clockSel=2"),
        CH(DIV_SYSTEM_PCSPKR, 1.0f, 0, "clockSel=1")
      }
    );
    SUB_ENTRY(
      "NEC PC-98 (with Sound Blaster 16 for PC-9800 w/PC-9801-26/K compatible in drums mode)", {
        CH(DIV_SYSTEM_YM2203, 1.0f, 0, "clockSel=2"), // 4MHz
        CH(DIV_SYSTEM_PCM_DAC, 1.0f, 0,
          "rate=44100\n"
          "outDepth=15\n"
          "stereo=true\n"
        ),
        CH(DIV_SYSTEM_OPL3_DRUMS, 1.0f, 0, "clockSel=2"),
        CH(DIV_SYSTEM_PCSPKR, 1.0f, 0, "clockSel=1")
      }
    );
    SUB_ENTRY(
      "NEC PC-98 (with Sound Blaster 16 for PC-9800 w/PC-9801-26/K compatible in drums mode; extended channel 3)", {
        CH(DIV_SYSTEM_YM2203_EXT, 1.0f, 0, "clockSel=2"), // 4MHz
        CH(DIV_SYSTEM_PCM_DAC, 1.0f, 0,
          "rate=44100\n"
          "outDepth=15\n"
          "stereo=true\n"
        ),
        CH(DIV_SYSTEM_OPL3_DRUMS, 1.0f, 0, "clockSel=2"),
        CH(DIV_SYSTEM_PCSPKR, 1.0f, 0, "clockSel=1")
      }
    );
  ENTRY(
    "ZX Spectrum (48K) beeper", {}
  );
    SUB_ENTRY(
      "ZX Spectrum (48K, SFX-like engine)", {
        CH(DIV_SYSTEM_SFX_BEEPER, 1.0f, 0, "")
      }
    );
    SUB_ENTRY(
      "ZX Spectrum (48K, QuadTone engine)", {
        CH(DIV_SYSTEM_SFX_BEEPER_QUADTONE, 1.0f, 0, "")
      }
    );
  ENTRY(
    "ZX Spectrum (128K)", {
      CH(DIV_SYSTEM_AY8910, 1.0f, 0, "clockSel=1") //beeper was also included
    }
  );
    SUB_ENTRY(
      "ZX Spectrum (128K) with TurboSound FM", {
        CH(DIV_SYSTEM_AY8910, 1.0f, 0, "clockSel=1"),
        CH(DIV_SYSTEM_YM2203, 1.0f, 0, "clockSel=1"),
        CH(DIV_SYSTEM_YM2203, 1.0f, 0, "clockSel=1")
      }
    );
      SUB_SUB_ENTRY(
        "ZX Spectrum (128K) with TurboSound FM (extended channel 3 on first OPN)", {
          CH(DIV_SYSTEM_AY8910, 1.0f, 0, "clockSel=1"),
          CH(DIV_SYSTEM_YM2203_EXT, 1.0f, 0, "clockSel=1"),
          CH(DIV_SYSTEM_YM2203, 1.0f, 0, "clockSel=1")
        }
      );
      SUB_SUB_ENTRY(
        "ZX Spectrum (128K) with TurboSound FM (extended channel 3 on second OPN)", {
          CH(DIV_SYSTEM_AY8910, 1.0f, 0, "clockSel=1"),
          CH(DIV_SYSTEM_YM2203, 1.0f, 0, "clockSel=1"),
          CH(DIV_SYSTEM_YM2203_EXT, 1.0f, 0, "clockSel=1")
        }
      );
      SUB_SUB_ENTRY(
        "ZX Spectrum (128K) with TurboSound FM (extended channel 3 on both OPNs)", {
          CH(DIV_SYSTEM_AY8910, 1.0f, 0, "clockSel=1"),
          CH(DIV_SYSTEM_YM2203_EXT, 1.0f, 0, "clockSel=1"),
          CH(DIV_SYSTEM_YM2203_EXT, 1.0f, 0, "clockSel=1")
        }
      );
    SUB_ENTRY(
      "ZX Spectrum (128K) with TurboSound", {
        CH(DIV_SYSTEM_AY8910, 1.0f, 0, "clockSel=1"),
        CH(DIV_SYSTEM_AY8910, 1.0f, 0, "clockSel=1"), // or YM2149
        CH(DIV_SYSTEM_AY8910, 1.0f, 0, "clockSel=1") // or YM2149
      }
    );
  ENTRY(
    "Amstrad CPC", {
      CH(DIV_SYSTEM_AY8910, 1.0f, 0, "clockSel=5")
    }
  );
  ENTRY(
    "Atari 800", {
      CH(DIV_SYSTEM_POKEY, 1.0f, 0, "clockSel=1")
    },
    "tickRate=50"
  );
    SUB_ENTRY(
      "Atari 800 (stereo)", {
        CH(DIV_SYSTEM_POKEY, 1.0f, -1.0f, "clockSel=1"),
        CH(DIV_SYSTEM_POKEY, 1.0f, 1.0f, "clockSel=1"),
      },
      "tickRate=50"
    );
  ENTRY(
    "Atari ST", {
      CH(DIV_SYSTEM_AY8910, 1.0f, 0,
        "clockSel=3\n"
        "chipType=1\n"
      )
    }
  );
  ENTRY(
    "Atari STE", {
      CH(DIV_SYSTEM_AY8910, 1.0f, 0,
        "clockSel=3\n"
        "chipType=1\n"
      ),
      CH(DIV_SYSTEM_PCM_DAC, 1.0f, 0,
        "rate=50668\n"
        "outDepth=7\n"
      ),
      CH(DIV_SYSTEM_PCM_DAC, 1.0f, 0,
        "rate=50668\n"
        "outDepth=7\n"
      )
    }
  );
  ENTRY(
    "SAM Coupé", {
      CH(DIV_SYSTEM_SAA1099, 1.0f, 0, "")
    }
  );
  ENTRY(
    "Enterprise 128", {
      CH(DIV_SYSTEM_DAVE, 1.0f, 0, "")
    },
    "tickRate=50"
  );
  ENTRY(
    "BBC Micro", {
      CH(DIV_SYSTEM_SMS, 1.0f, 0,
        "clockSel=2\n"
        "chipType=4\n" // SN76489A 4MHz
      )
    }
  );
  ENTRY(
    "IBM PC", {}
  );
    SUB_ENTRY(
      "PC (barebones)", {
        CH(DIV_SYSTEM_PCSPKR, 1.0f, 0, "")
      }
    );
    SUB_ENTRY(
      "IBM PCjr", {
        // it can be enable sound output at once
        CH(DIV_SYSTEM_SMS, 1.0f, 0, "chipType=5") // SN76496
      }
    );
    SUB_ENTRY(
      "Tandy 1000", {
        CH(DIV_SYSTEM_SMS, 1.0f, 0, "chipType=5"), // NCR 8496 or SN76496 or Tandy PSSJ (with 8 bit DAC)
        CH(DIV_SYSTEM_PCSPKR, 1.0f, 0, "")
      }
    );
    SUB_ENTRY(
      "PC + Covox Sound Master", {
        CH(DIV_SYSTEM_AY8930, 1.0f, 0, "clockSel=3"),
        CH(DIV_SYSTEM_PCSPKR, 1.0f, 0, "")
      }
    );
    SUB_ENTRY(
      "PC + SSI 2001", {
        CH(DIV_SYSTEM_C64_6581, 1.0f, 0, "clockSel=2"),
        CH(DIV_SYSTEM_PCSPKR, 1.0f, 0, "")
      }
    );
    SUB_ENTRY(
      "PC + Game Blaster", {
        CH(DIV_SYSTEM_SAA1099, 1.0f, 0, "clockSel=1"),
        CH(DIV_SYSTEM_SAA1099, 1.0f, 0, "clockSel=1"),
        CH(DIV_SYSTEM_PCSPKR, 1.0f, 0, "")
      }
    );
    SUB_ENTRY(
      "PC + AdLib", {
        CH(DIV_SYSTEM_OPL2, 1.0f, 0, ""),
        CH(DIV_SYSTEM_PCSPKR, 1.0f, 0, "")
      }
    );
    SUB_ENTRY(
      "PC + AdLib (drums mode)", {
        CH(DIV_SYSTEM_OPL2_DRUMS, 1.0f, 0, ""),
        CH(DIV_SYSTEM_PCSPKR, 1.0f, 0, "")
      }
    );
    SUB_ENTRY(
      "PC + Sound Blaster", {
        CH(DIV_SYSTEM_OPL2, 1.0f, 0, ""),
        CH(DIV_SYSTEM_PCSPKR, 1.0f, 0, ""),
        CH(DIV_SYSTEM_PCM_DAC, 1.0f, 0, 
          "rate=22050\n"
          "outDepth=7\n"
        )
      }
    );
    SUB_ENTRY(
      "PC + Sound Blaster (drums mode)", {
        CH(DIV_SYSTEM_OPL2_DRUMS, 1.0f, 0, ""),
        CH(DIV_SYSTEM_PCSPKR, 1.0f, 0, ""),
        CH(DIV_SYSTEM_PCM_DAC, 1.0f, 0, 
          "rate=22050\n"
          "outDepth=7\n"
        )
      }
    );
    SUB_ENTRY(
      "PC + Sound Blaster w/Game Blaster Compatible", {
        CH(DIV_SYSTEM_OPL2, 1.0f, 0, ""),
        CH(DIV_SYSTEM_SAA1099, 1.0f, 0, "clockSel=1"),
        CH(DIV_SYSTEM_SAA1099, 1.0f, 0, "clockSel=1"),
        CH(DIV_SYSTEM_PCM_DAC, 1.0f, 0, 
          "rate=22050\n"
          "outDepth=7\n"
        ),
        CH(DIV_SYSTEM_PCSPKR, 1.0f, 0, "")
      }
    );
    SUB_ENTRY(
      "PC + Sound Blaster w/Game Blaster Compatible (drums mode)", {
        CH(DIV_SYSTEM_OPL2_DRUMS, 1.0f, 0, ""),
        CH(DIV_SYSTEM_SAA1099, 1.0f, 0, "clockSel=1"),
        CH(DIV_SYSTEM_SAA1099, 1.0f, 0, "clockSel=1"),
        CH(DIV_SYSTEM_PCM_DAC, 1.0f, 0, 
          "rate=22050\n"
          "outDepth=7\n"
        ),
        CH(DIV_SYSTEM_PCSPKR, 1.0f, 0, "")
      }
    );
    SUB_ENTRY(
      "PC + Sound Blaster Pro", {
        CH(DIV_SYSTEM_OPL2, 1.0f, -1.0f, ""),
        CH(DIV_SYSTEM_OPL2, 1.0f, 1.0f, ""),
        CH(DIV_SYSTEM_PCM_DAC, 1.0f, 0, 
          "rate=22050\n"
          "outDepth=7\n"
          "stereo=true\n"
        ), //alternatively 44.1 khz mono
        CH(DIV_SYSTEM_PCSPKR, 1.0f, 0, "")
      }
    );
    SUB_ENTRY(
      "PC + Sound Blaster Pro (drums mode)", {
        CH(DIV_SYSTEM_OPL2_DRUMS, 1.0f, -1.0f, ""),
        CH(DIV_SYSTEM_OPL2_DRUMS, 1.0f, 1.0f, ""),
        CH(DIV_SYSTEM_PCM_DAC, 1.0f, 0, 
          "rate=22050\n"
          "outDepth=7\n"
          "stereo=true\n"
        ), //alternatively 44.1 khz mono
        CH(DIV_SYSTEM_PCSPKR, 1.0f, 0, "")
      }
    );
    SUB_ENTRY(
      "PC + Sound Blaster Pro 2", {
        CH(DIV_SYSTEM_OPL3, 1.0f, 0, ""),
        CH(DIV_SYSTEM_PCM_DAC, 1.0f, 0, 
          "rate=44100\n"
          "outDepth=15\n"
          "stereo=true\n"
        ),
        CH(DIV_SYSTEM_PCSPKR, 1.0f, 0, "")
      }
    );
    SUB_ENTRY(
      "PC + Sound Blaster Pro 2 (drums mode)", {
        CH(DIV_SYSTEM_OPL3_DRUMS, 1.0f, 0, ""),
        CH(DIV_SYSTEM_PCM_DAC, 1.0f, 0, 
          "rate=44100\n"
          "outDepth=15\n"
          "stereo=true\n"
        ),
        CH(DIV_SYSTEM_PCSPKR, 1.0f, 0, "")
      }
    );
    SUB_ENTRY(
      "PC + ESS AudioDrive ES1488 (native ESFM mode)", {
        CH(DIV_SYSTEM_ESFM, 1.0f, 0, ""),
        CH(DIV_SYSTEM_PCM_DAC, 1.0f, 0, 
          "rate=44100\n"
          "outDepth=15\n"
          "stereo=true\n"
        ),
        CH(DIV_SYSTEM_PCSPKR, 1.0f, 0, "")
      }
    );
    SUB_ENTRY(
      "PC + PC-FXGA", {
        CH(DIV_SYSTEM_PCE, 1.0f, 0, ""), // HuC6230 (WSG from HuC6280 but with built in 2 OKI ADPCM playback engines)
        CH(DIV_SYSTEM_PCSPKR, 1.0f, 0, "")
      }
    );
    SUB_ENTRY(
      "PC + SAAYM", {
        CH(DIV_SYSTEM_YM2151, 1.0f, 0, ""), // 3.58MHz or 4MHz selectable via jumper
        CH(DIV_SYSTEM_SAA1099, 1.0f, 0, "clockSel=1"), // 7.16MHz or 8MHz selectable via jumper
        CH(DIV_SYSTEM_SAA1099, 1.0f, 0, "clockSel=1"), // ""
        CH(DIV_SYSTEM_PCSPKR, 1.0f, 0, "")
      }
    );
  ENTRY(
    "Sharp X1", {
      CH(DIV_SYSTEM_AY8910, 1.0f, 0, "clockSel=3")
    }
  );
    SUB_ENTRY(
      "Sharp X1 + FM Addon", {
        CH(DIV_SYSTEM_AY8910, 1.0f, 0, "clockSel=3"),
        CH(DIV_SYSTEM_YM2151, 1.0f, 0, "clockSel=2")
      }
    );
  ENTRY(
    "Sharp X68000", {
      CH(DIV_SYSTEM_YM2151, 1.0f, 0, "clockSel=2"),
      CH(DIV_SYSTEM_MSM6258, 1.0f, 0, "clockSel=2")
    }
  );
  ENTRY(
    "FM Towns", {
      CH(DIV_SYSTEM_YM2612, 1.0f, 0, "clockSel=2"), // YM3438
      CH(DIV_SYSTEM_RF5C68, 1.0f, 0, "")
    }
  );
    SUB_ENTRY(
      "FM Towns (extended channel 3)", {
        CH(DIV_SYSTEM_YM2612_EXT, 1.0f, 0, "clockSel=2"), // YM3438
        CH(DIV_SYSTEM_RF5C68, 1.0f, 0, "")
      }
    );
    SUB_ENTRY(
      "FM Towns (CSM)", {
        CH(DIV_SYSTEM_YM2612_CSM, 1.0f, 0, "clockSel=2"), // YM3438
        CH(DIV_SYSTEM_RF5C68, 1.0f, 0, "")
      }
    );
  ENTRY(
    "Commander X16", {
      CH(DIV_SYSTEM_VERA, 1.0f, 0, ""),
      CH(DIV_SYSTEM_YM2151, 1.0f, 0, "")
    }
  );
    SUB_ENTRY(
      "Commander X16 (VERA only)", {
        CH(DIV_SYSTEM_VERA, 1.0f, 0, "")
      }
    );
    SUB_ENTRY(
      "Commander X16 (with Twin OPL3)", {
        CH(DIV_SYSTEM_VERA, 1.0f, 0, ""),
        CH(DIV_SYSTEM_OPL3, 1.0f, 0, ""),
        CH(DIV_SYSTEM_OPL3, 1.0f, 0, "")
      }
    );
  ENTRY(
    "TI-99/4A", {
      CH(DIV_SYSTEM_SMS, 1.0f, 0,
        "clockSel=6\n"
        "chipType=8\n" // SN94624 447KHz
      )
    }
  );
  CATEGORY_END;

  CATEGORY_BEGIN("Arcade systems","INSERT COIN");
  // MANUFACTURERS
  ENTRY(
    "Alpha Denshi", {}
  );
    SUB_ENTRY(
      "Alpha Denshi Alpha-68K", {
        CH(DIV_SYSTEM_YM2203, 1.0f, 0, "clockSel=3"), // 3MHz
        CH(DIV_SYSTEM_OPLL, 1.0f, 0, "clockSel=0"), // 3.58MHz
        CH(DIV_SYSTEM_PCM_DAC, 1.0f, 0,
          "rate=7614\n"
          "outDepth=7\n"
        ) // software controlled 8 bit DAC
      }
    );
    SUB_ENTRY(
      "Alpha Denshi Alpha-68K (extended channel 3)", {
        CH(DIV_SYSTEM_YM2203_EXT, 1.0f, 0, "clockSel=3"), // 3MHz
        CH(DIV_SYSTEM_OPLL, 1.0f, 0, "clockSel=0"), // 3.58MHz
        CH(DIV_SYSTEM_PCM_DAC, 1.0f, 0,
          "rate=7614\n"
          "outDepth=7\n"
        ) // software controlled 8 bit DAC
      }
    );
    SUB_ENTRY(
      "Alpha Denshi Alpha-68K (drums mode)", {
        CH(DIV_SYSTEM_YM2203, 1.0f, 0, "clockSel=3"), // 3MHz
        CH(DIV_SYSTEM_OPLL_DRUMS, 1.0f, 0, "clockSel=0"), // 3.58MHz
        CH(DIV_SYSTEM_PCM_DAC, 1.0f, 0,
          "rate=7614\n"
          "outDepth=7\n"
        ) // software controlled 8 bit DAC
      }
    );
    SUB_ENTRY(
      "Alpha Denshi Alpha-68K (extended channel 3; drums mode)", {
        CH(DIV_SYSTEM_YM2203_EXT, 1.0f, 0, "clockSel=3"), // 3MHz
        CH(DIV_SYSTEM_OPLL_DRUMS, 1.0f, 0, "clockSel=0"), // 3.58MHz
        CH(DIV_SYSTEM_PCM_DAC, 1.0f, 0,
          "rate=7614\n"
          "outDepth=7\n"
        ) // software controlled 8 bit DAC
      }
    );
    SUB_ENTRY(
      "Alpha Denshi Equites", {
        CH(DIV_SYSTEM_MSM5232, 1.0f, 0, "customClock=6144000"),
        CH(DIV_SYSTEM_AY8910, 1.0f, 0, "clockSel=14"),
        CH(DIV_SYSTEM_PCM_DAC, 1.0f, 0, 
           "rate=11025\n" 
           "outDepth=5\n"
        ),
        CH(DIV_SYSTEM_PCM_DAC, 1.0f, 0, 
           "rate=11025\n" 
           "outDepth=5\n"
        ) // don't know what the actual sample rate is
      }
    );

  ENTRY(
    "Atari", {}
  );
    SUB_ENTRY(
      "Pong", {
        CH(DIV_SYSTEM_PONG, 1.0f, 0, "")
      }
    );
    SUB_ENTRY(
      "Atari Klax", { 
        CH(DIV_SYSTEM_MSM6295, 1.0f, 0, "clockSel=7") // 0.895MHz (3.579545MHz / 4)
      }
    );
    SUB_ENTRY(
      "Atari Rampart", {
        CH(DIV_SYSTEM_OPLL, 1.0f, 0, ""), // 3.579545MHz
        CH(DIV_SYSTEM_MSM6295, 1.0f, 0, "clockSel=14") // 1.193MHz (3.579545MHz / 3)
      }
    );
    SUB_ENTRY(
      "Atari Rampart (drums mode)", { 
        CH(DIV_SYSTEM_OPLL_DRUMS, 1.0f, 0, ""), // 3.579545MHz
        CH(DIV_SYSTEM_MSM6295, 1.0f, 0, "clockSel=14") // 1.193MHz (3.579545MHz / 3)
      }
    );
    SUB_ENTRY(
      "Atari JSA IIIs", { 
        CH(DIV_SYSTEM_YM2151, 1.0f, 0, ""), // 3.579545MHz
        CH(DIV_SYSTEM_MSM6295, 1.0f, -1.0f, "clockSel=14"), // 1.193MHz (3.579545MHz / 3), Left output
        CH(DIV_SYSTEM_MSM6295, 1.0f, 1.0f, "clockSel=14") // 1.193MHz (3.579545MHz / 3), Right output
      }
    );
    SUB_ENTRY(
      "Atari Marble Madness", {
        CH(DIV_SYSTEM_YM2151, 1.0f, 0, ""),
        CH(DIV_SYSTEM_POKEY, 1.0f, 0, "")
      }
    );
    SUB_ENTRY(
      "Atari Championship Sprint", {
        CH(DIV_SYSTEM_YM2151, 1.0f, 0, ""),
        CH(DIV_SYSTEM_POKEY, 1.0f, 0, ""),
        CH(DIV_SYSTEM_POKEY, 1.0f, 0, "")
      }
    );
    SUB_ENTRY(
      "Atari Tetris", {
        CH(DIV_SYSTEM_POKEY, 1.0f, 0, ""),
        CH(DIV_SYSTEM_POKEY, 1.0f, 0, "")
      }
    );
    SUB_ENTRY(
      "Atari I, Robot", {
        CH(DIV_SYSTEM_POKEY, 1.0f, 0, "customClock=1512000"),
        CH(DIV_SYSTEM_POKEY, 1.0f, 0, "customClock=1512000"),
        CH(DIV_SYSTEM_POKEY, 1.0f, 0, "customClock=1512000"),
        CH(DIV_SYSTEM_POKEY, 1.0f, 0, "customClock=1512000")
      }
    );

  ENTRY(
    "Capcom", {}
  );
    SUB_ENTRY(
      "Capcom Exed Exes", {
        CH(DIV_SYSTEM_AY8910, 1.0f, 0, "clockSel=4"), // 1.5MHz
        CH(DIV_SYSTEM_SMS, 1.0f, 0,
          "clockSel=4\n"
          "chipType=1\n"
        ), // SN76489 3MHz
        CH(DIV_SYSTEM_SMS, 1.0f, 0,
          "clockSel=4\n"
          "chipType=1\n"
        ) // SN76489 3MHz
      }
    );
    SUB_ENTRY(
      "Capcom Arcade", { // 1943, Side arms, etc
        CH(DIV_SYSTEM_YM2203, 1.0f, 0, "clockSel=5"), // 4 or 1.5MHz; various per games
        CH(DIV_SYSTEM_YM2203, 1.0f, 0, "clockSel=5")
      }
    );
    SUB_ENTRY(
      "Capcom Arcade (extended channel 3 on first OPN)", {
        CH(DIV_SYSTEM_YM2203_EXT, 1.0f, 0, "clockSel=5"),
        CH(DIV_SYSTEM_YM2203, 1.0f, 0, "clockSel=5")
      }
    );
    SUB_ENTRY(
      "Capcom Arcade (extended channel 3 on second OPN)", {
        CH(DIV_SYSTEM_YM2203, 1.0f, 0, "clockSel=5"),
        CH(DIV_SYSTEM_YM2203_EXT, 1.0f, 0, "clockSel=5")
      }
    );
    SUB_ENTRY(
      "Capcom Arcade (extended channel 3 on both OPNs)", {
        CH(DIV_SYSTEM_YM2203_EXT, 1.0f, 0, "clockSel=5"),
        CH(DIV_SYSTEM_YM2203_EXT, 1.0f, 0, "clockSel=5")
      }
    );
    SUB_ENTRY(
      "Capcom CPS-1", { 
        CH(DIV_SYSTEM_YM2151, 1.0f, 0, ""), // 3.58MHz
        CH(DIV_SYSTEM_MSM6295, 1.0f, 0, "")
      }
    );
    SUB_ENTRY(
      "Capcom CPS-2 (QSound)", {
        CH(DIV_SYSTEM_QSOUND, 1.0f, 0, "")
      }
    );

  ENTRY(
    "Data East", {}
  );
    SUB_ENTRY(
      "Data East Karnov", {
        CH(DIV_SYSTEM_YM2203, 1.0f, 0, "clockSel=5"), // 1.5MHz
        CH(DIV_SYSTEM_OPL, 1.0f, 0, "clockSel=3") // 3MHz
      }
    );
    SUB_ENTRY(
      "Data East Karnov (extended channel 3)", {
        CH(DIV_SYSTEM_YM2203_EXT, 1.0f, 0, "clockSel=5"), // 1.5MHz
        CH(DIV_SYSTEM_OPL, 1.0f, 0, "clockSel=3") // 3MHz
      }
    );
    SUB_ENTRY(
      "Data East Karnov (drums mode)", {
        CH(DIV_SYSTEM_YM2203, 1.0f, 0, "clockSel=5"), // 1.5MHz
        CH(DIV_SYSTEM_OPL_DRUMS, 1.0f, 0, "clockSel=3") // 3MHz
      }
    );
    SUB_ENTRY(
      "Data East Karnov (extended channel 3; drums mode)", {
        CH(DIV_SYSTEM_YM2203_EXT, 1.0f, 0, "clockSel=5"), // 1.5MHz
        CH(DIV_SYSTEM_OPL_DRUMS, 1.0f, 0, "clockSel=3") // 3MHz
      }
    );
    SUB_ENTRY(
      "Data East Arcade", { // Bad Dudes, RoboCop, etc
        CH(DIV_SYSTEM_YM2203, 1.0f, 0, "clockSel=5"), // 1.5MHz
        CH(DIV_SYSTEM_OPL2, 1.0f, 0, "clockSel=3"), // 3MHz
        CH(DIV_SYSTEM_MSM6295, 1.0f, 0, "") // 1 to 1.056MHz; various per games or optional
      }
    );
    SUB_ENTRY(
      "Data East Arcade (extended channel 3)", { // Bad Dudes, RoboCop, etc
        CH(DIV_SYSTEM_YM2203_EXT, 1.0f, 0, "clockSel=5"), // 1.5MHz
        CH(DIV_SYSTEM_OPL2, 1.0f, 0, "clockSel=3"), // 3MHz
        CH(DIV_SYSTEM_MSM6295, 1.0f, 0, "") // 1 to 1.056MHz; various per games or optional
      }
    );
    SUB_ENTRY(
      "Data East Arcade (drums mode)", { // Bad Dudes, RoboCop, etc
        CH(DIV_SYSTEM_YM2203, 1.0f, 0, "clockSel=5"), // 1.5MHz
        CH(DIV_SYSTEM_OPL2_DRUMS, 1.0f, 0, "clockSel=3"), // 3MHz
        CH(DIV_SYSTEM_MSM6295, 1.0f, 0, "") // 1 to 1.056MHz; various per games or optional
      }
    );
    SUB_ENTRY(
      "Data East Arcade (extended channel 3; drums mode)", { // Bad Dudes, RoboCop, etc
        CH(DIV_SYSTEM_YM2203_EXT, 1.0f, 0, "clockSel=5"), // 1.5MHz
        CH(DIV_SYSTEM_OPL2_DRUMS, 1.0f, 0, "clockSel=3"), // 3MHz
        CH(DIV_SYSTEM_MSM6295, 1.0f, 0, "") // 1 to 1.056MHz; various per games or optional
      }
    );
    SUB_ENTRY(
      "Data East PCX", {
        CH(DIV_SYSTEM_YM2203, 1.0f, 0, "clockSel=5"), // 1.5MHz
        CH(DIV_SYSTEM_PCE, 1.0f, 0, "")
        // software controlled MSM5205
      }
    );
    SUB_ENTRY(
      "Data East PCX (extended channel 3)", {
        CH(DIV_SYSTEM_YM2203_EXT, 1.0f, 0, "clockSel=5"), // 1.5MHz
        CH(DIV_SYSTEM_PCE, 1.0f, 0, "")
        // software controlled MSM5205
      }
    );
    SUB_ENTRY(
      "Data East Dark Seal", { // Dark Seal, Crude Buster, Vapor Trail, etc
        CH(DIV_SYSTEM_YM2151, 1.0f, 0, ""), // 3.580MHz (32.22MHz / 9)
        CH(DIV_SYSTEM_YM2203, 1.0f, 0, "clockSel=2"), // 4.0275MHz (32.22MHz / 8); optional
        CH(DIV_SYSTEM_MSM6295, 1.0f, 0, ""), // 1.007MHz (32.22MHz / 32)
        CH(DIV_SYSTEM_MSM6295, 1.0f, 0, "clockSel=8") // 2.014MHz (32.22MHz / 16); optional
        // HuC6280 is for controlling them; internal sound isn't used
      }
    );
    SUB_ENTRY(
      "Data East Dark Seal (extended channel 3)", { // Dark Seal, Crude Buster, Vapor Trail, etc
        CH(DIV_SYSTEM_YM2151, 1.0f, 0, ""), // 3.580MHz (32.22MHz / 9)
        CH(DIV_SYSTEM_YM2203_EXT, 1.0f, 0, "clockSel=2"), // 4.0275MHz (32.22MHz / 8); optional
        CH(DIV_SYSTEM_MSM6295, 1.0f, 0, ""), // 1.007MHz (32.22MHz / 32)
        CH(DIV_SYSTEM_MSM6295, 1.0f, 0, "clockSel=8") // 2.014MHz (32.22MHz / 16); optional
        // HuC6280 is for controlling them; internal sound isn't used
      }
    );
    SUB_ENTRY(
      "Data East Deco 156", {
        CH(DIV_SYSTEM_MSM6295, 1.0f, 0, "clockSel=0"), // 1 or 1.007MHz (32.22MHz / 32); various per games
        CH(DIV_SYSTEM_MSM6295, 1.0f, 0, "clockSel=8") // 1 or 2 or 2.014MHz (32.22MHz / 16); various per games
      }
    );
    SUB_ENTRY(
      "Data East MLC", {
        CH(DIV_SYSTEM_YMZ280B, 1.0f, 0, "clockSel=5") // 14MHz
      }
    );

  ENTRY(
    "Irem", {}
  );
    SUB_ENTRY(
      "Irem M72", {
        CH(DIV_SYSTEM_YM2151, 1.0f, 0, ""),
        CH(DIV_SYSTEM_PCM_DAC, 1.0f, 0,
          "rate=7812\n"
          "outDepth=7\n"
        )
      }
    );
    SUB_ENTRY(
      "Irem M92/M107", {
        CH(DIV_SYSTEM_YM2151, 1.0f, 0, ""),
        CH(DIV_SYSTEM_GA20, 1.0f, 0, "")
      }
    );

  ENTRY(
    "Jaleco", {}
  );
    SUB_ENTRY(
      "Jaleco Ginga NinkyouDen", {
        CH(DIV_SYSTEM_AY8910, 1.0f, 0, "chipType=1"), // 1.79MHz
        CH(DIV_SYSTEM_Y8950, 1.0f, 0, "") // 3.58MHz
      }
    );
    SUB_ENTRY(
      "Jaleco Ginga NinkyouDen (drums mode)", {
        CH(DIV_SYSTEM_AY8910, 1.0f, 0, "chipType=1"), // 1.79MHz
        CH(DIV_SYSTEM_Y8950_DRUMS, 1.0f, 0, "") // 3.58MHz
      }
    );
    SUB_ENTRY(
      "Jaleco Mega System 1", {
        CH(DIV_SYSTEM_YM2151, 1.0f, 0, "clockSel=1"), // 3.5MHz (7MHz / 2)
        CH(DIV_SYSTEM_MSM6295, 1.0f, 0, "clockSel=2"), // 4MHz
        CH(DIV_SYSTEM_MSM6295, 1.0f, 0, "clockSel=2") // 4MHz
      }
    );

  ENTRY(
    "Kaneko", {}
  );
    SUB_ENTRY(
      "Kaneko DJ Boy", {
        CH(DIV_SYSTEM_YM2203, 1.0f, 0, "clockSel=3"), // 3MHz
        CH(DIV_SYSTEM_MSM6295, 1.0f, -1.0f, "clockSel=12"), // 1.5MHz, Left output
        CH(DIV_SYSTEM_MSM6295, 1.0f, 1.0f, "clockSel=12"), // 1.5MHz, Right output
      }
    );
    SUB_ENTRY(
      "Kaneko DJ Boy (extended channel 3)", {
        CH(DIV_SYSTEM_YM2203_EXT, 1.0f, 0, "clockSel=3"), // 3MHz
        CH(DIV_SYSTEM_MSM6295, 1.0f, -1.0f, "clockSel=12"), // 1.5MHz, Left output
        CH(DIV_SYSTEM_MSM6295, 1.0f, 1.0f, "clockSel=12") // 1.5MHz, Right output
      }
    );
    SUB_ENTRY(
      "Kaneko Air Buster", {
        CH(DIV_SYSTEM_YM2203, 1.0f, 0, "clockSel=3"), // 3MHz
        CH(DIV_SYSTEM_MSM6295, 1.0f, 0,
          "clockSel=13\n"
          "rateSel=true\n"
        ) // 3MHz
      }
    );
    SUB_ENTRY(
      "Kaneko Air Buster (extended channel 3)", {
        CH(DIV_SYSTEM_YM2203_EXT, 1.0f, 0, "clockSel=3"), // 3MHz
        CH(DIV_SYSTEM_MSM6295, 1.0f, 0,
          "clockSel=13\n"
          "rateSel=true\n"
        ) // 3MHz
      }
    );
    SUB_ENTRY(
      "Kaneko Toybox System", {
        CH(DIV_SYSTEM_AY8910, 1.0f, 0,
          "clockSel=3\n"
          "chipType=1\n"
        ), // YM2149 2MHz
        CH(DIV_SYSTEM_AY8910, 1.0f, 0,
          "clockSel=3\n"
          "chipType=1\n"
        ), // ^^
        CH(DIV_SYSTEM_MSM6295, 1.0f, 0, "clockSel=8") // 2MHz
      }
    );
    SUB_ENTRY(
      "Kaneko Jackie Chan", {
        CH(DIV_SYSTEM_YMZ280B, 1.0f, 0, "clockSel=3") // 16MHz
      }
    );
    SUB_ENTRY(
      "Super Kaneko Nova System", {
        CH(DIV_SYSTEM_YMZ280B, 1.0f, 0, "clockSel=4") // 16.67MHz (33.33MHz / 2)
      }
    );

  ENTRY(
    "Konami", {}
  );
    SUB_ENTRY(
      "Konami Gyruss", {
        CH(DIV_SYSTEM_AY8910, 1.0f, 0, ""),
        CH(DIV_SYSTEM_AY8910, 1.0f, 0, ""),
        CH(DIV_SYSTEM_AY8910, 1.0f, 0, ""),
        CH(DIV_SYSTEM_AY8910, 1.0f, 0, ""),
        CH(DIV_SYSTEM_AY8910, 1.0f, 0, "")
        // additional discrete sound logics
      }
    );
    SUB_ENTRY(
      "Konami Bubble System", {
        CH(DIV_SYSTEM_AY8910, 1.0f, 0, ""),
        CH(DIV_SYSTEM_AY8910, 1.0f, 0, ""),
        CH(DIV_SYSTEM_BUBSYS_WSG, 1.0f, 0, "")
        // VLM5030 exists but not used for music at all
      }
    );
    SUB_ENTRY(
      "Konami MX5000", {
        CH(DIV_SYSTEM_YM2151, 1.0f, 0, ""), // 3.58MHz
        CH(DIV_SYSTEM_K007232, 1.0f, 0, "")  // ""
      }
    );
    SUB_ENTRY(
      "Konami Battlantis", {
        CH(DIV_SYSTEM_OPL2, 1.0f, 0, "clockSel=3"), // 3MHz
        CH(DIV_SYSTEM_OPL2, 1.0f, 0, "clockSel=3")  // ""
      }
    );
    SUB_ENTRY(
      "Konami Battlantis (drums mode on first OPL2)", {
        CH(DIV_SYSTEM_OPL2_DRUMS, 1.0f, 0, "clockSel=3"), // 3MHz
        CH(DIV_SYSTEM_OPL2, 1.0f, 0, "clockSel=3") // ""
      }
    );
    SUB_ENTRY(
      "Konami Battlantis (drums mode on second OPL2)", {
        CH(DIV_SYSTEM_OPL2, 1.0f, 0, "clockSel=3"), // 3MHz
        CH(DIV_SYSTEM_OPL2_DRUMS, 1.0f, 0, "clockSel=3") // ""
      }
    );
    SUB_ENTRY(
      "Konami Battlantis (drums mode on both OPL2s)", {
        CH(DIV_SYSTEM_OPL2_DRUMS, 1.0f, 0, "clockSel=3"), // 3MHz
        CH(DIV_SYSTEM_OPL2_DRUMS, 1.0f, 0, "clockSel=3") // ""
      }
    );
    SUB_ENTRY(
      "Konami Fast Lane", {
        CH(DIV_SYSTEM_K007232, 1.0f, 0, ""),  // 3.58MHz
        CH(DIV_SYSTEM_K007232, 1.0f, 0, "")  // ""
      }
    );
    SUB_ENTRY(
      "Konami Chequered Flag", {
        CH(DIV_SYSTEM_YM2151, 1.0f, 0, ""), // 3.58MHz
        CH(DIV_SYSTEM_K007232, 1.0f, 0, "stereo=true"),  // ""
        CH(DIV_SYSTEM_K007232, 1.0f, 0, "")  // ""
      }
    );
    SUB_ENTRY(
      "Konami Haunted Castle", {
        CH(DIV_SYSTEM_OPL2, 1.0f, 0, ""), // 3.58MHz
        CH(DIV_SYSTEM_SCC, 1.0f, 0, ""),  // ""
        CH(DIV_SYSTEM_K007232, 1.0f, 0, "")  // ""
      }
    );
    SUB_ENTRY(
      "Konami Haunted Castle (drums mode)", {
        CH(DIV_SYSTEM_OPL2_DRUMS, 1.0f, 0, ""), // 3.58MHz
        CH(DIV_SYSTEM_SCC, 1.0f, 0, ""), // ""
        CH(DIV_SYSTEM_K007232, 1.0f, 0, "")  // ""
      }
    );
    SUB_ENTRY(
      "Konami Hot Chase", {
        CH(DIV_SYSTEM_K007232, 1.0f, 0, "stereo=true"),  // 3.58MHz
        CH(DIV_SYSTEM_K007232, 1.0f, 0, "stereo=true"),  // ""
        CH(DIV_SYSTEM_K007232, 1.0f, 0, "stereo=true")  // ""
      }
    );
    SUB_ENTRY(
      "Konami S.P.Y.", {
        CH(DIV_SYSTEM_OPL2, 1.0f, 0, ""), // 3.58MHz
        CH(DIV_SYSTEM_K007232, 1.0f, 0, ""),  // ""
        CH(DIV_SYSTEM_K007232, 1.0f, 0, "")  // ""
      }
    );
    SUB_ENTRY(
      "Konami S.P.Y. (drums mode)", {
        CH(DIV_SYSTEM_OPL2_DRUMS, 1.0f, 0, ""), // 3.58MHz
        CH(DIV_SYSTEM_K007232, 1.0f, 0, ""), // ""
        CH(DIV_SYSTEM_K007232, 1.0f, 0, "")  // ""
      }
    );
    SUB_ENTRY(
      "Konami Rollergames", {
        CH(DIV_SYSTEM_OPL2, 1.0f, 0, ""), // 3.58MHz
        CH(DIV_SYSTEM_K053260, 1.0f, 0, ""),  // ""
      }
    );
    SUB_ENTRY(
      "Konami Rollergames (drums mode)", {
        CH(DIV_SYSTEM_OPL2_DRUMS, 1.0f, 0, ""), // 3.58MHz
        CH(DIV_SYSTEM_K053260, 1.0f, 0, ""), // ""
      }
    );
    SUB_ENTRY(
      "Konami Golfing Greats", {
        CH(DIV_SYSTEM_K053260, 1.0f, 0, ""), // 3.58MHz
      }
    );
    SUB_ENTRY(
      "Konami Lightning Fighters", {
        CH(DIV_SYSTEM_YM2151, 1.0f, 0, ""), // 3.58MHz
        CH(DIV_SYSTEM_K053260, 1.0f, 0, ""), // ""
      }
    );
    SUB_ENTRY(
      "Konami Over Drive", {
        CH(DIV_SYSTEM_YM2151, 1.0f, 0, ""), // 3.58MHz
        CH(DIV_SYSTEM_K053260, 1.0f, 0, ""), // ""
        CH(DIV_SYSTEM_K053260, 1.0f, 0, ""), // ""
      }
    );
    SUB_ENTRY(
      "Konami Asterix", {
        CH(DIV_SYSTEM_YM2151, 1.0f, 0, "clockSel=2"), // 4MHz
        CH(DIV_SYSTEM_K053260, 1.0f, 0, "clockSel=1"), // ""
      }
    );
    SUB_ENTRY(
      "Konami Hexion", {
        CH(DIV_SYSTEM_SCC, 1.0f, 0, "clockSel=2"), // 1.5MHz (3MHz input)
        CH(DIV_SYSTEM_MSM6295, 1.0f, 0, "clockSel=1")
      }
    );

  ENTRY(
    "Namco", {}
  );
    SUB_ENTRY(
      "Namco (3-channel WSG)", { // Pac-Man, Galaga, Xevious, etc
        CH(DIV_SYSTEM_NAMCO, 1.0f, 0, "")
      }
    );
    SUB_ENTRY(
      "Namco Mappy", { // Mappy, Super Pac-Man, Libble Rabble, etc
        CH(DIV_SYSTEM_NAMCO_15XX, 1.0f, 0, "")
      }
    );
    SUB_ENTRY(
      "Namco Pac-Land", { // Pac-Land, Baraduke, Sky kid, etc
        CH(DIV_SYSTEM_NAMCO_CUS30, 1.0f, 0, "")
      }
    );
    SUB_ENTRY(
      "Namco System 86", { // without expansion board case; Hopping Mappy, etc
        CH(DIV_SYSTEM_YM2151, 1.0f, 0, ""),
        CH(DIV_SYSTEM_NAMCO_CUS30, 1.0f, 0, "")
      }
    );
    SUB_ENTRY(
      "Namco Thunder Ceptor", {
        CH(DIV_SYSTEM_YM2151, 1.0f, 0, ""),
        CH(DIV_SYSTEM_NAMCO_CUS30, 1.0f, 0, ""),
        CH(DIV_SYSTEM_PCM_DAC, 1.0f, 0, 
          "rate=8000\n"
          "outDepth=7\n"
        ) // M65C02 software driven, correct sample rate?
      }
    );
    SUB_ENTRY(
      "Namco System 1", {
        CH(DIV_SYSTEM_YM2151, 1.0f, 0, ""),
        CH(DIV_SYSTEM_NAMCO_CUS30, 1.0f, 0, ""),
        CH(DIV_SYSTEM_PCM_DAC, 1.0f, 0,
          "rate=6000\n"
          "outDepth=7\n"
        ), // sample rate verified from https://github.com/mamedev/mame/blob/master/src/devices/sound/n63701x.cpp
        CH(DIV_SYSTEM_PCM_DAC, 1.0f, 0,
          "rate=6000\n"
          "outDepth=7\n"
        ) // ""
      }
    );
    SUB_ENTRY(
      "Namco System 2", {
        CH(DIV_SYSTEM_YM2151, 1.0f, 0, ""),
        CH(DIV_SYSTEM_C140, 1.0f, 0, "")
      }
    );
    SUB_ENTRY(
      "Namco NA-1/2", {
        CH(DIV_SYSTEM_C219, 1.0f, 0, "")
      }
    );

  ENTRY(
    "Sega", {}
  );
    SUB_ENTRY(
      "Sega Kyugo", {
        CH(DIV_SYSTEM_AY8910, 1.0f, 0, "clockSel=14"),
        CH(DIV_SYSTEM_AY8910, 1.0f, 0, "clockSel=14")
      }
    );
    SUB_ENTRY(
      "Sega System 1", {
        CH(DIV_SYSTEM_SMS, 1.0f, 0,
          "clockSel=2\n"
          "chipType=4\n"
        ), // SN76489A 4MHz
        CH(DIV_SYSTEM_SMS, 1.0f, 0,
          "clockSel=5\n"
          "chipType=4\n"
        ) // SN76489A 2MHz
      }
    );
    SUB_ENTRY(
      "Sega System E", {
        CH(DIV_SYSTEM_SMS, 1.0f, 0, ""),
        CH(DIV_SYSTEM_SMS, 1.0f, 0, "")
      }
    );
    SUB_ENTRY(
      "Sega System E (with FM expansion)", {
        CH(DIV_SYSTEM_SMS, 1.0f, 0, ""),
        CH(DIV_SYSTEM_SMS, 1.0f, 0, ""),
        CH(DIV_SYSTEM_OPLL, 1.0f, 0, "")
      }
    );
    SUB_ENTRY(
      "Sega System E (with FM expansion in drums mode)", {
        CH(DIV_SYSTEM_SMS, 1.0f, 0, ""),
        CH(DIV_SYSTEM_SMS, 1.0f, 0, ""),
        CH(DIV_SYSTEM_OPLL_DRUMS, 1.0f, 0, "")
      }
    );
    SUB_ENTRY(
      "Sega Hang-On", {
        CH(DIV_SYSTEM_YM2203, 1.0f, 0, "clockSel=2"), // 4MHz
        CH(DIV_SYSTEM_SEGAPCM, 1.0f, 0, "") // discrete logics, 62.5KHz output rate
      }
    );
    SUB_ENTRY(
      "Sega Hang-On (extended channel 3)", {
        CH(DIV_SYSTEM_YM2203_EXT, 1.0f, 0, "clockSel=2"), // 4MHz
        CH(DIV_SYSTEM_SEGAPCM, 1.0f, 0, "") // discrete logics, 62.5KHz output rate
      }
    );
    SUB_ENTRY(
      "Sega OutRun/X Board", {
        CH(DIV_SYSTEM_YM2151, 1.0f, 0, "clockSel=2"), // 4MHz
        CH(DIV_SYSTEM_SEGAPCM, 1.0f, 0, "") // ASIC, 31.25KHz output rate
      }
    );
    SUB_ENTRY(
      "Sega System 24", {
        CH(DIV_SYSTEM_YM2151, 1.0f, 0, "clockSel=2"), // 4MHz
        CH(DIV_SYSTEM_PCM_DAC, 1.0f, 0,
          "rate=61500\n"
          "outDepth=7\n"
        ) // software controlled, variable rate via configurable timers
      }
    );
    SUB_ENTRY(
      "Sega System 18", {
        CH(DIV_SYSTEM_YM2612, 1.0f, 0, "clockSel=2"), // discrete 8MHz YM3438
        CH(DIV_SYSTEM_YM2612, 1.0f, 0, "clockSel=2"), // ^^
        CH(DIV_SYSTEM_RF5C68, 1.0f, 0, "clockSel=1") // 10MHz
      }
    );
    SUB_ENTRY(
      "Sega System 18 (extended channel 3 on first OPN2C)", {
        CH(DIV_SYSTEM_YM2612_EXT, 1.0f, 0, "clockSel=2"), // discrete 8MHz YM3438
        CH(DIV_SYSTEM_YM2612, 1.0f, 0, "clockSel=2"), // ^^
        CH(DIV_SYSTEM_RF5C68, 1.0f, 0, "clockSel=1") // 10MHz
      }
    );
    SUB_ENTRY(
      "Sega System 18 (extended channel 3 on second OPN2C)", {
        CH(DIV_SYSTEM_YM2612, 1.0f, 0, "clockSel=2"), // discrete 8MHz YM3438
        CH(DIV_SYSTEM_YM2612_EXT, 1.0f, 0, "clockSel=2"), // ^^
        CH(DIV_SYSTEM_RF5C68, 1.0f, 0, "clockSel=1") // 10MHz
      }
    );
    SUB_ENTRY(
      "Sega System 18 (extended channel 3 on both OPN2Cs)", {
        CH(DIV_SYSTEM_YM2612_EXT, 1.0f, 0, "clockSel=2"), // discrete 8MHz YM3438
        CH(DIV_SYSTEM_YM2612_EXT, 1.0f, 0, "clockSel=2"), // ^^
        CH(DIV_SYSTEM_RF5C68, 1.0f, 0, "clockSel=1") // 10MHz
      }
    );
    SUB_ENTRY(
      "Sega System 32", {
        CH(DIV_SYSTEM_YM2612, 1.0f, 0, "clockSel=4"), // discrete 8.05MHz YM3438
        CH(DIV_SYSTEM_YM2612, 1.0f, 0, "clockSel=4"), // ^^
        CH(DIV_SYSTEM_RF5C68, 1.0f, 0, 
          "clockSel=2\n" 
          "chipType=1\n"
        ) // 12.5MHz
      }
    );
    SUB_ENTRY(
      "Sega System 32 (extended channel 3 on first OPN2C)", {
        CH(DIV_SYSTEM_YM2612_EXT, 1.0f, 0, "clockSel=4"), // discrete 8.05MHz YM3438
        CH(DIV_SYSTEM_YM2612, 1.0f, 0, "clockSel=4"), // ^^
        CH(DIV_SYSTEM_RF5C68, 1.0f, 0, 
          "clockSel=2\n" 
          "chipType=1\n"
        ) // 12.5MHz
      }
    );
    SUB_ENTRY(
      "Sega System 32 (extended channel 3 on second OPN2C)", {
        CH(DIV_SYSTEM_YM2612, 1.0f, 0, "clockSel=4"), // discrete 8.05MHz YM3438
        CH(DIV_SYSTEM_YM2612_EXT, 1.0f, 0, "clockSel=4"), // ^^
        CH(DIV_SYSTEM_RF5C68, 1.0f, 0, 
          "clockSel=2\n" 
          "chipType=1\n"
        ) // 12.5MHz
      }
    );
    SUB_ENTRY(
      "Sega System 32 (extended channel 3 on both OPN2Cs)", {
        CH(DIV_SYSTEM_YM2612_EXT, 1.0f, 0, "clockSel=4"), // discrete 8.05MHz YM3438
        CH(DIV_SYSTEM_YM2612_EXT, 1.0f, 0, "clockSel=4"), // ^^
        CH(DIV_SYSTEM_RF5C68, 1.0f, 0, 
          "clockSel=2\n" 
          "chipType=1\n"
        ) // 12.5MHz
      }
    );

  ENTRY(
    "Seta", {}
  );
    SUB_ENTRY(
      "Seta 1", {
        CH(DIV_SYSTEM_X1_010, 1.0f, 0, "")
      }
    );
    SUB_ENTRY(
      "Seta 1 + FM addon", {
        CH(DIV_SYSTEM_X1_010, 1.0f, 0, ""),
        CH(DIV_SYSTEM_YM2612, 1.0f, 0, "clockSel=2") // Discrete YM3438
      }
    );
    SUB_ENTRY(
      "Seta 1 + FM addon (extended channel 3)", {
        CH(DIV_SYSTEM_X1_010, 1.0f, 0, ""),
        CH(DIV_SYSTEM_YM2612_EXT, 1.0f, 0, "clockSel=2") // Discrete YM3438
      }
    );
    SUB_ENTRY(
      "Seta 2", {
        CH(DIV_SYSTEM_X1_010, 1.0f, 0,
           "clockSel=1\n"
           "isBanked=true\n"
        )
      }
    );
    SUB_ENTRY(
      "Sammy/Seta/Visco SSV", {
        CH(DIV_SYSTEM_ES5506, 1.0f, 0, "channels=31")
      }
    );

  ENTRY(
    "SNK", {}
  );
    SUB_ENTRY(
      "Neo Geo MVS", {
        CH(DIV_SYSTEM_YM2610_FULL, 1.0f, 0, "")
      }
    );
    SUB_ENTRY(
      "Neo Geo MVS (extended channel 2)", {
        CH(DIV_SYSTEM_YM2610_FULL_EXT, 1.0f, 0, "")
      }
    );
    SUB_ENTRY(
      "SNK Ikari Warriors", {
        CH(DIV_SYSTEM_OPL, 1.0f, 0, "clockSel=2"),
        CH(DIV_SYSTEM_OPL, 1.0f, 0, "clockSel=2")
      }
    );
    SUB_ENTRY(
      "SNK Ikari Warriors (drums mode on first OPL)", {
        CH(DIV_SYSTEM_OPL_DRUMS, 1.0f, 0, "clockSel=2"),
        CH(DIV_SYSTEM_OPL, 1.0f, 0, "clockSel=2")
      }
    );
    SUB_ENTRY(
      "SNK Ikari Warriors (drums mode on second OPL)", {
        CH(DIV_SYSTEM_OPL, 1.0f, 0, "clockSel=2"),
        CH(DIV_SYSTEM_OPL_DRUMS, 1.0f, 0, "clockSel=2")
      }
    );
    SUB_ENTRY(
      "SNK Ikari Warriors (drums mode on both OPLs)", {
        CH(DIV_SYSTEM_OPL_DRUMS, 1.0f, 0, "clockSel=2"),
        CH(DIV_SYSTEM_OPL_DRUMS, 1.0f, 0, "clockSel=2")
      }
    );
    SUB_ENTRY(
      "SNK Triple Z80", {
        CH(DIV_SYSTEM_Y8950, 1.0f, 0, "clockSel=2"),
        CH(DIV_SYSTEM_OPL, 1.0f, 0, "clockSel=2")
      }
    );
    SUB_ENTRY(
      "SNK Triple Z80 (drums mode on Y8950)", {
        CH(DIV_SYSTEM_Y8950_DRUMS, 1.0f, 0, "clockSel=2"),
        CH(DIV_SYSTEM_OPL, 1.0f, 0, "clockSel=2")
      }
    );
    SUB_ENTRY(
      "SNK Triple Z80 (drums mode on OPL)", {
        CH(DIV_SYSTEM_Y8950, 1.0f, 0, "clockSel=2"),
        CH(DIV_SYSTEM_OPL_DRUMS, 1.0f, 0, "clockSel=2")
      }
    );
    SUB_ENTRY(
      "SNK Triple Z80 (drums mode on Y8950 and OPL)", {
        CH(DIV_SYSTEM_Y8950_DRUMS, 1.0f, 0, "clockSel=2"),
        CH(DIV_SYSTEM_OPL_DRUMS, 1.0f, 0, "clockSel=2")
      }
    );
    SUB_ENTRY(
      "SNK Chopper I", {
        CH(DIV_SYSTEM_Y8950, 1.0f, 0, "clockSel=2"),
        CH(DIV_SYSTEM_OPL2, 1.0f, 0, "clockSel=2")
      }
    );
    SUB_ENTRY(
      "SNK Chopper I (drums mode on Y8950)", {
        CH(DIV_SYSTEM_Y8950_DRUMS, 1.0f, 0, "clockSel=2"),
        CH(DIV_SYSTEM_OPL2, 1.0f, 0, "clockSel=2")
      }
    );
    SUB_ENTRY(
      "SNK Chopper I (drums mode on OPL2)", {
        CH(DIV_SYSTEM_Y8950, 1.0f, 0, "clockSel=2"),
        CH(DIV_SYSTEM_OPL2_DRUMS, 1.0f, 0, "clockSel=2")
      }
    );
    SUB_ENTRY(
      "SNK Chopper I (drums mode on Y8950 and OPL2)", {
        CH(DIV_SYSTEM_Y8950_DRUMS, 1.0f, 0, "clockSel=2"),
        CH(DIV_SYSTEM_OPL2_DRUMS, 1.0f, 0, "clockSel=2")
      }
    );
    SUB_ENTRY(
      "SNK Touchdown Fever", {
        CH(DIV_SYSTEM_OPL, 1.0f, 0, "clockSel=2"),
        CH(DIV_SYSTEM_Y8950, 1.0f, 0, "clockSel=2")
      }
    );
    SUB_ENTRY(
      "SNK Touchdown Fever (drums mode on OPL)", {
        CH(DIV_SYSTEM_OPL_DRUMS, 1.0f, 0, "clockSel=2"),
        CH(DIV_SYSTEM_Y8950, 1.0f, 0, "clockSel=2")
      }
    );
    SUB_ENTRY(
      "SNK Touchdown Fever (drums mode on Y8950)", {
        CH(DIV_SYSTEM_OPL, 1.0f, 0, "clockSel=2"),
        CH(DIV_SYSTEM_Y8950_DRUMS, 1.0f, 0, "clockSel=2")
      }
    );
    SUB_ENTRY(
      "SNK Touchdown Fever (drums mode on OPL and Y8950)", {
        CH(DIV_SYSTEM_OPL_DRUMS, 1.0f, 0, "clockSel=2"),
        CH(DIV_SYSTEM_Y8950_DRUMS, 1.0f, 0, "clockSel=2")
      }
    );

  ENTRY(
    "Sunsoft", {}
  );
    SUB_ENTRY(
      "Sunsoft Shanghai 3", {
        CH(DIV_SYSTEM_AY8910, 1.0f, 0,
          "clockSel=4\n"
          "chipType=1\n"
        ), // YM2149 1.5MHz
        CH(DIV_SYSTEM_MSM6295, 1.0f, 0, "clockSel=1") // 1.056MHz
      }
    );
    SUB_ENTRY(
      "Sunsoft Arcade", {
        CH(DIV_SYSTEM_YM2612, 1.0f, 0, "clockSel=2"), // discrete YM3438 8MHz
        CH(DIV_SYSTEM_MSM6295, 1.0f, 0, "clockSel=1") // 1.056MHz
      }
    );
    SUB_ENTRY(
      "Sunsoft Arcade (extended channel 3)", {
        CH(DIV_SYSTEM_YM2612_EXT, 1.0f, 0, "clockSel=2"), // discrete YM3438 8MHz
        CH(DIV_SYSTEM_MSM6295, 1.0f, 0, "clockSel=1") // 1.056MHz
      }
    );

  ENTRY(
    "Taito", {}
  );
    SUB_ENTRY(
      "Taito Arcade", {
        CH(DIV_SYSTEM_YM2610B, 1.0f, 0, "")
      }
    );
    SUB_ENTRY(
      "Taito Arcade (extended channel 3)", {
        CH(DIV_SYSTEM_YM2610B_EXT, 1.0f, 0, "")
      }
    );
    SUB_ENTRY(
      "Taito Metal Soldier Isaac II", {
        CH(DIV_SYSTEM_MSM5232, 1.0f, 0, ""),
        CH(DIV_SYSTEM_AY8910, 1.0f, 0, "clockSel=3"),
        CH(DIV_SYSTEM_AY8910, 1.0f, 0, "clockSel=3")
      }
    );
    SUB_ENTRY(
      "Taito The Fairyland Story", {
        CH(DIV_SYSTEM_MSM5232, 1.0f, 0, ""),
        CH(DIV_SYSTEM_AY8910, 1.0f, 0, 
           "clockSel=3\n"
           "chipType=1\n"
        ),
        CH(DIV_SYSTEM_PCM_DAC, 1.0f, 0, 
           "rate=11025\n" 
           "outDepth=7\n"
        ) // don't know what the actual sample rate is
      }
    );
    SUB_ENTRY(
      "Taito Wyvern F-0", {
        CH(DIV_SYSTEM_MSM5232, 1.0f, 0, ""),
        CH(DIV_SYSTEM_AY8910, 1.0f, 0, 
           "clockSel=3\n"
           "chipType=1\n"
        ),
        CH(DIV_SYSTEM_AY8910, 1.0f, 0, 
           "clockSel=3\n"
           "chipType=1\n"
        ),
        CH(DIV_SYSTEM_PCM_DAC, 1.0f, 0, 
           "rate=11025\n" 
           "outDepth=7\n"
        ) // don't know what the actual sample rate is
      }
    );

  ENTRY(
    "Tecmo", {}
  );
    SUB_ENTRY(
      "Tecmo Ninja Gaiden", { // Ninja Gaiden, Raiga, etc
        CH(DIV_SYSTEM_YM2203, 1.0f, 0, "clockSel=2"), // 4MHz
        CH(DIV_SYSTEM_YM2203, 1.0f, 0, "clockSel=2"), // 4MHz
        CH(DIV_SYSTEM_MSM6295, 1.0f, 0, "") // 1MHz
      }
    );
    SUB_ENTRY(
      "Tecmo Ninja Gaiden (extended channel 3 on first OPN)", { // Ninja Gaiden, Raiga, etc
        CH(DIV_SYSTEM_YM2203_EXT, 1.0f, 0, "clockSel=2"), // 4MHz
        CH(DIV_SYSTEM_YM2203, 1.0f, 0, "clockSel=2"), // 4MHz
        CH(DIV_SYSTEM_MSM6295, 1.0f, 0, "") // 1MHz
      }
    );
    SUB_ENTRY(
      "Tecmo Ninja Gaiden (extended channel 3 on second OPN)", { // Ninja Gaiden, Raiga, etc
        CH(DIV_SYSTEM_YM2203, 1.0f, 0, "clockSel=2"), // 4MHz
        CH(DIV_SYSTEM_YM2203_EXT, 1.0f, 0, "clockSel=2"), // 4MHz
        CH(DIV_SYSTEM_MSM6295, 1.0f, 0, "") // 1MHz
      }
    );
    SUB_ENTRY(
      "Tecmo Ninja Gaiden (extended channel 3 on both OPNs)", { // Ninja Gaiden, Raiga, etc
        CH(DIV_SYSTEM_YM2203_EXT, 1.0f, 0, "clockSel=2"), // 4MHz
        CH(DIV_SYSTEM_YM2203_EXT, 1.0f, 0, "clockSel=2"), // 4MHz
        CH(DIV_SYSTEM_MSM6295, 1.0f, 0, "") // 1MHz
      }
    );
    SUB_ENTRY(
      "Tecmo System", {
        CH(DIV_SYSTEM_OPL3, 1.0f, 0, ""),
        CH(DIV_SYSTEM_YMZ280B, 1.0f, 0, ""),
        CH(DIV_SYSTEM_MSM6295, 1.0f, 0, "clockSel=8") // 2MHz
      }
    );
    SUB_ENTRY(
      "Tecmo System (drums mode)", {
        CH(DIV_SYSTEM_OPL3_DRUMS, 1.0f, 0, ""),
        CH(DIV_SYSTEM_YMZ280B, 1.0f, 0, ""),
        CH(DIV_SYSTEM_MSM6295, 1.0f, 0, "clockSel=8") // 2MHz
      }
    );
    SUB_ENTRY(
      "Seibu Kaihatsu Raiden", { // Raiden, Seibu Cup Soccer, Zero Team, etc
        CH(DIV_SYSTEM_OPL2, 1.0f, 0, ""), // YM3812 3.58MHz
        CH(DIV_SYSTEM_MSM6295, 1.0f, 0, "") // 1 or 1.023MHz (28.636363MHz / 28); various per games
      }
    );
    SUB_ENTRY(
      "Seibu Kaihatsu Raiden (drums mode)", { // Raiden, Seibu Cup Soccer, Zero Team, etc
        CH(DIV_SYSTEM_OPL2_DRUMS, 1.0f, 0, ""), // YM3812 3.58MHz
        CH(DIV_SYSTEM_MSM6295, 1.0f, 0, "") // 1 or 1.023MHz (28.636363MHz / 28); various per games
      }
    );

  ENTRY(
    "Other", {}
  );

  // UNSORTED
    SUB_ENTRY(
      "Bally Midway MCR", {
        // SSIO sound board
        CH(DIV_SYSTEM_AY8910, 1.0f, 0, "clockSel=3"), // 2MHz
        CH(DIV_SYSTEM_AY8910, 1.0f, 0, "clockSel=3") // 2MHz
        // additional sound boards, mostly software controlled DAC
      }
    );
    SUB_ENTRY(
      "Williams/Midway Y/T unit w/ADPCM sound board", {
        // ADPCM sound board
        CH(DIV_SYSTEM_YM2151, 1.0f, 0, ""),
        CH(DIV_SYSTEM_PCM_DAC, 1.0f, 0,
          "rate=15625\n"
          "outDepth=7\n"
        ), // variable via OPM timer?
        CH(DIV_SYSTEM_MSM6295, 1.0f, 0, "")
      }
    );
    SUB_ENTRY(
      "NMK 16-bit Arcade", {
        CH(DIV_SYSTEM_YM2203, 1.0f, 0, "clockSel=5"), // 1.5MHz; optional
        CH(DIV_SYSTEM_MSM6295, 1.0f, 0,
          "clockSel=2\n"
          "rateSel=true\n"
        ), // 4MHz
        CH(DIV_SYSTEM_MSM6295, 1.0f, 0,
          "clockSel=2\n"
          "rateSel=true\n"
        ) // ^^
      }
    );
    SUB_ENTRY(
      "NMK 16-bit Arcade (extended channel 3)", {
        CH(DIV_SYSTEM_YM2203_EXT, 1.0f, 0, "clockSel=5"), // 1.5MHz; optional
        CH(DIV_SYSTEM_MSM6295, 1.0f, 0,
          "clockSel=2\n"
          "rateSel=true\n"
        ), // 4MHz
        CH(DIV_SYSTEM_MSM6295, 1.0f, 0,
          "clockSel=2\n"
          "rateSel=true\n"
        ) // ^^
      }
    );
    SUB_ENTRY(
      "NMK 16-bit Arcade (w/NMK112 bankswitching)", {
        CH(DIV_SYSTEM_YM2203, 1.0f, 0, "clockSel=5"), // 1.5MHz; optional
        CH(DIV_SYSTEM_MSM6295, 1.0f, 0,
          "clockSel=2\n"
          "rateSel=true\n"
          "isBanked=true\n"
        ), // 4MHz
        CH(DIV_SYSTEM_MSM6295, 1.0f, 0,
          "clockSel=2\n"
          "rateSel=true\n"
          "isBanked=true\n"
        ) // ^^
      }
    );
    SUB_ENTRY(
      "NMK 16-bit Arcade (w/NMK112 bankswitching, extended channel 3)", {
        CH(DIV_SYSTEM_YM2203_EXT, 1.0f, 0, "clockSel=5"), // 1.5MHz; optional
        CH(DIV_SYSTEM_MSM6295, 1.0f, 0,
          "clockSel=2\n"
          "rateSel=true\n"
          "isBanked=true\n"
        ), // 4MHz
        CH(DIV_SYSTEM_MSM6295, 1.0f, 0,
          "clockSel=2\n"
          "rateSel=true\n"
          "isBanked=true\n"
        ) // ^^
      }
    );
    SUB_ENTRY(
      "Atlus Power Instinct 2", {
        CH(DIV_SYSTEM_YM2203, 1.0f, 0, "clockSel=2"), // 4MHz
        CH(DIV_SYSTEM_MSM6295, 1.0f, 0,
          "clockSel=13\n"
          "rateSel=true\n"
          "isBanked=true\n"
        ), // 3MHz
        CH(DIV_SYSTEM_MSM6295, 1.0f, 0,
          "clockSel=13\n"
          "rateSel=true\n"
          "isBanked=true\n"
        ) // ^^
      }
    );
    SUB_ENTRY(
      "Atlus Power Instinct 2 (extended channel 3)", {
        CH(DIV_SYSTEM_YM2203_EXT, 1.0f, 0, "clockSel=2"), // 4MHz
        CH(DIV_SYSTEM_MSM6295, 1.0f, 0,
          "clockSel=13\n"
          "rateSel=true\n"
          "isBanked=true\n"
        ), // 3MHz
        CH(DIV_SYSTEM_MSM6295, 1.0f, 0,
          "clockSel=13\n"
          "rateSel=true\n"
          "isBanked=true\n"
        ) // ^^
      }
    );
    SUB_ENTRY(
      "Raizing/Eighting Battle Garegga", {
        CH(DIV_SYSTEM_YM2151, 1.0f, 0, "clockSel=2"), // 4MHz
        CH(DIV_SYSTEM_MSM6295, 1.0f, 0,
          "clockSel=8\n"
          "isBanked=true\n"
        ) // 2MHz
      }
    );
    SUB_ENTRY(
      "Raizing/Eighting Batrider", {
        CH(DIV_SYSTEM_YM2151, 1.0f, 0, "clockSel=2"), // 4MHz
        CH(DIV_SYSTEM_MSM6295, 1.0f, 0,
          "clockSel=15\n"
          "isBanked=true\n"
        ), // 3.2MHz
        CH(DIV_SYSTEM_MSM6295, 1.0f, 0,
          "clockSel=15\n"
          "rateSel=true\n"
          "isBanked=true\n"
        ) // 3.2MHz
      }
    );
    SUB_ENTRY(
      "Nichibutsu Mag Max", {
        CH(DIV_SYSTEM_AY8910, 1.0f, 0, "clockSel=13"),
        CH(DIV_SYSTEM_AY8910, 1.0f, 0, "clockSel=13"),
        CH(DIV_SYSTEM_AY8910, 1.0f, 0, "clockSel=13")
      }
    );
    SUB_ENTRY(
      "Cave 68000", {
        CH(DIV_SYSTEM_YMZ280B, 1.0f, 0, "")
      }
    );
    SUB_ENTRY(
      "Coreland Cyber Tank", {
        CH(DIV_SYSTEM_Y8950, 1.0f, -1.0f, ""), // 3.58MHz, Left output
        CH(DIV_SYSTEM_Y8950, 1.0f, 1.0f, "") // 3.58MHz, Right output
      }
    );
    SUB_ENTRY(
      "Coreland Cyber Tank (drums mode)", {
        CH(DIV_SYSTEM_Y8950_DRUMS, 1.0f, -1.0f, ""), // 3.58MHz, Left output
        CH(DIV_SYSTEM_Y8950_DRUMS, 1.0f, 1.0f, "") // 3.58MHz, Right output
      }
    );
    SUB_ENTRY(
      "ICE Skimaxx", {
        CH(DIV_SYSTEM_MSM6295, 1.0f, -1.0f,
          "clockSel=2\n"
          "rateSel=true\n"
        ), // 4MHz, Left output
        CH(DIV_SYSTEM_MSM6295, 1.0f, 1.0f,
          "clockSel=2\n"
          "rateSel=true\n"
        ), // 4MHz, Right output
        CH(DIV_SYSTEM_MSM6295, 1.0f, -1.0f, "clockSel=8"), // 2MHz, Left output
        CH(DIV_SYSTEM_MSM6295, 1.0f, 1.0f, "clockSel=8") // 2MHz, Right output
      }
    );
    SUB_ENTRY(
      "Toaplan 1", {
        CH(DIV_SYSTEM_OPL2, 1.0f, 0, "clockSel=5") // 3.5MHz
      }
    );
    SUB_ENTRY(
      "Toaplan 1 (drums mode)", {
        CH(DIV_SYSTEM_OPL2_DRUMS, 1.0f, 0, "clockSel=5") // 3.5MHz
      }
    );
    SUB_ENTRY(
      "Dynax/Nakanihon 3rd generation hardware", {
        CH(DIV_SYSTEM_AY8910, 1.0f, 0, ""), // AY or YM, optional - 1.79MHz or 3.58MHz; various per game
        CH(DIV_SYSTEM_OPLL, 1.0f, 0, ""),
        CH(DIV_SYSTEM_MSM6295, 1.0f, 0, "clockSel=6") // 1.023MHz mostly
      }
    );
    SUB_ENTRY(
      "Dynax/Nakanihon 3rd generation hardware (drums mode)", {
        CH(DIV_SYSTEM_AY8910, 1.0f, 0, ""), // AY or YM, optional - 1.79MHz or 3.58MHz; various per game
        CH(DIV_SYSTEM_OPLL_DRUMS, 1.0f, 0, ""),
        CH(DIV_SYSTEM_MSM6295, 1.0f, 0, "clockSel=6") // 1.023MHz mostly
      }
    );
    SUB_ENTRY(
      "Dynax/Nakanihon Real Break", {
        CH(DIV_SYSTEM_OPLL, 1.0f, 0, ""),
        CH(DIV_SYSTEM_YMZ280B, 1.0f, 0, "")
      }
    );
    SUB_ENTRY(
      "Dynax/Nakanihon Real Break (drums mode)", {
        CH(DIV_SYSTEM_OPLL_DRUMS, 1.0f, 0, ""),
        CH(DIV_SYSTEM_YMZ280B, 1.0f, 0, "")
      }
    );
  CATEGORY_END;

  CATEGORY_BEGIN("User","system presets that you have saved.");
  CATEGORY_END;

  CATEGORY_BEGIN("FM","chips which use frequency modulation (FM) to generate sound.\nsome of these also pack more (like square and sample channels).");
  ENTRY(
    "Yamaha YM2151 (OPM)", {
      CH(DIV_SYSTEM_YM2151, 1.0f, 0, "")
    }
  );
  ENTRY(
    "Yamaha YM2203 (OPN)", {
      CH(DIV_SYSTEM_YM2203, 1.0f, 0, "clockSel=3")
    }
  );
    SUB_ENTRY(
      "Yamaha YM2203 (extended channel 3)", {
        CH(DIV_SYSTEM_YM2203_EXT, 1.0f, 0, "clockSel=3")
      }
    );
  ENTRY(
    "Yamaha YM2608 (OPNA)", {
      CH(DIV_SYSTEM_YM2608, 1.0f, 0, "")
    }
  );
    SUB_ENTRY(
      "Yamaha YM2608 (extended channel 3)", {
        CH(DIV_SYSTEM_YM2608_EXT, 1.0f, 0, "")
      }
    );
  ENTRY(
    "Yamaha YM2610 (OPNB)", {
      CH(DIV_SYSTEM_YM2610_FULL, 1.0f, 0, "")
    }
  );
    SUB_ENTRY(
      "Yamaha YM2610 (extended channel 2)", {
        CH(DIV_SYSTEM_YM2610_FULL_EXT, 1.0f, 0, "")
      }
    );
  ENTRY(
    "Yamaha YM2610B (OPNB2)", {
      CH(DIV_SYSTEM_YM2610B, 1.0f, 0, "")
    }
  );
    SUB_ENTRY(
      "Yamaha YM2610B (extended channel 3)", {
        CH(DIV_SYSTEM_YM2610B_EXT, 1.0f, 0, "")
      }
    );
  ENTRY(
    "Yamaha YM2612 (OPN2)", {
      CH(DIV_SYSTEM_YM2612, 1.0f, 0, "chipType=1")
    }
  );
    SUB_ENTRY(
      "Yamaha YM2612 (extended channel 3)", {
        CH(DIV_SYSTEM_YM2612_EXT, 1.0f, 0, "chipType=1")
      }
    );
    SUB_ENTRY(
      "Yamaha YM2612 (OPN2) CSM", {
        CH(DIV_SYSTEM_YM2612_CSM, 1.0f, 0, "chipType=1")
      }
    );
    SUB_ENTRY(
      "Yamaha YM2612 (OPN2) with DualPCM", {
        CH(DIV_SYSTEM_YM2612_DUALPCM, 1.0f, 0, "chipType=1")
      }
    );
    SUB_ENTRY(
      "Yamaha YM2612 (extended channel 3) with DualPCM", {
        CH(DIV_SYSTEM_YM2612_DUALPCM_EXT, 1.0f, 0, "chipType=1")
      }
    );
  ENTRY(
    "Yamaha YMF276 (OPN2)", {
      CH(DIV_SYSTEM_YM2612, 1.0f, 0, "chipType=2")
    }
  );
    SUB_ENTRY(
      "Yamaha YMF276 (extended channel 3)", {
        CH(DIV_SYSTEM_YM2612_EXT, 1.0f, 0, "chipType=2")
      }
    );
    SUB_ENTRY(
      "Yamaha YMF276 (OPN2) CSM", {
        CH(DIV_SYSTEM_YM2612_CSM, 1.0f, 0, "chipType=2")
      }
    );
    SUB_ENTRY(
      "Yamaha YMF276 (OPN2) with DualPCM", {
        CH(DIV_SYSTEM_YM2612_DUALPCM, 1.0f, 0, "chipType=2")
      }
    );
    SUB_ENTRY(
      "Yamaha YMF276 (extended channel 3) with DualPCM", {
        CH(DIV_SYSTEM_YM2612_DUALPCM_EXT, 1.0f, 0, "chipType=2")
      }
    );
  ENTRY(
    "Yamaha YM2413 (OPLL)", {
      CH(DIV_SYSTEM_OPLL, 1.0f, 0, "")
    }
  );
    SUB_ENTRY(
      "Yamaha YM2413 (drums mode)", {
        CH(DIV_SYSTEM_OPLL_DRUMS, 1.0f, 0, "")
      }
    );
  ENTRY(
    "Yamaha YM2414 (OPZ)", {
      CH(DIV_SYSTEM_OPZ, 1.0f, 0, "")
    }
  );
  ENTRY(
    "Yamaha YM3438 (OPN2C)", {
      CH(DIV_SYSTEM_YM2612, 1.0f, 0, "")
    }
  );
    SUB_ENTRY(
      "Yamaha YM3438 (extended channel 3)", {
        CH(DIV_SYSTEM_YM2612_EXT, 1.0f, 0, "")
      }
    );
    SUB_ENTRY(
      "Yamaha YM3438 (OPN2C) CSM", {
        CH(DIV_SYSTEM_YM2612_CSM, 1.0f, 0, "")
      }
    );
    SUB_ENTRY(
      "Yamaha YM3438 (OPN2C) with DualPCM", {
        CH(DIV_SYSTEM_YM2612_DUALPCM, 1.0f, 0, "")
      }
    );
    SUB_ENTRY(
      "Yamaha YM3438 (extended channel 3) with DualPCM", {
        CH(DIV_SYSTEM_YM2612_DUALPCM_EXT, 1.0f, 0, "")
      }
    );
  ENTRY(
    "Yamaha YM3526 (OPL)", {
      CH(DIV_SYSTEM_OPL, 1.0f, 0, "")
    }
  );
    SUB_ENTRY(
      "Yamaha YM3526 (drums mode)", {
        CH(DIV_SYSTEM_OPL_DRUMS, 1.0f, 0, "")
      }
    );
  ENTRY(
    "Yamaha Y8950", {
      CH(DIV_SYSTEM_Y8950, 1.0f, 0, "")
    }
  );
    SUB_ENTRY(
      "Yamaha Y8950 (drums mode)", {
        CH(DIV_SYSTEM_Y8950_DRUMS, 1.0f, 0, "")
      }
    );
  ENTRY(
    "Yamaha YM3812 (OPL2)", {
      CH(DIV_SYSTEM_OPL2, 1.0f, 0, "")
    }
  );
    SUB_ENTRY(
      "Yamaha YM3812 (drums mode)", {
        CH(DIV_SYSTEM_OPL2_DRUMS, 1.0f, 0, "")
      }
    );
  ENTRY(
    "Yamaha YMF262 (OPL3)", {
      CH(DIV_SYSTEM_OPL3, 1.0f, 0, "")
    }
  );
    SUB_ENTRY(
      "Yamaha YMF262 (drums mode)", {
        CH(DIV_SYSTEM_OPL3_DRUMS, 1.0f, 0, "")
      }
    );
  ENTRY(
    "Yamaha YMF289B (OPL3-L)", {
      CH(DIV_SYSTEM_OPL3, 1.0f, 0, 
         "clockSel=5\n"
         "chipType=1\n"
      )
    }
  );
    SUB_ENTRY(
      "Yamaha YMF289B (drums mode)", {
        CH(DIV_SYSTEM_OPL3_DRUMS, 1.0f, 0, 
           "clockSel=5\n"
           "chipType=1\n"
        )
      }
    );
  ENTRY(
    "ESS ES1xxx series (ESFM)", {
      CH(DIV_SYSTEM_ESFM, 1.0f, 0, "")
    }
  );
  if (settings.hiddenSystems) {
    ENTRY(
      "Yamaha YMU759 (MA-2)", {
        CH(DIV_SYSTEM_YMU759, 1.0f, 0, "")
      }
    );
  }
  CATEGORY_END;

  CATEGORY_BEGIN("Square","these chips generate square/pulse tones only (but may include noise).");
  ENTRY(
    "TI SN76489", {
      CH(DIV_SYSTEM_SMS, 1.0f, 0, "chipType=1")
    }
  );
    SUB_ENTRY(
      "TI SN76489A", {
        CH(DIV_SYSTEM_SMS, 1.0f, 0, "chipType=4")
      }
    );
    SUB_ENTRY(
      "TI SN76496", {
        CH(DIV_SYSTEM_SMS, 1.0f, 0, "chipType=5")
      }
    );
    SUB_ENTRY(
      "NCR 8496", {
        CH(DIV_SYSTEM_SMS, 1.0f, 0, "chipType=6")
      }
    );
    SUB_ENTRY(
      "Tandy PSSJ 3-voice sound", {
        CH(DIV_SYSTEM_SMS, 1.0f, 0, "chipType=7")
        // 8 bit DAC
      }
    );
    SUB_ENTRY(
      "Sega PSG (SN76489-like)", {
        CH(DIV_SYSTEM_SMS, 1.0f, 0, ""),
      }
    );
    SUB_ENTRY(
      "Sega PSG (SN76489-like, Stereo)", {
        CH(DIV_SYSTEM_SMS, 1.0f, 0, "chipType=3")
      }
    );
    SUB_ENTRY(
      "TI SN94624", {
        CH(DIV_SYSTEM_SMS, 1.0f, 0,
          "clockSel=6\n"
          "chipType=8\n"
        )
      }
    );
    SUB_ENTRY(
      "TI SN76494", {
        CH(DIV_SYSTEM_SMS, 1.0f, 0,
          "clockSel=6\n"
          "chipType=9\n"
        )
      }
    );
  ENTRY(
    "Toshiba T6W28", {
      CH(DIV_SYSTEM_T6W28, 1.0f, 0, "")
    }
  );
  ENTRY(
    "AY-3-8910", {
      CH(DIV_SYSTEM_AY8910, 1.0f, 0, "")
    }
  );
  ENTRY(
    "AY-3-8914", {
      CH(DIV_SYSTEM_AY8910, 1.0f, 0, "chipType=3")
    }
  );
  ENTRY(
    "Yamaha YM2149(F)", {
      CH(DIV_SYSTEM_AY8910, 1.0f, 0, "chipType=1")
    }
  );
  ENTRY(
    "Philips SAA1099", {
      CH(DIV_SYSTEM_SAA1099, 1.0f, 0, "")
    }
  );
  ENTRY(
    "PC Speaker", {
      CH(DIV_SYSTEM_PCSPKR, 0.5f, 0, "")
    }
  );
  ENTRY(
    "Pokémon Mini", {
      CH(DIV_SYSTEM_POKEMINI, 0.5f, 0, "")
    }
  );
  ENTRY(
    "Commodore VIC", {
      CH(DIV_SYSTEM_VIC20, 1.0f, 0, "clockSel=1")
    }
  );
  ENTRY(
    "OKI MSM5232", {
      CH(DIV_SYSTEM_MSM5232, 1.0f, 0, "")
    }
  );
  ENTRY(
    "Pong", {
      CH(DIV_SYSTEM_PONG, 1.0f, 0, "")
    }
  );
  ENTRY(
    "NEC D65010G031", {
      CH(DIV_SYSTEM_PV1000, 1.0f, 0, "")
    }
  );
  ENTRY(
    "MOS Technology TED", {
      CH(DIV_SYSTEM_TED, 1.0f, 0, "clockSel=1")
    }
  );
  CATEGORY_END;

  CATEGORY_BEGIN("Sample","chips/systems which use PCM or ADPCM samples for sound synthesis.");
  ENTRY(
    "Amiga", {
      CH(DIV_SYSTEM_AMIGA, 1.0f, 0, "clockSel=1")
    },
    "tickRate=50"
  );
  ENTRY(
    "SegaPCM", {
      CH(DIV_SYSTEM_SEGAPCM, 1.0f, 0, "")
    }
  );
  ENTRY(
    "Capcom QSound", {
      CH(DIV_SYSTEM_QSOUND, 1.0f, 0, "")
    }
  );
  ENTRY(
    "Seta/Allumer X1-010", {
      CH(DIV_SYSTEM_X1_010, 1.0f, 0, "")
    }
  );
  ENTRY(
    "Yamaha YMZ280B (PCMD8)", {
      CH(DIV_SYSTEM_YMZ280B, 1.0f, 0, "")
    }
  );
  ENTRY(
    "Ricoh RF5C68", {
      CH(DIV_SYSTEM_RF5C68, 1.0f, 0, "")
    }
  ); 
  ENTRY(
    "OKI MSM6258", {
      CH(DIV_SYSTEM_MSM6258, 1.0f, 0, "")
    }
  );
  ENTRY(
    "OKI MSM6295", {
      CH(DIV_SYSTEM_MSM6295, 1.0f, 0, "")
    }
  );
  ENTRY(
    "SNES", {
      CH(DIV_SYSTEM_SNES, 1.0f, 0, "")
    }
  );
  ENTRY(
    "Konami K007232", {
      CH(DIV_SYSTEM_K007232, 1.0f, 0, "")
    }
  );
  ENTRY(
    "Irem GA20", {
      CH(DIV_SYSTEM_GA20, 1.0f, 0, "")
    }
  );
  ENTRY(
    "Generic PCM DAC", {
      CH(DIV_SYSTEM_PCM_DAC, 1.0f, 0, "")
    }
  );
  ENTRY(
    "Ensoniq ES5506 (OTTO)", {
      CH(DIV_SYSTEM_ES5506, 1.0f, 0, "channels=31")
    }
  );
  ENTRY(
    "Konami K053260", {
      CH(DIV_SYSTEM_K053260, 1.0f, 0, "")
    }
  );
  ENTRY(
    "Namco C140", {
      CH(DIV_SYSTEM_C140, 1.0f, 0, "")
    }
  );
  ENTRY(
    "Namco C219", {
      CH(DIV_SYSTEM_C219, 1.0f, 0, "")
    }
  );
  ENTRY(
    "Nintendo DS", {
      CH(DIV_SYSTEM_NDS, 1.0f, 0, "")
    }
  );
  CATEGORY_END;

  CATEGORY_BEGIN("Wavetable","chips which use user-specified waveforms to generate sound.");
  ENTRY(
    "PC Engine", {
      CH(DIV_SYSTEM_PCE, 1.0f, 0, "")
    }
  );
  ENTRY(
    "Konami Bubble System WSG", {
      CH(DIV_SYSTEM_BUBSYS_WSG, 1.0f, 0, "")
    }
  );
  ENTRY(
    "Konami SCC", {
      CH(DIV_SYSTEM_SCC, 1.0f, 0, "")
    }
  );
  ENTRY(
    "Konami SCC+", {
      CH(DIV_SYSTEM_SCC_PLUS, 1.0f, 0, "")
    }
  );
  ENTRY(
    "Namco WSG", {
      CH(DIV_SYSTEM_NAMCO, 1.0f, 0, "")
    }
  );
  ENTRY(
    "Namco C15 (8-channel mono)", {
      CH(DIV_SYSTEM_NAMCO_15XX, 1.0f, 0, "")
    }
  );
  ENTRY(
    "Namco C30 (8-channel stereo)", {
      CH(DIV_SYSTEM_NAMCO_CUS30, 1.0f, 0, "")
    }
  );
  ENTRY(
    "Namco 163", {
      CH(DIV_SYSTEM_N163, 1.0f, 0, "")
    }
  );
  ENTRY(
    "Famicom Disk System (chip)", {
      CH(DIV_SYSTEM_FDS, 1.0f, 0, "")
    }
  );
  ENTRY(
    "WonderSwan", {
      CH(DIV_SYSTEM_SWAN, 1.0f, 0, "")
    },
    "tickRate=75.47169811320754716981"
  );
  ENTRY(
    "Virtual Boy", {
      CH(DIV_SYSTEM_VBOY, 1.0f, 0, "")
    },
    "tickRate=50.2734877734878"
  );
  ENTRY(
    "Seta/Allumer X1-010", {
      CH(DIV_SYSTEM_X1_010, 1.0f, 0, "")
    }
  );
  CATEGORY_END;

  CATEGORY_BEGIN("Specialized","chips/systems with unique sound synthesis methods.");
  ENTRY(
    "MOS Technology SID (6581)", {
      CH(DIV_SYSTEM_C64_6581, 1.0f, 0, "clockSel=1")
    },
    "tickRate=50.1245421"
  );
  ENTRY(
    "MOS Technology SID (8580)", {
      CH(DIV_SYSTEM_C64_8580, 1.0f, 0, "clockSel=1")
    },
    "tickRate=50.1245421"
  );
  ENTRY(
    "Commodore PET (pseudo-wavetable)", {
      CH(DIV_SYSTEM_PET, 1.0f, 0, "")
    },
    "tickRate=50"
  );
  ENTRY(
    "Konami VRC6", {
      CH(DIV_SYSTEM_VRC6, 1.0f, 0, "")
    }
  );
  ENTRY(
    "MMC5", {
      CH(DIV_SYSTEM_MMC5, 1.0f, 0, "")
    }
  );
  ENTRY(
    "Microchip AY8930", {
      CH(DIV_SYSTEM_AY8930, 1.0f, 0, "")
    }
  );
  ENTRY(
    "Game Boy", {
      CH(DIV_SYSTEM_GB, 1.0f, 0, "")
    }
  );
  ENTRY(
    "Atari Lynx", {
      CH(DIV_SYSTEM_LYNX, 1.0f, 0, "")
    }
  );
  ENTRY(
    "POKEY", {
      CH(DIV_SYSTEM_POKEY, 1.0f, 0, "clockSel=1")
    },
    "tickRate=50"
  );
  ENTRY(
    "Atari TIA", {
      CH(DIV_SYSTEM_TIA, 1.0f, 0, "")
    }
  );
  ENTRY(
    "NES (Ricoh 2A03)", {
      CH(DIV_SYSTEM_NES, 1.0f, 0, "")
    }
  );
  ENTRY(
    "Commander X16 (VERA only)", {
      CH(DIV_SYSTEM_VERA, 1.0f, 0, "")
    }
  );
  ENTRY(
    "ZX Spectrum (beeper only, SFX-like engine)", {
      CH(DIV_SYSTEM_SFX_BEEPER, 1.0f, 0, "")
    }
  );
  ENTRY(
    "ZX Spectrum (beeper only, QuadTone engine)", {
      CH(DIV_SYSTEM_SFX_BEEPER_QUADTONE, 1.0f, 0, "")
    }
  );
  ENTRY(
    "Sharp SM8521", {
      CH(DIV_SYSTEM_SM8521, 1.0f, 0, "")
    }
  );
  if (settings.hiddenSystems) {
    ENTRY(
      "Dummy System", {
        CH(DIV_SYSTEM_DUMMY, 1.0f, 0, "")
      }
    );
  }
  ENTRY(
    "tildearrow Sound Unit", {
      CH(DIV_SYSTEM_SOUND_UNIT, 1.0f, 0, "")
    }
  );
  ENTRY(
    "PowerNoise", {
      CH(DIV_SYSTEM_POWERNOISE, 1.0f, 0, "")
    }
  );
  ENTRY(
    "Dave", {
      CH(DIV_SYSTEM_DAVE, 1.0f, 0, "")
    },
    "tickRate=50"
  );
  ENTRY(
<<<<<<< HEAD
    "Nintendo DS", {
      CH(DIV_SYSTEM_NDS, 1.0f, 0, "")
    }
  );
  ENTRY(
    "Bifurcator", {
      CH(DIV_SYSTEM_BIFURCATOR, 1.0f, 0, "")
    }
  );
  ENTRY(
    "SID2", {
      CH(DIV_SYSTEM_SID2, 1.0f, 0, "")
=======
    "CPT100", {
      CH(DIV_SYSTEM_CPT100, 1.0f, 0, "")
>>>>>>> 63a101dd
    }
  );
  CATEGORY_END;

  CATEGORY_BEGIN("DefleMask-compatible","these configurations are compatible with DefleMask.\nselect this if you need to save as .dmf or work with that program.");
  ENTRY(
    "Sega Genesis", {
      CH(DIV_SYSTEM_YM2612, 1.0f, 0, ""),
      CH(DIV_SYSTEM_SMS, 0.5f, 0, "")
    }
  );
  ENTRY(
    "Sega Genesis (extended channel 3)", {
      CH(DIV_SYSTEM_YM2612_EXT, 1.0f, 0, ""),
      CH(DIV_SYSTEM_SMS, 0.5f, 0, "")
    }
  );
  ENTRY(
    "Sega Master System", {
      CH(DIV_SYSTEM_SMS, 1.0f, 0, "")
    }
  );
  ENTRY(
    "Sega Master System (with FM expansion)", {
      CH(DIV_SYSTEM_SMS, 1.0f, 0, ""),
      CH(DIV_SYSTEM_OPLL, 1.0f, 0, "")
    }
  );
  ENTRY(
    "Game Boy", {
      CH(DIV_SYSTEM_GB, 1.0f, 0, "")
    }
  );
  ENTRY(
    "NEC PC Engine/TurboGrafx-16", {
      CH(DIV_SYSTEM_PCE, 1.0f, 0, "")
    }
  );
  ENTRY(
    "NES", {
      CH(DIV_SYSTEM_NES, 1.0f, 0, "")
    }
  );
  ENTRY(
    "Famicom with Konami VRC7", {
      CH(DIV_SYSTEM_NES, 1.0f, 0, ""),
      CH(DIV_SYSTEM_VRC7, 1.0f, 0, "")
    }
  );
  ENTRY(
    "Famicom Disk System", {
      CH(DIV_SYSTEM_NES, 1.0f, 0, ""),
      CH(DIV_SYSTEM_FDS, 1.0f, 0, "")
    }
  );
  ENTRY(
    "Commodore 64 (6581 SID)", {
      CH(DIV_SYSTEM_C64_6581, 1.0f, 0, "clockSel=1")
    },
    "tickRate=50.1245421"
  );
  ENTRY(
    "Commodore 64 (8580 SID)", {
      CH(DIV_SYSTEM_C64_8580, 1.0f, 0, "clockSel=1")
    },
    "tickRate=50.1245421"
  );
  ENTRY(
    "Arcade (YM2151 and SegaPCM)", {
      CH(DIV_SYSTEM_YM2151, 1.0f, 0, ""),
      CH(DIV_SYSTEM_SEGAPCM_COMPAT, 1.0f, 0, "")
    }
  );
  ENTRY(
    "Neo Geo CD", {
      CH(DIV_SYSTEM_YM2610, 1.0f, 0, "")
    }
  );
  ENTRY(
    "Neo Geo CD (extended channel 2)", {
      CH(DIV_SYSTEM_YM2610_EXT, 1.0f, 0, "")
    }
  );
  CATEGORY_END;
}

void FurnaceGUISysDef::bake() {
  int index=0;
  definition="";
  for (FurnaceGUISysDefChip& i: orig) {
    definition+=fmt::sprintf(
      "id%d=%d\nvol%d=%f\npan%d=%f\nflags%d=%s\n",
      index,
      DivEngine::systemToFileFur(i.sys),
      index,
      i.vol,
      index,
      i.pan,
      index,
      taEncodeBase64(i.flags)
    );
    index++;
  }
  if (!extra.empty()) {
    definition+=extra;
  }
}

FurnaceGUISysDef::FurnaceGUISysDef(const char* n, std::initializer_list<FurnaceGUISysDefChip> def, const char* e):
  name(n),
  extra((e==NULL)?"":e) {
  orig=def;
  bake();
}

FurnaceGUISysDef::FurnaceGUISysDef(const char* n, const char* def, DivEngine* e):
  name(n),
  definition(taDecodeBase64(def)) {
  // extract definition
  DivConfig conf;
  conf.loadFromMemory(definition.c_str());
  for (int i=0; i<DIV_MAX_CHIPS; i++) {
    String nextStr=fmt::sprintf("id%d",i);
    int id=conf.getInt(nextStr.c_str(),0);
    if (id==0) break;
    conf.remove(nextStr.c_str());

    nextStr=fmt::sprintf("vol%d",i);
    float vol=conf.getFloat(nextStr.c_str(),1.0f);
    conf.remove(nextStr.c_str());
    nextStr=fmt::sprintf("pan%d",i);
    float pan=conf.getFloat(nextStr.c_str(),0.0f);
    conf.remove(nextStr.c_str());
    nextStr=fmt::sprintf("fr%d",i);
    float panFR=conf.getFloat(nextStr.c_str(),0.0f);
    conf.remove(nextStr.c_str());
    nextStr=fmt::sprintf("flags%d",i);
    String flags=conf.getString(nextStr.c_str(),"");
    conf.remove(nextStr.c_str());

    orig.push_back(FurnaceGUISysDefChip(e->systemFromFileFur(id),vol,pan,flags.c_str(),panFR));
  }
  // extract extra
  extra=conf.toString();
}<|MERGE_RESOLUTION|>--- conflicted
+++ resolved
@@ -3027,7 +3027,6 @@
     "tickRate=50"
   );
   ENTRY(
-<<<<<<< HEAD
     "Nintendo DS", {
       CH(DIV_SYSTEM_NDS, 1.0f, 0, "")
     }
@@ -3040,10 +3039,11 @@
   ENTRY(
     "SID2", {
       CH(DIV_SYSTEM_SID2, 1.0f, 0, "")
-=======
+      }
+  );
+  ENTRY(
     "CPT100", {
       CH(DIV_SYSTEM_CPT100, 1.0f, 0, "")
->>>>>>> 63a101dd
     }
   );
   CATEGORY_END;
