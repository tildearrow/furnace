/**
 * Furnace Tracker - multi-system chiptune tracker
 * Copyright (C) 2021-2024 tildearrow and contributors
 *
 * This program is free software; you can redistribute it and/or modify
 * it under the terms of the GNU General Public License as published by
 * the Free Software Foundation; either version 2 of the License, or
 * (at your option) any later version.
 *
 * This program is distributed in the hope that it will be useful,
 * but WITHOUT ANY WARRANTY; without even the implied warranty of
 * MERCHANTABILITY or FITNESS FOR A PARTICULAR PURPOSE.  See the
 * GNU General Public License for more details.
 *
 * You should have received a copy of the GNU General Public License along
 * with this program; if not, write to the Free Software Foundation, Inc.,
 * 51 Franklin Street, Fifth Floor, Boston, MA 02110-1301 USA.
 */

#include "gui.h"
#include "../baseutils.h"
#include <fmt/printf.h>

// add system configurations here.
// every entry is written in the following format:
//   ENTRY(
//     "System Name", {
//      CH(DIV_SYSTEM_???, Volume, Panning, Flags),
//      CH(DIV_SYSTEM_???, Volume, Panning, Flags),
//      ...
//     }
//   );
// flags are a string of new line-separated values.

#define CH FurnaceGUISysDefChip
#define CATEGORY_BEGIN(x,y) cat=FurnaceGUISysCategory(x,y);
#define CATEGORY_END sysCategories.push_back(cat);
#define ENTRY(...) cat.systems.push_back(FurnaceGUISysDef(__VA_ARGS__));

void FurnaceGUI::initSystemPresets() {
  sysCategories.clear();

  FurnaceGUISysCategory cat;

  CATEGORY_BEGIN("Game consoles","let's play some chiptune making games!");
  ENTRY(
    "Sega Genesis", {
      CH(DIV_SYSTEM_YM2612, 1.0f, 0, ""),
      CH(DIV_SYSTEM_SMS, 0.5f, 0, "")
    }
  );
  ENTRY(
    "Sega Genesis (extended channel 3)", {
      CH(DIV_SYSTEM_YM2612_EXT, 1.0f, 0, ""),
      CH(DIV_SYSTEM_SMS, 0.5f, 0, "")
    }
  );
  ENTRY(
    "Sega Genesis (CSM)", {
      CH(DIV_SYSTEM_YM2612_CSM, 1.0f, 0, ""),
      CH(DIV_SYSTEM_SMS, 0.5f, 0, "")
    }
  );
  ENTRY(
    "Sega Genesis (DualPCM)", {
      CH(DIV_SYSTEM_YM2612_DUALPCM, 1.0f, 0, ""),
      CH(DIV_SYSTEM_SMS, 0.5f, 0, "")
    }
  );
  ENTRY(
    "Sega Genesis (DualPCM, extended channel 3)", {
      CH(DIV_SYSTEM_YM2612_DUALPCM_EXT, 1.0f, 0, ""),
      CH(DIV_SYSTEM_SMS, 0.5f, 0, "")
    }
  );
  ENTRY(
    "Sega Genesis (with Sega CD)", {
      CH(DIV_SYSTEM_YM2612, 1.0f, 0, ""),
      CH(DIV_SYSTEM_SMS, 0.5f, 0, ""),
      CH(DIV_SYSTEM_RF5C68, 1.0f, 0,
        "clockSel=2\n"
        "chipType=1\n"
      )
    }
  );
  ENTRY(
    "Sega Genesis (extended channel 3 with Sega CD)", {
      CH(DIV_SYSTEM_YM2612_EXT, 1.0f, 0, ""),
      CH(DIV_SYSTEM_SMS, 0.5f, 0, ""),
      CH(DIV_SYSTEM_RF5C68, 1.0f, 0,
        "clockSel=2\n"
        "chipType=1\n"
      )
    }
  );
  ENTRY(
    "Sega Genesis (CSM with Sega CD)", {
      CH(DIV_SYSTEM_YM2612_CSM, 1.0f, 0, ""),
      CH(DIV_SYSTEM_SMS, 0.5f, 0, ""),
      CH(DIV_SYSTEM_RF5C68, 1.0f, 0,
        "clockSel=2\n"
        "chipType=1\n"
      )
    }
  );
  ENTRY(
    "Sega Master System", {
      CH(DIV_SYSTEM_SMS, 1.0f, 0, "")
    }
  );
  ENTRY(
    "Sega Master System (with FM expansion)", {
      CH(DIV_SYSTEM_SMS, 1.0f, 0, ""),
      CH(DIV_SYSTEM_OPLL, 1.0f, 0, "")
    }
  );
  ENTRY(
    "Sega Master System (with FM expansion in drums mode)", {
      CH(DIV_SYSTEM_SMS, 1.0f, 0, ""),
      CH(DIV_SYSTEM_OPLL_DRUMS, 1.0f, 0, "")
    }
  );
  ENTRY(
    "Sega Game Gear", {
      CH(DIV_SYSTEM_SMS, 1.0f, 0, "chipType=3")
    }
  );
  ENTRY(
    "Game Boy", {
      CH(DIV_SYSTEM_GB, 1.0f, 0, "")
    }
  );
  ENTRY(
    "Neo Geo Pocket", {
      CH(DIV_SYSTEM_T6W28, 1.0f, 0, ""),
      CH(DIV_SYSTEM_PCM_DAC, 1.0f, -1.0f, 
        "rate=11025\n"
        "outDepth=5\n"
      ),
      CH(DIV_SYSTEM_PCM_DAC, 1.0f, 1.0f, 
        "rate=11025\n"
        "outDepth=5\n"
      ) // don't know what the actual sample rate is
    }
  );
  ENTRY(
    "NEC PC Engine/TurboGrafx-16", {
      CH(DIV_SYSTEM_PCE, 1.0f, 0, "")
    }
  );
  ENTRY(
    "NES", {
      CH(DIV_SYSTEM_NES, 1.0f, 0, "")
    }
  );
  ENTRY(
    "Famicom with Konami VRC6", {
      CH(DIV_SYSTEM_NES, 1.0f, 0, ""),
      CH(DIV_SYSTEM_VRC6, 1.0f, 0, "")
    }
  );
  ENTRY(
    "Famicom with Konami VRC7", {
      CH(DIV_SYSTEM_NES, 1.0f, 0, ""),
      CH(DIV_SYSTEM_VRC7, 1.0f, 0, "")
    }
  );
  ENTRY(
    "Famicom with MMC5", {
      CH(DIV_SYSTEM_NES, 1.0f, 0, ""),
      CH(DIV_SYSTEM_MMC5, 1.0f, 0, "")
    }
  );
  ENTRY(
    "Famicom with Sunsoft 5B", {
      CH(DIV_SYSTEM_NES, 1.0f, 0, ""),
      CH(DIV_SYSTEM_AY8910, 1.0f, 0, "chipType=2")
    }
  );
  ENTRY(
    "Famicom with Namco 163", {
      CH(DIV_SYSTEM_NES, 1.0f, 0, ""),
      CH(DIV_SYSTEM_N163, 1.0f, 0, "channels=7")
    }
  );
  ENTRY(
    "Famicom Disk System", {
      CH(DIV_SYSTEM_NES, 1.0f, 0, ""),
      CH(DIV_SYSTEM_FDS, 1.0f, 0, "")
    }
  );
  ENTRY(
    "SNES", {
      CH(DIV_SYSTEM_SNES, 1.0f, 0, "")
    }
  );
  ENTRY(
    "Mattel Intellivision", {
      CH(DIV_SYSTEM_AY8910, 1.0f, 0, "chipType=3")
    }
  );
  ENTRY(
    "Vectrex", {
      CH(DIV_SYSTEM_AY8910, 1.0f, 0, "clockSel=4")
    }
  );
  ENTRY(
    "Neo Geo AES", {
      CH(DIV_SYSTEM_YM2610_FULL, 1.0f, 0, "clockSel=1")
    }
  );
  ENTRY(
    "Neo Geo AES (extended channel 2)", {
      CH(DIV_SYSTEM_YM2610_FULL_EXT, 1.0f, 0, "clockSel=1")
    }
  );
  ENTRY(
    "Atari 2600/7800", {
      CH(DIV_SYSTEM_TIA, 1.0f, 0, "")
    }
  );
  ENTRY(
    "Atari 7800 + Ballblazer/Commando", {
      CH(DIV_SYSTEM_TIA, 1.0f, 0, ""),
      CH(DIV_SYSTEM_POKEY, 1.0f, 0, "")
    }
  );
  ENTRY(
    "Atari Lynx", {
      CH(DIV_SYSTEM_LYNX, 1.0f, 0, "")
    }
  );
  ENTRY(
    "WonderSwan", {
      CH(DIV_SYSTEM_SWAN, 1.0f, 0, "")
    },
    "tickRate=75.47169811320754716981"
  );
  ENTRY(
    "Virtual Boy", {
      CH(DIV_SYSTEM_VBOY, 1.0f, 0, "")
    },
    "tickRate=50.2734877734878"
  );
  ENTRY(
    "Gamate", {
      CH(DIV_SYSTEM_AY8910, 1.0f, 0,
        "clockSel=9\n"
        "chipType=0\n"
        "stereo=true\n"
      )
    }
  );
  ENTRY(
    "Pokémon Mini", {
      CH(DIV_SYSTEM_POKEMINI, 0.5f, 0, "")
    }
  );
  ENTRY(
    "Tiger Game.com", {
      CH(DIV_SYSTEM_SM8521, 1.0f, 0, "")
    }
  );
  ENTRY(
    "Casio PV-1000", {
      CH(DIV_SYSTEM_PV1000, 1.0f, 0, "")
    }
  );
  CATEGORY_END;

  CATEGORY_BEGIN("Computers","let's get to work on chiptune today.");
  ENTRY(
    "Commodore PET", {
      CH(DIV_SYSTEM_PET, 1.0f, 0, "")
    },
    "tickRate=50"
  );
  ENTRY(
    "Commodore VIC-20", {
      CH(DIV_SYSTEM_VIC20, 1.0f, 0, "clockSel=1")
    },
    "tickRate=50"
  );
  ENTRY(
    "Commodore Plus/4", {
      CH(DIV_SYSTEM_TED, 1.0f, 0, "")
    }
  );
  ENTRY(
    "Commodore 64 (6581 SID)", {
      CH(DIV_SYSTEM_C64_6581, 1.0f, 0, "clockSel=1")
    },
    "tickRate=50.1245421"
  );
  ENTRY(
    "Commodore 64 (8580 SID)", {
      CH(DIV_SYSTEM_C64_8580, 1.0f, 0, "clockSel=1")
    },
    "tickRate=50.1245421"
  );
  ENTRY(
    "Commodore 64 (6581 SID + Sound Expander)", {
      CH(DIV_SYSTEM_C64_6581, 1.0f, 0, "clockSel=1"),
      CH(DIV_SYSTEM_OPL, 1.0f, 0, "")
    },
    "tickRate=50.1245421"
  );
  ENTRY(
    "Commodore 64 (6581 SID + Sound Expander in drums mode)", {
      CH(DIV_SYSTEM_C64_6581, 1.0f, 0, "clockSel=1"),
      CH(DIV_SYSTEM_OPL_DRUMS, 1.0f, 0, "")
    },
    "tickRate=50.1245421"
  );
  ENTRY(
    "Commodore 64 (8580 SID + Sound Expander)", {
      CH(DIV_SYSTEM_C64_8580, 1.0f, 0, "clockSel=1"),
      CH(DIV_SYSTEM_OPL, 1.0f, 0, "")
    },
    "tickRate=50.1245421"
  );
  ENTRY(
    "Commodore 64 (8580 SID + Sound Expander in drums mode)", {
      CH(DIV_SYSTEM_C64_8580, 1.0f, 0, "clockSel=1"),
      CH(DIV_SYSTEM_OPL_DRUMS, 1.0f, 0, "")
    },
    "tickRate=50.1245421"
  );
  ENTRY(
    "Commodore 64 (6581 SID + FM-YAM)", {
      CH(DIV_SYSTEM_C64_6581, 1.0f, 0, "clockSel=1"),
      CH(DIV_SYSTEM_OPL2, 1.0f, 0, "")
    },
    "tickRate=50.1245421"
  );
  ENTRY(
    "Commodore 64 (6581 SID + FM-YAM in drums mode)", {
      CH(DIV_SYSTEM_C64_6581, 1.0f, 0, "clockSel=1"),
      CH(DIV_SYSTEM_OPL2_DRUMS, 1.0f, 0, "")
    },
    "tickRate=50.1245421"
  );
  ENTRY(
    "Commodore 64 (8580 SID + FM-YAM)", {
      CH(DIV_SYSTEM_C64_8580, 1.0f, 0, "clockSel=1"),
      CH(DIV_SYSTEM_OPL2, 1.0f, 0, "")
    },
    "tickRate=50.1245421"
  );
  ENTRY(
    "Commodore 64 (8580 SID + FM-YAM in drums mode)", {
      CH(DIV_SYSTEM_C64_8580, 1.0f, 0, "clockSel=1"),
      CH(DIV_SYSTEM_OPL2_DRUMS, 1.0f, 0, "")
    },
    "tickRate=50.1245421"
  );
  ENTRY(
    "Amiga", {
      CH(DIV_SYSTEM_AMIGA, 1.0f, 0, "clockSel=1")
    },
    "tickRate=50"
  );
  ENTRY(
    "MSX", {
      CH(DIV_SYSTEM_AY8910, 1.0f, 0, "clockSel=0\nchipType=1")
    }
  );
  ENTRY(
    "MSX + SFG-01", {
      CH(DIV_SYSTEM_AY8910, 1.0f, 0, "chipType=1"),
      CH(DIV_SYSTEM_YM2151, 1.0f, 0, "")
    }
  );
  ENTRY(
    "MSX + MSX-AUDIO", {
      CH(DIV_SYSTEM_AY8910, 1.0f, 0, "chipType=1"),
      CH(DIV_SYSTEM_Y8950, 1.0f, 0, "")
    }
  );
  ENTRY(
    "MSX + MSX-AUDIO (drums mode)", {
      CH(DIV_SYSTEM_AY8910, 1.0f, 0, "chipType=1"),
      CH(DIV_SYSTEM_Y8950_DRUMS, 1.0f, 0, "")
    }
  );
  ENTRY(
    "MSX + MSX-MUSIC", {
      CH(DIV_SYSTEM_AY8910, 1.0f, 0, "chipType=1"),
      CH(DIV_SYSTEM_OPLL, 1.0f, 0, "")
    }
  );
  ENTRY(
    "MSX + MSX-MUSIC (drums mode)", {
      CH(DIV_SYSTEM_AY8910, 1.0f, 0, "chipType=1"),
      CH(DIV_SYSTEM_OPLL_DRUMS, 1.0f, 0, "")
    }
  );
  ENTRY(
    "MSX + Darky", {
      CH(DIV_SYSTEM_AY8910, 1.0f, 0, "chipType=1"),
      CH(DIV_SYSTEM_AY8930, 1.0f, 0,
        "clockSel=11\n"
        "halfClock=true\n"
      ), // 3.58MHz
      CH(DIV_SYSTEM_AY8930, 1.0f, 0,
        "clockSel=11\n"
        "halfClock=true\n"
      ) // 3.58MHz or 3.6MHz selectable via register
      // per-channel mixer (soft panning, post processing) isn't emulated at all
    }
  );
    ENTRY(
    "MSX + Playsoniq", {
      CH(DIV_SYSTEM_AY8910, 1.0f, 0, "chipType=1"),
      CH(DIV_SYSTEM_SMS, 1.0f, 0, ""), // Sega VDP
      CH(DIV_SYSTEM_C64_8580, 1.0f, 0, ""),
      CH(DIV_SYSTEM_SCC_PLUS, 1.0f, 0, "")
    }
  );
  ENTRY(
    "MSX + SCC", {
      CH(DIV_SYSTEM_AY8910, 1.0f, 0, "chipType=1"),
      CH(DIV_SYSTEM_SCC, 1.0f, 0, "")
    }
  );
  ENTRY(
    "MSX + SCC+", {
      CH(DIV_SYSTEM_AY8910, 1.0f, 0, "chipType=1"),
      CH(DIV_SYSTEM_SCC_PLUS, 1.0f, 0, "")
    }
  );
  ENTRY(
    "MSX + Neotron", {
      CH(DIV_SYSTEM_AY8910, 1.0f, 0, "chipType=1"),
      CH(DIV_SYSTEM_YM2610_FULL, 1.0f, 0, "")
    }
  );
  ENTRY(
    "MSX + Neotron (extended channel 2)", {
      CH(DIV_SYSTEM_AY8910, 1.0f, 0, "chipType=1"),
      CH(DIV_SYSTEM_YM2610_FULL_EXT, 1.0f, 0, "")
    }
  );
  ENTRY(
    "MSX + Neotron (with YM2610B)", {
      CH(DIV_SYSTEM_AY8910, 1.0f, 0, "chipType=1"),
      CH(DIV_SYSTEM_YM2610B, 1.0f, 0, "")
    }
  );
  ENTRY(
    "MSX + Neotron (with YM2610B; extended channel 3)", {
      CH(DIV_SYSTEM_AY8910, 1.0f, 0, "chipType=1"),
      CH(DIV_SYSTEM_YM2610B_EXT, 1.0f, 0, "")
    }
  );
  ENTRY(
    "MSX + SIMPL", {
      CH(DIV_SYSTEM_AY8910, 1.0f, 0, "chipType=1"),
      CH(DIV_SYSTEM_PCM_DAC, 1.0f, 0,
        "rate=55930\n"
        "outDepth=7\n"
      ) // variable rate, Mono DAC
    }
  );
  ENTRY(
    "NEC PC-88 (with PC-8801-10)", {
      CH(DIV_SYSTEM_PCSPKR, 1.0f, 0, "clockSel=1"),
      CH(DIV_SYSTEM_AY8910, 1.0f, 0, "clockSel=15"), // external
      CH(DIV_SYSTEM_AY8910, 1.0f, 0, "clockSel=15") // ""
    }
  );
  ENTRY(
    "NEC PC-88 (with PC-8801-11)", {
      CH(DIV_SYSTEM_PCSPKR, 1.0f, 0, "clockSel=1"),
      CH(DIV_SYSTEM_YM2203, 1.0f, 0, "clockSel=4") // external
    }
  );
  ENTRY(
    "NEC PC-88 (with PC-8801-11; extended channel 3)", {
      CH(DIV_SYSTEM_PCSPKR, 1.0f, 0, "clockSel=1"),
      CH(DIV_SYSTEM_YM2203_EXT, 1.0f, 0, "clockSel=4") // external
    }
  );
  ENTRY(
    "NEC PC-88 (with PC-8801-23)", {
      CH(DIV_SYSTEM_PCSPKR, 1.0f, 0, "clockSel=1"),
      CH(DIV_SYSTEM_YM2608, 1.0f, 0, "clockSel=1") // external
    }
  );
  ENTRY(
    "NEC PC-88 (with PC-8801-23; extended channel 3)", {
      CH(DIV_SYSTEM_PCSPKR, 1.0f, 0, "clockSel=1"),
      CH(DIV_SYSTEM_YM2608_EXT, 1.0f, 0, "clockSel=1") // external
    }
  );
  ENTRY(
    "NEC PC-88 (with HMB-20 HIBIKI-8800)", {
      CH(DIV_SYSTEM_PCSPKR, 1.0f, 0, "clockSel=1"),
      CH(DIV_SYSTEM_YM2151, 1.0f, 0, "clockSel=2") // external; 4.0000MHz
    }
  );
  ENTRY(
    "NEC PC-8801mk2SR (with PC-8801-10)", {
      CH(DIV_SYSTEM_PCSPKR, 1.0f, 0, "clockSel=1"),
      CH(DIV_SYSTEM_YM2203, 1.0f, 0, "clockSel=4"), // internal
      CH(DIV_SYSTEM_AY8910, 1.0f, 0, "clockSel=15"), // external
      CH(DIV_SYSTEM_AY8910, 1.0f, 0, "clockSel=15") // ""
    }
  );
  ENTRY(
    "NEC PC-8801mk2SR (with PC-8801-10; extended channel 3)", {
      CH(DIV_SYSTEM_PCSPKR, 1.0f, 0, "clockSel=1"),
      CH(DIV_SYSTEM_YM2203_EXT, 1.0f, 0, "clockSel=4"), // internal
      CH(DIV_SYSTEM_AY8910, 1.0f, 0, "clockSel=15"), // external
      CH(DIV_SYSTEM_AY8910, 1.0f, 0, "clockSel=15") // ""
    }
  );
  ENTRY(
    "NEC PC-8801mk2SR (with PC-8801-11)", {
      CH(DIV_SYSTEM_PCSPKR, 1.0f, 0, "clockSel=1"),
      CH(DIV_SYSTEM_YM2203, 1.0f, 0, "clockSel=4"), // internal
      CH(DIV_SYSTEM_YM2203, 1.0f, 0, "clockSel=4") // external
    }
  );
  ENTRY(
    "NEC PC-8801mk2SR (with PC-8801-11; extended channel 3 on internal OPN)", {
      CH(DIV_SYSTEM_PCSPKR, 1.0f, 0, "clockSel=1"),
      CH(DIV_SYSTEM_YM2203_EXT, 1.0f, 0, "clockSel=4"), // internal
      CH(DIV_SYSTEM_YM2203, 1.0f, 0, "clockSel=4") // external
    }
  );
  ENTRY(
    "NEC PC-8801mk2SR (with PC-8801-11; extended channel 3 on external OPN)", {
      CH(DIV_SYSTEM_PCSPKR, 1.0f, 0, "clockSel=1"),
      CH(DIV_SYSTEM_YM2203, 1.0f, 0, "clockSel=4"), // internal
      CH(DIV_SYSTEM_YM2203_EXT, 1.0f, 0, "clockSel=4") // external
    }
  );
  ENTRY(
    "NEC PC-8801mk2SR (with PC-8801-11; extended channel 3 on both OPNs)", {
      CH(DIV_SYSTEM_PCSPKR, 1.0f, 0, "clockSel=1"),
      CH(DIV_SYSTEM_YM2203_EXT, 1.0f, 0, "clockSel=4"), // internal
      CH(DIV_SYSTEM_YM2203_EXT, 1.0f, 0, "clockSel=4") // external
    }
  );
  ENTRY(
    "NEC PC-8801mk2SR (with PC-8801-23)", {
      CH(DIV_SYSTEM_PCSPKR, 1.0f, 0, "clockSel=1"),
      CH(DIV_SYSTEM_YM2203, 1.0f, 0, "clockSel=4"), // internal
      CH(DIV_SYSTEM_YM2608, 1.0f, 0, "clockSel=1") // external
    }
  );
  ENTRY(
    "NEC PC-8801mk2SR (with PC-8801-23; extended channel 3 on internal OPN)", {
      CH(DIV_SYSTEM_PCSPKR, 1.0f, 0, "clockSel=1"),
      CH(DIV_SYSTEM_YM2203_EXT, 1.0f, 0, "clockSel=4"), // internal
      CH(DIV_SYSTEM_YM2608, 1.0f, 0, "clockSel=1") // external
    }
  );
  ENTRY(
    "NEC PC-8801mk2SR (with PC-8801-23; extended channel 3 on external OPN)", {
      CH(DIV_SYSTEM_PCSPKR, 1.0f, 0, "clockSel=1"),
      CH(DIV_SYSTEM_YM2203, 1.0f, 0, "clockSel=4"), // internal
      CH(DIV_SYSTEM_YM2608_EXT, 1.0f, 0, "clockSel=1") // external
    }
  );
  ENTRY(
    "NEC PC-8801mk2SR (with PC-8801-23; extended channel 3 on both OPNs)", {
      CH(DIV_SYSTEM_PCSPKR, 1.0f, 0, "clockSel=1"),
      CH(DIV_SYSTEM_YM2203_EXT, 1.0f, 0, "clockSel=4"), // internal
      CH(DIV_SYSTEM_YM2608_EXT, 1.0f, 0, "clockSel=1") // external
    }
  );
  ENTRY(
    "NEC PC-8801mk2SR (with HMB-20 HIBIKI-8800)", {
      CH(DIV_SYSTEM_PCSPKR, 1.0f, 0, "clockSel=1"),
      CH(DIV_SYSTEM_YM2203, 1.0f, 0, "clockSel=4"), // internal
      CH(DIV_SYSTEM_YM2151, 1.0f, 0, "clockSel=2") // external; 4.0000MHz
    }
  );
  ENTRY(
    "NEC PC-8801mk2SR (with HMB-20 HIBIKI-8800; extended channel 3)", {
      CH(DIV_SYSTEM_PCSPKR, 1.0f, 0, "clockSel=1"),
      CH(DIV_SYSTEM_YM2203_EXT, 1.0f, 0, "clockSel=4"), // internal
      CH(DIV_SYSTEM_YM2151, 1.0f, 0, "clockSel=2") // external; 4.0000MHz
    }
  );
  ENTRY(
    "NEC PC-8801FA (with PC-8801-10)", {
      CH(DIV_SYSTEM_PCSPKR, 1.0f, 0, "clockSel=1"),
      CH(DIV_SYSTEM_YM2608, 1.0f, 0, "clockSel=4"), // internal
      CH(DIV_SYSTEM_AY8910, 1.0f, 0, "clockSel=15"), // external
      CH(DIV_SYSTEM_AY8910, 1.0f, 0, "clockSel=15") // ""
    }
  );
  ENTRY(
    "NEC PC-8801FA (with PC-8801-10; extended channel 3)", {
      CH(DIV_SYSTEM_PCSPKR, 1.0f, 0, "clockSel=1"),
      CH(DIV_SYSTEM_YM2608_EXT, 1.0f, 0, "clockSel=4"), // internal
      CH(DIV_SYSTEM_AY8910, 1.0f, 0, "clockSel=15"), // external
      CH(DIV_SYSTEM_AY8910, 1.0f, 0, "clockSel=15") // ""
    }
  );
  ENTRY(
    "NEC PC-8801FA (with PC-8801-11)", {
      CH(DIV_SYSTEM_PCSPKR, 1.0f, 0, "clockSel=1"),
      CH(DIV_SYSTEM_YM2608, 1.0f, 0, "clockSel=1"), // internal
      CH(DIV_SYSTEM_YM2203, 1.0f, 0, "clockSel=4") // external
    }
  );
  ENTRY(
    "NEC PC-8801FA (with PC-8801-11; extended channel 3 on internal OPN)", {
      CH(DIV_SYSTEM_PCSPKR, 1.0f, 0, "clockSel=1"),
      CH(DIV_SYSTEM_YM2608_EXT, 1.0f, 0, "clockSel=1"), // internal
      CH(DIV_SYSTEM_YM2203, 1.0f, 0, "clockSel=4") // external
    }
  );
  ENTRY(
    "NEC PC-8801FA (with PC-8801-11; extended channel 3 on external OPN)", {
      CH(DIV_SYSTEM_PCSPKR, 1.0f, 0, "clockSel=1"),
      CH(DIV_SYSTEM_YM2608, 1.0f, 0, "clockSel=1"), // internal
      CH(DIV_SYSTEM_YM2203_EXT, 1.0f, 0, "clockSel=4") // external
    }
  );
  ENTRY(
    "NEC PC-8801FA (with PC-8801-11; extended channel 3 on both OPNs)", {
      CH(DIV_SYSTEM_PCSPKR, 1.0f, 0, "clockSel=1"),
      CH(DIV_SYSTEM_YM2608_EXT, 1.0f, 0, "clockSel=1"), // internal
      CH(DIV_SYSTEM_YM2203_EXT, 1.0f, 0, "clockSel=4") // external
    }
  );
  ENTRY(
    "NEC PC-8801FA (with PC-8801-23)", {
      CH(DIV_SYSTEM_PCSPKR, 1.0f, 0, "clockSel=1"),
      CH(DIV_SYSTEM_YM2608, 1.0f, 0, "clockSel=1"), // internal
      CH(DIV_SYSTEM_YM2608, 1.0f, 0, "clockSel=1") // external
    }
  );
  ENTRY(
    "NEC PC-8801FA (with PC-8801-23; extended channel 3 on internal OPN)", {
      CH(DIV_SYSTEM_PCSPKR, 1.0f, 0, "clockSel=1"),
      CH(DIV_SYSTEM_YM2608_EXT, 1.0f, 0, "clockSel=1"), // internal
      CH(DIV_SYSTEM_YM2608, 1.0f, 0, "clockSel=1") // external
    }
  );
  ENTRY(
    "NEC PC-8801FA (with PC-8801-23; extended channel 3 on external OPN)", {
      CH(DIV_SYSTEM_PCSPKR, 1.0f, 0, "clockSel=1"),
      CH(DIV_SYSTEM_YM2608, 1.0f, 0, "clockSel=1"), // internal
      CH(DIV_SYSTEM_YM2608_EXT, 1.0f, 0, "clockSel=1") // external
    }
  );
  ENTRY(
    "NEC PC-8801FA (with PC-8801-23; extended channel 3 on both OPNs)", {
      CH(DIV_SYSTEM_PCSPKR, 1.0f, 0, "clockSel=1"),
      CH(DIV_SYSTEM_YM2608_EXT, 1.0f, 0, "clockSel=1"), // internal
      CH(DIV_SYSTEM_YM2608_EXT, 1.0f, 0, "clockSel=1") // external
    }
  );
  ENTRY(
    "NEC PC-8801FA (with HMB-20 HIBIKI-8800)", {
      CH(DIV_SYSTEM_PCSPKR, 1.0f, 0, "clockSel=1"),
      CH(DIV_SYSTEM_YM2608, 1.0f, 0, "clockSel=1"), // internal
      CH(DIV_SYSTEM_YM2151, 1.0f, 0, "clockSel=2") // external; 4.0000MHz
    }
  );
  ENTRY(
    "NEC PC-8801FA (with HMB-20 HIBIKI-8800; extended channel 3)", {
      CH(DIV_SYSTEM_PCSPKR, 1.0f, 0, "clockSel=1"),
      CH(DIV_SYSTEM_YM2608_EXT, 1.0f, 0, "clockSel=1"), // internal
      CH(DIV_SYSTEM_YM2151, 1.0f, 0, "clockSel=2") // external; 4.0000MHz
    }
  );
  ENTRY(
    "NEC PC-98 (with PC-9801-26/K)", {
      CH(DIV_SYSTEM_YM2203, 1.0f, 0, "clockSel=4"), // 3.9936MHz but some compatible card has 4MHz
      CH(DIV_SYSTEM_PCSPKR, 1.0f, 0, "clockSel=1")
    }
  );
  ENTRY(
    "NEC PC-98 (with PC-9801-26/K; extended channel 3)", {
      CH(DIV_SYSTEM_YM2203_EXT, 1.0f, 0, "clockSel=4"), // 3.9936MHz but some compatible card has 4MHz
      CH(DIV_SYSTEM_PCSPKR, 1.0f, 0, "clockSel=1")
    }
  );
  ENTRY(
    "NEC PC-98 (with Sound Orchestra)", {
      CH(DIV_SYSTEM_YM2203, 1.0f, 0, "clockSel=4"),
      CH(DIV_SYSTEM_OPL2, 1.0f, 0, "clockSel=4"),
      CH(DIV_SYSTEM_PCSPKR, 1.0f, 0, "clockSel=1")
    }
  );
  ENTRY(
    "NEC PC-98 (with Sound Orchestra; extended channel 3)", {
      CH(DIV_SYSTEM_YM2203_EXT, 1.0f, 0, "clockSel=4"),
      CH(DIV_SYSTEM_OPL2, 1.0f, 0, "clockSel=4"),
      CH(DIV_SYSTEM_PCSPKR, 1.0f, 0, "clockSel=1")
    }
  );
  ENTRY(
    "NEC PC-98 (with Sound Orchestra in drums mode)", {
      CH(DIV_SYSTEM_YM2203, 1.0f, 0, "clockSel=4"),
      CH(DIV_SYSTEM_OPL2_DRUMS, 1.0f, 0, "clockSel=4"),
      CH(DIV_SYSTEM_PCSPKR, 1.0f, 0, "clockSel=1")
    }
  );
  ENTRY(
    "NEC PC-98 (with Sound Orchestra in drums mode; extended channel 3)", {
      CH(DIV_SYSTEM_YM2203_EXT, 1.0f, 0, "clockSel=4"),
      CH(DIV_SYSTEM_OPL2_DRUMS, 1.0f, 0, "clockSel=4"),
      CH(DIV_SYSTEM_PCSPKR, 1.0f, 0, "clockSel=1")
    }
  );
  ENTRY(
    "NEC PC-98 (with Sound Orchestra V)", {
      CH(DIV_SYSTEM_YM2203, 1.0f, 0, "clockSel=4"),
      CH(DIV_SYSTEM_Y8950, 1.0f, 0, "clockSel=4"),
      CH(DIV_SYSTEM_PCSPKR, 1.0f, 0, "clockSel=1")
    }
  );
  ENTRY(
    "NEC PC-98 (with Sound Orchestra V; extended channel 3)", {
      CH(DIV_SYSTEM_YM2203_EXT, 1.0f, 0, "clockSel=4"),
      CH(DIV_SYSTEM_Y8950, 1.0f, 0, "clockSel=4"),
      CH(DIV_SYSTEM_PCSPKR, 1.0f, 0, "clockSel=1")
    }
  );
  ENTRY(
    "NEC PC-98 (with Sound Orchestra V in drums mode)", {
      CH(DIV_SYSTEM_YM2203, 1.0f, 0, "clockSel=4"),
      CH(DIV_SYSTEM_Y8950_DRUMS, 1.0f, 0, "clockSel=4"),
      CH(DIV_SYSTEM_PCSPKR, 1.0f, 0, "clockSel=1")
    }
  );
  ENTRY(
    "NEC PC-98 (with Sound Orchestra V in drums mode; extended channel 3)", {
      CH(DIV_SYSTEM_YM2203_EXT, 1.0f, 0, "clockSel=4"),
      CH(DIV_SYSTEM_Y8950_DRUMS, 1.0f, 0, "clockSel=4"),
      CH(DIV_SYSTEM_PCSPKR, 1.0f, 0, "clockSel=1")
    }
  );
  ENTRY(
    "NEC PC-98 (with PC-9801-86)", { // -73 also has OPNA
      CH(DIV_SYSTEM_YM2608, 1.0f, 0, "clockSel=1"),
      CH(DIV_SYSTEM_PCM_DAC, 1.0f, 0, // 2x 16-bit Burr Brown DAC
        "rate=44100\n"
        "outDepth=15\n"
      ),
      CH(DIV_SYSTEM_PCM_DAC, 1.0f, 0,
        "rate=44100\n"
        "outDepth=15\n"
      ),
      CH(DIV_SYSTEM_PCSPKR, 1.0f, 0, "clockSel=1")
    }
  );
  ENTRY(
    "NEC PC-98 (with PC-9801-86; extended channel 3)", { // -73 also has OPNA
      CH(DIV_SYSTEM_YM2608_EXT, 1.0f, 0, "clockSel=1"),
      CH(DIV_SYSTEM_PCM_DAC, 1.0f, 0,
        "rate=44100\n"
        "outDepth=15\n"
      ),
      CH(DIV_SYSTEM_PCM_DAC, 1.0f, 0,
        "rate=44100\n"
        "outDepth=15\n"
      ),
      CH(DIV_SYSTEM_PCSPKR, 1.0f, 0, "clockSel=1")
    }
  );
  ENTRY(
    "NEC PC-98 (with PC-9801-86) stereo", { // -73 also has OPNA
      CH(DIV_SYSTEM_YM2608, 1.0f, 0, "clockSel=1"),
      CH(DIV_SYSTEM_PCM_DAC, 1.0f, -1.0f, // 2x 16-bit Burr Brown DAC
        "rate=44100\n"
        "outDepth=15\n"
      ),
      CH(DIV_SYSTEM_PCM_DAC, 1.0f, 1.0f,
        "rate=44100\n"
        "outDepth=15\n"
      ),
      CH(DIV_SYSTEM_PCSPKR, 1.0f, 0, "clockSel=1")
    }
  );
  ENTRY(
    "NEC PC-98 (with PC-9801-86; extended channel 3) stereo", { // -73 also has OPNA
      CH(DIV_SYSTEM_YM2608_EXT, 1.0f, 0, "clockSel=1"),
      CH(DIV_SYSTEM_PCM_DAC, 1.0f, -1.0f,
        "rate=44100\n"
        "outDepth=15\n"
      ),
      CH(DIV_SYSTEM_PCM_DAC, 1.0f, 1.0f,
        "rate=44100\n"
        "outDepth=15\n"
      ),
      CH(DIV_SYSTEM_PCSPKR, 1.0f, 0, "clockSel=1")
    }
  );
  ENTRY(
    "NEC PC-98 (with PC-9801-73)", {
      CH(DIV_SYSTEM_YM2608, 1.0f, 0, "clockSel=1"),
      CH(DIV_SYSTEM_PCSPKR, 1.0f, 0, "clockSel=1")
    }
  );
  ENTRY(
    "NEC PC-98 (with PC-9801-73; extended channel 3)", {
      CH(DIV_SYSTEM_YM2608_EXT, 1.0f, 0, "clockSel=1"),
      CH(DIV_SYSTEM_PCSPKR, 1.0f, 0, "clockSel=1")
    }
  );
  ENTRY(
    "NEC PC-98 (with Sound Blaster 16 for PC-9800 w/PC-9801-26/K compatible)", {
      CH(DIV_SYSTEM_YM2203, 1.0f, 0, "clockSel=2"), // 4MHz
      CH(DIV_SYSTEM_PCM_DAC, 1.0f, 0,
        "rate=44100\n"
        "outDepth=15\n"
        "stereo=true\n"
      ),
      CH(DIV_SYSTEM_OPL3, 1.0f, 0, "clockSel=2"),
      CH(DIV_SYSTEM_PCSPKR, 1.0f, 0, "clockSel=1")
    }
  );
  ENTRY(
    "NEC PC-98 (with Sound Blaster 16 for PC-9800 w/PC-9801-26/K compatible; extended channel 3)", {
      CH(DIV_SYSTEM_YM2203_EXT, 1.0f, 0, "clockSel=2"), // 4MHz
      CH(DIV_SYSTEM_PCM_DAC, 1.0f, 0,
        "rate=44100\n"
        "outDepth=15\n"
        "stereo=true\n"
      ),
      CH(DIV_SYSTEM_OPL3, 1.0f, 0, "clockSel=2"),
      CH(DIV_SYSTEM_PCSPKR, 1.0f, 0, "clockSel=1")
    }
  );
  ENTRY(
    "NEC PC-98 (with Sound Blaster 16 for PC-9800 w/PC-9801-26/K compatible in drums mode)", {
      CH(DIV_SYSTEM_YM2203, 1.0f, 0, "clockSel=2"), // 4MHz
      CH(DIV_SYSTEM_PCM_DAC, 1.0f, 0,
        "rate=44100\n"
        "outDepth=15\n"
        "stereo=true\n"
      ),
      CH(DIV_SYSTEM_OPL3_DRUMS, 1.0f, 0, "clockSel=2"),
      CH(DIV_SYSTEM_PCSPKR, 1.0f, 0, "clockSel=1")
    }
  );
  ENTRY(
    "NEC PC-98 (with Sound Blaster 16 for PC-9800 w/PC-9801-26/K compatible in drums mode; extended channel 3)", {
      CH(DIV_SYSTEM_YM2203_EXT, 1.0f, 0, "clockSel=2"), // 4MHz
      CH(DIV_SYSTEM_PCM_DAC, 1.0f, 0,
        "rate=44100\n"
        "outDepth=15\n"
        "stereo=true\n"
      ),
      CH(DIV_SYSTEM_OPL3_DRUMS, 1.0f, 0, "clockSel=2"),
      CH(DIV_SYSTEM_PCSPKR, 1.0f, 0, "clockSel=1")
    }
  );
  ENTRY(
    "ZX Spectrum (48K, SFX-like engine)", {
      CH(DIV_SYSTEM_SFX_BEEPER, 1.0f, 0, "")
    }
  );
  ENTRY(
    "ZX Spectrum (48K, QuadTone engine)", {
      CH(DIV_SYSTEM_SFX_BEEPER_QUADTONE, 1.0f, 0, "")
    }
  );
  ENTRY(
    "ZX Spectrum (128K)", {
      CH(DIV_SYSTEM_AY8910, 1.0f, 0, "clockSel=1") //beeper was also included
    }
  );
  ENTRY(
    "ZX Spectrum (128K) with TurboSound FM", {
      CH(DIV_SYSTEM_AY8910, 1.0f, 0, "clockSel=1"),
      CH(DIV_SYSTEM_YM2203, 1.0f, 0, "clockSel=1"),
      CH(DIV_SYSTEM_YM2203, 1.0f, 0, "clockSel=1")
    }
  );
  ENTRY(
    "ZX Spectrum (128K) with TurboSound FM (extended channel 3 on first OPN)", {
      CH(DIV_SYSTEM_AY8910, 1.0f, 0, "clockSel=1"),
      CH(DIV_SYSTEM_YM2203_EXT, 1.0f, 0, "clockSel=1"),
      CH(DIV_SYSTEM_YM2203, 1.0f, 0, "clockSel=1")
    }
  );
  ENTRY(
    "ZX Spectrum (128K) with TurboSound FM (extended channel 3 on second OPN)", {
      CH(DIV_SYSTEM_AY8910, 1.0f, 0, "clockSel=1"),
      CH(DIV_SYSTEM_YM2203, 1.0f, 0, "clockSel=1"),
      CH(DIV_SYSTEM_YM2203_EXT, 1.0f, 0, "clockSel=1")
    }
  );
  ENTRY(
    "ZX Spectrum (128K) with TurboSound FM (extended channel 3 on both OPNs)", {
      CH(DIV_SYSTEM_AY8910, 1.0f, 0, "clockSel=1"),
      CH(DIV_SYSTEM_YM2203_EXT, 1.0f, 0, "clockSel=1"),
      CH(DIV_SYSTEM_YM2203_EXT, 1.0f, 0, "clockSel=1")
    }
  );
  ENTRY(
    "ZX Spectrum (128K) with TurboSound", {
      CH(DIV_SYSTEM_AY8910, 1.0f, 0, "clockSel=1"),
      CH(DIV_SYSTEM_AY8910, 1.0f, 0, "clockSel=1"), // or YM2149
      CH(DIV_SYSTEM_AY8910, 1.0f, 0, "clockSel=1") // or YM2149
    }
  );
  ENTRY(
    "Amstrad CPC", {
      CH(DIV_SYSTEM_AY8910, 1.0f, 0, "clockSel=5")
    }
  );
  ENTRY(
    "Atari 800", {
      CH(DIV_SYSTEM_POKEY, 1.0f, 0, "clockSel=1")
    },
    "tickRate=50"
  );
  ENTRY(
    "Atari 800 (stereo)", {
      CH(DIV_SYSTEM_POKEY, 1.0f, -1.0f, "clockSel=1"),
      CH(DIV_SYSTEM_POKEY, 1.0f, 1.0f, "clockSel=1"),
    },
    "tickRate=50"
  );
  ENTRY(
    "Atari ST", {
      CH(DIV_SYSTEM_AY8910, 1.0f, 0,
        "clockSel=3\n"
        "chipType=1\n"
      )
    }
  );
  ENTRY(
    "Atari STE", {
      CH(DIV_SYSTEM_AY8910, 1.0f, 0,
        "clockSel=3\n"
        "chipType=1\n"
      ),
      CH(DIV_SYSTEM_PCM_DAC, 1.0f, 0,
        "rate=50668\n"
        "outDepth=7\n"
      ),
      CH(DIV_SYSTEM_PCM_DAC, 1.0f, 0,
        "rate=50668\n"
        "outDepth=7\n"
      )
    }
  );
  ENTRY(
    "SAM Coupé", {
      CH(DIV_SYSTEM_SAA1099, 1.0f, 0, "")
    }
  );
  ENTRY(
    "Enterprise 128", {
      CH(DIV_SYSTEM_DAVE, 1.0f, 0, "")
    },
    "tickRate=50"
  );
  ENTRY(
    "BBC Micro", {
      CH(DIV_SYSTEM_SMS, 1.0f, 0,
        "clockSel=2\n"
        "chipType=4\n" // SN76489A 4MHz
      )
    }
  );
  ENTRY(
    "PC (barebones)", {
      CH(DIV_SYSTEM_PCSPKR, 1.0f, 0, "")
    }
  );
  ENTRY(
    "IBM PCjr", {
      // it can be enable sound output at once
      CH(DIV_SYSTEM_SMS, 1.0f, 0, "chipType=5") // SN76496
    }
  );
  ENTRY(
    "Tandy 1000", {
      CH(DIV_SYSTEM_SMS, 1.0f, 0, "chipType=5"), // NCR 8496 or SN76496 or Tandy PSSJ(with 8 bit DAC)
      CH(DIV_SYSTEM_PCSPKR, 1.0f, 0, "")
    }
  );
  ENTRY(
    "PC + Covox Sound Master", {
      CH(DIV_SYSTEM_AY8930, 1.0f, 0, "clockSel=3"),
      CH(DIV_SYSTEM_PCSPKR, 1.0f, 0, "")
    }
  );
  ENTRY(
    "PC + SSI 2001", {
      CH(DIV_SYSTEM_C64_6581, 1.0f, 0, "clockSel=2"),
      CH(DIV_SYSTEM_PCSPKR, 1.0f, 0, "")
    }
  );
  ENTRY(
    "PC + Game Blaster", {
      CH(DIV_SYSTEM_SAA1099, 1.0f, 0, "clockSel=1"),
      CH(DIV_SYSTEM_SAA1099, 1.0f, 0, "clockSel=1"),
      CH(DIV_SYSTEM_PCSPKR, 1.0f, 0, "")
    }
  );
  ENTRY(
    "PC + AdLib", {
      CH(DIV_SYSTEM_OPL2, 1.0f, 0, ""),
      CH(DIV_SYSTEM_PCSPKR, 1.0f, 0, "")
    }
  );
  ENTRY(
    "PC + AdLib (drums mode)", {
      CH(DIV_SYSTEM_OPL2_DRUMS, 1.0f, 0, ""),
      CH(DIV_SYSTEM_PCSPKR, 1.0f, 0, "")
    }
  );
  ENTRY(
    "PC + Sound Blaster", {
      CH(DIV_SYSTEM_OPL2, 1.0f, 0, ""),
      CH(DIV_SYSTEM_PCSPKR, 1.0f, 0, ""),
      CH(DIV_SYSTEM_PCM_DAC, 1.0f, 0, 
        "rate=22050\n"
        "outDepth=7\n"
      )
    }
  );
  ENTRY(
    "PC + Sound Blaster (drums mode)", {
      CH(DIV_SYSTEM_OPL2_DRUMS, 1.0f, 0, ""),
      CH(DIV_SYSTEM_PCSPKR, 1.0f, 0, ""),
      CH(DIV_SYSTEM_PCM_DAC, 1.0f, 0, 
        "rate=22050\n"
        "outDepth=7\n"
      )
    }
  );
  ENTRY(
    "PC + Sound Blaster w/Game Blaster Compatible", {
      CH(DIV_SYSTEM_OPL2, 1.0f, 0, ""),
      CH(DIV_SYSTEM_SAA1099, 1.0f, 0, "clockSel=1"),
      CH(DIV_SYSTEM_SAA1099, 1.0f, 0, "clockSel=1"),
      CH(DIV_SYSTEM_PCM_DAC, 1.0f, 0, 
        "rate=22050\n"
        "outDepth=7\n"
      ),
      CH(DIV_SYSTEM_PCSPKR, 1.0f, 0, "")
    }
  );
  ENTRY(
    "PC + Sound Blaster w/Game Blaster Compatible (drums mode)", {
      CH(DIV_SYSTEM_OPL2_DRUMS, 1.0f, 0, ""),
      CH(DIV_SYSTEM_SAA1099, 1.0f, 0, "clockSel=1"),
      CH(DIV_SYSTEM_SAA1099, 1.0f, 0, "clockSel=1"),
      CH(DIV_SYSTEM_PCM_DAC, 1.0f, 0, 
        "rate=22050\n"
        "outDepth=7\n"
      ),
      CH(DIV_SYSTEM_PCSPKR, 1.0f, 0, "")
    }
  );
  ENTRY(
    "PC + Sound Blaster Pro", {
      CH(DIV_SYSTEM_OPL2, 1.0f, -1.0f, ""),
      CH(DIV_SYSTEM_OPL2, 1.0f, 1.0f, ""),
      CH(DIV_SYSTEM_PCM_DAC, 1.0f, 0, 
        "rate=22050\n"
        "outDepth=7\n"
        "stereo=true\n"
      ), //alternatively 44.1 khz mono
      CH(DIV_SYSTEM_PCSPKR, 1.0f, 0, "")
    }
  );
  ENTRY(
    "PC + Sound Blaster Pro (drums mode)", {
      CH(DIV_SYSTEM_OPL2_DRUMS, 1.0f, -1.0f, ""),
      CH(DIV_SYSTEM_OPL2_DRUMS, 1.0f, 1.0f, ""),
      CH(DIV_SYSTEM_PCM_DAC, 1.0f, 0, 
        "rate=22050\n"
        "outDepth=7\n"
        "stereo=true\n"
      ), //alternatively 44.1 khz mono
      CH(DIV_SYSTEM_PCSPKR, 1.0f, 0, "")
    }
  );
  ENTRY(
    "PC + Sound Blaster Pro 2", {
      CH(DIV_SYSTEM_OPL3, 1.0f, 0, ""),
      CH(DIV_SYSTEM_PCM_DAC, 1.0f, 0, 
        "rate=44100\n"
        "outDepth=15\n"
        "stereo=true\n"
      ),
      CH(DIV_SYSTEM_PCSPKR, 1.0f, 0, "")
    }
  );
  ENTRY(
    "PC + Sound Blaster Pro 2 (drums mode)", {
      CH(DIV_SYSTEM_OPL3_DRUMS, 1.0f, 0, ""),
      CH(DIV_SYSTEM_PCM_DAC, 1.0f, 0, 
        "rate=44100\n"
        "outDepth=15\n"
        "stereo=true\n"
      ),
      CH(DIV_SYSTEM_PCSPKR, 1.0f, 0, "")
    }
  );
  ENTRY(
    "PC + ESS AudioDrive ES1488 (native ESFM mode)", {
      CH(DIV_SYSTEM_ESFM, 1.0f, 0, ""),
      CH(DIV_SYSTEM_PCM_DAC, 1.0f, 0, 
        "rate=44100\n"
        "outDepth=15\n"
        "stereo=true\n"
      ),
      CH(DIV_SYSTEM_PCSPKR, 1.0f, 0, "")
    }
  );
  ENTRY(
    "PC + PC-FXGA", {
      CH(DIV_SYSTEM_PCE, 1.0f, 0, ""), // HuC6230 (WSG from HuC6280 but with built in 2 OKI ADPCM playback engines)
      CH(DIV_SYSTEM_PCSPKR, 1.0f, 0, "")
    }
  );
  ENTRY(
    "PC + SAAYM", {
      CH(DIV_SYSTEM_YM2151, 1.0f, 0, ""), // 3.58MHz or 4MHz selectable via jumper
      CH(DIV_SYSTEM_SAA1099, 1.0f, 0, "clockSel=1"), // 7.16MHz or 8MHz selectable via jumper
      CH(DIV_SYSTEM_SAA1099, 1.0f, 0, "clockSel=1"), // ""
      CH(DIV_SYSTEM_PCSPKR, 1.0f, 0, "")
    }
  );
  ENTRY(
    "Sharp X1", {
      CH(DIV_SYSTEM_AY8910, 1.0f, 0, "clockSel=3")
    }
  );
  ENTRY(
    "Sharp X1 + FM Addon", {
      CH(DIV_SYSTEM_AY8910, 1.0f, 0, "clockSel=3"),
      CH(DIV_SYSTEM_YM2151, 1.0f, 0, "clockSel=2")
    }
  );
  ENTRY(
    "Sharp X68000", {
      CH(DIV_SYSTEM_YM2151, 1.0f, 0, "clockSel=2"),
      CH(DIV_SYSTEM_MSM6258, 1.0f, 0, "clockSel=2")
    }
  );
  ENTRY(
    "FM Towns", {
      CH(DIV_SYSTEM_YM2612, 1.0f, 0, "clockSel=2"), // YM3438
      CH(DIV_SYSTEM_RF5C68, 1.0f, 0, "")
    }
  );
  ENTRY(
    "FM Towns (extended channel 3)", {
      CH(DIV_SYSTEM_YM2612_EXT, 1.0f, 0, "clockSel=2"), // YM3438
      CH(DIV_SYSTEM_RF5C68, 1.0f, 0, "")
    }
  );
  ENTRY(
    "FM Towns (CSM)", {
      CH(DIV_SYSTEM_YM2612_CSM, 1.0f, 0, "clockSel=2"), // YM3438
      CH(DIV_SYSTEM_RF5C68, 1.0f, 0, "")
    }
  );
  ENTRY(
    "Commander X16 (VERA only)", {
      CH(DIV_SYSTEM_VERA, 1.0f, 0, "")
    }
  );
  ENTRY(
    "Commander X16 (with OPM)", {
      CH(DIV_SYSTEM_VERA, 1.0f, 0, ""),
      CH(DIV_SYSTEM_YM2151, 1.0f, 0, "")
    }
  );
  ENTRY(
    "Commander X16 (with Twin OPL3)", {
      CH(DIV_SYSTEM_VERA, 1.0f, 0, ""),
      CH(DIV_SYSTEM_OPL3, 1.0f, 0, ""),
      CH(DIV_SYSTEM_OPL3, 1.0f, 0, "")
    }
  );
  ENTRY(
    "TI-99/4A", {
      CH(DIV_SYSTEM_SMS, 1.0f, 0,
        "clockSel=6\n"
        "chipType=8\n" // SN94624 447KHz
      )
    }
  );
  CATEGORY_END;

  CATEGORY_BEGIN("Arcade systems","INSERT COIN");
  ENTRY(
    "Pong", {
      CH(DIV_SYSTEM_PONG, 1.0f, 0, "")
    }
  );
  ENTRY(
    "Bally Midway MCR", {
      // SSIO sound board
      CH(DIV_SYSTEM_AY8910, 1.0f, 0, "clockSel=3"), // 2MHz
      CH(DIV_SYSTEM_AY8910, 1.0f, 0, "clockSel=3") // 2MHz
      // additional sound boards, mostly software controlled DAC
    }
  );
  ENTRY(
    "Williams/Midway Y/T unit w/ADPCM sound board", {
      // ADPCM sound board
      CH(DIV_SYSTEM_YM2151, 1.0f, 0, ""),
      CH(DIV_SYSTEM_PCM_DAC, 1.0f, 0,
        "rate=15625\n"
        "outDepth=7\n"
      ), // variable via OPM timer?
      CH(DIV_SYSTEM_MSM6295, 1.0f, 0, "")
    }
  );
  ENTRY(
    "Konami Gyruss", {
      CH(DIV_SYSTEM_AY8910, 1.0f, 0, ""),
      CH(DIV_SYSTEM_AY8910, 1.0f, 0, ""),
      CH(DIV_SYSTEM_AY8910, 1.0f, 0, ""),
      CH(DIV_SYSTEM_AY8910, 1.0f, 0, ""),
      CH(DIV_SYSTEM_AY8910, 1.0f, 0, "")
      // additional discrete sound logics
    }
  );
  ENTRY(
    "Konami Bubble System", {
      CH(DIV_SYSTEM_AY8910, 1.0f, 0, ""),
      CH(DIV_SYSTEM_AY8910, 1.0f, 0, ""),
      CH(DIV_SYSTEM_BUBSYS_WSG, 1.0f, 0, "")
      // VLM5030 exists but not used for music at all
    }
  );
  ENTRY(
    "Konami MX5000", {
      CH(DIV_SYSTEM_YM2151, 1.0f, 0, ""), // 3.58MHz
      CH(DIV_SYSTEM_K007232, 1.0f, 0, "")  // ""
    }
  );
  ENTRY(
    "Konami Battlantis", {
      CH(DIV_SYSTEM_OPL2, 1.0f, 0, "clockSel=3"), // 3MHz
      CH(DIV_SYSTEM_OPL2, 1.0f, 0, "clockSel=3")  // ""
    }
  );
  ENTRY(
    "Konami Battlantis (drums mode on first OPL2)", {
      CH(DIV_SYSTEM_OPL2_DRUMS, 1.0f, 0, "clockSel=3"), // 3MHz
      CH(DIV_SYSTEM_OPL2, 1.0f, 0, "clockSel=3") // ""
    }
  );
  ENTRY(
    "Konami Battlantis (drums mode on second OPL2)", {
      CH(DIV_SYSTEM_OPL2, 1.0f, 0, "clockSel=3"), // 3MHz
      CH(DIV_SYSTEM_OPL2_DRUMS, 1.0f, 0, "clockSel=3") // ""
    }
  );
  ENTRY(
    "Konami Battlantis (drums mode on both OPL2s)", {
      CH(DIV_SYSTEM_OPL2_DRUMS, 1.0f, 0, "clockSel=3"), // 3MHz
      CH(DIV_SYSTEM_OPL2_DRUMS, 1.0f, 0, "clockSel=3") // ""
    }
  );
  ENTRY(
    "Konami Fast Lane", {
      CH(DIV_SYSTEM_K007232, 1.0f, 0, ""),  // 3.58MHz
      CH(DIV_SYSTEM_K007232, 1.0f, 0, "")  // ""
    }
  );
  ENTRY(
    "Konami Chequered Flag", {
      CH(DIV_SYSTEM_YM2151, 1.0f, 0, ""), // 3.58MHz
      CH(DIV_SYSTEM_K007232, 1.0f, 0, "stereo=true"),  // ""
      CH(DIV_SYSTEM_K007232, 1.0f, 0, "")  // ""
    }
  );
  ENTRY(
    "Konami Haunted Castle", {
      CH(DIV_SYSTEM_OPL2, 1.0f, 0, ""), // 3.58MHz
      CH(DIV_SYSTEM_SCC, 1.0f, 0, ""),  // ""
      CH(DIV_SYSTEM_K007232, 1.0f, 0, "")  // ""
    }
  );
  ENTRY(
    "Konami Haunted Castle (drums mode)", {
      CH(DIV_SYSTEM_OPL2_DRUMS, 1.0f, 0, ""), // 3.58MHz
      CH(DIV_SYSTEM_SCC, 1.0f, 0, ""), // ""
      CH(DIV_SYSTEM_K007232, 1.0f, 0, "")  // ""
    }
  );
  ENTRY(
    "Konami Hot Chase", {
      CH(DIV_SYSTEM_K007232, 1.0f, 0, "stereo=true"),  // 3.58MHz
      CH(DIV_SYSTEM_K007232, 1.0f, 0, "stereo=true"),  // ""
      CH(DIV_SYSTEM_K007232, 1.0f, 0, "stereo=true")  // ""
    }
  );
  ENTRY(
    "Konami S.P.Y.", {
      CH(DIV_SYSTEM_OPL2, 1.0f, 0, ""), // 3.58MHz
      CH(DIV_SYSTEM_K007232, 1.0f, 0, ""),  // ""
      CH(DIV_SYSTEM_K007232, 1.0f, 0, "")  // ""
    }
  );
  ENTRY(
    "Konami S.P.Y. (drums mode)", {
      CH(DIV_SYSTEM_OPL2_DRUMS, 1.0f, 0, ""), // 3.58MHz
      CH(DIV_SYSTEM_K007232, 1.0f, 0, ""), // ""
      CH(DIV_SYSTEM_K007232, 1.0f, 0, "")  // ""
    }
  );
  ENTRY(
    "Konami Rollergames", {
      CH(DIV_SYSTEM_OPL2, 1.0f, 0, ""), // 3.58MHz
      CH(DIV_SYSTEM_K053260, 1.0f, 0, ""),  // ""
    }
  );
  ENTRY(
    "Konami Rollergames (drums mode)", {
      CH(DIV_SYSTEM_OPL2_DRUMS, 1.0f, 0, ""), // 3.58MHz
      CH(DIV_SYSTEM_K053260, 1.0f, 0, ""), // ""
    }
  );
  ENTRY(
    "Konami Golfing Greats", {
      CH(DIV_SYSTEM_K053260, 1.0f, 0, ""), // 3.58MHz
    }
  );
  ENTRY(
    "Konami Lightning Fighters", {
      CH(DIV_SYSTEM_YM2151, 1.0f, 0, ""), // 3.58MHz
      CH(DIV_SYSTEM_K053260, 1.0f, 0, ""), // ""
    }
  );
  ENTRY(
    "Konami Over Drive", {
      CH(DIV_SYSTEM_YM2151, 1.0f, 0, ""), // 3.58MHz
      CH(DIV_SYSTEM_K053260, 1.0f, 0, ""), // ""
      CH(DIV_SYSTEM_K053260, 1.0f, 0, ""), // ""
    }
  );
  ENTRY(
    "Konami Asterix", {
      CH(DIV_SYSTEM_YM2151, 1.0f, 0, "clockSel=2"), // 4MHz
      CH(DIV_SYSTEM_K053260, 1.0f, 0, "clockSel=1"), // ""
    }
  );
  ENTRY(
    "Konami Hexion", {
      CH(DIV_SYSTEM_SCC, 1.0f, 0, "clockSel=2"), // 1.5MHz (3MHz input)
      CH(DIV_SYSTEM_MSM6295, 1.0f, 0, "clockSel=1")
    }
  );
  ENTRY(
    "Sega Kyugo", {
      CH(DIV_SYSTEM_AY8910, 1.0f, 0, "clockSel=14"),
      CH(DIV_SYSTEM_AY8910, 1.0f, 0, "clockSel=14")
    }
  );
  ENTRY(
    "Sega System 1", {
      CH(DIV_SYSTEM_SMS, 1.0f, 0,
        "clockSel=2\n"
        "chipType=4\n"
      ), // SN76489A 4MHz
      CH(DIV_SYSTEM_SMS, 1.0f, 0,
        "clockSel=5\n"
        "chipType=4\n"
      ) // SN76489A 2MHz
    }
  );
  ENTRY(
    "Sega System E", {
      CH(DIV_SYSTEM_SMS, 1.0f, 0, ""),
      CH(DIV_SYSTEM_SMS, 1.0f, 0, "")
    }
  );
  ENTRY(
    "Sega System E (with FM expansion)", {
      CH(DIV_SYSTEM_SMS, 1.0f, 0, ""),
      CH(DIV_SYSTEM_SMS, 1.0f, 0, ""),
      CH(DIV_SYSTEM_OPLL, 1.0f, 0, "")
    }
  );
  ENTRY(
    "Sega System E (with FM expansion in drums mode)", {
      CH(DIV_SYSTEM_SMS, 1.0f, 0, ""),
      CH(DIV_SYSTEM_SMS, 1.0f, 0, ""),
      CH(DIV_SYSTEM_OPLL_DRUMS, 1.0f, 0, "")
    }
  );
  ENTRY(
    "Sega Hang-On", {
      CH(DIV_SYSTEM_YM2203, 1.0f, 0, "clockSel=2"), // 4MHz
      CH(DIV_SYSTEM_SEGAPCM, 1.0f, 0, "") // discrete logics, 62.5KHz output rate
    }
  );
  ENTRY(
    "Sega Hang-On (extended channel 3)", {
      CH(DIV_SYSTEM_YM2203_EXT, 1.0f, 0, "clockSel=2"), // 4MHz
      CH(DIV_SYSTEM_SEGAPCM, 1.0f, 0, "") // discrete logics, 62.5KHz output rate
    }
  );
  ENTRY(
    "Sega OutRun/X Board", {
      CH(DIV_SYSTEM_YM2151, 1.0f, 0, "clockSel=2"), // 4MHz
      CH(DIV_SYSTEM_SEGAPCM, 1.0f, 0, "") // ASIC, 31.25KHz output rate
    }
  );
  ENTRY(
    "Sega System 24", {
      CH(DIV_SYSTEM_YM2151, 1.0f, 0, "clockSel=2"), // 4MHz
      CH(DIV_SYSTEM_PCM_DAC, 1.0f, 0,
        "rate=61500\n"
        "outDepth=7\n"
      ) // software controlled, variable rate via configurable timers
    }
  );
  ENTRY(
    "Sega System 18", {
      CH(DIV_SYSTEM_YM2612, 1.0f, 0, "clockSel=2"), // discrete 8MHz YM3438
      CH(DIV_SYSTEM_YM2612, 1.0f, 0, "clockSel=2"), // ^^
      CH(DIV_SYSTEM_RF5C68, 1.0f, 0, "clockSel=1") // 10MHz
    }
  );
  ENTRY(
    "Sega System 18 (extended channel 3 on first OPN2C)", {
      CH(DIV_SYSTEM_YM2612_EXT, 1.0f, 0, "clockSel=2"), // discrete 8MHz YM3438
      CH(DIV_SYSTEM_YM2612, 1.0f, 0, "clockSel=2"), // ^^
      CH(DIV_SYSTEM_RF5C68, 1.0f, 0, "clockSel=1") // 10MHz
    }
  );
  ENTRY(
    "Sega System 18 (extended channel 3 on second OPN2C)", {
      CH(DIV_SYSTEM_YM2612, 1.0f, 0, "clockSel=2"), // discrete 8MHz YM3438
      CH(DIV_SYSTEM_YM2612_EXT, 1.0f, 0, "clockSel=2"), // ^^
      CH(DIV_SYSTEM_RF5C68, 1.0f, 0, "clockSel=1") // 10MHz
    }
  );
  ENTRY(
    "Sega System 18 (extended channel 3 on both OPN2Cs)", {
      CH(DIV_SYSTEM_YM2612_EXT, 1.0f, 0, "clockSel=2"), // discrete 8MHz YM3438
      CH(DIV_SYSTEM_YM2612_EXT, 1.0f, 0, "clockSel=2"), // ^^
      CH(DIV_SYSTEM_RF5C68, 1.0f, 0, "clockSel=1") // 10MHz
    }
  );
  ENTRY(
    "Sega System 32", {
      CH(DIV_SYSTEM_YM2612, 1.0f, 0, "clockSel=4"), // discrete 8.05MHz YM3438
      CH(DIV_SYSTEM_YM2612, 1.0f, 0, "clockSel=4"), // ^^
      CH(DIV_SYSTEM_RF5C68, 1.0f, 0, 
        "clockSel=2\n" 
        "chipType=1\n"
      ) // 12.5MHz
    }
  );
  ENTRY(
    "Sega System 32 (extended channel 3 on first OPN2C)", {
      CH(DIV_SYSTEM_YM2612_EXT, 1.0f, 0, "clockSel=4"), // discrete 8.05MHz YM3438
      CH(DIV_SYSTEM_YM2612, 1.0f, 0, "clockSel=4"), // ^^
      CH(DIV_SYSTEM_RF5C68, 1.0f, 0, 
        "clockSel=2\n" 
        "chipType=1\n"
      ) // 12.5MHz
    }
  );
  ENTRY(
    "Sega System 32 (extended channel 3 on second OPN2C)", {
      CH(DIV_SYSTEM_YM2612, 1.0f, 0, "clockSel=4"), // discrete 8.05MHz YM3438
      CH(DIV_SYSTEM_YM2612_EXT, 1.0f, 0, "clockSel=4"), // ^^
      CH(DIV_SYSTEM_RF5C68, 1.0f, 0, 
        "clockSel=2\n" 
        "chipType=1\n"
      ) // 12.5MHz
    }
  );
  ENTRY(
    "Sega System 32 (extended channel 3 on both OPN2Cs)", {
      CH(DIV_SYSTEM_YM2612_EXT, 1.0f, 0, "clockSel=4"), // discrete 8.05MHz YM3438
      CH(DIV_SYSTEM_YM2612_EXT, 1.0f, 0, "clockSel=4"), // ^^
      CH(DIV_SYSTEM_RF5C68, 1.0f, 0, 
        "clockSel=2\n" 
        "chipType=1\n"
      ) // 12.5MHz
    }
  );
  ENTRY(
    "Capcom Exed Eyes", {
      CH(DIV_SYSTEM_AY8910, 1.0f, 0, "clockSel=4"), // 1.5MHz
      CH(DIV_SYSTEM_SMS, 1.0f, 0,
        "clockSel=4\n"
        "chipType=1\n"
      ), // SN76489 3MHz
      CH(DIV_SYSTEM_SMS, 1.0f, 0,
        "clockSel=4\n"
        "chipType=1\n"
      ) // SN76489 3MHz
    }
  );
  ENTRY(
    "Capcom Arcade", { // 1943, Side arms, etc
      CH(DIV_SYSTEM_YM2203, 1.0f, 0, "clockSel=5"), // 4 or 1.5MHz; various per games
      CH(DIV_SYSTEM_YM2203, 1.0f, 0, "clockSel=5")
    }
  );
  ENTRY(
    "Capcom Arcade (extended channel 3 on first OPN)", {
      CH(DIV_SYSTEM_YM2203_EXT, 1.0f, 0, "clockSel=5"),
      CH(DIV_SYSTEM_YM2203, 1.0f, 0, "clockSel=5")
    }
  );
  ENTRY(
    "Capcom Arcade (extended channel 3 on second OPN)", {
      CH(DIV_SYSTEM_YM2203, 1.0f, 0, "clockSel=5"),
      CH(DIV_SYSTEM_YM2203_EXT, 1.0f, 0, "clockSel=5")
    }
  );
  ENTRY(
    "Capcom Arcade (extended channel 3 on both OPNs)", {
      CH(DIV_SYSTEM_YM2203_EXT, 1.0f, 0, "clockSel=5"),
      CH(DIV_SYSTEM_YM2203_EXT, 1.0f, 0, "clockSel=5")
    }
  );
  ENTRY(
    "Capcom CPS-1", { 
      CH(DIV_SYSTEM_YM2151, 1.0f, 0, ""), // 3.58MHz
      CH(DIV_SYSTEM_MSM6295, 1.0f, 0, "")
    }
  );
  ENTRY(
    "Capcom CPS-2 (QSound)", {
      CH(DIV_SYSTEM_QSOUND, 1.0f, 0, "")
    }
  );
  ENTRY(
    "Jaleco Ginga NinkyouDen", {
      CH(DIV_SYSTEM_AY8910, 1.0f, 0, "chipType=1"), // 1.79MHz
      CH(DIV_SYSTEM_Y8950, 1.0f, 0, "") // 3.58MHz
    }
  );
  ENTRY(
    "Jaleco Ginga NinkyouDen (drums mode)", {
      CH(DIV_SYSTEM_AY8910, 1.0f, 0, "chipType=1"), // 1.79MHz
      CH(DIV_SYSTEM_Y8950_DRUMS, 1.0f, 0, "") // 3.58MHz
    }
  );
  ENTRY(
    "Jaleco Mega System 1", {
      CH(DIV_SYSTEM_YM2151, 1.0f, 0, "clockSel=1"), // 3.5MHz (7MHz / 2)
      CH(DIV_SYSTEM_MSM6295, 1.0f, 0, "clockSel=2"), // 4MHz
      CH(DIV_SYSTEM_MSM6295, 1.0f, 0, "clockSel=2") // 4MHz
    }
  );
  ENTRY(
    "NMK 16-bit Arcade", {
      CH(DIV_SYSTEM_YM2203, 1.0f, 0, "clockSel=5"), // 1.5MHz; optional
      CH(DIV_SYSTEM_MSM6295, 1.0f, 0,
        "clockSel=2\n"
        "rateSel=true\n"
      ), // 4MHz
      CH(DIV_SYSTEM_MSM6295, 1.0f, 0,
        "clockSel=2\n"
        "rateSel=true\n"
      ) // ^^
    }
  );
  ENTRY(
    "NMK 16-bit Arcade (extended channel 3)", {
      CH(DIV_SYSTEM_YM2203_EXT, 1.0f, 0, "clockSel=5"), // 1.5MHz; optional
      CH(DIV_SYSTEM_MSM6295, 1.0f, 0,
        "clockSel=2\n"
        "rateSel=true\n"
      ), // 4MHz
      CH(DIV_SYSTEM_MSM6295, 1.0f, 0,
        "clockSel=2\n"
        "rateSel=true\n"
      ) // ^^
    }
  );
  ENTRY(
    "NMK 16-bit Arcade (w/NMK112 bankswitching)", {
      CH(DIV_SYSTEM_YM2203, 1.0f, 0, "clockSel=5"), // 1.5MHz; optional
      CH(DIV_SYSTEM_MSM6295, 1.0f, 0,
        "clockSel=2\n"
        "rateSel=true\n"
        "isBanked=true\n"
      ), // 4MHz
      CH(DIV_SYSTEM_MSM6295, 1.0f, 0,
        "clockSel=2\n"
        "rateSel=true\n"
        "isBanked=true\n"
      ) // ^^
    }
  );
  ENTRY(
    "NMK 16-bit Arcade (w/NMK112 bankswitching, extended channel 3)", {
      CH(DIV_SYSTEM_YM2203_EXT, 1.0f, 0, "clockSel=5"), // 1.5MHz; optional
      CH(DIV_SYSTEM_MSM6295, 1.0f, 0,
        "clockSel=2\n"
        "rateSel=true\n"
        "isBanked=true\n"
      ), // 4MHz
      CH(DIV_SYSTEM_MSM6295, 1.0f, 0,
        "clockSel=2\n"
        "rateSel=true\n"
        "isBanked=true\n"
      ) // ^^
    }
  );
  ENTRY(
    "Atlus Power Instinct 2", {
      CH(DIV_SYSTEM_YM2203, 1.0f, 0, "clockSel=2"), // 4MHz
      CH(DIV_SYSTEM_MSM6295, 1.0f, 0,
        "clockSel=13\n"
        "rateSel=true\n"
        "isBanked=true\n"
      ), // 3MHz
      CH(DIV_SYSTEM_MSM6295, 1.0f, 0,
        "clockSel=13\n"
        "rateSel=true\n"
        "isBanked=true\n"
      ) // ^^
    }
  );
  ENTRY(
    "Atlus Power Instinct 2 (extended channel 3)", {
      CH(DIV_SYSTEM_YM2203_EXT, 1.0f, 0, "clockSel=2"), // 4MHz
      CH(DIV_SYSTEM_MSM6295, 1.0f, 0,
        "clockSel=13\n"
        "rateSel=true\n"
        "isBanked=true\n"
      ), // 3MHz
      CH(DIV_SYSTEM_MSM6295, 1.0f, 0,
        "clockSel=13\n"
        "rateSel=true\n"
        "isBanked=true\n"
      ) // ^^
    }
  );
  ENTRY(
    "Raizing/Eighting Battle Garegga", {
      CH(DIV_SYSTEM_YM2151, 1.0f, 0, "clockSel=2"), // 4MHz
      CH(DIV_SYSTEM_MSM6295, 1.0f, 0,
        "clockSel=8\n"
        "isBanked=true\n"
      ) // 2MHz
    }
  );
  ENTRY(
    "Raizing/Eighting Batrider", {
      CH(DIV_SYSTEM_YM2151, 1.0f, 0, "clockSel=2"), // 4MHz
      CH(DIV_SYSTEM_MSM6295, 1.0f, 0,
        "clockSel=15\n"
        "isBanked=true\n"
      ), // 3.2MHz
      CH(DIV_SYSTEM_MSM6295, 1.0f, 0,
        "clockSel=15\n"
        "rateSel=true\n"
        "isBanked=true\n"
      ) // 3.2MHz
    }
  );
  ENTRY(
    "Kaneko DJ Boy", {
      CH(DIV_SYSTEM_YM2203, 1.0f, 0, "clockSel=3"), // 3MHz
      CH(DIV_SYSTEM_MSM6295, 1.0f, -1.0f, "clockSel=12"), // 1.5MHz, Left output
      CH(DIV_SYSTEM_MSM6295, 1.0f, 1.0f, "clockSel=12"), // 1.5MHz, Right output
    }
  );
  ENTRY(
    "Kaneko DJ Boy (extended channel 3)", {
      CH(DIV_SYSTEM_YM2203_EXT, 1.0f, 0, "clockSel=3"), // 3MHz
      CH(DIV_SYSTEM_MSM6295, 1.0f, -1.0f, "clockSel=12"), // 1.5MHz, Left output
      CH(DIV_SYSTEM_MSM6295, 1.0f, 1.0f, "clockSel=12") // 1.5MHz, Right output
    }
  );
  ENTRY(
    "Kaneko Air Buster", {
      CH(DIV_SYSTEM_YM2203, 1.0f, 0, "clockSel=3"), // 3MHz
      CH(DIV_SYSTEM_MSM6295, 1.0f, 0,
        "clockSel=13\n"
        "rateSel=true\n"
      ) // 3MHz
    }
  );
  ENTRY(
    "Kaneko Air Buster (extended channel 3)", {
      CH(DIV_SYSTEM_YM2203_EXT, 1.0f, 0, "clockSel=3"), // 3MHz
      CH(DIV_SYSTEM_MSM6295, 1.0f, 0,
        "clockSel=13\n"
        "rateSel=true\n"
      ) // 3MHz
    }
  );
  ENTRY(
    "Kaneko Toybox System", {
      CH(DIV_SYSTEM_AY8910, 1.0f, 0,
        "clockSel=3\n"
        "chipType=1\n"
      ), // YM2149 2MHz
      CH(DIV_SYSTEM_AY8910, 1.0f, 0,
        "clockSel=3\n"
        "chipType=1\n"
      ), // ^^
      CH(DIV_SYSTEM_MSM6295, 1.0f, 0, "clockSel=8") // 2MHz
    }
  );
  ENTRY(
    "Kaneko Jackie Chan", {
      CH(DIV_SYSTEM_YMZ280B, 1.0f, 0, "clockSel=3") // 16MHz
    }
  );
  ENTRY(
    "Super Kaneko Nova System", {
      CH(DIV_SYSTEM_YMZ280B, 1.0f, 0, "clockSel=4") // 16.67MHz (33.33MHz / 2)
    }
  );
  ENTRY(
    "Tecmo Ninja Gaiden", { // Ninja Gaiden, Raiga, etc
      CH(DIV_SYSTEM_YM2203, 1.0f, 0, "clockSel=2"), // 4MHz
      CH(DIV_SYSTEM_YM2203, 1.0f, 0, "clockSel=2"), // 4MHz
      CH(DIV_SYSTEM_MSM6295, 1.0f, 0, "") // 1MHz
    }
  );
  ENTRY(
    "Tecmo Ninja Gaiden (extended channel 3 on first OPN)", { // Ninja Gaiden, Raiga, etc
      CH(DIV_SYSTEM_YM2203_EXT, 1.0f, 0, "clockSel=2"), // 4MHz
      CH(DIV_SYSTEM_YM2203, 1.0f, 0, "clockSel=2"), // 4MHz
      CH(DIV_SYSTEM_MSM6295, 1.0f, 0, "") // 1MHz
    }
  );
  ENTRY(
    "Tecmo Ninja Gaiden (extended channel 3 on second OPN)", { // Ninja Gaiden, Raiga, etc
      CH(DIV_SYSTEM_YM2203, 1.0f, 0, "clockSel=2"), // 4MHz
      CH(DIV_SYSTEM_YM2203_EXT, 1.0f, 0, "clockSel=2"), // 4MHz
      CH(DIV_SYSTEM_MSM6295, 1.0f, 0, "") // 1MHz
    }
  );
  ENTRY(
    "Tecmo Ninja Gaiden (extended channel 3 on both OPNs)", { // Ninja Gaiden, Raiga, etc
      CH(DIV_SYSTEM_YM2203_EXT, 1.0f, 0, "clockSel=2"), // 4MHz
      CH(DIV_SYSTEM_YM2203_EXT, 1.0f, 0, "clockSel=2"), // 4MHz
      CH(DIV_SYSTEM_MSM6295, 1.0f, 0, "") // 1MHz
    }
  );
  ENTRY(
    "Tecmo System", {
      CH(DIV_SYSTEM_OPL3, 1.0f, 0, ""),
      CH(DIV_SYSTEM_YMZ280B, 1.0f, 0, ""),
      CH(DIV_SYSTEM_MSM6295, 1.0f, 0, "clockSel=8") // 2MHz
    }
  );
  ENTRY(
    "Tecmo System (drums mode)", {
      CH(DIV_SYSTEM_OPL3_DRUMS, 1.0f, 0, ""),
      CH(DIV_SYSTEM_YMZ280B, 1.0f, 0, ""),
      CH(DIV_SYSTEM_MSM6295, 1.0f, 0, "clockSel=8") // 2MHz
    }
  );
  ENTRY(
    "Seibu Kaihatsu Raiden", { // Raiden, Seibu cup soccer, Zero team, etc
      CH(DIV_SYSTEM_OPL2, 1.0f, 0, ""), // YM3812 3.58MHz
      CH(DIV_SYSTEM_MSM6295, 1.0f, 0, "") // 1 or 1.023MHz (28.636363MHz / 28); various per games
    }
  );
  ENTRY(
    "Seibu Kaihatsu Raiden (drums mode)", { // Raiden, Seibu cup soccer, Zero team, etc
      CH(DIV_SYSTEM_OPL2_DRUMS, 1.0f, 0, ""), // YM3812 3.58MHz
      CH(DIV_SYSTEM_MSM6295, 1.0f, 0, "") // 1 or 1.023MHz (28.636363MHz / 28); various per games
    }
  );
  ENTRY(
    "Sunsoft Shanghai 3", {
      CH(DIV_SYSTEM_AY8910, 1.0f, 0,
        "clockSel=4\n"
        "chipType=1\n"
      ), // YM2149 1.5MHz
      CH(DIV_SYSTEM_MSM6295, 1.0f, 0, "clockSel=1") // 1.056MHz
    }
  );
  ENTRY(
    "Sunsoft Arcade", {
      CH(DIV_SYSTEM_YM2612, 1.0f, 0, "clockSel=2"), // discrete YM3438 8MHz
      CH(DIV_SYSTEM_MSM6295, 1.0f, 0, "clockSel=1") // 1.056MHz
    }
  );
  ENTRY(
    "Sunsoft Arcade (extended channel 3)", {
      CH(DIV_SYSTEM_YM2612_EXT, 1.0f, 0, "clockSel=2"), // discrete YM3438 8MHz
      CH(DIV_SYSTEM_MSM6295, 1.0f, 0, "clockSel=1") // 1.056MHz
    }
  );
  ENTRY(
    "Atari Klax", { 
      CH(DIV_SYSTEM_MSM6295, 1.0f, 0, "clockSel=7") // 0.895MHz (3.579545MHz / 4)
    }
  );
  ENTRY(
    "Atari Rampart", {
      CH(DIV_SYSTEM_OPLL, 1.0f, 0, ""), // 3.579545MHz
      CH(DIV_SYSTEM_MSM6295, 1.0f, 0, "clockSel=14") // 1.193MHz (3.579545MHz / 3)
    }
  );
  ENTRY(
    "Atari Rampart (drums mode)", { 
      CH(DIV_SYSTEM_OPLL_DRUMS, 1.0f, 0, ""), // 3.579545MHz
      CH(DIV_SYSTEM_MSM6295, 1.0f, 0, "clockSel=14") // 1.193MHz (3.579545MHz / 3)
    }
  );
  ENTRY(
    "Atari JSA IIIs", { 
      CH(DIV_SYSTEM_YM2151, 1.0f, 0, ""), // 3.579545MHz
      CH(DIV_SYSTEM_MSM6295, 1.0f, -1.0f, "clockSel=14"), // 1.193MHz (3.579545MHz / 3), Left output
      CH(DIV_SYSTEM_MSM6295, 1.0f, 1.0f, "clockSel=14") // 1.193MHz (3.579545MHz / 3), Right output
    }
  );
  ENTRY(
    "Atari Marble Madness", {
      CH(DIV_SYSTEM_YM2151, 1.0f, 0, ""),
      CH(DIV_SYSTEM_POKEY, 1.0f, 0, "")
    }
  );
  ENTRY(
    "Atari Championship Sprint", {
      CH(DIV_SYSTEM_YM2151, 1.0f, 0, ""),
      CH(DIV_SYSTEM_POKEY, 1.0f, 0, ""),
      CH(DIV_SYSTEM_POKEY, 1.0f, 0, "")
    }
  );
  ENTRY(
    "Atari Tetris", {
      CH(DIV_SYSTEM_POKEY, 1.0f, 0, ""),
      CH(DIV_SYSTEM_POKEY, 1.0f, 0, "")
    }
  );
  ENTRY(
    "Atari I, Robot", {
      CH(DIV_SYSTEM_POKEY, 1.0f, 0, "customClock=1512000"),
      CH(DIV_SYSTEM_POKEY, 1.0f, 0, "customClock=1512000"),
      CH(DIV_SYSTEM_POKEY, 1.0f, 0, "customClock=1512000"),
      CH(DIV_SYSTEM_POKEY, 1.0f, 0, "customClock=1512000")
    }
  );
  ENTRY(
    "Data East Karnov", {
      CH(DIV_SYSTEM_YM2203, 1.0f, 0, "clockSel=5"), // 1.5MHz
      CH(DIV_SYSTEM_OPL, 1.0f, 0, "clockSel=3") // 3MHz
    }
  );
  ENTRY(
    "Data East Karnov (extended channel 3)", {
      CH(DIV_SYSTEM_YM2203_EXT, 1.0f, 0, "clockSel=5"), // 1.5MHz
      CH(DIV_SYSTEM_OPL, 1.0f, 0, "clockSel=3") // 3MHz
    }
  );
  ENTRY(
    "Data East Karnov (drums mode)", {
      CH(DIV_SYSTEM_YM2203, 1.0f, 0, "clockSel=5"), // 1.5MHz
      CH(DIV_SYSTEM_OPL_DRUMS, 1.0f, 0, "clockSel=3") // 3MHz
    }
  );
  ENTRY(
    "Data East Karnov (extended channel 3; drums mode)", {
      CH(DIV_SYSTEM_YM2203_EXT, 1.0f, 0, "clockSel=5"), // 1.5MHz
      CH(DIV_SYSTEM_OPL_DRUMS, 1.0f, 0, "clockSel=3") // 3MHz
    }
  );
  ENTRY(
    "Data East Arcade", { // Bad dudes, Robocop, etc
      CH(DIV_SYSTEM_YM2203, 1.0f, 0, "clockSel=5"), // 1.5MHz
      CH(DIV_SYSTEM_OPL2, 1.0f, 0, "clockSel=3"), // 3MHz
      CH(DIV_SYSTEM_MSM6295, 1.0f, 0, "") // 1 to 1.056MHz; various per games or optional
    }
  );
  ENTRY(
    "Data East Arcade (extended channel 3)", { // Bad dudes, Robocop, etc
      CH(DIV_SYSTEM_YM2203_EXT, 1.0f, 0, "clockSel=5"), // 1.5MHz
      CH(DIV_SYSTEM_OPL2, 1.0f, 0, "clockSel=3"), // 3MHz
      CH(DIV_SYSTEM_MSM6295, 1.0f, 0, "") // 1 to 1.056MHz; various per games or optional
    }
  );
  ENTRY(
    "Data East Arcade (drums mode)", { // Bad dudes, Robocop, etc
      CH(DIV_SYSTEM_YM2203, 1.0f, 0, "clockSel=5"), // 1.5MHz
      CH(DIV_SYSTEM_OPL2_DRUMS, 1.0f, 0, "clockSel=3"), // 3MHz
      CH(DIV_SYSTEM_MSM6295, 1.0f, 0, "") // 1 to 1.056MHz; various per games or optional
    }
  );
  ENTRY(
    "Data East Arcade (extended channel 3; drums mode)", { // Bad dudes, Robocop, etc
      CH(DIV_SYSTEM_YM2203_EXT, 1.0f, 0, "clockSel=5"), // 1.5MHz
      CH(DIV_SYSTEM_OPL2_DRUMS, 1.0f, 0, "clockSel=3"), // 3MHz
      CH(DIV_SYSTEM_MSM6295, 1.0f, 0, "") // 1 to 1.056MHz; various per games or optional
    }
  );
  ENTRY(
    "Data East PCX", {
      CH(DIV_SYSTEM_YM2203, 1.0f, 0, "clockSel=5"), // 1.5MHz
      CH(DIV_SYSTEM_PCE, 1.0f, 0, "")
      // software controlled MSM5205
    }
  );
  ENTRY(
    "Data East PCX (extended channel 3)", {
      CH(DIV_SYSTEM_YM2203_EXT, 1.0f, 0, "clockSel=5"), // 1.5MHz
      CH(DIV_SYSTEM_PCE, 1.0f, 0, "")
      // software controlled MSM5205
    }
  );
  ENTRY(
    "Data East Dark Seal", { // Dark Seal, Crude Buster, Vapor Trail, etc
      CH(DIV_SYSTEM_YM2151, 1.0f, 0, ""), // 3.580MHz (32.22MHz / 9)
      CH(DIV_SYSTEM_YM2203, 1.0f, 0, "clockSel=2"), // 4.0275MHz (32.22MHz / 8); optional
      CH(DIV_SYSTEM_MSM6295, 1.0f, 0, ""), // 1.007MHz (32.22MHz / 32)
      CH(DIV_SYSTEM_MSM6295, 1.0f, 0, "clockSel=8") // 2.014MHz (32.22MHz / 16); optional
      // HuC6280 is for control them, internal sound isn't used
    }
  );
  ENTRY(
    "Data East Dark Seal (extended channel 3)", { // Dark Seal, Crude Buster, Vapor Trail, etc
      CH(DIV_SYSTEM_YM2151, 1.0f, 0, ""), // 3.580MHz (32.22MHz / 9)
      CH(DIV_SYSTEM_YM2203_EXT, 1.0f, 0, "clockSel=2"), // 4.0275MHz (32.22MHz / 8); optional
      CH(DIV_SYSTEM_MSM6295, 1.0f, 0, ""), // 1.007MHz (32.22MHz / 32)
      CH(DIV_SYSTEM_MSM6295, 1.0f, 0, "clockSel=8") // 2.014MHz (32.22MHz / 16); optional
      // HuC6280 is for control them, internal sound isn't used
    }
  );
  ENTRY(
    "Data East Deco 156", {
      CH(DIV_SYSTEM_MSM6295, 1.0f, 0, "clockSel=0"), // 1 or 1.007MHz (32.22MHz / 32); various per games
      CH(DIV_SYSTEM_MSM6295, 1.0f, 0, "clockSel=8") // 1 or 2 or 2.014MHz (32.22MHz / 16); various per games
    }
  );
  ENTRY(
    "Data East MLC", {
      CH(DIV_SYSTEM_YMZ280B, 1.0f, 0, "clockSel=5") // 14MHz
    }
  );
  ENTRY(
    "SNK Ikari Warriors", {
      CH(DIV_SYSTEM_OPL, 1.0f, 0, "clockSel=2"),
      CH(DIV_SYSTEM_OPL, 1.0f, 0, "clockSel=2")
    }
  );
  ENTRY(
    "SNK Ikari Warriors (drums mode on first OPL)", {
      CH(DIV_SYSTEM_OPL_DRUMS, 1.0f, 0, "clockSel=2"),
      CH(DIV_SYSTEM_OPL, 1.0f, 0, "clockSel=2")
    }
  );
  ENTRY(
    "SNK Ikari Warriors (drums mode on second OPL)", {
      CH(DIV_SYSTEM_OPL, 1.0f, 0, "clockSel=2"),
      CH(DIV_SYSTEM_OPL_DRUMS, 1.0f, 0, "clockSel=2")
    }
  );
  ENTRY(
    "SNK Ikari Warriors (drums mode on both OPLs)", {
      CH(DIV_SYSTEM_OPL_DRUMS, 1.0f, 0, "clockSel=2"),
      CH(DIV_SYSTEM_OPL_DRUMS, 1.0f, 0, "clockSel=2")
    }
  );
  ENTRY(
    "SNK Triple Z80", {
      CH(DIV_SYSTEM_Y8950, 1.0f, 0, "clockSel=2"),
      CH(DIV_SYSTEM_OPL, 1.0f, 0, "clockSel=2")
    }
  );
  ENTRY(
    "SNK Triple Z80 (drums mode on Y8950)", {
      CH(DIV_SYSTEM_Y8950_DRUMS, 1.0f, 0, "clockSel=2"),
      CH(DIV_SYSTEM_OPL, 1.0f, 0, "clockSel=2")
    }
  );
  ENTRY(
    "SNK Triple Z80 (drums mode on OPL)", {
      CH(DIV_SYSTEM_Y8950, 1.0f, 0, "clockSel=2"),
      CH(DIV_SYSTEM_OPL_DRUMS, 1.0f, 0, "clockSel=2")
    }
  );
  ENTRY(
    "SNK Triple Z80 (drums mode on Y8950 and OPL)", {
      CH(DIV_SYSTEM_Y8950_DRUMS, 1.0f, 0, "clockSel=2"),
      CH(DIV_SYSTEM_OPL_DRUMS, 1.0f, 0, "clockSel=2")
    }
  );
  ENTRY(
    "SNK Chopper I", {
      CH(DIV_SYSTEM_Y8950, 1.0f, 0, "clockSel=2"),
      CH(DIV_SYSTEM_OPL2, 1.0f, 0, "clockSel=2")
    }
  );
  ENTRY(
    "SNK Chopper I (drums mode on Y8950)", {
      CH(DIV_SYSTEM_Y8950_DRUMS, 1.0f, 0, "clockSel=2"),
      CH(DIV_SYSTEM_OPL2, 1.0f, 0, "clockSel=2")
    }
  );
  ENTRY(
    "SNK Chopper I (drums mode on OPL2)", {
      CH(DIV_SYSTEM_Y8950, 1.0f, 0, "clockSel=2"),
      CH(DIV_SYSTEM_OPL2_DRUMS, 1.0f, 0, "clockSel=2")
    }
  );
  ENTRY(
    "SNK Chopper I (drums mode on Y8950 and OPL2)", {
      CH(DIV_SYSTEM_Y8950_DRUMS, 1.0f, 0, "clockSel=2"),
      CH(DIV_SYSTEM_OPL2_DRUMS, 1.0f, 0, "clockSel=2")
    }
  );
  ENTRY(
    "SNK Touchdown Fever", {
      CH(DIV_SYSTEM_OPL, 1.0f, 0, "clockSel=2"),
      CH(DIV_SYSTEM_Y8950, 1.0f, 0, "clockSel=2")
    }
  );
  ENTRY(
    "SNK Touchdown Fever (drums mode on OPL)", {
      CH(DIV_SYSTEM_OPL_DRUMS, 1.0f, 0, "clockSel=2"),
      CH(DIV_SYSTEM_Y8950, 1.0f, 0, "clockSel=2")
    }
  );
  ENTRY(
    "SNK Touchdown Fever (drums mode on Y8950)", {
      CH(DIV_SYSTEM_OPL, 1.0f, 0, "clockSel=2"),
      CH(DIV_SYSTEM_Y8950_DRUMS, 1.0f, 0, "clockSel=2")
    }
  );
  ENTRY(
    "SNK Touchdown Fever (drums mode on OPL and Y8950)", {
      CH(DIV_SYSTEM_OPL_DRUMS, 1.0f, 0, "clockSel=2"),
      CH(DIV_SYSTEM_Y8950_DRUMS, 1.0f, 0, "clockSel=2")
    }
  );
  ENTRY(
    "Alpha denshi Alpha-68K", {
      CH(DIV_SYSTEM_YM2203, 1.0f, 0, "clockSel=3"), // 3MHz
      CH(DIV_SYSTEM_OPLL, 1.0f, 0, "clockSel=0"), // 3.58MHz
      CH(DIV_SYSTEM_PCM_DAC, 1.0f, 0,
        "rate=7614\n"
        "outDepth=7\n"
      ) // software controlled 8 bit DAC
    }
  );
  ENTRY(
    "Alpha denshi Alpha-68K (extended channel 3)", {
      CH(DIV_SYSTEM_YM2203_EXT, 1.0f, 0, "clockSel=3"), // 3MHz
      CH(DIV_SYSTEM_OPLL, 1.0f, 0, "clockSel=0"), // 3.58MHz
      CH(DIV_SYSTEM_PCM_DAC, 1.0f, 0,
        "rate=7614\n"
        "outDepth=7\n"
      ) // software controlled 8 bit DAC
    }
  );
  ENTRY(
    "Alpha denshi Alpha-68K (drums mode)", {
      CH(DIV_SYSTEM_YM2203, 1.0f, 0, "clockSel=3"), // 3MHz
      CH(DIV_SYSTEM_OPLL_DRUMS, 1.0f, 0, "clockSel=0"), // 3.58MHz
      CH(DIV_SYSTEM_PCM_DAC, 1.0f, 0,
        "rate=7614\n"
        "outDepth=7\n"
      ) // software controlled 8 bit DAC
    }
  );
  ENTRY(
    "Alpha denshi Alpha-68K (extended channel 3; drums mode)", {
      CH(DIV_SYSTEM_YM2203_EXT, 1.0f, 0, "clockSel=3"), // 3MHz
      CH(DIV_SYSTEM_OPLL_DRUMS, 1.0f, 0, "clockSel=0"), // 3.58MHz
      CH(DIV_SYSTEM_PCM_DAC, 1.0f, 0,
        "rate=7614\n"
        "outDepth=7\n"
      ) // software controlled 8 bit DAC
    }
  );
  ENTRY(
    "Alpha denshi Equites", {
      CH(DIV_SYSTEM_MSM5232, 1.0f, 0, "customClock=6144000"),
      CH(DIV_SYSTEM_AY8910, 1.0f, 0, "clockSel=14"),
      CH(DIV_SYSTEM_PCM_DAC, 1.0f, 0, 
         "rate=11025\n" 
         "outDepth=5\n"
      ),
      CH(DIV_SYSTEM_PCM_DAC, 1.0f, 0, 
         "rate=11025\n" 
         "outDepth=5\n"
      ) // don't know what the actual sample rate is
    }
  );
  ENTRY(
    "Neo Geo MVS", {
      CH(DIV_SYSTEM_YM2610_FULL, 1.0f, 0, "")
    }
  );
  ENTRY(
    "Neo Geo MVS (extended channel 2)", {
      CH(DIV_SYSTEM_YM2610_FULL_EXT, 1.0f, 0, "")
    }
  );
  ENTRY(
    "Nichibutsu Mag Max", {
      CH(DIV_SYSTEM_AY8910, 1.0f, 0, "clockSel=13"),
      CH(DIV_SYSTEM_AY8910, 1.0f, 0, "clockSel=13"),
      CH(DIV_SYSTEM_AY8910, 1.0f, 0, "clockSel=13")
    }
  );
  ENTRY(
    "Namco (3-channel WSG)", { // Pac-Man, Galaga, Xevious, etc
      CH(DIV_SYSTEM_NAMCO, 1.0f, 0, "")
    }
  );
  ENTRY(
    "Namco Mappy", { // Mappy, Super Pac-Man, Libble Rabble, etc
      CH(DIV_SYSTEM_NAMCO_15XX, 1.0f, 0, "")
    }
  );
  ENTRY(
    "Namco Pac-Land", { // Pac-Land, Baraduke, Sky kid, etc
      CH(DIV_SYSTEM_NAMCO_CUS30, 1.0f, 0, "")
    }
  );
  ENTRY(
    "Namco System 86", { // without expansion board case; Hopping Mappy, etc
      CH(DIV_SYSTEM_YM2151, 1.0f, 0, ""),
      CH(DIV_SYSTEM_NAMCO_CUS30, 1.0f, 0, "")
    }
  );
  ENTRY(
    "Namco Thunder Ceptor", {
      CH(DIV_SYSTEM_YM2151, 1.0f, 0, ""),
      CH(DIV_SYSTEM_NAMCO_CUS30, 1.0f, 0, ""),
      CH(DIV_SYSTEM_PCM_DAC, 1.0f, 0, 
        "rate=8000\n"
        "outDepth=7\n"
      ) // M65C02 software driven, correct sample rate?
    }
  );
  ENTRY(
    "Namco System 1", {
      CH(DIV_SYSTEM_YM2151, 1.0f, 0, ""),
      CH(DIV_SYSTEM_NAMCO_CUS30, 1.0f, 0, ""),
      CH(DIV_SYSTEM_PCM_DAC, 1.0f, 0,
        "rate=6000\n"
        "outDepth=7\n"
      ), // sample rate verified from https://github.com/mamedev/mame/blob/master/src/devices/sound/n63701x.cpp
      CH(DIV_SYSTEM_PCM_DAC, 1.0f, 0,
        "rate=6000\n"
        "outDepth=7\n"
      ) // ""
    }
  );
  ENTRY(
    "Namco System 2", {
      CH(DIV_SYSTEM_YM2151, 1.0f, 0, ""),
      CH(DIV_SYSTEM_C140, 1.0f, 0, "")
    }
  );
  ENTRY(
    "Namco NA-1/2", {
      CH(DIV_SYSTEM_C219, 1.0f, 0, "")
    }
  );
  ENTRY(
    "Taito Arcade", {
      CH(DIV_SYSTEM_YM2610B, 1.0f, 0, "")
    }
  );
  ENTRY(
    "Taito Arcade (extended channel 3)", {
      CH(DIV_SYSTEM_YM2610B_EXT, 1.0f, 0, "")
    }
  );
  ENTRY(
    "Taito Metal Soldier Isaac II", {
      CH(DIV_SYSTEM_MSM5232, 1.0f, 0, ""),
      CH(DIV_SYSTEM_AY8910, 1.0f, 0, "clockSel=3"),
      CH(DIV_SYSTEM_AY8910, 1.0f, 0, "clockSel=3")
    }
  );
  ENTRY(
    "Taito The Fairyland Story", {
      CH(DIV_SYSTEM_MSM5232, 1.0f, 0, ""),
      CH(DIV_SYSTEM_AY8910, 1.0f, 0, 
         "clockSel=3\n"
         "chipType=1\n"
      ),
      CH(DIV_SYSTEM_PCM_DAC, 1.0f, 0, 
         "rate=11025\n" 
         "outDepth=7\n"
      ) // don't know what the actual sample rate is
    }
  );
  ENTRY(
    "Taito Wyvern F-0", {
      CH(DIV_SYSTEM_MSM5232, 1.0f, 0, ""),
      CH(DIV_SYSTEM_AY8910, 1.0f, 0, 
         "clockSel=3\n"
         "chipType=1\n"
      ),
      CH(DIV_SYSTEM_AY8910, 1.0f, 0, 
         "clockSel=3\n"
         "chipType=1\n"
      ),
      CH(DIV_SYSTEM_PCM_DAC, 1.0f, 0, 
         "rate=11025\n" 
         "outDepth=7\n"
      ) // don't know what the actual sample rate is
    }
  );
  ENTRY(
    "Seta 1", {
      CH(DIV_SYSTEM_X1_010, 1.0f, 0, "")
    }
  );
  ENTRY(
    "Seta 1 + FM addon", {
      CH(DIV_SYSTEM_X1_010, 1.0f, 0, ""),
      CH(DIV_SYSTEM_YM2612, 1.0f, 0, "clockSel=2") // Discrete YM3438
    }
  );
  ENTRY(
    "Seta 1 + FM addon (extended channel 3)", {
      CH(DIV_SYSTEM_X1_010, 1.0f, 0, ""),
      CH(DIV_SYSTEM_YM2612_EXT, 1.0f, 0, "clockSel=2") // Discrete YM3438
    }
  );
  ENTRY(
    "Seta 2", {
      CH(DIV_SYSTEM_X1_010, 1.0f, 0,
         "clockSel=1\n"
         "isBanked=true\n"
      )
    }
  );
  ENTRY(
    "Sammy/Seta/Visco SSV", {
      CH(DIV_SYSTEM_ES5506, 1.0f, 0, "channels=31")
    }
  );
  ENTRY(
    "Cave 68000", {
      CH(DIV_SYSTEM_YMZ280B, 1.0f, 0, "")
    }
  );
  ENTRY(
    "Coreland Cyber Tank", {
      CH(DIV_SYSTEM_Y8950, 1.0f, -1.0f, ""), // 3.58MHz, Left output
      CH(DIV_SYSTEM_Y8950, 1.0f, 1.0f, "") // 3.58MHz, Right output
    }
  );
  ENTRY(
    "Coreland Cyber Tank (drums mode)", {
      CH(DIV_SYSTEM_Y8950_DRUMS, 1.0f, -1.0f, ""), // 3.58MHz, Left output
      CH(DIV_SYSTEM_Y8950_DRUMS, 1.0f, 1.0f, "") // 3.58MHz, Right output
    }
  );
  ENTRY(
    "ICE Skimaxx", {
      CH(DIV_SYSTEM_MSM6295, 1.0f, -1.0f,
        "clockSel=2\n"
        "rateSel=true\n"
      ), // 4MHz, Left output
      CH(DIV_SYSTEM_MSM6295, 1.0f, 1.0f,
        "clockSel=2\n"
        "rateSel=true\n"
      ), // 4MHz, Right output
      CH(DIV_SYSTEM_MSM6295, 1.0f, -1.0f, "clockSel=8"), // 2MHz, Left output
      CH(DIV_SYSTEM_MSM6295, 1.0f, 1.0f, "clockSel=8") // 2MHz, Right output
    }
  );
  ENTRY(
    "Toaplan 1", {
      CH(DIV_SYSTEM_OPL2, 1.0f, 0, "clockSel=5") // 3.5MHz
    }
  );
  ENTRY(
    "Toaplan 1 (drums mode)", {
      CH(DIV_SYSTEM_OPL2_DRUMS, 1.0f, 0, "clockSel=5") // 3.5MHz
    }
  );
  ENTRY(
    "Dynax/Nakanihon 3rd generation hardware", {
      CH(DIV_SYSTEM_AY8910, 1.0f, 0, ""), // AY or YM, optional - 1.79MHz or 3.58MHz; various per game
      CH(DIV_SYSTEM_OPLL, 1.0f, 0, ""),
      CH(DIV_SYSTEM_MSM6295, 1.0f, 0, "clockSel=6") // 1.023MHz mostly
    }
  );
  ENTRY(
    "Dynax/Nakanihon 3rd generation hardware (drums mode)", {
      CH(DIV_SYSTEM_AY8910, 1.0f, 0, ""), // AY or YM, optional - 1.79MHz or 3.58MHz; various per game
      CH(DIV_SYSTEM_OPLL_DRUMS, 1.0f, 0, ""),
      CH(DIV_SYSTEM_MSM6295, 1.0f, 0, "clockSel=6") // 1.023MHz mostly
    }
  );
  ENTRY(
    "Dynax/Nakanihon Real Break", {
      CH(DIV_SYSTEM_OPLL, 1.0f, 0, ""),
      CH(DIV_SYSTEM_YMZ280B, 1.0f, 0, "")
    }
  );
  ENTRY(
    "Dynax/Nakanihon Real Break (drums mode)", {
      CH(DIV_SYSTEM_OPLL_DRUMS, 1.0f, 0, ""),
      CH(DIV_SYSTEM_YMZ280B, 1.0f, 0, "")
    }
  );
  ENTRY(
    "Irem M72", {
      CH(DIV_SYSTEM_YM2151, 1.0f, 0, ""),
      CH(DIV_SYSTEM_PCM_DAC, 1.0f, 0,
        "rate=7812\n"
        "outDepth=7\n"
      )
    }
  );
  ENTRY(
    "Irem M92/M107", {
      CH(DIV_SYSTEM_YM2151, 1.0f, 0, ""),
      CH(DIV_SYSTEM_GA20, 1.0f, 0, "")
    }
  );
  CATEGORY_END;


  CATEGORY_BEGIN("FM","chips which use frequency modulation (FM) to generate sound.\nsome of these also pack more (like square and sample channels).");
  ENTRY(
    "Yamaha YM2151 (OPM)", {
      CH(DIV_SYSTEM_YM2151, 1.0f, 0, "")
    }
  );
  ENTRY(
    "Yamaha YM2203 (OPN)", {
      CH(DIV_SYSTEM_YM2203, 1.0f, 0, "clockSel=3")
    }
  );
  ENTRY(
    "Yamaha YM2203 (extended channel 3)", {
      CH(DIV_SYSTEM_YM2203_EXT, 1.0f, 0, "clockSel=3")
    }
  );
  ENTRY(
    "Yamaha YM2608 (OPNA)", {
      CH(DIV_SYSTEM_YM2608, 1.0f, 0, "")
    }
  );
  ENTRY(
    "Yamaha YM2608 (extended channel 3)", {
      CH(DIV_SYSTEM_YM2608_EXT, 1.0f, 0, "")
    }
  );
  ENTRY(
    "Yamaha YM2610 (OPNB)", {
      CH(DIV_SYSTEM_YM2610_FULL, 1.0f, 0, "")
    }
  );
  ENTRY(
    "Yamaha YM2610 (extended channel 2)", {
      CH(DIV_SYSTEM_YM2610_FULL_EXT, 1.0f, 0, "")
    }
  );
  ENTRY(
    "Yamaha YM2610B (OPNB2)", {
      CH(DIV_SYSTEM_YM2610B, 1.0f, 0, "")
    }
  );
  ENTRY(
    "Yamaha YM2610B (extended channel 3)", {
      CH(DIV_SYSTEM_YM2610B_EXT, 1.0f, 0, "")
    }
  );
  ENTRY(
    "Yamaha YM2612 (OPN2)", {
      CH(DIV_SYSTEM_YM2612, 1.0f, 0, "chipType=1")
    }
  );
  ENTRY(
    "Yamaha YM2612 (extended channel 3)", {
      CH(DIV_SYSTEM_YM2612_EXT, 1.0f, 0, "chipType=1")
    }
  );
  ENTRY(
    "Yamaha YM2612 (OPN2) CSM", {
      CH(DIV_SYSTEM_YM2612_CSM, 1.0f, 0, "chipType=1")
    }
  );
  ENTRY(
    "Yamaha YM2612 (OPN2) with DualPCM", {
      CH(DIV_SYSTEM_YM2612_DUALPCM, 1.0f, 0, "chipType=1")
    }
  );
  ENTRY(
    "Yamaha YM2612 (extended channel 3) with DualPCM", {
      CH(DIV_SYSTEM_YM2612_DUALPCM_EXT, 1.0f, 0, "chipType=1")
    }
  );
  ENTRY(
    "Yamaha YM2413 (OPLL)", {
      CH(DIV_SYSTEM_OPLL, 1.0f, 0, "")
    }
  );
  ENTRY(
    "Yamaha YM2413 (drums mode)", {
      CH(DIV_SYSTEM_OPLL_DRUMS, 1.0f, 0, "")
    }
  );
  ENTRY(
    "Yamaha YM2414 (OPZ)", {
      CH(DIV_SYSTEM_OPZ, 1.0f, 0, "")
    }
  );
  ENTRY(
    "Yamaha YM3438 (OPN2C)", {
      CH(DIV_SYSTEM_YM2612, 1.0f, 0, "")
    }
  );
  ENTRY(
    "Yamaha YM3438 (extended channel 3)", {
      CH(DIV_SYSTEM_YM2612_EXT, 1.0f, 0, "")
    }
  );
  ENTRY(
    "Yamaha YM3438 (OPN2C) CSM", {
      CH(DIV_SYSTEM_YM2612_CSM, 1.0f, 0, "")
    }
  );
  ENTRY(
    "Yamaha YM3438 (OPN2C) with DualPCM", {
      CH(DIV_SYSTEM_YM2612_DUALPCM, 1.0f, 0, "")
    }
  );
  ENTRY(
    "Yamaha YM3438 (extended channel 3) with DualPCM", {
      CH(DIV_SYSTEM_YM2612_DUALPCM_EXT, 1.0f, 0, "")
    }
  );
  ENTRY(
    "Yamaha YM3526 (OPL)", {
      CH(DIV_SYSTEM_OPL, 1.0f, 0, "")
    }
  );
  ENTRY(
    "Yamaha YM3526 (drums mode)", {
      CH(DIV_SYSTEM_OPL_DRUMS, 1.0f, 0, "")
    }
  );
  ENTRY(
    "Yamaha Y8950", {
      CH(DIV_SYSTEM_Y8950, 1.0f, 0, "")
    }
  );
  ENTRY(
    "Yamaha Y8950 (drums mode)", {
      CH(DIV_SYSTEM_Y8950_DRUMS, 1.0f, 0, "")
    }
  );
  ENTRY(
    "Yamaha YM3812 (OPL2)", {
      CH(DIV_SYSTEM_OPL2, 1.0f, 0, "")
    }
  );
  ENTRY(
    "Yamaha YM3812 (drums mode)", {
      CH(DIV_SYSTEM_OPL2_DRUMS, 1.0f, 0, "")
    }
  );
  ENTRY(
    "Yamaha YMF262 (OPL3)", {
      CH(DIV_SYSTEM_OPL3, 1.0f, 0, "")
    }
  );
  ENTRY(
    "Yamaha YMF262 (drums mode)", {
      CH(DIV_SYSTEM_OPL3_DRUMS, 1.0f, 0, "")
    }
  );
  ENTRY(
    "Yamaha YMF289B (OPL3-L)", {
      CH(DIV_SYSTEM_OPL3, 1.0f, 0, 
         "clockSel=5\n"
         "chipType=1\n"
      )
    }
  );
  ENTRY(
    "Yamaha YMF289B (drums mode)", {
      CH(DIV_SYSTEM_OPL3_DRUMS, 1.0f, 0, 
         "clockSel=5\n"
         "chipType=1\n"
      )
    }
  );
  ENTRY(
    "ESS ES1xxx series (ESFM)", {
      CH(DIV_SYSTEM_ESFM, 1.0f, 0, "")
    }
  );
  if (settings.hiddenSystems) {
    ENTRY(
      "Yamaha YMU759 (MA-2)", {
        CH(DIV_SYSTEM_YMU759, 1.0f, 0, "")
      }
    );
  }
  CATEGORY_END;

  CATEGORY_BEGIN("Square","these chips generate square/pulse tones only (but may include noise).");
  ENTRY(
    "TI SN76489", {
      CH(DIV_SYSTEM_SMS, 1.0f, 0, "chipType=1")
    }
  );
  ENTRY(
    "TI SN76489A", {
      CH(DIV_SYSTEM_SMS, 1.0f, 0, "chipType=4")
    }
  );
  ENTRY(
    "TI SN76496", {
      CH(DIV_SYSTEM_SMS, 1.0f, 0, "chipType=5")
    }
  );
  ENTRY(
    "NCR 8496", {
      CH(DIV_SYSTEM_SMS, 1.0f, 0, "chipType=6")
    }
  );
  ENTRY(
    "Tandy PSSJ 3-voice sound", {
      CH(DIV_SYSTEM_SMS, 1.0f, 0, "chipType=7")
      // 8 bit DAC
    }
  );
  ENTRY(
    "Sega PSG (SN76489-like)", {
      CH(DIV_SYSTEM_SMS, 1.0f, 0, ""),
    }
  );
  ENTRY(
    "Sega PSG (SN76489-like, Stereo)", {
      CH(DIV_SYSTEM_SMS, 1.0f, 0, "chipType=3")
    }
  );
  ENTRY(
    "TI SN94624", {
      CH(DIV_SYSTEM_SMS, 1.0f, 0,
        "clockSel=6\n"
        "chipType=8\n"
      )
    }
  );
  ENTRY(
    "TI SN76494", {
      CH(DIV_SYSTEM_SMS, 1.0f, 0,
        "clockSel=6\n"
        "chipType=9\n"
      )
    }
  );
  ENTRY(
    "Toshiba T6W28", {
      CH(DIV_SYSTEM_T6W28, 1.0f, 0, "")
    }
  );
  ENTRY(
    "AY-3-8910", {
      CH(DIV_SYSTEM_AY8910, 1.0f, 0, "")
    }
  );
  ENTRY(
    "AY-3-8914", {
      CH(DIV_SYSTEM_AY8910, 1.0f, 0, "chipType=3")
    }
  );
  ENTRY(
    "Yamaha YM2149(F)", {
      CH(DIV_SYSTEM_AY8910, 1.0f, 0, "chipType=1")
    }
  );
  ENTRY(
    "Philips SAA1099", {
      CH(DIV_SYSTEM_SAA1099, 1.0f, 0, "")
    }
  );
  ENTRY(
    "PC Speaker", {
      CH(DIV_SYSTEM_PCSPKR, 0.5f, 0, "")
    }
  );
  ENTRY(
    "Pokémon Mini", {
      CH(DIV_SYSTEM_POKEMINI, 0.5f, 0, "")
    }
  );
  ENTRY(
    "Commodore VIC", {
      CH(DIV_SYSTEM_VIC20, 1.0f, 0, "clockSel=1")
    }
  );
  ENTRY(
    "OKI MSM5232", {
      CH(DIV_SYSTEM_MSM5232, 1.0f, 0, "")
    }
  );
  ENTRY(
    "Pong", {
      CH(DIV_SYSTEM_PONG, 1.0f, 0, "")
    }
  );
  ENTRY(
    "NEC D65010G031", {
      CH(DIV_SYSTEM_PV1000, 1.0f, 0, "")
    }
  );
  ENTRY(
    "MOS Technology TED", {
      CH(DIV_SYSTEM_TED, 1.0f, 0, "clockSel=1")
    }
  );
  CATEGORY_END;

  CATEGORY_BEGIN("Sample","chips/systems which use PCM or ADPCM samples for sound synthesis.");
  ENTRY(
    "Amiga", {
      CH(DIV_SYSTEM_AMIGA, 1.0f, 0, "clockSel=1")
    },
    "tickRate=50"
  );
  ENTRY(
    "SegaPCM", {
      CH(DIV_SYSTEM_SEGAPCM, 1.0f, 0, "")
    }
  );
  ENTRY(
    "Capcom QSound", {
      CH(DIV_SYSTEM_QSOUND, 1.0f, 0, "")
    }
  );
  ENTRY(
    "Seta/Allumer X1-010", {
      CH(DIV_SYSTEM_X1_010, 1.0f, 0, "")
    }
  );
  ENTRY(
    "Yamaha YMZ280B (PCMD8)", {
      CH(DIV_SYSTEM_YMZ280B, 1.0f, 0, "")
    }
  );
  ENTRY(
    "Ricoh RF5C68", {
      CH(DIV_SYSTEM_RF5C68, 1.0f, 0, "")
    }
  ); 
  ENTRY(
    "OKI MSM6258", {
      CH(DIV_SYSTEM_MSM6258, 1.0f, 0, "")
    }
  );
  ENTRY(
    "OKI MSM6295", {
      CH(DIV_SYSTEM_MSM6295, 1.0f, 0, "")
    }
  );
  ENTRY(
    "SNES", {
      CH(DIV_SYSTEM_SNES, 1.0f, 0, "")
    }
  );
  ENTRY(
    "Konami K007232", {
      CH(DIV_SYSTEM_K007232, 1.0f, 0, "")
    }
  );
  ENTRY(
    "Irem GA20", {
      CH(DIV_SYSTEM_GA20, 1.0f, 0, "")
    }
  );
  ENTRY(
    "Generic PCM DAC", {
      CH(DIV_SYSTEM_PCM_DAC, 1.0f, 0, "")
    }
  );
  ENTRY(
    "Ensoniq ES5506 (OTTO)", {
      CH(DIV_SYSTEM_ES5506, 1.0f, 0, "channels=31")
    }
  );
  ENTRY(
    "Konami K053260", {
      CH(DIV_SYSTEM_K053260, 1.0f, 0, "")
    }
  );
  ENTRY(
    "Namco C140", {
      CH(DIV_SYSTEM_C140, 1.0f, 0, "")
    }
  );
  ENTRY(
    "Namco C219", {
      CH(DIV_SYSTEM_C219, 1.0f, 0, "")
    }
  );
  CATEGORY_END;

  CATEGORY_BEGIN("Wavetable","chips which use user-specified waveforms to generate sound.");
  ENTRY(
    "PC Engine", {
      CH(DIV_SYSTEM_PCE, 1.0f, 0, "")
    }
  );
  ENTRY(
    "Konami Bubble System WSG", {
      CH(DIV_SYSTEM_BUBSYS_WSG, 1.0f, 0, "")
    }
  );
  ENTRY(
    "Konami SCC", {
      CH(DIV_SYSTEM_SCC, 1.0f, 0, "")
    }
  );
  ENTRY(
    "Konami SCC+", {
      CH(DIV_SYSTEM_SCC_PLUS, 1.0f, 0, "")
    }
  );
  ENTRY(
    "Namco WSG", {
      CH(DIV_SYSTEM_NAMCO, 1.0f, 0, "")
    }
  );
  ENTRY(
    "Namco C15 (8-channel mono)", {
      CH(DIV_SYSTEM_NAMCO_15XX, 1.0f, 0, "")
    }
  );
  ENTRY(
    "Namco C30 (8-channel stereo)", {
      CH(DIV_SYSTEM_NAMCO_CUS30, 1.0f, 0, "")
    }
  );
  ENTRY(
    "Namco 163", {
      CH(DIV_SYSTEM_N163, 1.0f, 0, "")
    }
  );
  ENTRY(
    "Famicom Disk System (chip)", {
      CH(DIV_SYSTEM_FDS, 1.0f, 0, "")
    }
  );
  ENTRY(
    "WonderSwan", {
      CH(DIV_SYSTEM_SWAN, 1.0f, 0, "")
    },
    "tickRate=75.47169811320754716981"
  );
  ENTRY(
    "Virtual Boy", {
      CH(DIV_SYSTEM_VBOY, 1.0f, 0, "")
    },
    "tickRate=50.2734877734878"
  );
  ENTRY(
    "Seta/Allumer X1-010", {
      CH(DIV_SYSTEM_X1_010, 1.0f, 0, "")
    }
  );
  CATEGORY_END;

  CATEGORY_BEGIN("Specialized","chips/systems with unique sound synthesis methods.");
  ENTRY(
    "MOS Technology SID (6581)", {
      CH(DIV_SYSTEM_C64_6581, 1.0f, 0, "clockSel=1")
    },
    "tickRate=50.1245421"
  );
  ENTRY(
    "MOS Technology SID (8580)", {
      CH(DIV_SYSTEM_C64_8580, 1.0f, 0, "clockSel=1")
    },
    "tickRate=50.1245421"
  );
  ENTRY(
    "Commodore PET (pseudo-wavetable)", {
      CH(DIV_SYSTEM_PET, 1.0f, 0, "")
    },
    "tickRate=50"
  );
  ENTRY(
    "Konami VRC6", {
      CH(DIV_SYSTEM_VRC6, 1.0f, 0, "")
    }
  );
  ENTRY(
    "MMC5", {
      CH(DIV_SYSTEM_MMC5, 1.0f, 0, "")
    }
  );
  ENTRY(
    "Microchip AY8930", {
      CH(DIV_SYSTEM_AY8930, 1.0f, 0, "")
    }
  );
  ENTRY(
    "Game Boy", {
      CH(DIV_SYSTEM_GB, 1.0f, 0, "")
    }
  );
  ENTRY(
    "Atari Lynx", {
      CH(DIV_SYSTEM_LYNX, 1.0f, 0, "")
    }
  );
  ENTRY(
    "POKEY", {
      CH(DIV_SYSTEM_POKEY, 1.0f, 0, "clockSel=1")
    },
    "tickRate=50"
  );
  ENTRY(
    "Atari TIA", {
      CH(DIV_SYSTEM_TIA, 1.0f, 0, "")
    }
  );
  ENTRY(
    "NES (Ricoh 2A03)", {
      CH(DIV_SYSTEM_NES, 1.0f, 0, "")
    }
  );
  ENTRY(
    "Commander X16 (VERA only)", {
      CH(DIV_SYSTEM_VERA, 1.0f, 0, "")
    }
  );
  ENTRY(
    "ZX Spectrum (beeper only, SFX-like engine)", {
      CH(DIV_SYSTEM_SFX_BEEPER, 1.0f, 0, "")
    }
  );
  ENTRY(
    "ZX Spectrum (beeper only, QuadTone engine)", {
      CH(DIV_SYSTEM_SFX_BEEPER_QUADTONE, 1.0f, 0, "")
    }
  );
  ENTRY(
    "Sharp SM8521", {
      CH(DIV_SYSTEM_SM8521, 1.0f, 0, "")
    }
  );
  if (settings.hiddenSystems) {
    ENTRY(
      "Dummy System", {
        CH(DIV_SYSTEM_DUMMY, 1.0f, 0, "")
      }
    );
  }
  ENTRY(
    "tildearrow Sound Unit", {
      CH(DIV_SYSTEM_SOUND_UNIT, 1.0f, 0, "")
    }
  );
  ENTRY(
    "PowerNoise", {
      CH(DIV_SYSTEM_POWERNOISE, 1.0f, 0, "")
    }
  );
  ENTRY(
<<<<<<< HEAD
    "CPT100", {
      CH(DIV_SYSTEM_CPT100, 1.0f, 0, "")
    }
=======
    "Dave", {
      CH(DIV_SYSTEM_DAVE, 1.0f, 0, "")
    },
    "tickRate=50"
>>>>>>> 2c32ee47
  );
  CATEGORY_END;

  CATEGORY_BEGIN("DefleMask-compatible","these configurations are compatible with DefleMask.\nselect this if you need to save as .dmf or work with that program.");
  ENTRY(
    "Sega Genesis", {
      CH(DIV_SYSTEM_YM2612, 1.0f, 0, ""),
      CH(DIV_SYSTEM_SMS, 0.5f, 0, "")
    }
  );
  ENTRY(
    "Sega Genesis (extended channel 3)", {
      CH(DIV_SYSTEM_YM2612_EXT, 1.0f, 0, ""),
      CH(DIV_SYSTEM_SMS, 0.5f, 0, "")
    }
  );
  ENTRY(
    "Sega Master System", {
      CH(DIV_SYSTEM_SMS, 1.0f, 0, "")
    }
  );
  ENTRY(
    "Sega Master System (with FM expansion)", {
      CH(DIV_SYSTEM_SMS, 1.0f, 0, ""),
      CH(DIV_SYSTEM_OPLL, 1.0f, 0, "")
    }
  );
  ENTRY(
    "Game Boy", {
      CH(DIV_SYSTEM_GB, 1.0f, 0, "")
    }
  );
  ENTRY(
    "NEC PC Engine/TurboGrafx-16", {
      CH(DIV_SYSTEM_PCE, 1.0f, 0, "")
    }
  );
  ENTRY(
    "NES", {
      CH(DIV_SYSTEM_NES, 1.0f, 0, "")
    }
  );
  ENTRY(
    "Famicom with Konami VRC7", {
      CH(DIV_SYSTEM_NES, 1.0f, 0, ""),
      CH(DIV_SYSTEM_VRC7, 1.0f, 0, "")
    }
  );
  ENTRY(
    "Famicom Disk System", {
      CH(DIV_SYSTEM_NES, 1.0f, 0, ""),
      CH(DIV_SYSTEM_FDS, 1.0f, 0, "")
    }
  );
  ENTRY(
    "Commodore 64 (6581 SID)", {
      CH(DIV_SYSTEM_C64_6581, 1.0f, 0, "clockSel=1")
    },
    "tickRate=50.1245421"
  );
  ENTRY(
    "Commodore 64 (8580 SID)", {
      CH(DIV_SYSTEM_C64_8580, 1.0f, 0, "clockSel=1")
    },
    "tickRate=50.1245421"
  );
  ENTRY(
    "Arcade (YM2151 and SegaPCM)", {
      CH(DIV_SYSTEM_YM2151, 1.0f, 0, ""),
      CH(DIV_SYSTEM_SEGAPCM_COMPAT, 1.0f, 0, "")
    }
  );
  ENTRY(
    "Neo Geo CD", {
      CH(DIV_SYSTEM_YM2610, 1.0f, 0, "")
    }
  );
  ENTRY(
    "Neo Geo CD (extended channel 2)", {
      CH(DIV_SYSTEM_YM2610_EXT, 1.0f, 0, "")
    }
  );
  CATEGORY_END;
}

FurnaceGUISysDef::FurnaceGUISysDef(const char* n, std::initializer_list<FurnaceGUISysDefChip> def, const char* e):
  name(n),
  extra(e) {
  orig=def;
  int index=0;
  for (FurnaceGUISysDefChip& i: orig) {
    definition+=fmt::sprintf(
      "id%d=%d\nvol%d=%f\npan%d=%f\nflags%d=%s\n",
      index,
      DivEngine::systemToFileFur(i.sys),
      index,
      i.vol,
      index,
      i.pan,
      index,
      taEncodeBase64(i.flags)
    );
    index++;
  }
  if (extra) {
    definition+=extra;
  }
}<|MERGE_RESOLUTION|>--- conflicted
+++ resolved
@@ -2868,16 +2868,10 @@
     }
   );
   ENTRY(
-<<<<<<< HEAD
-    "CPT100", {
-      CH(DIV_SYSTEM_CPT100, 1.0f, 0, "")
-    }
-=======
     "Dave", {
       CH(DIV_SYSTEM_DAVE, 1.0f, 0, "")
     },
     "tickRate=50"
->>>>>>> 2c32ee47
   );
   CATEGORY_END;
 
