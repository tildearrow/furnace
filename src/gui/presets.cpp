--- conflicted
+++ resolved
@@ -261,25 +261,32 @@
     }
   ));
   cat.systems.push_back(FurnaceGUISysDef(
-<<<<<<< HEAD
-    "Yamaha YMF278B", {
-      DIV_SYSTEM_OPL4, 64, 0, 0,
-=======
     "Yamaha YMZ280B (PCMD8)", {
       DIV_SYSTEM_YMZ280B, 64, 0, 0,
->>>>>>> 7750a9b9
-      0
-    }
-  ));
-  cat.systems.push_back(FurnaceGUISysDef(
-<<<<<<< HEAD
+      0
+    }
+  ));
+  cat.systems.push_back(FurnaceGUISysDef(
+    "Ricoh RF5C68", {
+      DIV_SYSTEM_RF5C68, 64, 0, 0,
+      0
+    }
+  ));
+  sysCategories.push_back(cat);
+  cat.systems.push_back(FurnaceGUISysDef(
+    "Yamaha YMF278B (OPL4)", {
+      DIV_SYSTEM_OPL4, 64, 0, 0,
+      0
+    }
+  ));
+  cat.systems.push_back(FurnaceGUISysDef(
     "Yamaha YMF278B (drums mode)", {
       DIV_SYSTEM_OPL4_DRUMS, 64, 0, 0,
       0
     }
   ));
   cat.systems.push_back(FurnaceGUISysDef(
-    "Yamaha YMW-258-F (MultiPCM)", {
+    "Yamaha YMW-258-F (GEW8) (MultiPCM)", {
       DIV_SYSTEM_MULTIPCM, 64, 0, 0,
       0
     }
@@ -293,10 +300,6 @@
   cat.systems.push_back(FurnaceGUISysDef(
     "Yamaha MU5", {
       DIV_SYSTEM_MULTIPCM, 64, 0, 0x20,
-=======
-    "Ricoh RF5C68", {
-      DIV_SYSTEM_RF5C68, 64, 0, 0,
->>>>>>> 7750a9b9
       0
     }
   ));
