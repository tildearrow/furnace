/**
 * Furnace Tracker - multi-system chiptune tracker
 * Copyright (C) 2021-2022 tildearrow and contributors
 *
 * This program is free software; you can redistribute it and/or modify
 * it under the terms of the GNU General Public License as published by
 * the Free Software Foundation; either version 2 of the License, or
 * (at your option) any later version.
 *
 * This program is distributed in the hope that it will be useful,
 * but WITHOUT ANY WARRANTY; without even the implied warranty of
 * MERCHANTABILITY or FITNESS FOR A PARTICULAR PURPOSE.  See the
 * GNU General Public License for more details.
 *
 * You should have received a copy of the GNU General Public License along
 * with this program; if not, write to the Free Software Foundation, Inc.,
 * 51 Franklin Street, Fifth Floor, Boston, MA 02110-1301 USA.
 */

#include "gui.h"

// add system configurations here.
// every entry is written in the following format:
//   cat.systems.push_back(FurnaceGUISysDef(
//     "System Name", {
//      DIV_SYSTEM_???, Volume, Panning, Flags,
//      DIV_SYSTEM_???, Volume, Panning, Flags,
//      ...
//      0
//    }
//  ));

void FurnaceGUI::initSystemPresets() {
  FurnaceGUISysCategory cat;

  cat=FurnaceGUISysCategory("FM");
  cat.systems.push_back(FurnaceGUISysDef(
    "Yamaha YM2612", {
      DIV_SYSTEM_YM2612, 64, 0, 0,
      0
    }
  ));
  cat.systems.push_back(FurnaceGUISysDef(
    "Yamaha YM2612 (extended channel 3)", {
      DIV_SYSTEM_YM2612_EXT, 64, 0, 0,
      0
    }
  ));
  cat.systems.push_back(FurnaceGUISysDef(
    "Yamaha YM2151", {
      DIV_SYSTEM_YM2151, 64, 0, 0,
      0
    }
  ));
  cat.systems.push_back(FurnaceGUISysDef(
    "Yamaha YM2610", {
      DIV_SYSTEM_YM2610_FULL, 64, 0, 0,
      0
    }
  ));
  cat.systems.push_back(FurnaceGUISysDef(
    "Yamaha YM2610 (extended channel 2)", {
      DIV_SYSTEM_YM2610_FULL_EXT, 64, 0, 0,
      0
    }
  ));
  cat.systems.push_back(FurnaceGUISysDef(
    "Yamaha YM2610B", {
      DIV_SYSTEM_YM2610B, 64, 0, 0,
      0
    }
  ));
  cat.systems.push_back(FurnaceGUISysDef(
    "Yamaha YM2610B (extended channel 3)", {
      DIV_SYSTEM_YM2610B_EXT, 64, 0, 0,
      0
    }
  ));
  cat.systems.push_back(FurnaceGUISysDef(
    "Yamaha YM2413", {
      DIV_SYSTEM_OPLL, 64, 0, 0,
      0
    }
  ));
  cat.systems.push_back(FurnaceGUISysDef(
    "Yamaha YM2413 (drums mode)", {
      DIV_SYSTEM_OPLL_DRUMS, 64, 0, 0,
      0
    }
  ));
  cat.systems.push_back(FurnaceGUISysDef(
    "Yamaha YM2414", {
      DIV_SYSTEM_OPZ, 64, 0, 0,
      0
    }
  ));
  cat.systems.push_back(FurnaceGUISysDef(
    "Yamaha YM3526", {
      DIV_SYSTEM_OPL, 64, 0, 0,
      0
    }
  ));
  cat.systems.push_back(FurnaceGUISysDef(
    "Yamaha YM3526 (drums mode)", {
      DIV_SYSTEM_OPL_DRUMS, 64, 0, 0,
      0
    }
  ));
  cat.systems.push_back(FurnaceGUISysDef(
    "Yamaha YM3812", {
      DIV_SYSTEM_OPL2, 64, 0, 0,
      0
    }
  ));
  cat.systems.push_back(FurnaceGUISysDef(
    "Yamaha YM3812 (drums mode)", {
      DIV_SYSTEM_OPL2_DRUMS, 64, 0, 0,
      0
    }
  ));
  cat.systems.push_back(FurnaceGUISysDef(
    "Yamaha YMF262", {
      DIV_SYSTEM_OPL3, 64, 0, 0,
      0
    }
  ));
  cat.systems.push_back(FurnaceGUISysDef(
    "Yamaha YMF262 (drums mode)", {
      DIV_SYSTEM_OPL3_DRUMS, 64, 0, 0,
      0
    }
  ));
  sysCategories.push_back(cat);

  cat=FurnaceGUISysCategory("Square");
  cat.systems.push_back(FurnaceGUISysDef(
    "TI SN76489", {
      DIV_SYSTEM_SMS, 64, 0, 0,
      0
    }
  ));
  cat.systems.push_back(FurnaceGUISysDef(
    "AY-3-8910", {
      DIV_SYSTEM_AY8910, 64, 0, 0,
      0
    }
  ));
  cat.systems.push_back(FurnaceGUISysDef(
    "Philips SAA1099", {
      DIV_SYSTEM_SAA1099, 64, 0, 0,
      0
    }
  ));
  sysCategories.push_back(cat);

  cat=FurnaceGUISysCategory("Sample");
  cat.systems.push_back(FurnaceGUISysDef(
    "Amiga", {
      DIV_SYSTEM_AMIGA, 64, 0, 0,
      0
    }
  ));
  cat.systems.push_back(FurnaceGUISysDef(
    "SegaPCM", {
      DIV_SYSTEM_SEGAPCM, 64, 0, 0,
      0
    }
  ));
  cat.systems.push_back(FurnaceGUISysDef(
    "Capcom QSound", {
      DIV_SYSTEM_QSOUND, 64, 0, 0,
      0
    }
  ));
  cat.systems.push_back(FurnaceGUISysDef(
    "Seta/Allumer X1-010", {
      DIV_SYSTEM_X1_010, 64, 0, 0,
      0
    }
  ));
  cat.systems.push_back(FurnaceGUISysDef(
    "Yamaha YMF278B", {
      DIV_SYSTEM_OPL4, 64, 0, 0,
      0
    }
  ));
  cat.systems.push_back(FurnaceGUISysDef(
    "Yamaha YMF278B (drums mode)", {
      DIV_SYSTEM_OPL4_DRUMS, 64, 0, 0,
      0
    }
  ));
  cat.systems.push_back(FurnaceGUISysDef(
    "Yamaha YMW-258-F (MultiPCM)", {
      DIV_SYSTEM_MULTIPCM, 64, 0, 0,
      0
    }
  ));
  cat.systems.push_back(FurnaceGUISysDef(
    "Yamaha TG100", {
      DIV_SYSTEM_MULTIPCM, 64, 0, 0x10,
      0
    }
  ));
  cat.systems.push_back(FurnaceGUISysDef(
    "Yamaha MU5", {
      DIV_SYSTEM_MULTIPCM, 64, 0, 0x20,
      0
    }
  ));
  sysCategories.push_back(cat);

  cat=FurnaceGUISysCategory("Game consoles");
  cat.systems.push_back(FurnaceGUISysDef(
    "Sega Genesis", {
      DIV_SYSTEM_YM2612, 64, 0, 0,
      DIV_SYSTEM_SMS, 24, 0, 0,
      0
    }
  ));
  cat.systems.push_back(FurnaceGUISysDef(
    "Sega Genesis (extended channel 3)", {
      DIV_SYSTEM_YM2612_EXT, 64, 0, 0,
      DIV_SYSTEM_SMS, 24, 0, 0,
      0
    }
  ));
  cat.systems.push_back(FurnaceGUISysDef(
    "Sega Master System", {
      DIV_SYSTEM_SMS, 64, 0, 0,
      0
    }
  ));
  cat.systems.push_back(FurnaceGUISysDef(
    "Sega Master System (with FM expansion)", {
      DIV_SYSTEM_SMS, 64, 0, 0,
      DIV_SYSTEM_OPLL, 64, 0, 0,
      0
    }
  ));
  cat.systems.push_back(FurnaceGUISysDef(
    "Sega Master System (with FM expansion in drums mode)", {
      DIV_SYSTEM_SMS, 64, 0, 0,
      DIV_SYSTEM_OPLL_DRUMS, 64, 0, 0,
      0
    }
  ));
  cat.systems.push_back(FurnaceGUISysDef(
    "Game Boy", {
      DIV_SYSTEM_GB, 64, 0, 0,
      0
    }
  ));
  cat.systems.push_back(FurnaceGUISysDef(
    "NEC PC Engine/TurboGrafx-16", {
      DIV_SYSTEM_PCE, 64, 0, 0,
      0
    }
  ));
  cat.systems.push_back(FurnaceGUISysDef(
    "NES", {
      DIV_SYSTEM_NES, 64, 0, 0,
      0
    }
  ));
  cat.systems.push_back(FurnaceGUISysDef(
    "NES with Konami VRC6", {
      DIV_SYSTEM_NES, 64, 0, 0,
      DIV_SYSTEM_VRC6, 64, 0, 0,
      0
    }
  ));
  cat.systems.push_back(FurnaceGUISysDef(
    "NES with Konami VRC7", {
      DIV_SYSTEM_NES, 64, 0, 0,
      DIV_SYSTEM_VRC7, 64, 0, 0,
      0
    }
  ));
  cat.systems.push_back(FurnaceGUISysDef(
    "NES with MMC5", {
      DIV_SYSTEM_NES, 64, 0, 0,
      DIV_SYSTEM_MMC5, 64, 0, 0,
      0
    }
  ));
  cat.systems.push_back(FurnaceGUISysDef(
    "NES with Sunsoft 5B", {
      DIV_SYSTEM_NES, 64, 0, 0,
      DIV_SYSTEM_AY8910, 64, 0, 38,
      0
    }
  ));
  cat.systems.push_back(FurnaceGUISysDef(
    "NES with Namco 163", {
      DIV_SYSTEM_NES, 64, 0, 0,
      DIV_SYSTEM_N163, 64, 0, 112,
      0
    }
  ));
  cat.systems.push_back(FurnaceGUISysDef(
    "NES with Family Noraebang", {
      DIV_SYSTEM_NES, 64, 0, 0,
      DIV_SYSTEM_OPLL, 64, 0, 0,
      0
    }
  ));
  cat.systems.push_back(FurnaceGUISysDef(
    "NES with Family Noraebang (drums mode)", {
      DIV_SYSTEM_NES, 64, 0, 0,
      DIV_SYSTEM_OPLL_DRUMS, 64, 0, 0,
      0
    }
  ));
  cat.systems.push_back(FurnaceGUISysDef(
    "Famicom Disk System", {
      DIV_SYSTEM_NES, 64, 0, 0,
      DIV_SYSTEM_FDS, 64, 0, 0,
      0
    }
  ));
  cat.systems.push_back(FurnaceGUISysDef(
    "Mattel Intellivision", {
      DIV_SYSTEM_AY8910, 64, 0, 48,
      0
    }
  ));
  cat.systems.push_back(FurnaceGUISysDef(
    "Vectrex", {
      DIV_SYSTEM_AY8910, 64, 0, 4,
      0
    }
  ));
  cat.systems.push_back(FurnaceGUISysDef(
    "Neo Geo AES", {
      DIV_SYSTEM_YM2610_FULL, 64, 0, 0,
      0
    }
  ));
  cat.systems.push_back(FurnaceGUISysDef(
    "Neo Geo AES (extended channel 2)", {
      DIV_SYSTEM_YM2610_FULL_EXT, 64, 0, 0,
      0
    }
  ));
  cat.systems.push_back(FurnaceGUISysDef(
    "Atari 2600/7800", {
      DIV_SYSTEM_TIA, 64, 0, 0,
      0
    }
  ));
  cat.systems.push_back(FurnaceGUISysDef(
    "Atari Lynx", {
      DIV_SYSTEM_LYNX, 64, 0, 0,
      0
    }
  ));
  cat.systems.push_back(FurnaceGUISysDef(
    "WonderSwan", {
      DIV_SYSTEM_SWAN, 64, 0, 0,
      0
    }
  ));
  cat.systems.push_back(FurnaceGUISysDef(
    "Gamate", {
      DIV_SYSTEM_AY8910, 64, 0, 73,
      0
    }
  ));
  sysCategories.push_back(cat);

  cat=FurnaceGUISysCategory("Computers");
  cat.systems.push_back(FurnaceGUISysDef(
    "Commodore PET", {
      DIV_SYSTEM_PET, 64, 0, 0,
      0
    }
  ));
  cat.systems.push_back(FurnaceGUISysDef(
    "Commodore VIC-20", {
      DIV_SYSTEM_VIC20, 64, 0, 1,
      0
    }
  ));
  cat.systems.push_back(FurnaceGUISysDef(
    "Commodore 64 (6581 SID)", {
      DIV_SYSTEM_C64_6581, 64, 0, 1,
      0
    }
  ));
  cat.systems.push_back(FurnaceGUISysDef(
    "Commodore 64 (8580 SID)", {
      DIV_SYSTEM_C64_8580, 64, 0, 1,
      0
    }
  ));
  cat.systems.push_back(FurnaceGUISysDef(
    "Commodore 64 (6581 SID + Sound Expander)", {
      DIV_SYSTEM_C64_6581, 64, 0, 1,
      DIV_SYSTEM_OPL, 64, 0, 0,
      0
    }
  ));
  cat.systems.push_back(FurnaceGUISysDef(
    "Commodore 64 (6581 SID + Sound Expander with drums mode)", {
      DIV_SYSTEM_C64_6581, 64, 0, 1,
      DIV_SYSTEM_OPL_DRUMS, 64, 0, 0,
      0
    }
  ));
  cat.systems.push_back(FurnaceGUISysDef(
    "Commodore 64 (8580 SID + Sound Expander)", {
      DIV_SYSTEM_C64_8580, 64, 0, 1,
      DIV_SYSTEM_OPL, 64, 0, 0,
      0
    }
  ));
  cat.systems.push_back(FurnaceGUISysDef(
    "Commodore 64 (8580 SID + Sound Expander with drums mode)", {
      DIV_SYSTEM_C64_8580, 64, 0, 1,
      DIV_SYSTEM_OPL_DRUMS, 64, 0, 0,
      0
    }
  ));
  cat.systems.push_back(FurnaceGUISysDef(
    "Amiga", {
      DIV_SYSTEM_AMIGA, 64, 0, 0,
      0
    }
  ));
  cat.systems.push_back(FurnaceGUISysDef(
    "MSX", {
      DIV_SYSTEM_AY8910, 64, 0, 16,
      0
    }
  ));
  cat.systems.push_back(FurnaceGUISysDef(
    "MSX + SFG-01", {
      DIV_SYSTEM_AY8910, 64, 0, 16,
      DIV_SYSTEM_YM2151, 64, 0, 0,
      0
    }
  ));
  cat.systems.push_back(FurnaceGUISysDef(
    "MSX + MSX-MUSIC", {
      DIV_SYSTEM_AY8910, 64, 0, 16,
      DIV_SYSTEM_OPLL, 64, 0, 0,
      0
    }
  ));
  cat.systems.push_back(FurnaceGUISysDef(
    "MSX + MSX-MUSIC (drums mode)", {
      DIV_SYSTEM_AY8910, 64, 0, 16,
      DIV_SYSTEM_OPLL_DRUMS, 64, 0, 0,
      0
    }
  ));
  cat.systems.push_back(FurnaceGUISysDef(
<<<<<<< HEAD
    "MSX + MoonSound", {
      DIV_SYSTEM_AY8910, 64, 0, 16,
      DIV_SYSTEM_OPL4, 64, 0, 0x10,
=======
    "MSX + SCC", {
      DIV_SYSTEM_AY8910, 64, 0, 16,
      DIV_SYSTEM_SCC, 64, 0, 0,
>>>>>>> 34d86852
      0
    }
  ));
  cat.systems.push_back(FurnaceGUISysDef(
<<<<<<< HEAD
    "MSX + MoonSound (drums mode)", {
      DIV_SYSTEM_AY8910, 64, 0, 16,
      DIV_SYSTEM_OPL4_DRUMS, 64, 0, 0x10,
=======
    "MSX + SCC+", {
      DIV_SYSTEM_AY8910, 64, 0, 16,
      DIV_SYSTEM_SCC_PLUS, 64, 0, 0,
      0
    }
  ));
  cat.systems.push_back(FurnaceGUISysDef(
    "NEC PC-98 (with PC-9801-26K)", {
      DIV_SYSTEM_OPN, 64, 0, 3,
>>>>>>> 34d86852
      0
    }
  ));
  cat.systems.push_back(FurnaceGUISysDef(
    "ZX Spectrum (48K)", {
      DIV_SYSTEM_AY8910, 64, 0, 2,
      0
    }
  ));
  cat.systems.push_back(FurnaceGUISysDef(
    "ZX Spectrum (128K)", {
      DIV_SYSTEM_AY8910, 64, 0, 1,
      0
    }
  ));
  cat.systems.push_back(FurnaceGUISysDef(
    "Amstrad CPC", {
      DIV_SYSTEM_AY8910, 64, 0, 5,
      0
    }
  ));
  cat.systems.push_back(FurnaceGUISysDef(
    "SAM Coupé", {
      DIV_SYSTEM_SAA1099, 64, 0, 0,
      0
    }
  ));
  cat.systems.push_back(FurnaceGUISysDef(
    "BBC Micro", {
      DIV_SYSTEM_SMS, 64, 0, 6,
      0
    }
  ));
  cat.systems.push_back(FurnaceGUISysDef(
    "PC (barebones)", {
      DIV_SYSTEM_PCSPKR, 64, 0, 0,
      0
    }
  ));
  cat.systems.push_back(FurnaceGUISysDef(
    "PC + Covox Sound Master", {
      DIV_SYSTEM_AY8930, 64, 0, 3,
      DIV_SYSTEM_PCSPKR, 64, 0, 0,
      0
    }
  ));
  cat.systems.push_back(FurnaceGUISysDef(
    "PC + SSI 2001", {
      DIV_SYSTEM_C64_6581, 64, 0, 2,
      DIV_SYSTEM_PCSPKR, 64, 0, 0,
      0
    }
  ));
  cat.systems.push_back(FurnaceGUISysDef(
    "PC + Game Blaster", {
      DIV_SYSTEM_SAA1099, 64, 0, 1,
      DIV_SYSTEM_SAA1099, 64, 0, 1,
      DIV_SYSTEM_PCSPKR, 64, 0, 0,
      0
    }
  ));
  cat.systems.push_back(FurnaceGUISysDef(
    "PC + AdLib/Sound Blaster", {
      DIV_SYSTEM_OPL2, 64, 0, 0,
      DIV_SYSTEM_PCSPKR, 64, 0, 0,
      0
    }
  ));
  cat.systems.push_back(FurnaceGUISysDef(
    "PC + AdLib/Sound Blaster (drums mode)", {
      DIV_SYSTEM_OPL2_DRUMS, 64, 0, 0,
      DIV_SYSTEM_PCSPKR, 64, 0, 0,
      0
    }
  ));
  cat.systems.push_back(FurnaceGUISysDef(
    "PC + Sound Blaster w/Game Blaster Compatible", {
      DIV_SYSTEM_OPL2, 64, 0, 0,
      DIV_SYSTEM_SAA1099, 64, 0, 1,
      DIV_SYSTEM_SAA1099, 64, 0, 1,
      DIV_SYSTEM_PCSPKR, 64, 0, 0,
      0
    }
  ));
  cat.systems.push_back(FurnaceGUISysDef(
    "PC + Sound Blaster w/Game Blaster Compatible (drums mode)", {
      DIV_SYSTEM_OPL2_DRUMS, 64, 0, 0,
      DIV_SYSTEM_SAA1099, 64, 0, 1,
      DIV_SYSTEM_SAA1099, 64, 0, 1,
      DIV_SYSTEM_PCSPKR, 64, 0, 0,
      0
    }
  ));
  cat.systems.push_back(FurnaceGUISysDef(
    "PC + Sound Blaster Pro", {
      DIV_SYSTEM_OPL2, 64, -127, 0,
      DIV_SYSTEM_OPL2, 64, 127, 0,
      DIV_SYSTEM_PCSPKR, 64, 0, 0,
      0
    }
  ));
  cat.systems.push_back(FurnaceGUISysDef(
    "PC + Sound Blaster Pro (drums mode)", {
      DIV_SYSTEM_OPL2_DRUMS, 64, -127, 0,
      DIV_SYSTEM_OPL2_DRUMS, 64, 127, 0,
      DIV_SYSTEM_PCSPKR, 64, 0, 0,
      0
    }
  ));
  cat.systems.push_back(FurnaceGUISysDef(
    "PC + Sound Blaster Pro 2", {
      DIV_SYSTEM_OPL3, 64, 0, 0,
      DIV_SYSTEM_PCSPKR, 64, 0, 0,
      0
    }
  ));
  cat.systems.push_back(FurnaceGUISysDef(
    "PC + Sound Blaster Pro 2 (drums mode)", {
      DIV_SYSTEM_OPL3_DRUMS, 64, 0, 0,
      DIV_SYSTEM_PCSPKR, 64, 0, 0,
      0
    }
  ));
  cat.systems.push_back(FurnaceGUISysDef(
    "PC + PC-FXGA", {
      DIV_SYSTEM_PCE, 64, 0, 0, // HuC6230 (WSG from HuC6280 but with built in 2 OKI ADPCM playback engines)
      DIV_SYSTEM_PCSPKR, 64, 0, 0,
      0
    }
  ));
  cat.systems.push_back(FurnaceGUISysDef(
    "PC + SAAYM", {
      DIV_SYSTEM_YM2151, 64, 0, 0, // 3.58MHz or 4MHz selectable via jumper
      DIV_SYSTEM_SAA1099, 64, 0, 1, // 7.16MHz or 8MHz selectable via jumper
      DIV_SYSTEM_SAA1099, 64, 0, 1, // ""
      DIV_SYSTEM_PCSPKR, 64, 0, 0,
      0
    }
  ));
  cat.systems.push_back(FurnaceGUISysDef(
    "Sharp X1", {
      DIV_SYSTEM_AY8910, 64, 0, 3,
      0
    }
  ));
  cat.systems.push_back(FurnaceGUISysDef(
    "Sharp X1 + FM Addon", {
      DIV_SYSTEM_AY8910, 64, 0, 3,
      DIV_SYSTEM_YM2151, 64, 0, 2,
      0
    }
  ));
  /*
  cat.systems.push_back(FurnaceGUISysDef(
    "Sharp X68000", {
      DIV_SYSTEM_YM2151, 64, 0, 2,
      DIV_SYSTEM_MSM6258, 64, 0, 0,
      0
    }
  ));*/
  cat.systems.push_back(FurnaceGUISysDef(
    "Commander X16", {
      DIV_SYSTEM_VERA, 64, 0, 0,
      DIV_SYSTEM_YM2151, 32, 0, 0,
      0
    }
  ));
  sysCategories.push_back(cat);

  cat=FurnaceGUISysCategory("Arcade systems");
  cat.systems.push_back(FurnaceGUISysDef(
    "Bally Midway MCR", {
      DIV_SYSTEM_AY8910, 64, 0, 0,
      DIV_SYSTEM_AY8910, 64, 0, 0,
      0
    }
  ));
  cat.systems.push_back(FurnaceGUISysDef(
    "Sega Kyugo", {
      DIV_SYSTEM_AY8910, 64, 0, 4,
      DIV_SYSTEM_AY8910, 64, 0, 4,
      0
    }
  ));
  cat.systems.push_back(FurnaceGUISysDef(
    "Sega OutRun/X Board", {
      DIV_SYSTEM_YM2151, 64, 0, 2,
      DIV_SYSTEM_SEGAPCM, 64, 0, 0,
      0
    }
  ));
  cat.systems.push_back(FurnaceGUISysDef(
    "Neo Geo MVS", {
      DIV_SYSTEM_YM2610_FULL, 64, 0, 0,
      0
    }
  ));
  cat.systems.push_back(FurnaceGUISysDef(
    "Neo Geo MVS (extended channel 2)", {
      DIV_SYSTEM_YM2610_FULL_EXT, 64, 0, 0,
      0
    }
  ));
  cat.systems.push_back(FurnaceGUISysDef(
    "Taito Arcade", {
      DIV_SYSTEM_YM2610B, 64, 0, 0,
      0
    }
  ));
  cat.systems.push_back(FurnaceGUISysDef(
    "Taito Arcade (extended channel 3)", {
      DIV_SYSTEM_YM2610B_EXT, 64, 0, 0,
      0
    }
  ));
  cat.systems.push_back(FurnaceGUISysDef(
    "Capcom CPS-2 (QSound)", {
      DIV_SYSTEM_QSOUND, 64, 0, 0,
      0
    }
  ));
  cat.systems.push_back(FurnaceGUISysDef(
    "Seta 1", {
      DIV_SYSTEM_X1_010, 64, 0, 0,
      0
    }
  ));
  cat.systems.push_back(FurnaceGUISysDef(
    "Seta 1 + FM addon", {
      DIV_SYSTEM_X1_010, 64, 0, 0,
      DIV_SYSTEM_YM2612, 64, 0, 2, // Discrete YM3438
      0
    }
  ));
  cat.systems.push_back(FurnaceGUISysDef(
    "Seta 2", {
      DIV_SYSTEM_X1_010, 64, 0, 1,
      0
    }
  ));
  cat.systems.push_back(FurnaceGUISysDef(
    "Konami Bubble System", {
      DIV_SYSTEM_AY8910, 64, 0, 0,
      DIV_SYSTEM_AY8910, 64, 0, 0,
      DIV_SYSTEM_BUBSYS_WSG, 64, 0, 0,
      // VLM5030 exists but not used for music at all
      0
    }
  ));
  cat.systems.push_back(FurnaceGUISysDef(
    "Sega System Multi 32", {
      DIV_SYSTEM_YM2612, 64, 0, 2, // Discrete YM3438
      DIV_SYSTEM_MULTIPCM, 64, 0, 0,
      0
    }
  ));
  cat.systems.push_back(FurnaceGUISysDef(
    "Sega Model 1 / 2", {
      DIV_SYSTEM_YM2612, 64, 0, 2, // Discrete YM3438
      DIV_SYSTEM_MULTIPCM, 64, 0, 0,
      DIV_SYSTEM_MULTIPCM, 64, 0, 0,
      0
    }
  ));
  cat.systems.push_back(FurnaceGUISysDef(
    "Psikyo Gen1", {
      DIV_SYSTEM_OPL4, 64, 0, 0,
      0
    }
  ));
  cat.systems.push_back(FurnaceGUISysDef(
    "Psikyo SH2", {
      DIV_SYSTEM_OPL4, 64, 0, 1,
      0
    }
  ));
  sysCategories.push_back(cat);

  cat=FurnaceGUISysCategory("DefleMask-compatible");
  cat.systems.push_back(FurnaceGUISysDef(
    "Sega Genesis", {
      DIV_SYSTEM_YM2612, 64, 0, 0,
      DIV_SYSTEM_SMS, 24, 0, 0,
      0
    }
  ));
  cat.systems.push_back(FurnaceGUISysDef(
    "Sega Genesis (extended channel 3)", {
      DIV_SYSTEM_YM2612_EXT, 64, 0, 0,
      DIV_SYSTEM_SMS, 24, 0, 0,
      0
    }
  ));
  cat.systems.push_back(FurnaceGUISysDef(
    "Sega Master System", {
      DIV_SYSTEM_SMS, 64, 0, 0,
      0
    }
  ));
  cat.systems.push_back(FurnaceGUISysDef(
    "Sega Master System (with FM expansion)", {
      DIV_SYSTEM_SMS, 64, 0, 0,
      DIV_SYSTEM_OPLL, 64, 0, 0,
      0
    }
  ));
  cat.systems.push_back(FurnaceGUISysDef(
    "Game Boy", {
      DIV_SYSTEM_GB, 64, 0, 0,
      0
    }
  ));
  cat.systems.push_back(FurnaceGUISysDef(
    "NEC PC Engine/TurboGrafx-16", {
      DIV_SYSTEM_PCE, 64, 0, 0,
      0
    }
  ));
  cat.systems.push_back(FurnaceGUISysDef(
    "NES", {
      DIV_SYSTEM_NES, 64, 0, 0,
      0
    }
  ));
  cat.systems.push_back(FurnaceGUISysDef(
    "NES with Konami VRC7", {
      DIV_SYSTEM_NES, 64, 0, 0,
      DIV_SYSTEM_VRC7, 64, 0, 0,
      0
    }
  ));
  cat.systems.push_back(FurnaceGUISysDef(
    "Famicom Disk System", {
      DIV_SYSTEM_NES, 64, 0, 0,
      DIV_SYSTEM_FDS, 64, 0, 0,
      0
    }
  ));
  cat.systems.push_back(FurnaceGUISysDef(
    "Commodore 64 (6581 SID)", {
      DIV_SYSTEM_C64_6581, 64, 0, 1,
      0
    }
  ));
  cat.systems.push_back(FurnaceGUISysDef(
    "Commodore 64 (8580 SID)", {
      DIV_SYSTEM_C64_8580, 64, 0, 1,
      0
    }
  ));
  cat.systems.push_back(FurnaceGUISysDef(
    "Arcade (YM2151 and SegaPCM)", {
      DIV_SYSTEM_YM2151, 64, 0, 0,
      DIV_SYSTEM_SEGAPCM_COMPAT, 64, 0, 0,
      0
    }
  ));
  cat.systems.push_back(FurnaceGUISysDef(
    "Neo Geo CD", {
      DIV_SYSTEM_YM2610, 64, 0, 0,
      0
    }
  ));
  cat.systems.push_back(FurnaceGUISysDef(
    "Neo Geo CD (extended channel 2)", {
      DIV_SYSTEM_YM2610_EXT, 64, 0, 0,
      0
    }
  ));
  sysCategories.push_back(cat);
}<|MERGE_RESOLUTION|>--- conflicted
+++ resolved
@@ -456,34 +456,36 @@
     }
   ));
   cat.systems.push_back(FurnaceGUISysDef(
-<<<<<<< HEAD
+    "MSX + SCC", {
+      DIV_SYSTEM_AY8910, 64, 0, 16,
+      DIV_SYSTEM_SCC, 64, 0, 0,
+      0
+    }
+  ));
+  cat.systems.push_back(FurnaceGUISysDef(
+    "MSX + SCC+", {
+      DIV_SYSTEM_AY8910, 64, 0, 16,
+      DIV_SYSTEM_SCC_PLUS, 64, 0, 0,
+      0
+    }
+  ));
+  cat.systems.push_back(FurnaceGUISysDef(
     "MSX + MoonSound", {
       DIV_SYSTEM_AY8910, 64, 0, 16,
       DIV_SYSTEM_OPL4, 64, 0, 0x10,
-=======
-    "MSX + SCC", {
-      DIV_SYSTEM_AY8910, 64, 0, 16,
-      DIV_SYSTEM_SCC, 64, 0, 0,
->>>>>>> 34d86852
-      0
-    }
-  ));
-  cat.systems.push_back(FurnaceGUISysDef(
-<<<<<<< HEAD
+      0
+    }
+  ));
+  cat.systems.push_back(FurnaceGUISysDef(
     "MSX + MoonSound (drums mode)", {
       DIV_SYSTEM_AY8910, 64, 0, 16,
       DIV_SYSTEM_OPL4_DRUMS, 64, 0, 0x10,
-=======
-    "MSX + SCC+", {
-      DIV_SYSTEM_AY8910, 64, 0, 16,
-      DIV_SYSTEM_SCC_PLUS, 64, 0, 0,
       0
     }
   ));
   cat.systems.push_back(FurnaceGUISysDef(
     "NEC PC-98 (with PC-9801-26K)", {
       DIV_SYSTEM_OPN, 64, 0, 3,
->>>>>>> 34d86852
       0
     }
   ));
