--- conflicted
+++ resolved
@@ -92,14 +92,9 @@
     if (hoveredSys!=DIV_SYSTEM_NULL) {
       const DivSysDef* sysDef=e->getSystemDef(hoveredSys);
       ImGui::TextWrapped("%s",sysDef->description);
-<<<<<<< HEAD
+      ImGui::Separator();
       drawSystemChannelInfoText(sysDef);
       drawSystemChannelInfo(sysDef);
-=======
-      ImGui::Separator();
-      if (settings.sysTooltipChanInfoStyle&1) drawSystemChannelInfoText(sysDef);
-      if (settings.sysTooltipChanInfoStyle&2) drawSystemChannelInfo(sysDef);
->>>>>>> 1d59696f
     }
   }
   ImGui::EndChild();
