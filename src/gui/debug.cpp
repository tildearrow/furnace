/**
 * Furnace Tracker - multi-system chiptune tracker
 * Copyright (C) 2021-2022 tildearrow and contributors
 *
 * This program is free software; you can redistribute it and/or modify
 * it under the terms of the GNU General Public License as published by
 * the Free Software Foundation; either version 2 of the License, or
 * (at your option) any later version.
 *
 * This program is distributed in the hope that it will be useful,
 * but WITHOUT ANY WARRANTY; without even the implied warranty of
 * MERCHANTABILITY or FITNESS FOR A PARTICULAR PURPOSE.  See the
 * GNU General Public License for more details.
 *
 * You should have received a copy of the GNU General Public License along
 * with this program; if not, write to the Free Software Foundation, Inc.,
 * 51 Franklin Street, Fifth Floor, Boston, MA 02110-1301 USA.
 */

#include "debug.h"
#include "imgui.h"
#include "../engine/platform/genesis.h"
#include "../engine/platform/genesisext.h"
#include "../engine/platform/sms.h"
#include "../engine/platform/gb.h"
#include "../engine/platform/pce.h"
#include "../engine/platform/nes.h"
#include "../engine/platform/c64.h"
#include "../engine/platform/arcade.h"
#include "../engine/platform/segapcm.h"
#include "../engine/platform/ym2203.h"
#include "../engine/platform/ym2203ext.h"
#include "../engine/platform/ym2608.h"
#include "../engine/platform/ym2608ext.h"
#include "../engine/platform/ym2610.h"
#include "../engine/platform/ym2610ext.h"
#include "../engine/platform/ym2610b.h"
#include "../engine/platform/ym2610bext.h"
#include "../engine/platform/ay.h"
#include "../engine/platform/ay8930.h"
#include "../engine/platform/tia.h"
#include "../engine/platform/saa.h"
#include "../engine/platform/amiga.h"
#include "../engine/platform/qsound.h"
#include "../engine/platform/x1_010.h"
#include "../engine/platform/n163.h"
#include "../engine/platform/vrc6.h"
<<<<<<< HEAD
#include "../engine/platform/es5506.h"
=======
#include "../engine/platform/lynx.h"
#include "../engine/platform/pcmdac.h"
>>>>>>> 78baff55
#include "../engine/platform/dummy.h"

#define COMMON_CHIP_DEBUG \
  ImGui::Text("- rate: %d",ch->rate); \
  ImGui::Text("- chipClock: %d",ch->chipClock);

#define FM_CHIP_DEBUG \
  COMMON_CHIP_DEBUG; \
  ImGui::Text("- lastBusy: %d",ch->lastBusy); \
  ImGui::Text("- delay: %d",ch->delay);

#define FM_OPN_CHIP_DEBUG \
  FM_CHIP_DEBUG; \
  ImGui::Text("- fmFreqBase: %.f",ch->fmFreqBase); \
  ImGui::Text("- fmDivBase: %d",ch->fmDivBase); \
  ImGui::Text("- ayDiv: %d",ch->ayDiv);

#define COMMON_CHIP_DEBUG_BOOL \
  ImGui::TextColored(ch->skipRegisterWrites?colorOn:colorOff,">> SkipRegisterWrites"); \
  ImGui::TextColored(ch->dumpWrites?colorOn:colorOff,">> DumpWrites");

#define FM_CHIP_DEBUG_BOOL \
  COMMON_CHIP_DEBUG_BOOL; \
  ImGui::TextColored(ch->lastBusy?colorOn:colorOff,">> LastBusy"); \

#define FM_OPN_CHIP_DEBUG_BOOL \
  FM_CHIP_DEBUG_BOOL; \
  ImGui::TextColored(ch->extSys?colorOn:colorOff,">> ExtSys"); \

#define GENESIS_CHIP_DEBUG \
  DivPlatformGenesis* ch=(DivPlatformGenesis*)data; \
  ImGui::Text("> YM2612"); \
  FM_OPN_CHIP_DEBUG; \
  ImGui::Text("- lfoValue: %d",ch->lfoValue); \
  ImGui::Text("- softPCMTimer: %d",ch->softPCMTimer); \
  FM_OPN_CHIP_DEBUG_BOOL; \
  ImGui::TextColored(ch->extMode?colorOn:colorOff,">> ExtMode"); \
  ImGui::TextColored(ch->softPCM?colorOn:colorOff,">> SoftPCM"); \
  ImGui::TextColored(ch->useYMFM?colorOn:colorOff,">> UseYMFM"); \
  ImGui::TextColored(ch->ladder?colorOn:colorOff,">> Ladder");

#define OPNB_CHIP_DEBUG \
  FM_OPN_CHIP_DEBUG; \
  ImGui::Text("- sampleBank: %d",ch->sampleBank); \
  ImGui::Text("- writeADPCMAOff: %d",ch->writeADPCMAOff); \
  ImGui::Text("- writeADPCMAOn: %d",ch->writeADPCMAOn); \
  ImGui::Text("- globalADPCMAVolume: %d",ch->globalADPCMAVolume); \
  ImGui::Text("- extChanOffs: %d",ch->extChanOffs); \
  ImGui::Text("- psgChanOffs: %d",ch->psgChanOffs); \
  ImGui::Text("- adpcmAChanOffs: %d",ch->adpcmAChanOffs); \
  ImGui::Text("- adpcmBChanOffs: %d",ch->adpcmBChanOffs); \
  ImGui::Text("- chanNum: %d",ch->chanNum); \
  FM_OPN_CHIP_DEBUG_BOOL; \
  ImGui::TextColored(ch->extMode?colorOn:colorOff,">> ExtMode");

#define SMS_CHIP_DEBUG \
  DivPlatformSMS* sms=(DivPlatformSMS*)data; \
  ImGui::Text("> SMS"); \
  ImGui::Text("- rate: %d",sms->rate); \
  ImGui::Text("- chipClock: %d",sms->chipClock); \
  ImGui::Text("- lastPan: %d",sms->lastPan); \
  ImGui::Text("- oldValue: %d",sms->oldValue); \
  ImGui::Text("- snNoiseMode: %d",sms->snNoiseMode); \
  ImGui::Text("- divider: %d",sms->divider); \
  ImGui::Text("- toneDivider: %.f",sms->toneDivider); \
  ImGui::Text("- noiseDivider: %.f",sms->noiseDivider); \
  ImGui::TextColored(sms->skipRegisterWrites?colorOn:colorOff,">> SkipRegisterWrites"); \
  ImGui::TextColored(sms->dumpWrites?colorOn:colorOff,">> DumpWrites"); \
  ImGui::TextColored(sms->updateSNMode?colorOn:colorOff,">> UpdateSNMode"); \
  ImGui::TextColored(sms->resetPhase?colorOn:colorOff,">> ResetPhase"); \
  ImGui::TextColored(sms->isRealSN?colorOn:colorOff,">> IsRealSN"); \
  ImGui::TextColored(sms->stereo?colorOn:colorOff,">> Stereo"); \
  ImGui::TextColored(sms->nuked?colorOn:colorOff,">> Nuked");


#define GENESIS_CHAN_DEBUG \
  DivPlatformGenesis::Channel* ch=(DivPlatformGenesis::Channel*)data; \
  ImGui::Text("> YM2612"); \
  ImGui::Text("- freqHL: %.2x%.2x",ch->freqH,ch->freqL); \
  ImGui::Text("* freq: %d",ch->freq); \
  ImGui::Text(" - base: %d",ch->baseFreq); \
  ImGui::Text(" - pitch: %d",ch->pitch); \
  ImGui::Text(" - pitch2: %d",ch->pitch2); \
  ImGui::Text("- portaPauseFreq: %d",ch->portaPauseFreq); \
  ImGui::Text("* DAC:"); \
  ImGui::Text(" - period: %d",ch->dacPeriod); \
  ImGui::Text(" - rate: %d",ch->dacRate); \
  ImGui::Text(" - pos: %d",ch->dacPos); \
  ImGui::Text(" - sample: %d",ch->dacSample); \
  ImGui::Text(" - delay: %d",ch->dacDelay); \
  ImGui::Text(" - output: %d",ch->dacOutput); \
  ImGui::Text("- note: %d",ch->note); \
  ImGui::Text("- ins: %d",ch->ins); \
  ImGui::Text("- vol: %.2x",ch->vol); \
  ImGui::Text("- outVol: %.2x",ch->outVol); \
  ImGui::Text("- pan: %x",ch->pan); \
  ImGui::Text("- opMask: %x",ch->opMask); \
  ImGui::Text("- sampleBank: %d",ch->sampleBank); \
  ImGui::TextColored(ch->active?colorOn:colorOff,">> Active"); \
  ImGui::TextColored(ch->insChanged?colorOn:colorOff,">> InsChanged"); \
  ImGui::TextColored(ch->freqChanged?colorOn:colorOff,">> FreqChanged"); \
  ImGui::TextColored(ch->keyOn?colorOn:colorOff,">> KeyOn"); \
  ImGui::TextColored(ch->keyOff?colorOn:colorOff,">> KeyOff"); \
  ImGui::TextColored(ch->portaPause?colorOn:colorOff,">> PortaPause"); \
  ImGui::TextColored(ch->furnaceDac?colorOn:colorOff,">> FurnaceDAC"); \
  ImGui::TextColored(ch->inPorta?colorOn:colorOff,">> InPorta"); \
  ImGui::TextColored(ch->hardReset?colorOn:colorOff,">> hardReset"); \
  ImGui::TextColored(ch->opMaskChanged?colorOn:colorOff,">> opMaskChanged"); \
  ImGui::TextColored(ch->dacMode?colorOn:colorOff,">> DACMode"); \
  ImGui::TextColored(ch->dacReady?colorOn:colorOff,">> DACReady"); \
  ImGui::TextColored(ch->dacDirection?colorOn:colorOff,">> DACDirection");

#define GENESIS_OPCHAN_DEBUG \
  DivPlatformGenesisExt::OpChannel* ch=(DivPlatformGenesisExt::OpChannel*)data; \
  ImGui::Text("> YM2612 (per operator)"); \
  ImGui::Text("- freqHL: %.2x%.2x",ch->freqH,ch->freqL); \
  ImGui::Text("* freq: %d",ch->freq); \
  ImGui::Text(" - base: %d",ch->baseFreq); \
  ImGui::Text(" - pitch: %d",ch->pitch); \
  ImGui::Text(" - pitch2: %d",ch->pitch2); \
  ImGui::Text("- portaPauseFreq: %d",ch->portaPauseFreq); \
  ImGui::Text("- ins: %d",ch->ins); \
  ImGui::Text("- vol: %.2x",ch->vol); \
  ImGui::Text("- pan: %x",ch->pan); \
  ImGui::TextColored(ch->active?colorOn:colorOff,">> Active"); \
  ImGui::TextColored(ch->insChanged?colorOn:colorOff,">> InsChanged"); \
  ImGui::TextColored(ch->freqChanged?colorOn:colorOff,">> FreqChanged"); \
  ImGui::TextColored(ch->keyOn?colorOn:colorOff,">> KeyOn"); \
  ImGui::TextColored(ch->keyOff?colorOn:colorOff,">> KeyOff"); \
  ImGui::TextColored(ch->portaPause?colorOn:colorOff,">> PortaPause"); \
  ImGui::TextColored(ch->inPorta?colorOn:colorOff,">> InPorta"); \
  ImGui::TextColored(ch->mask?colorOn:colorOff,">> Mask");

#define SMS_CHAN_DEBUG \
  DivPlatformSMS::Channel* ch=(DivPlatformSMS::Channel*)data; \
  ImGui::Text("> SMS"); \
  ImGui::Text("* freq: %d",ch->freq); \
  ImGui::Text(" - base: %d",ch->baseFreq); \
  ImGui::Text(" - pitch: %d",ch->pitch); \
  ImGui::Text(" - pitch2: %d",ch->pitch2); \
  ImGui::Text("- note: %d",ch->note); \
  ImGui::Text("- ins: %d",ch->ins); \
  ImGui::Text("- vol: %.2x",ch->vol); \
  ImGui::Text("- outVol: %.2x",ch->outVol); \
  ImGui::TextColored(ch->active?colorOn:colorOff,">> Active"); \
  ImGui::TextColored(ch->insChanged?colorOn:colorOff,">> InsChanged"); \
  ImGui::TextColored(ch->freqChanged?colorOn:colorOff,">> FreqChanged"); \
  ImGui::TextColored(ch->keyOn?colorOn:colorOff,">> KeyOn"); \
  ImGui::TextColored(ch->keyOff?colorOn:colorOff,">> KeyOff");

#define OPN_CHAN_DEBUG \
  DivPlatformYM2203::Channel* ch=(DivPlatformYM2203::Channel*)data; \
  ImGui::Text("> YM2203"); \
  ImGui::Text("- freqHL: %.2x%.2x",ch->freqH,ch->freqL); \
  ImGui::Text("* freq: %d",ch->freq); \
  ImGui::Text(" - base: %d",ch->baseFreq); \
  ImGui::Text(" - pitch: %d",ch->pitch); \
  ImGui::Text(" - pitch2: %d",ch->pitch2); \
  ImGui::Text("- portaPauseFreq: %d",ch->portaPauseFreq); \
  ImGui::Text("* PSG:"); \
  ImGui::Text(" - psgMode: %d",ch->psgMode); \
  ImGui::Text(" - autoEnvNum: %d",ch->autoEnvNum); \
  ImGui::Text(" - autoEnvDen: %d",ch->autoEnvDen); \
  ImGui::Text("- sample: %d",ch->sample); \
  ImGui::Text("- note: %d",ch->note); \
  ImGui::Text("- ins: %d",ch->ins); \
  ImGui::Text("- vol: %.2x",ch->vol); \
  ImGui::Text("- outVol: %.2x",ch->outVol); \
  ImGui::Text("- opMask: %x",ch->opMask); \
  ImGui::TextColored(ch->active?colorOn:colorOff,">> Active"); \
  ImGui::TextColored(ch->insChanged?colorOn:colorOff,">> InsChanged"); \
  ImGui::TextColored(ch->freqChanged?colorOn:colorOff,">> FreqChanged"); \
  ImGui::TextColored(ch->keyOn?colorOn:colorOff,">> KeyOn"); \
  ImGui::TextColored(ch->keyOff?colorOn:colorOff,">> KeyOff"); \
  ImGui::TextColored(ch->portaPause?colorOn:colorOff,">> PortaPause"); \
  ImGui::TextColored(ch->inPorta?colorOn:colorOff,">> InPorta"); \
  ImGui::TextColored(ch->hardReset?colorOn:colorOff,">> hardReset"); \
  ImGui::TextColored(ch->opMaskChanged?colorOn:colorOff,">> opMaskChanged"); \
  ImGui::TextColored(ch->furnacePCM?colorOn:colorOff,">> FurnacePCM");

#define OPN_OPCHAN_DEBUG \
  DivPlatformYM2203Ext::OpChannel* ch=(DivPlatformYM2203Ext::OpChannel*)data; \
  ImGui::Text("> YM2203 (per operator)"); \
  ImGui::Text("- freqHL: %.2x%.2x",ch->freqH,ch->freqL); \
  ImGui::Text("* freq: %d",ch->freq); \
  ImGui::Text(" - base: %d",ch->baseFreq); \
  ImGui::Text(" - pitch: %d",ch->pitch); \
  ImGui::Text(" - pitch2: %d",ch->pitch2); \
  ImGui::Text("- portaPauseFreq: %d",ch->portaPauseFreq); \
  ImGui::Text("- ins: %d",ch->ins); \
  ImGui::Text("- vol: %.2x",ch->vol); \
  ImGui::TextColored(ch->active?colorOn:colorOff,">> Active"); \
  ImGui::TextColored(ch->insChanged?colorOn:colorOff,">> InsChanged"); \
  ImGui::TextColored(ch->freqChanged?colorOn:colorOff,">> FreqChanged"); \
  ImGui::TextColored(ch->keyOn?colorOn:colorOff,">> KeyOn"); \
  ImGui::TextColored(ch->keyOff?colorOn:colorOff,">> KeyOff"); \
  ImGui::TextColored(ch->portaPause?colorOn:colorOff,">> PortaPause"); \
  ImGui::TextColored(ch->inPorta?colorOn:colorOff,">> InPorta"); \
  ImGui::TextColored(ch->mask?colorOn:colorOff,">> Mask");

#define OPNB_CHAN_DEBUG \
  ImGui::Text("- freqHL: %.2x%.2x",ch->freqH,ch->freqL); \
  ImGui::Text("* freq: %d",ch->freq); \
  ImGui::Text(" - base: %d",ch->baseFreq); \
  ImGui::Text(" - pitch: %d",ch->pitch); \
  ImGui::Text(" - pitch2: %d",ch->pitch2); \
  ImGui::Text("- portaPauseFreq: %d",ch->portaPauseFreq); \
  ImGui::Text("* PSG:"); \
  ImGui::Text(" - psgMode: %d",ch->psgMode); \
  ImGui::Text(" - autoEnvNum: %d",ch->autoEnvNum); \
  ImGui::Text(" - autoEnvDen: %d",ch->autoEnvDen); \
  ImGui::Text("- sample: %d",ch->sample); \
  ImGui::Text("- note: %d",ch->note); \
  ImGui::Text("- ins: %d",ch->ins); \
  ImGui::Text("- vol: %.2x",ch->vol); \
  ImGui::Text("- outVol: %.2x",ch->outVol); \
  ImGui::Text("- pan: %x",ch->pan); \
  ImGui::Text("- opMask: %x",ch->opMask); \
  ImGui::Text("- macroVolMul: %x",ch->macroVolMul); \
  ImGui::TextColored(ch->active?colorOn:colorOff,">> Active"); \
  ImGui::TextColored(ch->insChanged?colorOn:colorOff,">> InsChanged"); \
  ImGui::TextColored(ch->freqChanged?colorOn:colorOff,">> FreqChanged"); \
  ImGui::TextColored(ch->keyOn?colorOn:colorOff,">> KeyOn"); \
  ImGui::TextColored(ch->keyOff?colorOn:colorOff,">> KeyOff"); \
  ImGui::TextColored(ch->portaPause?colorOn:colorOff,">> PortaPause"); \
  ImGui::TextColored(ch->inPorta?colorOn:colorOff,">> InPorta"); \
  ImGui::TextColored(ch->hardReset?colorOn:colorOff,">> hardReset"); \
  ImGui::TextColored(ch->opMaskChanged?colorOn:colorOff,">> opMaskChanged"); \
  ImGui::TextColored(ch->furnacePCM?colorOn:colorOff,">> FurnacePCM");

#define OPNB_OPCHAN_DEBUG \
  ImGui::Text("- freqHL: %.2x%.2x",ch->freqH,ch->freqL); \
  ImGui::Text("* freq: %d",ch->freq); \
  ImGui::Text(" - base: %d",ch->baseFreq); \
  ImGui::Text(" - pitch: %d",ch->pitch); \
  ImGui::Text(" - pitch2: %d",ch->pitch2); \
  ImGui::Text("- portaPauseFreq: %d",ch->portaPauseFreq); \
  ImGui::Text("- ins: %d",ch->ins); \
  ImGui::Text("- vol: %.2x",ch->vol); \
  ImGui::Text("- pan: %x",ch->pan); \
  ImGui::TextColored(ch->active?colorOn:colorOff,">> Active"); \
  ImGui::TextColored(ch->insChanged?colorOn:colorOff,">> InsChanged"); \
  ImGui::TextColored(ch->freqChanged?colorOn:colorOff,">> FreqChanged"); \
  ImGui::TextColored(ch->keyOn?colorOn:colorOff,">> KeyOn"); \
  ImGui::TextColored(ch->keyOff?colorOn:colorOff,">> KeyOff"); \
  ImGui::TextColored(ch->portaPause?colorOn:colorOff,">> PortaPause"); \
  ImGui::TextColored(ch->inPorta?colorOn:colorOff,">> InPorta"); \
  ImGui::TextColored(ch->mask?colorOn:colorOff,">> Mask");

void putDispatchChip(void* data, int type) {
  ImVec4 colorOn=ImVec4(1.0f,1.0f,0.0f,1.0f);
  ImVec4 colorOff=ImVec4(0.3f,0.3f,0.3f,1.0f);
  switch (type) {
    case DIV_SYSTEM_YM2612:
    case DIV_SYSTEM_YM2612_EXT:
    case DIV_SYSTEM_YM2612_FRAC:
    case DIV_SYSTEM_YM2612_FRAC_EXT: {
      GENESIS_CHIP_DEBUG;
      break;
    }
    case DIV_SYSTEM_GENESIS:
    case DIV_SYSTEM_GENESIS_EXT: {
      GENESIS_CHIP_DEBUG;
      SMS_CHIP_DEBUG;
      break;
    }
    case DIV_SYSTEM_SMS: {
      SMS_CHIP_DEBUG;
      break;
    }
    case DIV_SYSTEM_OPN:
    case DIV_SYSTEM_OPN_EXT: {
      DivPlatformYM2203* ch=(DivPlatformYM2203*)data;
      ImGui::Text("> YM2203");
      FM_OPN_CHIP_DEBUG;
      ImGui::Text("- sampleBank: %d",ch->sampleBank);
      ImGui::Text("- prescale: %d",ch->prescale);
      FM_OPN_CHIP_DEBUG_BOOL;
      ImGui::TextColored(ch->extMode?colorOn:colorOff,">> ExtMode");
      break;
    }
    case DIV_SYSTEM_PC98:
    case DIV_SYSTEM_PC98_EXT: {
      DivPlatformYM2608* ch=(DivPlatformYM2608*)data;
      ImGui::Text("> YM2608");
      FM_OPN_CHIP_DEBUG;
      ImGui::Text("- sampleBank: %d",ch->sampleBank);
      ImGui::Text("- writeRSSOff: %d",ch->writeRSSOff);
      ImGui::Text("- writeRSSOn: %d",ch->writeRSSOn);
      ImGui::Text("- globalRSSVolume: %d",ch->globalRSSVolume);
      ImGui::Text("- prescale: %d",ch->prescale);
      FM_OPN_CHIP_DEBUG_BOOL;
      ImGui::TextColored(ch->extMode?colorOn:colorOff,">> ExtMode");
      break;
    }
    case DIV_SYSTEM_YM2610:
    case DIV_SYSTEM_YM2610_EXT:
    case DIV_SYSTEM_YM2610_FULL:
    case DIV_SYSTEM_YM2610_FULL_EXT: {
      DivPlatformYM2610* ch=(DivPlatformYM2610*)data;
      ImGui::Text("> YM2610");
      OPNB_CHIP_DEBUG;
      break;
    }
    case DIV_SYSTEM_YM2610B:
    case DIV_SYSTEM_YM2610B_EXT: {
      DivPlatformYM2610B* ch=(DivPlatformYM2610B*)data;
      ImGui::Text("> YM2610B");
      OPNB_CHIP_DEBUG;
      break;
    }
    case DIV_SYSTEM_GB: {
      DivPlatformGB* ch=(DivPlatformGB*)data;
      ImGui::Text("> GameBoy");
      COMMON_CHIP_DEBUG;
      ImGui::Text("- lastPan: %d",ch->lastPan);
      ImGui::Text("- antiClickPeriodCount: %d",ch->antiClickPeriodCount);
      ImGui::Text("- antiClickWavePos: %d",ch->antiClickWavePos);
      COMMON_CHIP_DEBUG_BOOL;
      ImGui::TextColored(ch->antiClickEnabled?colorOn:colorOff,">> AntiClickEnabled");
      break;
    }
    case DIV_SYSTEM_PCE: {
      DivPlatformPCE* ch=(DivPlatformPCE*)data;
      ImGui::Text("> PCEngine");
      COMMON_CHIP_DEBUG;
      ImGui::Text("- lastPan: %d",ch->lastPan);
      ImGui::Text("- cycles: %d",ch->cycles);
      ImGui::Text("- curChan: %d",ch->curChan);
      ImGui::Text("- delay: %d",ch->delay);
      ImGui::Text("- sampleBank: %d",ch->sampleBank);
      ImGui::Text("- lfoMode: %d",ch->lfoMode);
      ImGui::Text("- lfoSpeed: %d",ch->lfoSpeed);
      COMMON_CHIP_DEBUG_BOOL;
      ImGui::TextColored(ch->antiClickEnabled?colorOn:colorOff,">> AntiClickEnabled");
      break;
    }
    case DIV_SYSTEM_NES: {
      DivPlatformNES* ch=(DivPlatformNES*)data;
      ImGui::Text("> NES");
      COMMON_CHIP_DEBUG;
      ImGui::Text("* DAC:");
      ImGui::Text(" - Period: %d",ch->dacPeriod);
      ImGui::Text(" - Rate: %d",ch->dacRate);
      ImGui::Text(" - Pos: %d",ch->dacPos);
      ImGui::Text(" - AntiClick: %d",ch->dacAntiClick);
      ImGui::Text(" - Sample: %d",ch->dacSample);
      ImGui::Text("- dpcmBank: %d",ch->dpcmBank);
      ImGui::Text("- sampleBank: %d",ch->sampleBank);
      ImGui::Text("- writeOscBuf: %d",ch->writeOscBuf);
      ImGui::Text("- apuType: %d",ch->apuType);
      COMMON_CHIP_DEBUG_BOOL;
      ImGui::TextColored(ch->dpcmMode?colorOn:colorOff,">> DPCMMode");
      ImGui::TextColored(ch->dacAntiClickOn?colorOn:colorOff,">> DACAntiClickOn");
      ImGui::TextColored(ch->useNP?colorOn:colorOff,">> UseNP");
      ImGui::TextColored(ch->goingToLoop?colorOn:colorOff,">> GoingToLoop");
      break;
    }
    case DIV_SYSTEM_C64_6581: case DIV_SYSTEM_C64_8580: {
      DivPlatformC64* ch=(DivPlatformC64*)data;
      ImGui::Text("> C64");
      COMMON_CHIP_DEBUG;
      ImGui::Text("- filtControl: %d",ch->filtControl);
      ImGui::Text("- filtRes: %d",ch->filtRes);
      ImGui::Text("- vol: %d",ch->vol);
      ImGui::Text("- writeOscBuf: %d",ch->writeOscBuf);
      ImGui::Text("- filtCut: %d",ch->filtCut);
      ImGui::Text("- resetTime: %d",ch->resetTime);
      COMMON_CHIP_DEBUG_BOOL;
      ImGui::TextColored(ch->isFP?colorOn:colorOff,">> IsFP");
      break;
    }
    case DIV_SYSTEM_ARCADE:
    case DIV_SYSTEM_YM2151: {
      DivPlatformArcade* ch=(DivPlatformArcade*)data;
      ImGui::Text("> YM2151");
      FM_CHIP_DEBUG;
      ImGui::Text("- baseFreqOff: %d",ch->baseFreqOff);
      ImGui::Text("- amDepth: %d",ch->amDepth);
      ImGui::Text("- pmDepth: %d",ch->pmDepth);
      FM_CHIP_DEBUG_BOOL;
      ImGui::TextColored(ch->useYMFM?colorOn:colorOff,">> UseYMFM");
      break;
    }
    case DIV_SYSTEM_SEGAPCM:
    case DIV_SYSTEM_SEGAPCM_COMPAT: {
      DivPlatformSegaPCM* ch=(DivPlatformSegaPCM*)data;
      ImGui::Text("> SegaPCM");
      COMMON_CHIP_DEBUG;
      ImGui::Text("- delay: %d",ch->delay);
      ImGui::Text("- pcmL: %d",ch->pcmL);
      ImGui::Text("- pcmR: %d",ch->pcmR);
      ImGui::Text("- pcmCycles: %d",ch->pcmCycles);
      ImGui::Text("- sampleBank: %d",ch->sampleBank);
      ImGui::Text("- lastBusy: %d",ch->lastBusy);
      COMMON_CHIP_DEBUG_BOOL;
      break;
    }
    case DIV_SYSTEM_AY8910: {
      DivPlatformAY8910* ch=(DivPlatformAY8910*)data;
      ImGui::Text("> AY-3-8910");
      COMMON_CHIP_DEBUG;
      ImGui::Text("- lastBusy: %d",ch->lastBusy);
      ImGui::Text("- sampleBank: %d",ch->sampleBank);
      ImGui::Text("- stereoSep: %d",ch->stereoSep);
      ImGui::Text("- delay: %d",ch->delay);
      ImGui::Text("- extClock: %d",ch->extClock);
      ImGui::Text("- extDiv: %d",ch->extDiv);
      ImGui::Text("- portAVal: %d",ch->portAVal);
      ImGui::Text("- portBVal: %d",ch->portBVal);
      ImGui::Text("* envelope:");
      ImGui::Text(" - mode: %d",ch->ayEnvMode);
      ImGui::Text(" - period: %d",ch->ayEnvPeriod);
      ImGui::Text(" * slide: %d",ch->ayEnvSlide);
      ImGui::Text("  - slideLow: %d",ch->ayEnvSlideLow);
      COMMON_CHIP_DEBUG_BOOL;
      ImGui::TextColored(ch->extMode?colorOn:colorOff,">> ExtMode");
      ImGui::TextColored(ch->stereo?colorOn:colorOff,">> Stereo");
      ImGui::TextColored(ch->sunsoft?colorOn:colorOff,">> Sunsoft");
      ImGui::TextColored(ch->intellivision?colorOn:colorOff,">> Intellivision");
      ImGui::TextColored(ch->clockSel?colorOn:colorOff,">> ClockSel");
      ImGui::TextColored(ch->ioPortA?colorOn:colorOff,">> IoPortA");
      ImGui::TextColored(ch->ioPortB?colorOn:colorOff,">> IoPortB");
      break;
    }
    case DIV_SYSTEM_AY8930: {
      DivPlatformAY8930* ch=(DivPlatformAY8930*)data;
      ImGui::Text("> AY8930");
      COMMON_CHIP_DEBUG;
      ImGui::Text("* noise:");
      ImGui::Text(" - and: %d",ch->ayNoiseAnd);
      ImGui::Text(" - or: %d",ch->ayNoiseOr);
      ImGui::Text("- sampleBank: %d",ch->sampleBank);
      ImGui::Text("- stereoSep: %d",ch->stereoSep);
      ImGui::Text("- delay: %d",ch->delay);
      ImGui::Text("- portAVal: %d",ch->portAVal);
      ImGui::Text("- portBVal: %d",ch->portBVal);
      COMMON_CHIP_DEBUG_BOOL;
      ImGui::TextColored(ch->bank?colorOn:colorOff,">> Bank");
      ImGui::TextColored(ch->extMode?colorOn:colorOff,">> ExtMode");
      ImGui::TextColored(ch->stereo?colorOn:colorOff,">> Stereo");
      ImGui::TextColored(ch->clockSel?colorOn:colorOff,">> ClockSel");
      ImGui::TextColored(ch->ioPortA?colorOn:colorOff,">> IoPortA");
      ImGui::TextColored(ch->ioPortB?colorOn:colorOff,">> IoPortB");
      break;
    }
    case DIV_SYSTEM_QSOUND: {
      DivPlatformQSound* ch=(DivPlatformQSound*)data;
      ImGui::Text("> QSound");
      COMMON_CHIP_DEBUG;
      ImGui::Text("* echo:");
      ImGui::Text(" - delay: %d",ch->echoDelay);
      ImGui::Text(" - feedback: %d",ch->echoFeedback);
      COMMON_CHIP_DEBUG_BOOL;
      break;
    }
    case DIV_SYSTEM_X1_010: {
      DivPlatformX1_010* ch=(DivPlatformX1_010*)data;
      ImGui::Text("> X1-010");
      COMMON_CHIP_DEBUG;
      ImGui::Text("- sampleBank: %d",ch->sampleBank);
      ImGui::Text("- bankSlot: [%d,%d,%d,%d,%d,%d,%d,%d]",ch->bankSlot[0],ch->bankSlot[1],ch->bankSlot[2],ch->bankSlot[3],ch->bankSlot[4],ch->bankSlot[5],ch->bankSlot[6],ch->bankSlot[7]);
      COMMON_CHIP_DEBUG_BOOL;
      ImGui::TextColored(ch->stereo?colorOn:colorOff,">> Stereo");
      ImGui::TextColored(ch->isBanked?colorOn:colorOff,">> IsBanked");
      break;
    }
    case DIV_SYSTEM_N163: {
      DivPlatformN163* ch=(DivPlatformN163*)data;
      ImGui::Text("> N163");
      COMMON_CHIP_DEBUG;
      ImGui::Text("- initChanMax: %d",ch->initChanMax);
      ImGui::Text("- chanMax: %d",ch->chanMax);
      ImGui::Text("- loadWave: %d",ch->loadWave);
      ImGui::Text("- loadPos: %d",ch->loadPos);
      ImGui::Text("- loadLen: %d",ch->loadLen);
      ImGui::Text("- loadMode: %d",ch->loadMode);
      COMMON_CHIP_DEBUG_BOOL;
      ImGui::TextColored(ch->multiplex?colorOn:colorOff,">> Multiplex");
      break;
    }
    case DIV_SYSTEM_VRC6: {
      DivPlatformVRC6* ch=(DivPlatformVRC6*)data;
      ImGui::Text("> VRC6");
      COMMON_CHIP_DEBUG;
      ImGui::Text("- sampleBank: %.2x",ch->sampleBank);
      ImGui::Text("- writeOscBuf: %.2x",ch->writeOscBuf);
      COMMON_CHIP_DEBUG_BOOL;
      break;
    }
    case DIV_SYSTEM_LYNX: {
      DivPlatformLynx* ch=(DivPlatformLynx*)data;
      ImGui::Text("> Lynx");
      COMMON_CHIP_DEBUG;
      COMMON_CHIP_DEBUG_BOOL;
      break;
    }
    case DIV_SYSTEM_PCM_DAC: {
      DivPlatformPCMDAC* ch=(DivPlatformPCMDAC*)data;
      ImGui::Text("> PCM DAC");
      COMMON_CHIP_DEBUG;
      ImGui::Text("- outDepth: %d",ch->outDepth);
      COMMON_CHIP_DEBUG_BOOL;
      ImGui::TextColored(ch->outStereo?colorOn:colorOff,">> OutStereo");
      break;
    }
    default:
      ImGui::Text("Unimplemented chip! Help!");
      break;
  }
}
void putDispatchChan(void* data, int chanNum, int type) {
  ImVec4 colorOn=ImVec4(1.0f,1.0f,0.0f,1.0f);
  ImVec4 colorOff=ImVec4(0.3f,0.3f,0.3f,1.0f);
  switch (type) {
    case DIV_SYSTEM_GENESIS: {
      if (chanNum>5) {
        SMS_CHAN_DEBUG;
      } else {
        GENESIS_CHAN_DEBUG;
      }
      break;
    }
    case DIV_SYSTEM_GENESIS_EXT: {
      if (chanNum>8) {
        SMS_CHAN_DEBUG;
      } else if (chanNum>=2 && chanNum<=5) {
        GENESIS_OPCHAN_DEBUG
      } else {
        GENESIS_CHAN_DEBUG;
      }
      break;
    }
    case DIV_SYSTEM_YM2612:
    case DIV_SYSTEM_YM2612_FRAC: {
      GENESIS_CHAN_DEBUG;
      break;
    }
    case DIV_SYSTEM_YM2612_EXT:
    case DIV_SYSTEM_YM2612_FRAC_EXT: {
      if (chanNum>=2 && chanNum<=5) {
        GENESIS_OPCHAN_DEBUG
      } else {
        GENESIS_CHAN_DEBUG;
      }
      break;
    }
    case DIV_SYSTEM_SMS: {
      SMS_CHAN_DEBUG;
      break;
    }
    case DIV_SYSTEM_OPN: {
      OPN_CHAN_DEBUG;
      break;
    }
    case DIV_SYSTEM_OPN_EXT: {
      if (chanNum>=2 && chanNum<=5) {
        OPN_OPCHAN_DEBUG;
      } else {
        OPN_CHAN_DEBUG;
      }
      break;
    }
    case DIV_SYSTEM_PC98: {
      DivPlatformYM2608::Channel* ch=(DivPlatformYM2608::Channel*)data;
      ImGui::Text("> YM2608");
      OPNB_CHAN_DEBUG;
      break;
    }
    case DIV_SYSTEM_PC98_EXT: {
      if (chanNum>=2 && chanNum<=5) {
        DivPlatformYM2608Ext::OpChannel* ch=(DivPlatformYM2608Ext::OpChannel*)data;
        ImGui::Text("> YM2608 (per operator)");
        OPNB_OPCHAN_DEBUG;
      } else {
        DivPlatformYM2608Ext::Channel* ch=(DivPlatformYM2608Ext::Channel*)data;
        ImGui::Text("> YM2608");
        OPNB_CHAN_DEBUG;
      }
      break;
    }
    case DIV_SYSTEM_YM2610:
    case DIV_SYSTEM_YM2610_FULL: {
      DivPlatformYM2610::Channel* ch=(DivPlatformYM2610::Channel*)data;
      ImGui::Text("> YM2610");
      OPNB_CHAN_DEBUG;
      break;
    }
    case DIV_SYSTEM_YM2610B: {
      DivPlatformYM2610B::Channel* ch=(DivPlatformYM2610B::Channel*)data;
      ImGui::Text("> YM2610B");
      OPNB_CHAN_DEBUG;
      break;
    }
    case DIV_SYSTEM_YM2610_EXT:
    case DIV_SYSTEM_YM2610_FULL_EXT: {
      if (chanNum>=1 && chanNum<=4) {
        DivPlatformYM2610Ext::OpChannel* ch=(DivPlatformYM2610Ext::OpChannel*)data;
        ImGui::Text("> YM2610 (per operator)");
        OPNB_OPCHAN_DEBUG;
      } else {
        DivPlatformYM2610Ext::Channel* ch=(DivPlatformYM2610Ext::Channel*)data;
        ImGui::Text("> YM2610");
        OPNB_CHAN_DEBUG;
      }
      break;
    }
    case DIV_SYSTEM_YM2610B_EXT: {
      if (chanNum>=2 && chanNum<=5) {
        DivPlatformYM2610BExt::OpChannel* ch=(DivPlatformYM2610BExt::OpChannel*)data;
        ImGui::Text("> YM2610B (per operator)");
        OPNB_OPCHAN_DEBUG;
      } else {
        DivPlatformYM2610BExt::Channel* ch=(DivPlatformYM2610BExt::Channel*)data;
        ImGui::Text("> YM2610B");
        OPNB_CHAN_DEBUG;
      }
      break;
    }
    case DIV_SYSTEM_GB: {
      DivPlatformGB::Channel* ch=(DivPlatformGB::Channel*)data;
      ImGui::Text("> GameBoy");
      ImGui::Text("* freq: %d",ch->freq);
      ImGui::Text(" - base: %d",ch->baseFreq);
      ImGui::Text(" - pitch: %d",ch->pitch);
      ImGui::Text(" - pitch2: %d",ch->pitch2);
      ImGui::Text("- note: %d",ch->note);
      ImGui::Text("- ins: %d",ch->ins);
      ImGui::Text("- duty: %d",ch->duty);
      ImGui::Text("- sweep: %.2x",ch->sweep);
      ImGui::Text("- vol: %.2x",ch->vol);
      ImGui::Text("- outVol: %.2x",ch->outVol);
      ImGui::Text("- wave: %d",ch->wave);
      ImGui::TextColored(ch->active?colorOn:colorOff,">> Active");
      ImGui::TextColored(ch->insChanged?colorOn:colorOff,">> InsChanged");
      ImGui::TextColored(ch->freqChanged?colorOn:colorOff,">> FreqChanged");
      ImGui::TextColored(ch->sweepChanged?colorOn:colorOff,">> SweepChanged");
      ImGui::TextColored(ch->keyOn?colorOn:colorOff,">> KeyOn");
      ImGui::TextColored(ch->keyOff?colorOn:colorOff,">> KeyOff");
      ImGui::TextColored(ch->inPorta?colorOn:colorOff,">> InPorta");
      break;
    }
    case DIV_SYSTEM_PCE: {
      DivPlatformPCE::Channel* ch=(DivPlatformPCE::Channel*)data;
      ImGui::Text("> PCEngine");
      ImGui::Text("* freq: %d",ch->freq);
      ImGui::Text(" - base: %d",ch->baseFreq);
      ImGui::Text(" - pitch: %d",ch->pitch);
      ImGui::Text(" - pitch2: %d",ch->pitch2);
      ImGui::Text("- note: %d",ch->note);
      ImGui::Text("* DAC:");
      ImGui::Text(" - period: %d",ch->dacPeriod);
      ImGui::Text(" - rate: %d",ch->dacRate);
      ImGui::Text(" - pos: %d",ch->dacPos);
      ImGui::Text(" - out: %d",ch->dacOut);
      ImGui::Text(" - sample: %d",ch->dacSample);
      ImGui::Text("- ins: %d",ch->ins);
      ImGui::Text("- pan: %.2x",ch->pan);
      ImGui::Text("- vol: %.2x",ch->vol);
      ImGui::Text("- outVol: %.2x",ch->outVol);
      ImGui::Text("- wave: %d",ch->wave);
      ImGui::Text("- macroVolMul: %d",ch->macroVolMul);
      ImGui::TextColored(ch->active?colorOn:colorOff,">> Active");
      ImGui::TextColored(ch->insChanged?colorOn:colorOff,">> InsChanged");
      ImGui::TextColored(ch->freqChanged?colorOn:colorOff,">> FreqChanged");
      ImGui::TextColored(ch->keyOn?colorOn:colorOff,">> KeyOn");
      ImGui::TextColored(ch->keyOff?colorOn:colorOff,">> KeyOff");
      ImGui::TextColored(ch->inPorta?colorOn:colorOff,">> InPorta");
      ImGui::TextColored(ch->noise?colorOn:colorOff,">> Noise");
      ImGui::TextColored(ch->pcm?colorOn:colorOff,">> DAC");
      ImGui::TextColored(ch->furnaceDac?colorOn:colorOff,">> FurnaceDAC");
      break;
    }
    case DIV_SYSTEM_NES: {
      DivPlatformNES::Channel* ch=(DivPlatformNES::Channel*)data;
      ImGui::Text("> NES");
      ImGui::Text("* freq: %d",ch->freq);
      ImGui::Text(" - base: %d",ch->baseFreq);
      ImGui::Text(" - pitch: %d",ch->pitch);
      ImGui::Text(" - pitch2: %d",ch->pitch2);
      ImGui::Text(" - prev: %d",ch->prevFreq);
      ImGui::Text("- note: %d",ch->note);
      ImGui::Text("- ins: %d",ch->ins);
      ImGui::Text("- duty: %d",ch->duty);
      ImGui::Text("- sweep: %.2x",ch->sweep);
      ImGui::Text("- vol: %.2x",ch->vol);
      ImGui::Text("- outVol: %.2x",ch->outVol);
      ImGui::Text("- wave: %d",ch->wave);
      ImGui::TextColored(ch->active?colorOn:colorOff,">> Active");
      ImGui::TextColored(ch->insChanged?colorOn:colorOff,">> InsChanged");
      ImGui::TextColored(ch->freqChanged?colorOn:colorOff,">> FreqChanged");
      ImGui::TextColored(ch->sweepChanged?colorOn:colorOff,">> SweepChanged");
      ImGui::TextColored(ch->keyOn?colorOn:colorOff,">> KeyOn");
      ImGui::TextColored(ch->keyOff?colorOn:colorOff,">> KeyOff");
      ImGui::TextColored(ch->inPorta?colorOn:colorOff,">> InPorta");
      ImGui::TextColored(ch->furnaceDac?colorOn:colorOff,">> FurnaceDAC");
      break;
    }
    case DIV_SYSTEM_C64_6581: case DIV_SYSTEM_C64_8580: {
      DivPlatformC64::Channel* ch=(DivPlatformC64::Channel*)data;
      ImGui::Text("> C64");
      ImGui::Text("* freq: %d",ch->freq);
      ImGui::Text(" - base: %d",ch->baseFreq);
      ImGui::Text(" - pitch: %d",ch->pitch);
      ImGui::Text(" - pitch2: %d",ch->pitch2);
      ImGui::Text(" - prev: %d",ch->prevFreq);
      ImGui::Text("- testWhen: %d",ch->testWhen);
      ImGui::Text("- note: %d",ch->note);
      ImGui::Text("- ins: %d",ch->ins);
      ImGui::Text("- duty: %d",ch->duty);
      ImGui::Text("- sweep: %.2x",ch->sweep);
      ImGui::Text("- wave: %.1x",ch->wave);
      ImGui::Text("- ADSR: %.1x %.1x %.1x %.1x",ch->attack,ch->decay,ch->sustain,ch->release);
      ImGui::Text("- vol: %.2x",ch->vol);
      ImGui::Text("- outVol: %.2x",ch->outVol);
      ImGui::TextColored(ch->active?colorOn:colorOff,">> Active");
      ImGui::TextColored(ch->insChanged?colorOn:colorOff,">> InsChanged");
      ImGui::TextColored(ch->freqChanged?colorOn:colorOff,">> FreqChanged");
      ImGui::TextColored(ch->sweepChanged?colorOn:colorOff,">> SweepChanged");
      ImGui::TextColored(ch->keyOn?colorOn:colorOff,">> KeyOn");
      ImGui::TextColored(ch->keyOff?colorOn:colorOff,">> KeyOff");
      ImGui::TextColored(ch->inPorta?colorOn:colorOff,">> InPorta");
      ImGui::TextColored(ch->filter?colorOn:colorOff,">> Filter");
      ImGui::TextColored(ch->resetMask?colorOn:colorOff,">> ResetMask");
      ImGui::TextColored(ch->resetFilter?colorOn:colorOff,">> ResetFilter");
      ImGui::TextColored(ch->resetDuty?colorOn:colorOff,">> ResetDuty");
      ImGui::TextColored(ch->ring?colorOn:colorOff,">> Ring");
      ImGui::TextColored(ch->sync?colorOn:colorOff,">> Sync");
      break;
    }
    case DIV_SYSTEM_ARCADE:
    case DIV_SYSTEM_YM2151: {
      DivPlatformArcade::Channel* ch=(DivPlatformArcade::Channel*)data;
      ImGui::Text("> YM2151");
      ImGui::Text("- freqHL: %.2x%.2x",ch->freqH,ch->freqL);
      ImGui::Text("* freq: %d",ch->freq);
      ImGui::Text(" - base: %d",ch->baseFreq);
      ImGui::Text(" - pitch: %d",ch->pitch);
      ImGui::Text(" - pitch2: %d",ch->pitch2);
      ImGui::Text("- note: %d",ch->note);
      ImGui::Text("- ins: %d",ch->ins);
      ImGui::Text("- KOnCycles: %d",ch->konCycles);
      ImGui::Text("- vol: %.2x",ch->vol);
      ImGui::Text("- outVol: %.2x",ch->outVol);
      ImGui::Text("- chVolL: %.2x",ch->chVolL);
      ImGui::Text("- chVolR: %.2x",ch->chVolR);
      ImGui::TextColored(ch->active?colorOn:colorOff,">> Active");
      ImGui::TextColored(ch->insChanged?colorOn:colorOff,">> InsChanged");
      ImGui::TextColored(ch->freqChanged?colorOn:colorOff,">> FreqChanged");
      ImGui::TextColored(ch->keyOn?colorOn:colorOff,">> KeyOn");
      ImGui::TextColored(ch->keyOff?colorOn:colorOff,">> KeyOff");
      ImGui::TextColored(ch->portaPause?colorOn:colorOff,">> PortaPause");
      ImGui::TextColored(ch->inPorta?colorOn:colorOff,">> InPorta");
      break;
    }
    case DIV_SYSTEM_SEGAPCM:
    case DIV_SYSTEM_SEGAPCM_COMPAT: {
      DivPlatformSegaPCM::Channel* ch=(DivPlatformSegaPCM::Channel*)data;
      ImGui::Text("> SegaPCM");
      ImGui::Text("* freq: %d",ch->freq);
      ImGui::Text(" - base: %d",ch->baseFreq);
      ImGui::Text(" - pitch: %d",ch->pitch);
      ImGui::Text(" - pitch2: %d",ch->pitch2);
      ImGui::Text("- note: %d",ch->note);
      ImGui::Text("- ins: %d",ch->ins);
      ImGui::Text("* PCM:");
      ImGui::Text(" - sample: %d",ch->pcm.sample);
      ImGui::Text(" - pos: %d",ch->pcm.pos);
      ImGui::Text(" - len: %d",ch->pcm.len);
      ImGui::Text(" - freq: %d",ch->pcm.freq);
      ImGui::Text("- vol: %.2x",ch->vol);
      ImGui::Text("- outVol: %.2x",ch->outVol);
      ImGui::Text("- chVolL: %.2x",ch->chVolL);
      ImGui::Text("- chVolR: %.2x",ch->chVolR);
      ImGui::Text("- chPanL: %.2x",ch->chPanL);
      ImGui::Text("- chPanR: %.2x",ch->chPanR);
      ImGui::Text("- macroVolMul: %.2x",ch->macroVolMul);
      ImGui::TextColored(ch->active?colorOn:colorOff,">> Active");
      ImGui::TextColored(ch->insChanged?colorOn:colorOff,">> InsChanged");
      ImGui::TextColored(ch->freqChanged?colorOn:colorOff,">> FreqChanged");
      ImGui::TextColored(ch->keyOn?colorOn:colorOff,">> KeyOn");
      ImGui::TextColored(ch->keyOff?colorOn:colorOff,">> KeyOff");
      ImGui::TextColored(ch->portaPause?colorOn:colorOff,">> PortaPause");
      ImGui::TextColored(ch->furnacePCM?colorOn:colorOff,">> FurnacePCM");
      ImGui::TextColored(ch->inPorta?colorOn:colorOff,">> InPorta");
      ImGui::TextColored(ch->isNewSegaPCM?colorOn:colorOff,">> IsNewSegaPCM");
      break;
    }
    case DIV_SYSTEM_AY8910: {
      DivPlatformAY8910::Channel* ch=(DivPlatformAY8910::Channel*)data;
      ImGui::Text("> AY-3-8910");
      ImGui::Text("* freq: %d",ch->freq);
      ImGui::Text(" - base: %d",ch->baseFreq);
      ImGui::Text(" - pitch: %d",ch->pitch);
      ImGui::Text(" - pitch2: %d",ch->pitch2);
      ImGui::Text("- note: %d",ch->note);
      ImGui::Text("- ins: %d",ch->ins);
      ImGui::Text("* psgMode:");
      ImGui::Text(" - tone: %d",ch->psgMode.tone);
      ImGui::Text(" - noise: %d",ch->psgMode.noise);
      ImGui::Text(" - envelope: %d",ch->psgMode.envelope);
      ImGui::Text(" - dac: %d",ch->psgMode.dac);
      ImGui::Text("* DAC:");
      ImGui::Text(" - sample: %d",ch->dac.sample);
      ImGui::Text(" - rate: %d",ch->dac.rate);
      ImGui::Text(" - period: %d",ch->dac.period);
      ImGui::Text(" - pos: %d",ch->dac.pos);
      ImGui::Text(" - out: %d",ch->dac.out);
      ImGui::Text("- autoEnvNum: %.2x",ch->autoEnvNum);
      ImGui::Text("- autoEnvDen: %.2x",ch->autoEnvDen);
      ImGui::Text("- vol: %.2x",ch->vol);
      ImGui::Text("- outVol: %.2x",ch->outVol);
      ImGui::TextColored(ch->active?colorOn:colorOff,">> Active");
      ImGui::TextColored(ch->insChanged?colorOn:colorOff,">> InsChanged");
      ImGui::TextColored(ch->freqChanged?colorOn:colorOff,">> FreqChanged");
      ImGui::TextColored(ch->keyOn?colorOn:colorOff,">> KeyOn");
      ImGui::TextColored(ch->keyOff?colorOn:colorOff,">> KeyOff");
      ImGui::TextColored(ch->portaPause?colorOn:colorOff,">> PortaPause");
      ImGui::TextColored(ch->inPorta?colorOn:colorOff,">> InPorta");
      ImGui::TextColored(ch->dac.furnaceDAC?colorOn:colorOff,">> furnaceDAC");
      break;
    }
    case DIV_SYSTEM_AY8930: {
      DivPlatformAY8930::Channel* ch=(DivPlatformAY8930::Channel*)data;
      ImGui::Text("> AY8930");
      ImGui::Text("* freq: %d",ch->freq);
      ImGui::Text(" - base: %d",ch->baseFreq);
      ImGui::Text(" - pitch: %d",ch->pitch);
      ImGui::Text(" - pitch2: %d",ch->pitch2);
      ImGui::Text("- note: %d",ch->note);
      ImGui::Text("- ins: %d",ch->ins);
      ImGui::Text("- duty: %d",ch->duty);
      ImGui::Text("* envelope:");
      ImGui::Text(" - mode: %d",ch->envelope.mode);
      ImGui::Text(" - period: %d",ch->envelope.period);
      ImGui::Text(" * slide: %d",ch->envelope.slide);
      ImGui::Text("  - low: %d",ch->envelope.slideLow);
      ImGui::Text("* psgMode:");
      ImGui::Text(" - tone: %d",ch->psgMode.tone);
      ImGui::Text(" - noise: %d",ch->psgMode.noise);
      ImGui::Text(" - envelope: %d",ch->psgMode.envelope);
      ImGui::Text(" - dac: %d",ch->psgMode.dac);
      ImGui::Text("* DAC:");
      ImGui::Text(" - sample: %d",ch->dac.sample);
      ImGui::Text(" - rate: %d",ch->dac.rate);
      ImGui::Text(" - period: %d",ch->dac.period);
      ImGui::Text(" - pos: %d",ch->dac.pos);
      ImGui::Text(" - out: %d",ch->dac.out);
      ImGui::Text("- autoEnvNum: %.2x",ch->autoEnvNum);
      ImGui::Text("- autoEnvDen: %.2x",ch->autoEnvDen);
      ImGui::Text("- vol: %.2x",ch->vol);
      ImGui::Text("- outVol: %.2x",ch->outVol);
      ImGui::TextColored(ch->active?colorOn:colorOff,">> Active");
      ImGui::TextColored(ch->insChanged?colorOn:colorOff,">> InsChanged");
      ImGui::TextColored(ch->freqChanged?colorOn:colorOff,">> FreqChanged");
      ImGui::TextColored(ch->keyOn?colorOn:colorOff,">> KeyOn");
      ImGui::TextColored(ch->keyOff?colorOn:colorOff,">> KeyOff");
      ImGui::TextColored(ch->portaPause?colorOn:colorOff,">> PortaPause");
      ImGui::TextColored(ch->inPorta?colorOn:colorOff,">> InPorta");
      ImGui::TextColored(ch->dac.furnaceDAC?colorOn:colorOff,">> furnaceDAC");
      break;
    }
    case DIV_SYSTEM_QSOUND: {
      DivPlatformQSound::Channel* ch=(DivPlatformQSound::Channel*)data;
      ImGui::Text("> QSound");
      ImGui::Text("* freq: %d",ch->freq);
      ImGui::Text(" - base: %d",ch->baseFreq);
      ImGui::Text(" - pitch: %d",ch->pitch);
      ImGui::Text(" - pitch2: %d",ch->pitch2);
      ImGui::Text("- note: %d",ch->note);
      ImGui::Text("- ins: %d",ch->ins);
      ImGui::Text("- sample: %d",ch->sample);
      ImGui::Text("- echo: %d",ch->echo);
      ImGui::Text("- panning: %d",ch->panning);
      ImGui::Text("- vol: %.2x",ch->vol);
      ImGui::Text("- outVol: %.2x",ch->outVol);
      ImGui::Text("- resVol: %.2x",ch->resVol);
      ImGui::TextColored(ch->active?colorOn:colorOff,">> Active");
      ImGui::TextColored(ch->insChanged?colorOn:colorOff,">> InsChanged");
      ImGui::TextColored(ch->freqChanged?colorOn:colorOff,">> FreqChanged");
      ImGui::TextColored(ch->keyOn?colorOn:colorOff,">> KeyOn");
      ImGui::TextColored(ch->keyOff?colorOn:colorOff,">> KeyOff");
      ImGui::TextColored(ch->inPorta?colorOn:colorOff,">> InPorta");
      ImGui::TextColored(ch->useWave?colorOn:colorOff,">> UseWave");
      ImGui::TextColored(ch->surround?colorOn:colorOff,">> Surround");
      ImGui::TextColored(ch->isNewQSound?colorOn:colorOff,">> IsNewQSound");
      break;
    }
    case DIV_SYSTEM_X1_010: {
      DivPlatformX1_010::Channel* ch=(DivPlatformX1_010::Channel*)data;
      ImGui::Text("> X1-010");
      ImGui::Text("* freq: %.4x",ch->freq);
      ImGui::Text(" - base: %d",ch->baseFreq);
      ImGui::Text(" - pitch: %d",ch->pitch);
      ImGui::Text(" - pitch2: %d",ch->pitch2);
      ImGui::Text("- note: %d",ch->note);
      ImGui::Text("- wave: %d",ch->wave);
      ImGui::Text("- sample: %d",ch->sample);
      ImGui::Text("- ins: %d",ch->ins);
      ImGui::Text("- pan: %d",ch->pan);
      ImGui::Text("* envelope:");
      ImGui::Text(" - shape: %d",ch->env.shape);
      ImGui::Text(" - period: %.2x",ch->env.period);
      ImGui::Text(" - slide: %.2x",ch->env.slide);
      ImGui::Text(" - slidefrac: %.2x",ch->env.slidefrac);
      ImGui::Text(" - autoEnvNum: %.2x",ch->autoEnvNum);
      ImGui::Text(" - autoEnvDen: %.2x",ch->autoEnvDen);
      ImGui::Text("- WaveBank: %d",ch->waveBank);
      ImGui::Text("- bankSlot: %d",ch->bankSlot);
      ImGui::Text("- vol: %.2x",ch->vol);
      ImGui::Text("- outVol: %.2x",ch->outVol);
      ImGui::Text("- Lvol: %.2x",ch->lvol);
      ImGui::Text("- Rvol: %.2x",ch->rvol);
      ImGui::TextColored(ch->active?colorOn:colorOff,">> Active");
      ImGui::TextColored(ch->insChanged?colorOn:colorOff,">> InsChanged");
      ImGui::TextColored(ch->envChanged?colorOn:colorOff,">> EnvChanged");
      ImGui::TextColored(ch->freqChanged?colorOn:colorOff,">> FreqChanged");
      ImGui::TextColored(ch->keyOn?colorOn:colorOff,">> KeyOn");
      ImGui::TextColored(ch->keyOff?colorOn:colorOff,">> KeyOff");
      ImGui::TextColored(ch->inPorta?colorOn:colorOff,">> InPorta");
      ImGui::TextColored(ch->furnacePCM?colorOn:colorOff,">> FurnacePCM");
      ImGui::TextColored(ch->pcm?colorOn:colorOff,">> PCM");
      ImGui::TextColored(ch->env.flag.envEnable?colorOn:colorOff,">> EnvEnable");
      ImGui::TextColored(ch->env.flag.envOneshot?colorOn:colorOff,">> EnvOneshot");
      ImGui::TextColored(ch->env.flag.envSplit?colorOn:colorOff,">> EnvSplit");
      ImGui::TextColored(ch->env.flag.envHinvR?colorOn:colorOff,">> EnvHinvR");
      ImGui::TextColored(ch->env.flag.envVinvR?colorOn:colorOff,">> EnvVinvR");
      ImGui::TextColored(ch->env.flag.envHinvL?colorOn:colorOff,">> EnvHinvL");
      ImGui::TextColored(ch->env.flag.envVinvL?colorOn:colorOff,">> EnvVinvL");
      break;
    }
    case DIV_SYSTEM_N163: {
      DivPlatformN163::Channel* ch=(DivPlatformN163::Channel*)data;
      ImGui::Text("> N163");
      ImGui::Text("* freq: %.4x",ch->freq);
      ImGui::Text(" - base: %d",ch->baseFreq);
      ImGui::Text(" - pitch: %d",ch->pitch);
      ImGui::Text(" - pitch2: %d",ch->pitch2);
      ImGui::Text("- note: %d",ch->note);
      ImGui::Text("- wave: %d",ch->wave);
      ImGui::Text("- wavepos: %d",ch->wavePos);
      ImGui::Text("- wavelen: %d",ch->waveLen);
      ImGui::Text("- wavemode: %d",ch->waveMode);
      ImGui::Text("- loadwave: %d",ch->loadWave);
      ImGui::Text("- loadpos: %d",ch->loadPos);
      ImGui::Text("- loadlen: %d",ch->loadLen);
      ImGui::Text("- loadmode: %d",ch->loadMode);
      ImGui::Text("- ins: %d",ch->ins);
      ImGui::Text("- vol: %.2x",ch->vol);
      ImGui::Text("- outVol: %.2x",ch->outVol);
      ImGui::Text("- resVol: %.2x",ch->resVol);
      ImGui::TextColored(ch->active?colorOn:colorOff,">> Active");
      ImGui::TextColored(ch->insChanged?colorOn:colorOff,">> InsChanged");
      ImGui::TextColored(ch->freqChanged?colorOn:colorOff,">> FreqChanged");
      ImGui::TextColored(ch->volumeChanged?colorOn:colorOff,">> VolumeChanged");
      ImGui::TextColored(ch->waveChanged?colorOn:colorOff,">> WaveChanged");
      ImGui::TextColored(ch->waveUpdated?colorOn:colorOff,">> WaveUpdated");
      ImGui::TextColored(ch->keyOn?colorOn:colorOff,">> KeyOn");
      ImGui::TextColored(ch->keyOff?colorOn:colorOff,">> KeyOff");
      ImGui::TextColored(ch->inPorta?colorOn:colorOff,">> InPorta");
      break;
    }
    case DIV_SYSTEM_VRC6: {
      DivPlatformVRC6::Channel* ch=(DivPlatformVRC6::Channel*)data;
      ImGui::Text("> VRC6");
      ImGui::Text("* freq: %d",ch->freq);
      ImGui::Text(" - base: %d",ch->baseFreq);
      ImGui::Text(" - pitch: %d",ch->pitch);
      ImGui::Text(" - pitch2: %d",ch->pitch2);
      ImGui::Text("- note: %d",ch->note);
      ImGui::Text("* DAC:");
      ImGui::Text(" - period: %d",ch->dacPeriod);
      ImGui::Text(" - rate: %d",ch->dacRate);
      ImGui::Text(" - out: %d",ch->dacOut);
      ImGui::Text(" - pos: %d",ch->dacPos);
      ImGui::Text(" - sample: %d",ch->dacSample);
      ImGui::Text("- ins: %d",ch->ins);
      ImGui::Text("- duty: %d",ch->duty);
      ImGui::Text("- vol: %.2x",ch->vol);
      ImGui::Text("- outVol: %.2x",ch->outVol);
      ImGui::TextColored(ch->active?colorOn:colorOff,">> Active");
      ImGui::TextColored(ch->insChanged?colorOn:colorOff,">> InsChanged");
      ImGui::TextColored(ch->freqChanged?colorOn:colorOff,">> FreqChanged");
      ImGui::TextColored(ch->keyOn?colorOn:colorOff,">> KeyOn");
      ImGui::TextColored(ch->keyOff?colorOn:colorOff,">> KeyOff");
      ImGui::TextColored(ch->inPorta?colorOn:colorOff,">> InPorta");
      ImGui::TextColored(ch->pcm?colorOn:colorOff,">> DAC");
      ImGui::TextColored(ch->furnaceDac?colorOn:colorOff,">> FurnaceDAC");
      break;
    }
<<<<<<< HEAD
    case DIV_SYSTEM_ES5506: {
      DivPlatformES5506::Channel* ch=(DivPlatformES5506::Channel*)data;
      ImGui::Text("> ES5506");
      ImGui::Text("* freq: %.5x",ch->freq);
      ImGui::Text(" - base: %d",ch->baseFreq);
      ImGui::Text(" - next: %d",ch->nextFreq);
      ImGui::Text(" - pitch: %d",ch->pitch);
      ImGui::Text(" - pitch2: %d",ch->pitch2);
      ImGui::Text("* note: %d",ch->note);
      ImGui::Text(" - next: %d",ch->nextNote);
      ImGui::Text(" - curr: %d",ch->currNote);
      ImGui::Text("- ins: %d",ch->ins);
      ImGui::Text("- wave: %d",ch->wave);
      ImGui::Text("- VolMacroMax: %d",ch->volMacroMax);
      ImGui::Text("- PanMacroMax: %d",ch->panMacroMax);
      ImGui::Text("* PCM:");
      ImGui::Text(" * index: %d",ch->pcm.index);
      ImGui::Text("  - next: %d",ch->pcm.next);
      ImGui::Text(" - note: %d",ch->pcm.note);
      ImGui::Text(" * freqOffs: %.6f",ch->pcm.freqOffs);
      ImGui::Text("  - next: %.6f",ch->pcm.nextFreqOffs);
      ImGui::Text(" - bank: %.2x",ch->pcm.bank);
      ImGui::Text(" - start: %.8x",ch->pcm.start);
      ImGui::Text(" - end: %.8x",ch->pcm.end);
      ImGui::Text(" - length: %.8x",ch->pcm.length);
      ImGui::Text(" - loopStart: %.8x",ch->pcm.loopStart);
      ImGui::Text(" - loopEnd: %.8x",ch->pcm.loopEnd);
      ImGui::Text(" - loopMode: %d",ch->pcm.loopMode);
      ImGui::Text("* Filter:");
      ImGui::Text(" - Mode: %d",ch->filter.mode);
      ImGui::Text(" - K1: %.4x",ch->filter.k1);
      ImGui::Text(" - K2: %.4x",ch->filter.k2);
      ImGui::Text("* Envelope:");
      ImGui::Text(" - EnvCount: %.3x",ch->envelope.ecount);
      ImGui::Text(" - LVRamp: %d",ch->envelope.lVRamp);
      ImGui::Text(" - RVRamp: %d",ch->envelope.rVRamp);
      ImGui::Text(" - K1Ramp: %d",ch->envelope.k1Ramp);
      ImGui::Text(" - K2Ramp: %d",ch->envelope.k2Ramp);
      ImGui::Text(" - K1Offs: %d",ch->k1Offs);
      ImGui::Text(" - K2Offs: %d",ch->k2Offs);
      ImGui::Text(" - K1Slide: %d",ch->k1Slide);
      ImGui::Text(" - K2Slide: %d",ch->k2Slide);
      ImGui::Text(" - K1Prev: %.4x",ch->k1Prev);
      ImGui::Text(" - K2Prev: %.4x",ch->k2Prev);
      ImGui::Text("- vol: %.2x",ch->vol);
      ImGui::Text("- LVol: %.2x",ch->lVol);
      ImGui::Text("- RVol: %.2x",ch->rVol);
      ImGui::Text("- outVol: %.2x",ch->outVol);
      ImGui::Text("- outLVol: %.2x",ch->outLVol);
      ImGui::Text("- outRVol: %.2x",ch->outRVol);
      ImGui::Text("- ResLVol: %.2x",ch->resLVol);
      ImGui::Text("- ResRVol: %.2x",ch->resRVol);
      ImGui::Text("- LOut: %d",ch->lOut);
      ImGui::Text("- ROut: %d",ch->rOut);
      ImGui::Text("- oscOut: %d",ch->oscOut);
      ImGui::TextColored(ch->active?colorOn:colorOff,">> Active");
      ImGui::TextColored(ch->insChanged?colorOn:colorOff,">> InsChanged");
      ImGui::TextColored(ch->freqChanged?colorOn:colorOff,">> FreqChanged");
      ImGui::TextColored(ch->volChanged.lVol?colorOn:colorOff,">> LVolChanged");
      ImGui::TextColored(ch->volChanged.rVol?colorOn:colorOff,">> RVolChanged");
      ImGui::TextColored(ch->filterChanged.mode?colorOn:colorOff,">> FilterModeChanged");
      ImGui::TextColored(ch->filterChanged.k1?colorOn:colorOff,">> FilterK1Changed");
      ImGui::TextColored(ch->filterChanged.k2?colorOn:colorOff,">> FilterK2Changed");
      ImGui::TextColored(ch->envChanged.ecount?colorOn:colorOff,">> EnvECountChanged");
      ImGui::TextColored(ch->envChanged.lVRamp?colorOn:colorOff,">> EnvLVRampChanged");
      ImGui::TextColored(ch->envChanged.rVRamp?colorOn:colorOff,">> EnvRVRampChanged");
      ImGui::TextColored(ch->envChanged.k1Ramp?colorOn:colorOff,">> EnvK1RampChanged");
      ImGui::TextColored(ch->envChanged.k2Ramp?colorOn:colorOff,">> EnvK2RampChanged");
      ImGui::TextColored(ch->pcmChanged.index?colorOn:colorOff,">> PCMIndexChanged");
      ImGui::TextColored(ch->pcmChanged.slice?colorOn:colorOff,">> PCMSliceChanged");
      ImGui::TextColored(ch->pcmChanged.position?colorOn:colorOff,">> PCMPositionChanged");
      ImGui::TextColored(ch->pcmChanged.loopBank?colorOn:colorOff,">> PCMLoopBankChanged");
      ImGui::TextColored(ch->pcmChanged.transwaveInd?colorOn:colorOff,">> PCMTranswaveIndexChanged");
=======
    case DIV_SYSTEM_LYNX: {
      DivPlatformLynx::Channel* ch=(DivPlatformLynx::Channel*)data;
      ImGui::Text("> Lynx");
      ImGui::Text("* freq:");
      ImGui::Text(" - base: %d",ch->baseFreq);
      ImGui::Text(" - pitch: %d",ch->pitch);
      ImGui::Text(" - pitch2: %d",ch->pitch2);
      ImGui::Text("* FreqDiv:");
      ImGui::Text(" - clockDivider: %d",ch->fd.clockDivider);
      ImGui::Text(" - backup: %d",ch->fd.backup);
      ImGui::Text("* note: %d",ch->note);
      ImGui::Text(" - actualNote: %d",ch->actualNote);
      ImGui::Text("* Sample:");
      ImGui::Text(" - sample: %d",ch->sample);
      ImGui::Text(" - pos: %d",ch->samplePos);
      ImGui::Text(" - accum: %d",ch->sampleAccum);
      ImGui::Text(" * freq: %d",ch->sampleFreq);
      ImGui::Text("  - base: %d",ch->sampleBaseFreq);
      ImGui::Text("- ins: %d",ch->ins);
      ImGui::Text("* duty:");
      ImGui::Text(" - int_feedback7: %d",ch->duty.int_feedback7);
      ImGui::Text(" - feedback: %d",ch->duty.feedback);
      ImGui::Text("- pan: %.2x",ch->pan);
      ImGui::Text("- vol: %.2x",ch->vol);
      ImGui::Text("- outVol: %.2x",ch->outVol);
      ImGui::Text("- macroVolMul: %.2x",ch->macroVolMul);
      ImGui::TextColored(ch->active?colorOn:colorOff,">> Active");
      ImGui::TextColored(ch->insChanged?colorOn:colorOff,">> InsChanged");
      ImGui::TextColored(ch->freqChanged?colorOn:colorOff,">> FreqChanged");
      ImGui::TextColored(ch->keyOn?colorOn:colorOff,">> KeyOn");
      ImGui::TextColored(ch->keyOff?colorOn:colorOff,">> KeyOff");
      ImGui::TextColored(ch->inPorta?colorOn:colorOff,">> InPorta");
      ImGui::TextColored(ch->pcm?colorOn:colorOff,">> DAC");
      break;
    }
    case DIV_SYSTEM_PCM_DAC: {
      DivPlatformPCMDAC::Channel* ch=(DivPlatformPCMDAC::Channel*)data;
      ImGui::Text("> PCM DAC");
      ImGui::Text("* freq:");
      ImGui::Text(" - base: %d",ch->baseFreq);
      ImGui::Text(" - pitch: %d",ch->pitch);
      ImGui::Text(" - pitch2: %d",ch->pitch2);
      ImGui::Text("* note: %d",ch->note);
      ImGui::Text("* Sample: %d",ch->sample);
      ImGui::Text(" - dir: %d",ch->audDir);
      ImGui::Text(" - loc: %d",ch->audLoc);
      ImGui::Text(" - len: %d",ch->audLen);
      ImGui::Text(" * pos: %d",ch->audPos);
      ImGui::Text("  - sub: %d",ch->audSub);
      ImGui::Text("- wave: %d",ch->wave);
      ImGui::Text("- ins: %d",ch->ins);
      ImGui::Text("- panL: %.2x",ch->panL);
      ImGui::Text("- panR: %.2x",ch->panR);
      ImGui::Text("- vol: %.2x",ch->vol);
      ImGui::Text("- envVol: %.2x",ch->envVol);
      ImGui::TextColored(ch->active?colorOn:colorOff,">> Active");
      ImGui::TextColored(ch->insChanged?colorOn:colorOff,">> InsChanged");
      ImGui::TextColored(ch->freqChanged?colorOn:colorOff,">> FreqChanged");
>>>>>>> 78baff55
      ImGui::TextColored(ch->keyOn?colorOn:colorOff,">> KeyOn");
      ImGui::TextColored(ch->keyOff?colorOn:colorOff,">> KeyOff");
      ImGui::TextColored(ch->inPorta?colorOn:colorOff,">> InPorta");
      ImGui::TextColored(ch->useWave?colorOn:colorOff,">> UseWave");
<<<<<<< HEAD
      ImGui::TextColored(ch->isReverseLoop?colorOn:colorOff,">> IsReverseLoop");
      ImGui::TextColored(ch->isTranswave?colorOn:colorOff,">> IsTranswave");
      ImGui::TextColored(ch->transwaveIRQ?colorOn:colorOff,">> TranswaveIRQ");
      ImGui::TextColored(ch->pcm.reversed?colorOn:colorOff,">> PCMReversed");
      ImGui::TextColored(ch->envelope.k1Slow?colorOn:colorOff,">> EnvK1Slow");
      ImGui::TextColored(ch->envelope.k2Slow?colorOn:colorOff,">> EnvK2Slow");
=======
      ImGui::TextColored(ch->setPos?colorOn:colorOff,">> SetPos");
>>>>>>> 78baff55
      break;
    }
    default:
      ImGui::Text("Unimplemented chip! Help!");
      break;
  }
}<|MERGE_RESOLUTION|>--- conflicted
+++ resolved
@@ -45,12 +45,9 @@
 #include "../engine/platform/x1_010.h"
 #include "../engine/platform/n163.h"
 #include "../engine/platform/vrc6.h"
-<<<<<<< HEAD
 #include "../engine/platform/es5506.h"
-=======
 #include "../engine/platform/lynx.h"
 #include "../engine/platform/pcmdac.h"
->>>>>>> 78baff55
 #include "../engine/platform/dummy.h"
 
 #define COMMON_CHIP_DEBUG \
@@ -1041,7 +1038,6 @@
       ImGui::TextColored(ch->furnaceDac?colorOn:colorOff,">> FurnaceDAC");
       break;
     }
-<<<<<<< HEAD
     case DIV_SYSTEM_ES5506: {
       DivPlatformES5506::Channel* ch=(DivPlatformES5506::Channel*)data;
       ImGui::Text("> ES5506");
@@ -1115,7 +1111,14 @@
       ImGui::TextColored(ch->pcmChanged.position?colorOn:colorOff,">> PCMPositionChanged");
       ImGui::TextColored(ch->pcmChanged.loopBank?colorOn:colorOff,">> PCMLoopBankChanged");
       ImGui::TextColored(ch->pcmChanged.transwaveInd?colorOn:colorOff,">> PCMTranswaveIndexChanged");
-=======
+      ImGui::TextColored(ch->isReverseLoop?colorOn:colorOff,">> IsReverseLoop");
+      ImGui::TextColored(ch->isTranswave?colorOn:colorOff,">> IsTranswave");
+      ImGui::TextColored(ch->transwaveIRQ?colorOn:colorOff,">> TranswaveIRQ");
+      ImGui::TextColored(ch->pcm.reversed?colorOn:colorOff,">> PCMReversed");
+      ImGui::TextColored(ch->envelope.k1Slow?colorOn:colorOff,">> EnvK1Slow");
+      ImGui::TextColored(ch->envelope.k2Slow?colorOn:colorOff,">> EnvK2Slow");
+      break;
+    }
     case DIV_SYSTEM_LYNX: {
       DivPlatformLynx::Channel* ch=(DivPlatformLynx::Channel*)data;
       ImGui::Text("> Lynx");
@@ -1174,21 +1177,11 @@
       ImGui::TextColored(ch->active?colorOn:colorOff,">> Active");
       ImGui::TextColored(ch->insChanged?colorOn:colorOff,">> InsChanged");
       ImGui::TextColored(ch->freqChanged?colorOn:colorOff,">> FreqChanged");
->>>>>>> 78baff55
       ImGui::TextColored(ch->keyOn?colorOn:colorOff,">> KeyOn");
       ImGui::TextColored(ch->keyOff?colorOn:colorOff,">> KeyOff");
       ImGui::TextColored(ch->inPorta?colorOn:colorOff,">> InPorta");
       ImGui::TextColored(ch->useWave?colorOn:colorOff,">> UseWave");
-<<<<<<< HEAD
-      ImGui::TextColored(ch->isReverseLoop?colorOn:colorOff,">> IsReverseLoop");
-      ImGui::TextColored(ch->isTranswave?colorOn:colorOff,">> IsTranswave");
-      ImGui::TextColored(ch->transwaveIRQ?colorOn:colorOff,">> TranswaveIRQ");
-      ImGui::TextColored(ch->pcm.reversed?colorOn:colorOff,">> PCMReversed");
-      ImGui::TextColored(ch->envelope.k1Slow?colorOn:colorOff,">> EnvK1Slow");
-      ImGui::TextColored(ch->envelope.k2Slow?colorOn:colorOff,">> EnvK2Slow");
-=======
       ImGui::TextColored(ch->setPos?colorOn:colorOff,">> SetPos");
->>>>>>> 78baff55
       break;
     }
     default:
