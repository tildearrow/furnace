--- conflicted
+++ resolved
@@ -37,11 +37,8 @@
 #include "../engine/platform/saa.h"
 #include "../engine/platform/amiga.h"
 #include "../engine/platform/x1_010.h"
-<<<<<<< HEAD
 #include "../engine/platform/n163.h"
-=======
 #include "../engine/platform/vrc6.h"
->>>>>>> 79d64330
 #include "../engine/platform/dummy.h"
 
 #define GENESIS_DEBUG \
@@ -279,7 +276,6 @@
       ImGui::TextColored(ch->env.flag.envVinvL?colorOn:colorOff,">> EnvVinvL");
       break;
     }
-<<<<<<< HEAD
     case DIV_SYSTEM_N163: {
       DivPlatformN163::Channel* ch=(DivPlatformN163::Channel*)data;
       ImGui::Text("> N163");
@@ -308,7 +304,8 @@
       ImGui::TextColored(ch->keyOn?colorOn:colorOff,">> KeyOn");
       ImGui::TextColored(ch->keyOff?colorOn:colorOff,">> KeyOff");
       ImGui::TextColored(ch->inPorta?colorOn:colorOff,">> InPorta");
-=======
+      break;
+    }
     case DIV_SYSTEM_VRC6: {
       DivPlatformVRC6::Channel* ch=(DivPlatformVRC6::Channel*)data;
       ImGui::Text("> VRC6");
@@ -334,7 +331,6 @@
       ImGui::TextColored(ch->inPorta?colorOn:colorOff,">> InPorta");
       ImGui::TextColored(ch->pcm?colorOn:colorOff,">> DAC");
       ImGui::TextColored(ch->furnaceDac?colorOn:colorOff,">> FurnaceDAC");
->>>>>>> 79d64330
       break;
     }
     default:
