--- conflicted
+++ resolved
@@ -492,7 +492,6 @@
       ImGui::TextColored(ch->outStereo?colorOn:colorOff,">> OutStereo");
       break;
     }
-<<<<<<< HEAD
     case DIV_SYSTEM_ES5506: {
       DivPlatformES5506* ch=(DivPlatformES5506*)data;
       ImGui::Text("> ES5506");
@@ -509,7 +508,8 @@
       ImGui::TextColored(ch->isMasked?colorOn:colorOff,">> IsMasked");
       ImGui::TextColored(ch->isReaded?colorOn:colorOff,">> isReaded");
       ImGui::TextColored(ch->irqTrigger?colorOn:colorOff,">> IrqTrigger");
-=======
+      break;
+    }
     case DIV_SYSTEM_K007232: {
       DivPlatformK007232* ch=(DivPlatformK007232*)data;
       ImGui::Text("> K007232");
@@ -519,7 +519,6 @@
       ImGui::Text("- lastVolume: %.2x",ch->lastVolume);
       COMMON_CHIP_DEBUG_BOOL;
       ImGui::TextColored(ch->stereo?colorOn:colorOff,">> Stereo");
->>>>>>> 301c4734
       break;
     }
     default:
