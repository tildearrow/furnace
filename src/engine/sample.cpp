/**
 * Furnace Tracker - multi-system chiptune tracker
 * Copyright (C) 2021-2022 tildearrow and contributors
 *
 * This program is free software; you can redistribute it and/or modify
 * it under the terms of the GNU General Public License as published by
 * the Free Software Foundation; either version 2 of the License, or
 * (at your option) any later version.
 *
 * This program is distributed in the hope that it will be useful,
 * but WITHOUT ANY WARRANTY; without even the implied warranty of
 * MERCHANTABILITY or FITNESS FOR A PARTICULAR PURPOSE.  See the
 * GNU General Public License for more details.
 *
 * You should have received a copy of the GNU General Public License along
 * with this program; if not, write to the Free Software Foundation, Inc.,
 * 51 Franklin Street, Fifth Floor, Boston, MA 02110-1301 USA.
 */

#include "sample.h"
#include "../ta-log.h"
#include <math.h>
#include <string.h>
#ifdef HAVE_SNDFILE
#include "sfWrapper.h"
#endif
#include "filter.h"

extern "C" {
#include "../../extern/adpcm/bs_codec.h"
#include "../../extern/adpcm/oki_codec.h"
#include "../../extern/adpcm/yma_codec.h"
#include "../../extern/adpcm/ymb_codec.h"
#include "../../extern/adpcm/ymz_codec.h"
}
#include "brrUtils.h"

DivSampleHistory::~DivSampleHistory() {
  if (data!=NULL) delete[] data;
}

bool DivSample::isLoopable() {
<<<<<<< HEAD
  return ((loopMode!=DIV_SAMPLE_LOOPMODE_ONESHOT) && (loopStart>=0 && loopStart<(int)samples) && loopEnd<=samples);
=======
  return loop && ((loopStart>=0 && loopStart<loopEnd) && (loopEnd>loopStart && loopEnd<=(int)samples));
}

int DivSample::getSampleOffset(int offset, int length, DivSampleDepth depth) {
  if ((length==0) || (offset==length)) {
    int off=offset;
    switch (depth) {
      case DIV_SAMPLE_DEPTH_1BIT:
        off=(offset+7)/8;
        break;
      case DIV_SAMPLE_DEPTH_1BIT_DPCM:
        off=(offset+7)/8;
        break;
      case DIV_SAMPLE_DEPTH_YMZ_ADPCM:
        off=(offset+1)/2;
        break;
      case DIV_SAMPLE_DEPTH_QSOUND_ADPCM:
        off=(offset+1)/2;
        break;
      case DIV_SAMPLE_DEPTH_ADPCM_A:
        off=(offset+1)/2;
        break;
      case DIV_SAMPLE_DEPTH_ADPCM_B:
        off=(offset+1)/2;
        break;
      case DIV_SAMPLE_DEPTH_8BIT:
        off=offset;
        break;
      case DIV_SAMPLE_DEPTH_BRR:
        off=9*((offset+15)/16);
        break;
      case DIV_SAMPLE_DEPTH_VOX:
        off=(offset+1)/2;
        break;
      case DIV_SAMPLE_DEPTH_16BIT:
        off=offset*2;
        break;
      default:
        break;
    }
    return off;
  } else {
    int off=offset;
    int len=length;
    switch (depth) {
      case DIV_SAMPLE_DEPTH_1BIT:
        off=(offset+7)/8;
        len=(length+7)/8;
        break;
      case DIV_SAMPLE_DEPTH_1BIT_DPCM:
        off=(offset+7)/8;
        len=(length+7)/8;
        break;
      case DIV_SAMPLE_DEPTH_YMZ_ADPCM:
        off=(offset+1)/2;
        len=(length+1)/2;
        break;
      case DIV_SAMPLE_DEPTH_QSOUND_ADPCM:
        off=(offset+1)/2;
        len=(length+1)/2;
        break;
      case DIV_SAMPLE_DEPTH_ADPCM_A:
        off=(offset+1)/2;
        len=(length+1)/2;
        break;
      case DIV_SAMPLE_DEPTH_ADPCM_B:
        off=(offset+1)/2;
        len=(length+1)/2;
        break;
      case DIV_SAMPLE_DEPTH_8BIT:
        off=offset;
        len=length;
        break;
      case DIV_SAMPLE_DEPTH_BRR:
        off=9*((offset+15)/16);
        len=9*((length+15)/16);
        break;
      case DIV_SAMPLE_DEPTH_VOX:
        off=(offset+1)/2;
        len=(length+1)/2;
        break;
      case DIV_SAMPLE_DEPTH_16BIT:
        off=offset*2;
        len=length*2;
        break;
      default:
        break;
    }
    return isLoopable()?off:len;
  }
}

int DivSample::getLoopStartPosition(DivSampleDepth depth) {
  return getSampleOffset(loopStart,0,depth);
}

int DivSample::getLoopEndPosition(DivSampleDepth depth) {
  return getSampleOffset(loopEnd,samples,depth);
}

int DivSample::getEndPosition(DivSampleDepth depth) {
  int off=samples;
  switch (depth) {
    case DIV_SAMPLE_DEPTH_1BIT:
      off=length1;
      break;
    case DIV_SAMPLE_DEPTH_1BIT_DPCM:
      off=lengthDPCM;
      break;
    case DIV_SAMPLE_DEPTH_YMZ_ADPCM:
      off=lengthZ;
      break;
    case DIV_SAMPLE_DEPTH_QSOUND_ADPCM:
      off=lengthQSoundA;
      break;
    case DIV_SAMPLE_DEPTH_ADPCM_A:
      off=lengthA;
      break;
    case DIV_SAMPLE_DEPTH_ADPCM_B:
      off=lengthB;
      break;
    case DIV_SAMPLE_DEPTH_8BIT:
      off=length8;
      break;
    case DIV_SAMPLE_DEPTH_BRR:
      off=lengthBRR;
      break;
    case DIV_SAMPLE_DEPTH_VOX:
      off=lengthVOX;
      break;
    case DIV_SAMPLE_DEPTH_16BIT:
      off=length16;
      break;
    default:
      break;
  }
  return off;
}

void DivSample::setSampleCount(unsigned int count) {
  samples=count;
  if ((!isLoopable()) || loopEnd<0 || loopEnd>(int)samples) loopEnd=samples;
>>>>>>> 78baff55
}

bool DivSample::save(const char* path) {
#ifndef HAVE_SNDFILE
  logE("Furnace was not compiled with libsndfile!");
  return false;
#else
  SNDFILE* f;
  SF_INFO si;
  SFWrapper sfWrap;
  memset(&si,0,sizeof(SF_INFO));

  if (length16<1) return false;

  si.channels=1;
  si.samplerate=rate;
  switch (depth) {
    case DIV_SAMPLE_DEPTH_8BIT: // 8-bit
      si.format=SF_FORMAT_PCM_U8|SF_FORMAT_WAV;
      break;
    default: // 16-bit
      si.format=SF_FORMAT_PCM_16|SF_FORMAT_WAV;
      break;
  }

  f=sfWrap.doOpen(path,SFM_WRITE,&si);

  if (f==NULL) {
    logE("could not open wave file for saving! %s",sf_error_number(sf_error(f)));
    return false;
  }

  SF_INSTRUMENT inst;
  memset(&inst, 0, sizeof(inst));
  inst.gain = 1;
  short pitch = (0x3c * 100) + 50 - (log2((double)centerRate/rate) * 12.0 * 100.0);
  inst.basenote = pitch / 100;
  inst.detune = 50 - (pitch % 100);
  inst.velocity_hi = 0x7f;
  inst.key_hi = 0x7f;
  if(isLoopable())
  {
    inst.loop_count = 1;
<<<<<<< HEAD
    inst.loops[0].mode = SF_LOOP_NONE+loopMode;
=======
    inst.loops[0].mode = (int)loopMode+SF_LOOP_FORWARD;
>>>>>>> 78baff55
    inst.loops[0].start = loopStart;
    inst.loops[0].end = loopEnd;
  }
  sf_command(f, SFC_SET_INSTRUMENT, &inst, sizeof(inst));

  switch (depth) {
    case DIV_SAMPLE_DEPTH_8BIT: {
      // convert from signed to unsigned
      unsigned char* buf=new unsigned char[length8];
      for (size_t i=0; i<length8; i++) {
        buf[i]=data8[i]^0x80;
      }
      sf_write_raw(f,buf,length8);
      delete[] buf;
      break;
    }
    default:
      sf_write_raw(f,data16,length16);
      break;
  }

  sfWrap.doClose();

  return true;
#endif
}

// 16-bit memory is padded to 512, to make things easier for ADPCM-A/B.
bool DivSample::initInternal(DivSampleDepth d, int count) {
  switch (d) {
    case DIV_SAMPLE_DEPTH_1BIT: // 1-bit
      if (data1!=NULL) delete[] data1;
      length1=(count+7)/8;
      data1=new unsigned char[length1];
      memset(data1,0,length1);
      break;
    case DIV_SAMPLE_DEPTH_1BIT_DPCM: // DPCM
      if (dataDPCM!=NULL) delete[] dataDPCM;
      lengthDPCM=(count+7)/8;
      dataDPCM=new unsigned char[lengthDPCM];
      memset(dataDPCM,0,lengthDPCM);
      break;
    case DIV_SAMPLE_DEPTH_YMZ_ADPCM: // YMZ ADPCM
      if (dataZ!=NULL) delete[] dataZ;
      lengthZ=(count+1)/2;
      // for padding AICA sample
      dataZ=new unsigned char[(lengthZ+3)&(~0x03)];
      memset(dataZ,0,(lengthZ+3)&(~0x03));
      break;
    case DIV_SAMPLE_DEPTH_QSOUND_ADPCM: // QSound ADPCM
      if (dataQSoundA!=NULL) delete[] dataQSoundA;
      lengthQSoundA=(count+1)/2;
      dataQSoundA=new unsigned char[lengthQSoundA];
      memset(dataQSoundA,0,lengthQSoundA);
      break;
    case DIV_SAMPLE_DEPTH_ADPCM_A: // ADPCM-A
      if (dataA!=NULL) delete[] dataA;
      lengthA=(count+1)/2;
      dataA=new unsigned char[(lengthA+255)&(~0xff)];
      memset(dataA,0,(lengthA+255)&(~0xff));
      break;
    case DIV_SAMPLE_DEPTH_ADPCM_B: // ADPCM-B
      if (dataB!=NULL) delete[] dataB;
      lengthB=(count+1)/2;
      dataB=new unsigned char[(lengthB+255)&(~0xff)];
      memset(dataB,0,(lengthB+255)&(~0xff));
      break;
    case DIV_SAMPLE_DEPTH_8BIT: // 8-bit
      if (data8!=NULL) delete[] data8;
      length8=count;
      // for padding X1-010 sample
      data8=new signed char[(count+4095)&(~0xfff)];
      memset(data8,0,(count+4095)&(~0xfff));
      break;
    case DIV_SAMPLE_DEPTH_BRR: // BRR
      if (dataBRR!=NULL) delete[] dataBRR;
      lengthBRR=9*((count+15)/16);
      dataBRR=new unsigned char[lengthBRR];
      memset(dataBRR,0,lengthBRR);
      break;
    case DIV_SAMPLE_DEPTH_VOX: // VOX
      if (dataVOX!=NULL) delete[] dataVOX;
      lengthVOX=(count+1)/2;
      dataVOX=new unsigned char[lengthVOX];
      memset(dataVOX,0,lengthVOX);
      break;
    case DIV_SAMPLE_DEPTH_16BIT: // 16-bit
      if (data16!=NULL) delete[] data16;
      length16=count*2;
      data16=new short[(count+511)&(~0x1ff)];
      memset(data16,0,((count+511)&(~0x1ff))*sizeof(short));
      break;
    default:
      return false;
  }
  return true;
}

bool DivSample::init(unsigned int count) {
  if (!initInternal(depth,count)) return false;
<<<<<<< HEAD
  samples=count;
  if (loopEnd>samples) {
    loopEnd=samples;
  }
=======
  setSampleCount(count);
>>>>>>> 78baff55
  return true;
}

bool DivSample::resize(unsigned int count) {
  if (depth==DIV_SAMPLE_DEPTH_8BIT) {
    if (data8!=NULL) {
      signed char* oldData8=data8;
      data8=NULL;
      initInternal(DIV_SAMPLE_DEPTH_8BIT,count);
      memcpy(data8,oldData8,MIN(count,samples));
      delete[] oldData8;
    } else {
      initInternal(DIV_SAMPLE_DEPTH_8BIT,count);
    }
    setSampleCount(count);
    return true;
  } else if (depth==DIV_SAMPLE_DEPTH_16BIT) {
    if (data16!=NULL) {
      short* oldData16=data16;
      data16=NULL;
      initInternal(DIV_SAMPLE_DEPTH_16BIT,count);
      memcpy(data16,oldData16,sizeof(short)*MIN(count,samples));
      delete[] oldData16;
    } else {
      initInternal(DIV_SAMPLE_DEPTH_16BIT,count);
    }
    setSampleCount(count);
    return true;
  }
  return false;
}

bool DivSample::strip(unsigned int begin, unsigned int end) {
  if (begin>samples) begin=samples;
  if (end>samples) end=samples;
  int count=samples-(end-begin);
  if (count<=0) return resize(0);
  if (depth==DIV_SAMPLE_DEPTH_8BIT) {
    if (data8!=NULL) {
      signed char* oldData8=data8;
      data8=NULL;
      initInternal(DIV_SAMPLE_DEPTH_8BIT,count);
      if (begin>0) {
        memcpy(data8,oldData8,begin);
      }
      if (samples-end>0) {
        memcpy(data8+begin,oldData8+end,samples-end);
      }
      delete[] oldData8;
    } else {
      // do nothing
      return true;
    }
    setSampleCount(count);
    return true;
  } else if (depth==DIV_SAMPLE_DEPTH_16BIT) {
    if (data16!=NULL) {
      short* oldData16=data16;
      data16=NULL;
      initInternal(DIV_SAMPLE_DEPTH_16BIT,count);
      if (begin>0) {
        memcpy(data16,oldData16,sizeof(short)*begin);
      }
      if (samples-end>0) {
        memcpy(&(data16[begin]),&(oldData16[end]),sizeof(short)*(samples-end));
      }
      delete[] oldData16;
    } else {
      // do nothing
      return true;
    }
    setSampleCount(count);
    return true;
  }
  return false;
}

bool DivSample::trim(unsigned int begin, unsigned int end) {
  int count=end-begin;
  if (count==0) return true;
  if (begin==0 && end==samples) return true;
  if (depth==DIV_SAMPLE_DEPTH_8BIT) {
    if (data8!=NULL) {
      signed char* oldData8=data8;
      data8=NULL;
      initInternal(DIV_SAMPLE_DEPTH_8BIT,count);
      memcpy(data8,oldData8+begin,count);
      delete[] oldData8;
    } else {
      // do nothing
      return true;
    }
    setSampleCount(count);
    return true;
  } else if (depth==DIV_SAMPLE_DEPTH_16BIT) {
    if (data16!=NULL) {
      short* oldData16=data16;
      data16=NULL;
      initInternal(DIV_SAMPLE_DEPTH_16BIT,count);
      memcpy(data16,&(oldData16[begin]),sizeof(short)*count);
      delete[] oldData16;
    } else {
      // do nothing
      return true;
    }
    setSampleCount(count);
    return true;
  }
  return false;
}

bool DivSample::insert(unsigned int pos, unsigned int length) {
  unsigned int count=samples+length;
  if (depth==DIV_SAMPLE_DEPTH_8BIT) {
    if (data8!=NULL) {
      signed char* oldData8=data8;
      data8=NULL;
      initInternal(DIV_SAMPLE_DEPTH_8BIT,count);
      if (pos>0) {
        memcpy(data8,oldData8,pos);
      }
      if (count-pos-length>0) {
        memcpy(data8+pos+length,oldData8+pos,count-pos-length);
      }
      delete[] oldData8;
    } else {
      initInternal(DIV_SAMPLE_DEPTH_8BIT,count);
    }
    setSampleCount(count);
    return true;
  } else if (depth==DIV_SAMPLE_DEPTH_16BIT) {
    if (data16!=NULL) {
      short* oldData16=data16;
      data16=NULL;
      initInternal(DIV_SAMPLE_DEPTH_16BIT,count);
      if (pos>0) {
        memcpy(data16,oldData16,sizeof(short)*pos);
      }
      if (count-pos-length>0) {
        memcpy(&(data16[pos+length]),&(oldData16[pos]),sizeof(short)*(count-pos-length));
      }
      delete[] oldData16;
    } else {
      initInternal(DIV_SAMPLE_DEPTH_16BIT,count);
    }
    setSampleCount(count);
    return true;
  }
  return false;
}

#define RESAMPLE_BEGIN \
  if (samples<1) return true; \
  int finalCount=(double)samples*(r/(double)rate); \
  signed char* oldData8=data8; \
  short* oldData16=data16; \
  if (depth==DIV_SAMPLE_DEPTH_16BIT) { \
    if (data16!=NULL) { \
      data16=NULL; \
      initInternal(DIV_SAMPLE_DEPTH_16BIT,finalCount); \
    } \
  } else if (depth==DIV_SAMPLE_DEPTH_8BIT) {  \
    if (data8!=NULL) { \
      data8=NULL; \
      initInternal(DIV_SAMPLE_DEPTH_8BIT,finalCount); \
    } \
  } else { \
    return false; \
  }

#define RESAMPLE_END \
  if (loopStart>=0) loopStart=(double)loopStart*(r/(double)rate); \
<<<<<<< HEAD
  if (loopEnd<samples) loopEnd=(double)loopEnd*(r/(double)rate); \
  centerRate=(int)((double)centerRate*(r/(double)rate)); \
  rate=r; \
  samples=finalCount; \
  if (loopEnd>samples) loopEnd=samples; \
=======
  if (loopEnd>=0) loopEnd=(double)loopEnd*(r/(double)rate); \
  centerRate=(int)((double)centerRate*(r/(double)rate)); \
  rate=r; \
  samples=finalCount; \
>>>>>>> 78baff55
  if (depth==DIV_SAMPLE_DEPTH_16BIT) { \
    delete[] oldData16; \
  } else if (depth==DIV_SAMPLE_DEPTH_8BIT) { \
    delete[] oldData8; \
  }

bool DivSample::resampleNone(double r) {
  RESAMPLE_BEGIN;

  if (depth==DIV_SAMPLE_DEPTH_16BIT) {
    for (int i=0; i<finalCount; i++) {
      unsigned int pos=(unsigned int)((double)i*((double)rate/r));
      if (pos>=samples) {
        data16[i]=0;
      } else {
        data16[i]=oldData16[pos];
      }
    }
  } else if (depth==DIV_SAMPLE_DEPTH_8BIT) {
    for (int i=0; i<finalCount; i++) {
      unsigned int pos=(unsigned int)((double)i*((double)rate/r));
      if (pos>=samples) {
        data8[i]=0;
      } else {
        data8[i]=oldData8[pos];
      }
    }
  }

  RESAMPLE_END;
  return true;
}

bool DivSample::resampleLinear(double r) {
  RESAMPLE_BEGIN;

  double posFrac=0;
  unsigned int posInt=0;
  double factor=(double)rate/r;

  if (depth==DIV_SAMPLE_DEPTH_16BIT) {
    for (int i=0; i<finalCount; i++) {
      short s1=(posInt>=samples)?0:oldData16[posInt];
      short s2=(posInt+1>=samples)?(isLoopable()?oldData16[loopStart]:0):oldData16[posInt+1];

      data16[i]=s1+(float)(s2-s1)*posFrac;

      posFrac+=factor;
      while (posFrac>=1.0) {
        posFrac-=1.0;
        posInt++;
      }
    }
  } else if (depth==DIV_SAMPLE_DEPTH_8BIT) {
    for (int i=0; i<finalCount; i++) {
      short s1=(posInt>=samples)?0:oldData8[posInt];
      short s2=(posInt+1>=samples)?(isLoopable()?oldData8[loopStart]:0):oldData8[posInt+1];

      data8[i]=s1+(float)(s2-s1)*posFrac;

      posFrac+=factor;
      while (posFrac>=1.0) {
        posFrac-=1.0;
        posInt++;
      }
    }
  }

  RESAMPLE_END;
  return true;
}

bool DivSample::resampleCubic(double r) {
  RESAMPLE_BEGIN;

  double posFrac=0;
  unsigned int posInt=0;
  double factor=(double)rate/r;
  float* cubicTable=DivFilterTables::getCubicTable();

  if (depth==DIV_SAMPLE_DEPTH_16BIT) {
    for (int i=0; i<finalCount; i++) {
      unsigned int n=((unsigned int)(posFrac*1024.0))&1023;
      float* t=&cubicTable[n<<2];
      float s0=(posInt<1)?0:oldData16[posInt-1];
      float s1=(posInt>=samples)?0:oldData16[posInt];
      float s2=(posInt+1>=samples)?(isLoopable()?oldData16[loopStart]:0):oldData16[posInt+1];
      float s3=(posInt+2>=samples)?(isLoopable()?oldData16[loopStart]:0):oldData16[posInt+2];

      float result=s0*t[0]+s1*t[1]+s2*t[2]+s3*t[3];
      if (result<-32768) result=-32768;
      if (result>32767) result=32767;
      data16[i]=result;

      posFrac+=factor;
      while (posFrac>=1.0) {
        posFrac-=1.0;
        posInt++;
      }
    }
  } else if (depth==DIV_SAMPLE_DEPTH_8BIT) {
    for (int i=0; i<finalCount; i++) {
      unsigned int n=((unsigned int)(posFrac*1024.0))&1023;
      float* t=&cubicTable[n<<2];
      float s0=(posInt<1)?0:oldData8[posInt-1];
      float s1=(posInt>=samples)?0:oldData8[posInt];
      float s2=(posInt+1>=samples)?(isLoopable()?oldData8[loopStart]:0):oldData8[posInt+1];
      float s3=(posInt+2>=samples)?(isLoopable()?oldData8[loopStart]:0):oldData8[posInt+2];

      float result=s0*t[0]+s1*t[1]+s2*t[2]+s3*t[3];
      if (result<-128) result=-128;
      if (result>127) result=127;
      data8[i]=result;

      posFrac+=factor;
      while (posFrac>=1.0) {
        posFrac-=1.0;
        posInt++;
      }
    }
  }

  RESAMPLE_END;
  return true;
}

bool DivSample::resampleBlep(double r) {
  RESAMPLE_BEGIN;

  double posFrac=0;
  unsigned int posInt=0;
  double factor=r/(double)rate;
  float* sincITable=DivFilterTables::getSincIntegralTable();
  float s[16];

  memset(s,0,16*sizeof(float));

  if (depth==DIV_SAMPLE_DEPTH_16BIT) {
    memset(data16,0,finalCount*sizeof(short));
    for (int i=0; i<finalCount; i++) {
      if (posInt<samples) {
        int result=data16[i]+oldData16[posInt];
        if (result<-32768) result=-32768;
        if (result>32767) result=32767;
        data16[i]=result;
      }
      
      posFrac+=1.0;
      while (posFrac>=1.0) {
        unsigned int n=((unsigned int)(posFrac*8192.0))&8191;
        posFrac-=factor;
        posInt++;

        float* t1=&sincITable[(8191-n)<<3];
        float* t2=&sincITable[n<<3];
        float delta=oldData16[posInt]-oldData16[posInt-1];

        for (int j=0; j<8; j++) {
          if (i-j>0) {
            float result=data16[i-j]+t1[j]*-delta;
            if (result<-32768) result=-32768;
            if (result>32767) result=32767;
            data16[i-j]=result;
          }
          if (i+j+1<finalCount) {
            float result=data16[i+j+1]+t2[j]*delta;
            if (result<-32768) result=-32768;
            if (result>32767) result=32767;
            data16[i+j+1]=result;
          }
        }
      }
    }
  } else if (depth==DIV_SAMPLE_DEPTH_8BIT) {
    memset(data8,0,finalCount);
    for (int i=0; i<finalCount; i++) {
      if (posInt<samples) {
        int result=data8[i]+oldData8[posInt];
        if (result<-128) result=-128;
        if (result>127) result=127;
        data8[i]=result;
      }
      
      posFrac+=1.0;
      while (posFrac>=1.0) {
        unsigned int n=((unsigned int)(posFrac*8192.0))&8191;
        posFrac-=factor;
        posInt++;

        float* t1=&sincITable[(8191-n)<<3];
        float* t2=&sincITable[n<<3];
        float delta=oldData8[posInt]-oldData8[posInt-1];

        for (int j=0; j<8; j++) {
          if (i-j>0) {
            float result=data8[i-j]+t1[j]*-delta;
            if (result<-128) result=-128;
            if (result>127) result=127;
            data8[i-j]=result;
          }
          if (i+j+1<finalCount) {
            float result=data8[i+j+1]+t2[j]*delta;
            if (result<-128) result=-128;
            if (result>127) result=127;
            data8[i+j+1]=result;
          }
        }
      }
    }
  }

  RESAMPLE_END;
  return true;
}

bool DivSample::resampleSinc(double r) {
  RESAMPLE_BEGIN;

  double posFrac=0;
  unsigned int posInt=0;
  double factor=(double)rate/r;
  float* sincTable=DivFilterTables::getSincTable();
  float s[16];

  memset(s,0,16*sizeof(float));

  if (depth==DIV_SAMPLE_DEPTH_16BIT) {
    for (int i=0; i<finalCount+8; i++) {
      unsigned int n=((unsigned int)(posFrac*8192.0))&8191;
      float result=0;
      float* t1=&sincTable[(8191-n)<<3];
      float* t2=&sincTable[n<<3];
      for (int j=0; j<8; j++) {
        result+=s[j]*t2[7-j];
        result+=s[8+j]*t1[j];
      }
      if (result<-32768) result=-32768;
      if (result>32767) result=32767;
      if (i>=8) {
        data16[i-8]=result;
      }
      
      posFrac+=factor;
      while (posFrac>=1.0) {
        posFrac-=1.0;
        posInt++;

        for (int j=0; j<15; j++) s[j]=s[j+1];
        s[15]=(posInt>=samples)?0:oldData16[posInt];
      }
    }
  } else if (depth==DIV_SAMPLE_DEPTH_8BIT) {
    for (int i=0; i<finalCount+8; i++) {
      unsigned int n=((unsigned int)(posFrac*8192.0))&8191;
      float result=0;
      float* t1=&sincTable[(8191-n)<<3];
      float* t2=&sincTable[n<<3];
      for (int j=0; j<8; j++) {
        result+=s[j]*t2[7-j];
        result+=s[8+j]*t1[j];
      }
      if (result<-128) result=-128;
      if (result>127) result=127;
      if (i>=8) {
        data8[i-8]=result;
      }
      
      posFrac+=factor;
      while (posFrac>=1.0) {
        posFrac-=1.0;
        posInt++;

        for (int j=0; j<15; j++) s[j]=s[j+1];
        s[15]=(posInt>=samples)?0:oldData8[posInt];
      }
    }
  }

  RESAMPLE_END;
  return true;
}

bool DivSample::resample(double r, int filter) {
  if (depth!=DIV_SAMPLE_DEPTH_8BIT && depth!=DIV_SAMPLE_DEPTH_16BIT) return false;
  switch (filter) {
    case DIV_RESAMPLE_NONE:
      return resampleNone(r);
      break;
    case DIV_RESAMPLE_LINEAR:
      return resampleLinear(r);
      break;
    case DIV_RESAMPLE_CUBIC:
      return resampleCubic(r);
      break;
    case DIV_RESAMPLE_BLEP:
      return resampleBlep(r);
      break;
    case DIV_RESAMPLE_SINC:
      return resampleSinc(r);
      break;
    case DIV_RESAMPLE_BEST:
      if (r>rate) {
        return resampleSinc(r);
      } else {
        return resampleBlep(r);
      }
      break;
  }
  return false;
}

void DivSample::render() {
  // step 1: convert to 16-bit if needed
  if (depth!=DIV_SAMPLE_DEPTH_16BIT) {
    if (!initInternal(DIV_SAMPLE_DEPTH_16BIT,samples)) return;
    switch (depth) {
      case DIV_SAMPLE_DEPTH_1BIT: // 1-bit
        for (unsigned int i=0; i<samples; i++) {
          data16[i]=((data1[i>>3]>>(i&7))&1)?0x7fff:-0x7fff;
        }
        break;
      case DIV_SAMPLE_DEPTH_1BIT_DPCM: { // DPCM
        int accum=0;
        for (unsigned int i=0; i<samples; i++) {
          accum+=((dataDPCM[i>>3]>>(i&7))&1)?1:-1;
          if (accum>63) accum=63;
          if (accum<-64) accum=-64;
          data16[i]=accum*512;
        }
        break;
      }
      case DIV_SAMPLE_DEPTH_YMZ_ADPCM: // YMZ ADPCM
        ymz_decode(dataZ,data16,samples);
        break;
      case DIV_SAMPLE_DEPTH_QSOUND_ADPCM: // QSound ADPCM
        bs_decode(dataQSoundA,data16,samples);
        break;
      case DIV_SAMPLE_DEPTH_ADPCM_A: // ADPCM-A
        yma_decode(dataA,data16,samples);
        break;
      case DIV_SAMPLE_DEPTH_ADPCM_B: // ADPCM-B
        ymb_decode(dataB,data16,samples);
        break;
      case DIV_SAMPLE_DEPTH_8BIT: // 8-bit PCM
        for (unsigned int i=0; i<samples; i++) {
          data16[i]=data8[i]<<8;
        }
        break;
      case DIV_SAMPLE_DEPTH_BRR: // BRR
<<<<<<< HEAD
        // TODO!
=======
        brrDecode(dataBRR,data16,samples);
>>>>>>> 78baff55
        break;
      case DIV_SAMPLE_DEPTH_VOX: // VOX
        oki_decode(dataVOX,data16,samples);
        break;
      default:
        return;
    }
  }

  // step 2: render to other formats
  if (depth!=DIV_SAMPLE_DEPTH_1BIT) { // 1-bit
    if (!initInternal(DIV_SAMPLE_DEPTH_1BIT,samples)) return;
    for (unsigned int i=0; i<samples; i++) {
      if (data16[i]>0) {
        data1[i>>3]|=1<<(i&7);
      }
    }
  }
  if (depth!=DIV_SAMPLE_DEPTH_1BIT_DPCM) { // DPCM
    if (!initInternal(DIV_SAMPLE_DEPTH_1BIT_DPCM,samples)) return;
    int accum=63;
    for (unsigned int i=0; i<samples; i++) {
      int next=((unsigned short)(data16[i]^0x8000))>>9;
      if (next>accum) {
        dataDPCM[i>>3]|=1<<(i&7);
        accum++;
      } else {
        accum--;
      }
      if (accum<0) accum=0;
      if (accum>127) accum=127;
    }
  }
  if (depth!=DIV_SAMPLE_DEPTH_YMZ_ADPCM) { // YMZ ADPCM
    if (!initInternal(DIV_SAMPLE_DEPTH_YMZ_ADPCM,samples)) return;
    ymz_encode(data16,dataZ,(samples+7)&(~0x7));
  }
  if (depth!=DIV_SAMPLE_DEPTH_QSOUND_ADPCM) { // QSound ADPCM
    if (!initInternal(DIV_SAMPLE_DEPTH_QSOUND_ADPCM,samples)) return;
    bs_encode(data16,dataQSoundA,samples);
  }
  // TODO: pad to 256.
  if (depth!=DIV_SAMPLE_DEPTH_ADPCM_A) { // ADPCM-A
    if (!initInternal(DIV_SAMPLE_DEPTH_ADPCM_A,samples)) return;
    yma_encode(data16,dataA,(samples+511)&(~0x1ff));
  }
  if (depth!=DIV_SAMPLE_DEPTH_ADPCM_B) { // ADPCM-B
    if (!initInternal(DIV_SAMPLE_DEPTH_ADPCM_B,samples)) return;
    ymb_encode(data16,dataB,(samples+511)&(~0x1ff));
  }
  if (depth!=DIV_SAMPLE_DEPTH_8BIT) { // 8-bit PCM
    if (!initInternal(DIV_SAMPLE_DEPTH_8BIT,samples)) return;
    for (unsigned int i=0; i<samples; i++) {
      data8[i]=data16[i]>>8;
    }
  }
<<<<<<< HEAD
  // TODO: BRR!
=======
  if (depth!=DIV_SAMPLE_DEPTH_VOX) { // BRR
    if (!initInternal(DIV_SAMPLE_DEPTH_BRR,samples)) return;
    brrEncode(data16,dataBRR,samples);
  }
>>>>>>> 78baff55
  if (depth!=DIV_SAMPLE_DEPTH_VOX) { // VOX
    if (!initInternal(DIV_SAMPLE_DEPTH_VOX,samples)) return;
    oki_encode(data16,dataVOX,samples);
  }
}

void* DivSample::getCurBuf() {
  switch (depth) {
    case DIV_SAMPLE_DEPTH_1BIT:
      return data1;
    case DIV_SAMPLE_DEPTH_1BIT_DPCM:
      return dataDPCM;
    case DIV_SAMPLE_DEPTH_YMZ_ADPCM:
      return dataZ;
    case DIV_SAMPLE_DEPTH_QSOUND_ADPCM:
      return dataQSoundA;
    case DIV_SAMPLE_DEPTH_ADPCM_A:
      return dataA;
    case DIV_SAMPLE_DEPTH_ADPCM_B:
      return dataB;
    case DIV_SAMPLE_DEPTH_8BIT:
      return data8;
    case DIV_SAMPLE_DEPTH_BRR:
      return dataBRR;
    case DIV_SAMPLE_DEPTH_VOX:
      return dataVOX;
    case DIV_SAMPLE_DEPTH_16BIT:
      return data16;
    default:
<<<<<<< HEAD
      break;
=======
      return NULL;
>>>>>>> 78baff55
  }
  return NULL;
}

unsigned int DivSample::getCurBufLen() {
  switch (depth) {
    case DIV_SAMPLE_DEPTH_1BIT:
      return length1;
    case DIV_SAMPLE_DEPTH_1BIT_DPCM:
      return lengthDPCM;
    case DIV_SAMPLE_DEPTH_YMZ_ADPCM:
      return lengthZ;
    case DIV_SAMPLE_DEPTH_QSOUND_ADPCM:
      return lengthQSoundA;
    case DIV_SAMPLE_DEPTH_ADPCM_A:
      return lengthA;
    case DIV_SAMPLE_DEPTH_ADPCM_B:
      return lengthB;
    case DIV_SAMPLE_DEPTH_8BIT:
      return length8;
    case DIV_SAMPLE_DEPTH_BRR:
      return lengthBRR;
    case DIV_SAMPLE_DEPTH_VOX:
      return lengthVOX;
    case DIV_SAMPLE_DEPTH_16BIT:
      return length16;
    default:
<<<<<<< HEAD
      break;
=======
      return 0;
>>>>>>> 78baff55
  }
  return 0;
}

DivSampleHistory* DivSample::prepareUndo(bool data, bool doNotPush) {
  DivSampleHistory* h;
  if (data) {
    unsigned char* duplicate;
    if (getCurBuf()==NULL) {
      duplicate=NULL;
    } else {
      duplicate=new unsigned char[getCurBufLen()];
      memcpy(duplicate,getCurBuf(),getCurBufLen());
    }
<<<<<<< HEAD
    h=new DivSampleHistory(duplicate,getCurBufLen(),samples,depth,rate,centerRate,loopStart,loopEnd,loopMode);
  } else {
    h=new DivSampleHistory(depth,rate,centerRate,loopStart,loopEnd,loopMode);
=======
    h=new DivSampleHistory(duplicate,getCurBufLen(),samples,depth,rate,centerRate,loopStart,loopEnd,loop,loopMode);
  } else {
    h=new DivSampleHistory(depth,rate,centerRate,loopStart,loopEnd,loop,loopMode);
>>>>>>> 78baff55
  }
  if (!doNotPush) {
    while (!redoHist.empty()) {
      DivSampleHistory* h=redoHist.back();
      delete h;
      redoHist.pop_back();
    }
    if (undoHist.size()>100) undoHist.pop_front();
    undoHist.push_back(h);
  }
  return h;
}

#define applyHistory \
  depth=h->depth; \
  if (h->hasSample) { \
    initInternal(h->depth,h->samples); \
    samples=h->samples; \
\
    if (h->length!=getCurBufLen()) logW("undo buffer length not equal to current buffer length! %d != %d",h->length,getCurBufLen()); \
\
    void* buf=getCurBuf(); \
\
    if (buf!=NULL && h->data!=NULL) { \
      memcpy(buf,h->data,h->length); \
    } \
  } \
  rate=h->rate; \
  centerRate=h->centerRate; \
  loopStart=h->loopStart; \
  loopEnd=h->loopEnd; \
<<<<<<< HEAD
=======
  loop=h->loop; \
>>>>>>> 78baff55
  loopMode=h->loopMode;


int DivSample::undo() {
  if (undoHist.empty()) return 0;
  DivSampleHistory* h=undoHist.back();
  DivSampleHistory* redo=prepareUndo(h->hasSample,true);

  int ret=h->hasSample?2:1;

  applyHistory;

  redoHist.push_back(redo);
  delete h;
  undoHist.pop_back();
  return ret;
}

int DivSample::redo() {
  if (redoHist.empty()) return 0;
  DivSampleHistory* h=redoHist.back();
  DivSampleHistory* undo=prepareUndo(h->hasSample,true);

  int ret=h->hasSample?2:1;

  applyHistory;

  undoHist.push_back(undo);
  delete h;
  redoHist.pop_back();
  return ret;
}

DivSample::~DivSample() {
  while (!undoHist.empty()) {
    DivSampleHistory* h=undoHist.back();
    delete h;
    undoHist.pop_back();
  }
  while (!redoHist.empty()) {
    DivSampleHistory* h=redoHist.back();
    delete h;
    redoHist.pop_back();
  }
  if (data8) delete[] data8;
  if (data16) delete[] data16;
  if (data1) delete[] data1;
  if (dataDPCM) delete[] dataDPCM;
  if (dataZ) delete[] dataZ;
  if (dataQSoundA) delete[] dataQSoundA;
  if (dataA) delete[] dataA;
  if (dataB) delete[] dataB;
  if (dataBRR) delete[] dataBRR;
  if (dataVOX) delete[] dataVOX;
}<|MERGE_RESOLUTION|>--- conflicted
+++ resolved
@@ -40,9 +40,6 @@
 }
 
 bool DivSample::isLoopable() {
-<<<<<<< HEAD
-  return ((loopMode!=DIV_SAMPLE_LOOPMODE_ONESHOT) && (loopStart>=0 && loopStart<(int)samples) && loopEnd<=samples);
-=======
   return loop && ((loopStart>=0 && loopStart<loopEnd) && (loopEnd>loopStart && loopEnd<=(int)samples));
 }
 
@@ -185,7 +182,6 @@
 void DivSample::setSampleCount(unsigned int count) {
   samples=count;
   if ((!isLoopable()) || loopEnd<0 || loopEnd>(int)samples) loopEnd=samples;
->>>>>>> 78baff55
 }
 
 bool DivSample::save(const char* path) {
@@ -229,11 +225,7 @@
   if(isLoopable())
   {
     inst.loop_count = 1;
-<<<<<<< HEAD
-    inst.loops[0].mode = SF_LOOP_NONE+loopMode;
-=======
     inst.loops[0].mode = (int)loopMode+SF_LOOP_FORWARD;
->>>>>>> 78baff55
     inst.loops[0].start = loopStart;
     inst.loops[0].end = loopEnd;
   }
@@ -334,14 +326,7 @@
 
 bool DivSample::init(unsigned int count) {
   if (!initInternal(depth,count)) return false;
-<<<<<<< HEAD
-  samples=count;
-  if (loopEnd>samples) {
-    loopEnd=samples;
-  }
-=======
   setSampleCount(count);
->>>>>>> 78baff55
   return true;
 }
 
@@ -514,18 +499,10 @@
 
 #define RESAMPLE_END \
   if (loopStart>=0) loopStart=(double)loopStart*(r/(double)rate); \
-<<<<<<< HEAD
-  if (loopEnd<samples) loopEnd=(double)loopEnd*(r/(double)rate); \
-  centerRate=(int)((double)centerRate*(r/(double)rate)); \
-  rate=r; \
-  samples=finalCount; \
-  if (loopEnd>samples) loopEnd=samples; \
-=======
   if (loopEnd>=0) loopEnd=(double)loopEnd*(r/(double)rate); \
   centerRate=(int)((double)centerRate*(r/(double)rate)); \
   rate=r; \
   samples=finalCount; \
->>>>>>> 78baff55
   if (depth==DIV_SAMPLE_DEPTH_16BIT) { \
     delete[] oldData16; \
   } else if (depth==DIV_SAMPLE_DEPTH_8BIT) { \
@@ -875,11 +852,7 @@
         }
         break;
       case DIV_SAMPLE_DEPTH_BRR: // BRR
-<<<<<<< HEAD
-        // TODO!
-=======
         brrDecode(dataBRR,data16,samples);
->>>>>>> 78baff55
         break;
       case DIV_SAMPLE_DEPTH_VOX: // VOX
         oki_decode(dataVOX,data16,samples);
@@ -936,14 +909,10 @@
       data8[i]=data16[i]>>8;
     }
   }
-<<<<<<< HEAD
-  // TODO: BRR!
-=======
-  if (depth!=DIV_SAMPLE_DEPTH_VOX) { // BRR
+  if (depth!=DIV_SAMPLE_DEPTH_BRR) { // BRR
     if (!initInternal(DIV_SAMPLE_DEPTH_BRR,samples)) return;
     brrEncode(data16,dataBRR,samples);
   }
->>>>>>> 78baff55
   if (depth!=DIV_SAMPLE_DEPTH_VOX) { // VOX
     if (!initInternal(DIV_SAMPLE_DEPTH_VOX,samples)) return;
     oki_encode(data16,dataVOX,samples);
@@ -973,11 +942,7 @@
     case DIV_SAMPLE_DEPTH_16BIT:
       return data16;
     default:
-<<<<<<< HEAD
-      break;
-=======
       return NULL;
->>>>>>> 78baff55
   }
   return NULL;
 }
@@ -1005,11 +970,7 @@
     case DIV_SAMPLE_DEPTH_16BIT:
       return length16;
     default:
-<<<<<<< HEAD
-      break;
-=======
       return 0;
->>>>>>> 78baff55
   }
   return 0;
 }
@@ -1024,15 +985,9 @@
       duplicate=new unsigned char[getCurBufLen()];
       memcpy(duplicate,getCurBuf(),getCurBufLen());
     }
-<<<<<<< HEAD
-    h=new DivSampleHistory(duplicate,getCurBufLen(),samples,depth,rate,centerRate,loopStart,loopEnd,loopMode);
-  } else {
-    h=new DivSampleHistory(depth,rate,centerRate,loopStart,loopEnd,loopMode);
-=======
     h=new DivSampleHistory(duplicate,getCurBufLen(),samples,depth,rate,centerRate,loopStart,loopEnd,loop,loopMode);
   } else {
     h=new DivSampleHistory(depth,rate,centerRate,loopStart,loopEnd,loop,loopMode);
->>>>>>> 78baff55
   }
   if (!doNotPush) {
     while (!redoHist.empty()) {
@@ -1064,10 +1019,7 @@
   centerRate=h->centerRate; \
   loopStart=h->loopStart; \
   loopEnd=h->loopEnd; \
-<<<<<<< HEAD
-=======
   loop=h->loop; \
->>>>>>> 78baff55
   loopMode=h->loopMode;
 
 
