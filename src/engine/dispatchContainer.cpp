--- conflicted
+++ resolved
@@ -93,11 +93,8 @@
 #include "platform/bifurcator.h"
 #include "platform/sid2.h"
 #include "platform/sid3.h"
-<<<<<<< HEAD
 #include "platform/nextsound.h"
-=======
 #include "platform/multipcm.h"
->>>>>>> 61821ed3
 #include "platform/dummy.h"
 #include "../ta-log.h"
 #include "song.h"
@@ -792,13 +789,10 @@
         ((DivPlatformOPL*)dispatch)->setCore(eng->getConfInt("opl4Core",0));
       }
       break;
-<<<<<<< HEAD
 	case DIV_SYSTEM_NEXTSOUND:
       dispatch=new DivPlatformNextSound;
-=======
     case DIV_SYSTEM_MULTIPCM:
       dispatch=new DivPlatformMultiPCM;
->>>>>>> 61821ed3
       break;
     case DIV_SYSTEM_DUMMY:
       dispatch=new DivPlatformDummy;
