--- conflicted
+++ resolved
@@ -41,12 +41,8 @@
 #include "platform/pcspkr.h"
 #include "platform/segapcm.h"
 #include "platform/qsound.h"
-<<<<<<< HEAD
 #include "platform/x1_010.h"
-=======
 #include "platform/swan.h"
-#include "platform/dummy.h"
->>>>>>> 2d922d5e
 #include "platform/lynx.h"
 #include "platform/dummy.h"
 #include "../ta-log.h"
@@ -261,13 +257,11 @@
     case DIV_SYSTEM_SEGAPCM_COMPAT:
       dispatch=new DivPlatformSegaPCM;
       break;
-<<<<<<< HEAD
     case DIV_SYSTEM_X1_010:
       dispatch=new DivPlatformX1_010;
-=======
+      break;
     case DIV_SYSTEM_SWAN:
       dispatch=new DivPlatformSwan;
->>>>>>> 2d922d5e
       break;
     default:
       logW("this system is not supported yet! using dummy platform.\n");
