--- conflicted
+++ resolved
@@ -201,13 +201,11 @@
       ((DivPlatformSAA1099*)dispatch)->setCore((DivSAACores)saaCore);
       break;
     }
-<<<<<<< HEAD
     case DIV_SYSTEM_LYNX:
-      dispatch = new DivPlatformLynx;
-=======
+      dispatch=new DivPlatformLynx;
+      break;
     case DIV_SYSTEM_QSOUND:
       dispatch=new DivPlatformQSound;
->>>>>>> e32ef2d8
       break;
     default:
       logW("this system is not supported yet! using dummy platform.\n");
