--- conflicted
+++ resolved
@@ -54,11 +54,8 @@
 #include "platform/vrc6.h"
 #include "platform/fds.h"
 #include "platform/mmc5.h"
-<<<<<<< HEAD
 #include "platform/es5506.h"
-=======
 #include "platform/scc.h"
->>>>>>> 8eb4fe36
 #include "platform/dummy.h"
 #include "../ta-log.h"
 #include "song.h"
@@ -319,10 +316,9 @@
     case DIV_SYSTEM_MMC5:
       dispatch=new DivPlatformMMC5;
       break;
-<<<<<<< HEAD
     case DIV_SYSTEM_ES5506:
       dispatch=new DivPlatformES5506;
-=======
+      break;
     case DIV_SYSTEM_SCC:
       dispatch=new DivPlatformSCC;
       ((DivPlatformSCC*)dispatch)->setChipModel(false);
@@ -330,7 +326,6 @@
     case DIV_SYSTEM_SCC_PLUS:
       dispatch=new DivPlatformSCC;
       ((DivPlatformSCC*)dispatch)->setChipModel(true);
->>>>>>> 8eb4fe36
       break;
     case DIV_SYSTEM_SOUND_UNIT:
       dispatch=new DivPlatformSoundUnit;
