/**
 * Furnace Tracker - multi-system chiptune tracker
 * Copyright (C) 2021-2022 tildearrow and contributors
 *
 * This program is free software; you can redistribute it and/or modify
 * it under the terms of the GNU General Public License as published by
 * the Free Software Foundation; either version 2 of the License, or
 * (at your option) any later version.
 *
 * This program is distributed in the hope that it will be useful,
 * but WITHOUT ANY WARRANTY; without even the implied warranty of
 * MERCHANTABILITY or FITNESS FOR A PARTICULAR PURPOSE.  See the
 * GNU General Public License for more details.
 *
 * You should have received a copy of the GNU General Public License along
 * with this program; if not, write to the Free Software Foundation, Inc.,
 * 51 Franklin Street, Fifth Floor, Boston, MA 02110-1301 USA.
 */

#include "blip_buf.h"
#include "song.h"
#include "wavetable.h"
#define _USE_MATH_DEFINES
#include "dispatch.h"
#include "engine.h"
#include "../ta-log.h"
#include <math.h>
#include <sndfile.h>

constexpr int MASTER_CLOCK_PREC=(sizeof(void*)==8)?8:0;

void DivEngine::nextOrder() {
  curRow=0;
  if (repeatPattern) return;
  if (++curOrder>=song.ordersLen) {
    endOfSong=true;
    curOrder=0;
  }
}

const char* notes[12]={
  "C-", "C#", "D-", "D#", "E-", "F-", "F#", "G-", "G#", "A-", "A#", "B-"
};

const char* cmdName[DIV_CMD_MAX]={
  "NOTE_ON",
  "NOTE_OFF",
  "NOTE_OFF_ENV",
  "ENV_RELEASE",
  "INSTRUMENT",
  "VOLUME",
  "GET_VOLUME",
  "GET_VOLMAX",
  "NOTE_PORTA",
  "PITCH",
  "PANNING",
  "LEGATO",
  "PRE_PORTA",
  "PRE_NOTE",

  "SAMPLE_MODE",
  "SAMPLE_FREQ",
  "SAMPLE_BANK",

  "FM_LFO",
  "FM_LFO_WAVE",
  "FM_TL",
  "FM_AR",
  "FM_FB",
  "FM_MULT",
  "FM_EXTCH",
  "FM_AM_DEPTH",
  "FM_PM_DEPTH",

  "GENESIS_LFO",
  
  "ARCADE_LFO",

  "STD_NOISE_FREQ",
  "STD_NOISE_MODE",

  "WAVE",
  
  "GB_SWEEP_TIME",
  "GB_SWEEP_DIR",

  "PCE_LFO_MODE",
  "PCE_LFO_SPEED",

  "NES_SWEEP",

  "C64_CUTOFF",
  "C64_RESONANCE",
  "C64_FILTER_MODE",
  "C64_RESET_TIME",
  "C64_RESET_MASK",
  "C64_FILTER_RESET",
  "C64_DUTY_RESET",
  "C64_EXTENDED",
  "C64_FINE_DUTY",
  "C64_FINE_CUTOFF",

  "AY_ENVELOPE_SET",
  "AY_ENVELOPE_LOW",
  "AY_ENVELOPE_HIGH",
  "AY_ENVELOPE_SLIDE",
  "AY_NOISE_MASK_AND",
  "AY_NOISE_MASK_OR",
  "AY_AUTO_ENVELOPE",

  "SAA_ENVELOPE",
  
  "LYNX_LFSR_LOAD",

  "QSOUND_ECHO_FEEDBACK",
  "QSOUND_ECHO_DELAY",
  "QSOUND_ECHO_LEVEL",

  "ALWAYS_SET_VOLUME"
};

const char* formatNote(unsigned char note, unsigned char octave) {
  static char ret[4];
  if (note==100) {
    return "OFF";
  } else if (note==101) {
    return "===";
  } else if (note==102) {
    return "REL";
  } else if (octave==0 && note==0) {
    return "---";
  }
  snprintf(ret,4,"%s%d",notes[note%12],octave+note/12);
  return ret;
}

int DivEngine::dispatchCmd(DivCommand c) {
  if (view==DIV_STATUS_COMMANDS) {
    printf("%8d | %d: %s(%d, %d)\n",totalTicksR,c.chan,cmdName[c.cmd],c.value,c.value2);
  }
  totalCmds++;
  if (cmdStreamEnabled && cmdStream.size()<2000) {
    cmdStream.push_back(c);
  }
  c.chan=dispatchChanOfChan[c.dis];
  return disCont[dispatchOfChan[c.dis]].dispatch->dispatch(c);
}

bool DivEngine::perSystemEffect(int ch, unsigned char effect, unsigned char effectVal) {
  switch (sysOfChan[ch]) {
    case DIV_SYSTEM_YM2612:
    case DIV_SYSTEM_YM2612_EXT:
      switch (effect) {
        case 0x17: // DAC enable
          dispatchCmd(DivCommand(DIV_CMD_SAMPLE_MODE,ch,(effectVal>0)));
          break;
        case 0x20: // SN noise mode
          dispatchCmd(DivCommand(DIV_CMD_STD_NOISE_MODE,ch,effectVal));
          break;
        default:
          return false;
      }
      break;
    case DIV_SYSTEM_SMS:
      switch (effect) {
        case 0x20: // SN noise mode
          dispatchCmd(DivCommand(DIV_CMD_STD_NOISE_MODE,ch,effectVal));
          break;
        default:
          return false;
      }
      break;
    case DIV_SYSTEM_GB:
      switch (effect) {
        case 0x10: // select waveform
          dispatchCmd(DivCommand(DIV_CMD_WAVE,ch,effectVal));
          break;
        case 0x11: case 0x12: // duty or noise mode
          dispatchCmd(DivCommand(DIV_CMD_STD_NOISE_MODE,ch,effectVal));
          break;
        case 0x13: // sweep params
          dispatchCmd(DivCommand(DIV_CMD_GB_SWEEP_TIME,ch,effectVal));
          break;
        case 0x14: // sweep direction
          dispatchCmd(DivCommand(DIV_CMD_GB_SWEEP_DIR,ch,effectVal));
          break;
        default:
          return false;
      }
      break;
    case DIV_SYSTEM_PCE:
      switch (effect) {
        case 0x10: // select waveform
          dispatchCmd(DivCommand(DIV_CMD_WAVE,ch,effectVal));
          break;
        case 0x11: // noise mode
          dispatchCmd(DivCommand(DIV_CMD_STD_NOISE_MODE,ch,effectVal));
          break;
        case 0x12: // LFO mode
          dispatchCmd(DivCommand(DIV_CMD_PCE_LFO_MODE,ch,effectVal));
          break;
        case 0x13: // LFO speed
          dispatchCmd(DivCommand(DIV_CMD_PCE_LFO_SPEED,ch,effectVal));
          break;
        case 0x17: // PCM enable
          dispatchCmd(DivCommand(DIV_CMD_SAMPLE_MODE,ch,(effectVal>0)));
          break;
        default:
          return false;
      }
      break;
    case DIV_SYSTEM_NES:
      switch (effect) {
        case 0x12: // duty or noise mode
          dispatchCmd(DivCommand(DIV_CMD_STD_NOISE_MODE,ch,effectVal));
          break;
        case 0x13: // sweep up
          dispatchCmd(DivCommand(DIV_CMD_NES_SWEEP,ch,0,effectVal));
          break;
        case 0x14: // sweep down
          dispatchCmd(DivCommand(DIV_CMD_NES_SWEEP,ch,1,effectVal));
          break;
        default:
          return false;
      }
      break;
    case DIV_SYSTEM_LYNX:
      if (effect>=0x30 && effect<0x40) {
        int value = ((int)(effect&0x0f)<<8)|effectVal;
        dispatchCmd(DivCommand(DIV_CMD_LYNX_LFSR_LOAD,ch,value));
        break;
      }
      return false;
      break;
    case DIV_SYSTEM_QSOUND:
      switch (effect) {
        case 0x10: // echo feedback
          dispatchCmd(DivCommand(DIV_CMD_QSOUND_ECHO_FEEDBACK,ch,effectVal));
          break;
        case 0x11: // echo level
          dispatchCmd(DivCommand(DIV_CMD_QSOUND_ECHO_LEVEL,ch,effectVal));
          break;
        default:
          if ((effect&0xf0)==0x30) {
            dispatchCmd(DivCommand(DIV_CMD_QSOUND_ECHO_DELAY,ch,((effect & 0x0f) << 8) | effectVal));
          } else {
            return false;
          }
          break;
      }
      break;
    default:
      return false;
  }
  return true;
}

#define IS_YM2610 (sysOfChan[ch]==DIV_SYSTEM_YM2610 || sysOfChan[ch]==DIV_SYSTEM_YM2610_EXT || sysOfChan[ch]==DIV_SYSTEM_YM2610_FULL || sysOfChan[ch]==DIV_SYSTEM_YM2610_FULL_EXT)

bool DivEngine::perSystemPostEffect(int ch, unsigned char effect, unsigned char effectVal) {
  switch (sysOfChan[ch]) {
    case DIV_SYSTEM_YM2612:
    case DIV_SYSTEM_YM2612_EXT:
    case DIV_SYSTEM_YM2151:
    case DIV_SYSTEM_YM2610:
    case DIV_SYSTEM_YM2610_EXT:
    case DIV_SYSTEM_YM2610_FULL:
    case DIV_SYSTEM_YM2610_FULL_EXT:
<<<<<<< HEAD
    case DIV_SYSTEM_YM2610B:
    case DIV_SYSTEM_YM2610B_EXT:
=======
>>>>>>> c5b30bab
      switch (effect) {
        case 0x10: // LFO or noise mode
          if (sysOfChan[ch]==DIV_SYSTEM_YM2151) {
            dispatchCmd(DivCommand(DIV_CMD_STD_NOISE_FREQ,ch,effectVal));
          } else {
            dispatchCmd(DivCommand(DIV_CMD_FM_LFO,ch,effectVal));
          }
          break;
        case 0x11: // FB
          dispatchCmd(DivCommand(DIV_CMD_FM_FB,ch,effectVal&7));
          break;
        case 0x12: // TL op1
          dispatchCmd(DivCommand(DIV_CMD_FM_TL,ch,0,effectVal&0x7f));
          break;
        case 0x13: // TL op2
          dispatchCmd(DivCommand(DIV_CMD_FM_TL,ch,1,effectVal&0x7f));
          break;
        case 0x14: // TL op3
          dispatchCmd(DivCommand(DIV_CMD_FM_TL,ch,2,effectVal&0x7f));
          break;
        case 0x15: // TL op4
          dispatchCmd(DivCommand(DIV_CMD_FM_TL,ch,3,effectVal&0x7f));
          break;
        case 0x16: // MULT
          if ((effectVal>>4)>0 && (effectVal>>4)<5) {
            dispatchCmd(DivCommand(DIV_CMD_FM_MULT,ch,(effectVal>>4)-1,effectVal&15));
          }
          break;
        case 0x17: // arcade LFO
          if (sysOfChan[ch]==DIV_SYSTEM_YM2151) {
            dispatchCmd(DivCommand(DIV_CMD_FM_LFO,ch,effectVal));
          }
          break;
        case 0x18: // EXT or LFO waveform
          if (sysOfChan[ch]==DIV_SYSTEM_YM2151) {
            dispatchCmd(DivCommand(DIV_CMD_FM_LFO_WAVE,ch,effectVal));
          } else {
            dispatchCmd(DivCommand(DIV_CMD_FM_EXTCH,ch,effectVal));
          }
          break;
        case 0x19: // AR global
          dispatchCmd(DivCommand(DIV_CMD_FM_AR,ch,-1,effectVal&31));
          break;
        case 0x1a: // AR op1
          dispatchCmd(DivCommand(DIV_CMD_FM_AR,ch,0,effectVal&31));
          break;
        case 0x1b: // AR op2
          dispatchCmd(DivCommand(DIV_CMD_FM_AR,ch,1,effectVal&31));
          break;
        case 0x1c: // AR op3
          dispatchCmd(DivCommand(DIV_CMD_FM_AR,ch,2,effectVal&31));
          break;
        case 0x1d: // AR op4
          dispatchCmd(DivCommand(DIV_CMD_FM_AR,ch,3,effectVal&31));
          break;
        case 0x1e: // UNOFFICIAL: Arcade AM depth
          dispatchCmd(DivCommand(DIV_CMD_FM_AM_DEPTH,ch,effectVal&127));
          break;
        case 0x1f: // UNOFFICIAL: Arcade PM depth
          dispatchCmd(DivCommand(DIV_CMD_FM_PM_DEPTH,ch,effectVal&127));
          break;
        case 0x20: // Neo Geo PSG mode
<<<<<<< HEAD
          if (sysOfChan[ch]==DIV_SYSTEM_YM2610 || sysOfChan[ch]==DIV_SYSTEM_YM2610_EXT
           || sysOfChan[ch]==DIV_SYSTEM_YM2610_FULL || sysOfChan[ch]==DIV_SYSTEM_YM2610_FULL_EXT
           || sysOfChan[ch]==DIV_SYSTEM_YM2610B || sysOfChan[ch]==DIV_SYSTEM_YM2610B_EXT) {
=======
          if (IS_YM2610) {
>>>>>>> c5b30bab
            dispatchCmd(DivCommand(DIV_CMD_STD_NOISE_MODE,ch,effectVal));
          }
          break;
        case 0x21: // Neo Geo PSG noise freq
<<<<<<< HEAD
          if (sysOfChan[ch]==DIV_SYSTEM_YM2610 || sysOfChan[ch]==DIV_SYSTEM_YM2610_EXT
           || sysOfChan[ch]==DIV_SYSTEM_YM2610_FULL || sysOfChan[ch]==DIV_SYSTEM_YM2610_FULL_EXT
           || sysOfChan[ch]==DIV_SYSTEM_YM2610B || sysOfChan[ch]==DIV_SYSTEM_YM2610B_EXT) {
=======
          if (IS_YM2610) {
>>>>>>> c5b30bab
            dispatchCmd(DivCommand(DIV_CMD_STD_NOISE_FREQ,ch,effectVal));
          }
          break;
        case 0x22: // UNOFFICIAL: Neo Geo PSG envelope enable
<<<<<<< HEAD
          if (sysOfChan[ch]==DIV_SYSTEM_YM2610 || sysOfChan[ch]==DIV_SYSTEM_YM2610_EXT
           || sysOfChan[ch]==DIV_SYSTEM_YM2610_FULL || sysOfChan[ch]==DIV_SYSTEM_YM2610_FULL_EXT
           || sysOfChan[ch]==DIV_SYSTEM_YM2610B || sysOfChan[ch]==DIV_SYSTEM_YM2610B_EXT) {
=======
          if (IS_YM2610) {
>>>>>>> c5b30bab
            dispatchCmd(DivCommand(DIV_CMD_AY_ENVELOPE_SET,ch,effectVal));
          }
          break;
        case 0x23: // UNOFFICIAL: Neo Geo PSG envelope period low
<<<<<<< HEAD
          if (sysOfChan[ch]==DIV_SYSTEM_YM2610 || sysOfChan[ch]==DIV_SYSTEM_YM2610_EXT
           || sysOfChan[ch]==DIV_SYSTEM_YM2610_FULL || sysOfChan[ch]==DIV_SYSTEM_YM2610_FULL_EXT
           || sysOfChan[ch]==DIV_SYSTEM_YM2610B || sysOfChan[ch]==DIV_SYSTEM_YM2610B_EXT) {
=======
          if (IS_YM2610) {
>>>>>>> c5b30bab
            dispatchCmd(DivCommand(DIV_CMD_AY_ENVELOPE_LOW,ch,effectVal));
          }
          break;
        case 0x24: // UNOFFICIAL: Neo Geo PSG envelope period high
<<<<<<< HEAD
          if (sysOfChan[ch]==DIV_SYSTEM_YM2610 || sysOfChan[ch]==DIV_SYSTEM_YM2610_EXT
           || sysOfChan[ch]==DIV_SYSTEM_YM2610_FULL || sysOfChan[ch]==DIV_SYSTEM_YM2610_FULL_EXT
           || sysOfChan[ch]==DIV_SYSTEM_YM2610B || sysOfChan[ch]==DIV_SYSTEM_YM2610B_EXT) {
=======
          if (IS_YM2610) {
>>>>>>> c5b30bab
            dispatchCmd(DivCommand(DIV_CMD_AY_ENVELOPE_HIGH,ch,effectVal));
          }
          break;
        case 0x25: // UNOFFICIAL: Neo Geo PSG envelope slide up
<<<<<<< HEAD
          if (sysOfChan[ch]==DIV_SYSTEM_YM2610 || sysOfChan[ch]==DIV_SYSTEM_YM2610_EXT
           || sysOfChan[ch]==DIV_SYSTEM_YM2610_FULL || sysOfChan[ch]==DIV_SYSTEM_YM2610_FULL_EXT
           || sysOfChan[ch]==DIV_SYSTEM_YM2610B || sysOfChan[ch]==DIV_SYSTEM_YM2610B_EXT) {
=======
          if (IS_YM2610) {
>>>>>>> c5b30bab
            dispatchCmd(DivCommand(DIV_CMD_AY_ENVELOPE_SLIDE,ch,-effectVal));
          }
          break;
        case 0x26: // UNOFFICIAL: Neo Geo PSG envelope slide down
<<<<<<< HEAD
          if (sysOfChan[ch]==DIV_SYSTEM_YM2610 || sysOfChan[ch]==DIV_SYSTEM_YM2610_EXT
           || sysOfChan[ch]==DIV_SYSTEM_YM2610_FULL || sysOfChan[ch]==DIV_SYSTEM_YM2610_FULL_EXT
           || sysOfChan[ch]==DIV_SYSTEM_YM2610B || sysOfChan[ch]==DIV_SYSTEM_YM2610B_EXT) {
=======
          if (IS_YM2610) {
>>>>>>> c5b30bab
            dispatchCmd(DivCommand(DIV_CMD_AY_ENVELOPE_SLIDE,ch,effectVal));
          }
          break;
        case 0x29: // auto-envelope
<<<<<<< HEAD
          if (sysOfChan[ch]==DIV_SYSTEM_YM2610 || sysOfChan[ch]==DIV_SYSTEM_YM2610_EXT
           || sysOfChan[ch]==DIV_SYSTEM_YM2610_FULL || sysOfChan[ch]==DIV_SYSTEM_YM2610_FULL_EXT
           || sysOfChan[ch]==DIV_SYSTEM_YM2610B || sysOfChan[ch]==DIV_SYSTEM_YM2610B_EXT) {
=======
          if (IS_YM2610) {
>>>>>>> c5b30bab
            dispatchCmd(DivCommand(DIV_CMD_AY_AUTO_ENVELOPE,ch,effectVal));
          }
          break;
        default:
          return false;
      }
      break;
    case DIV_SYSTEM_C64_6581: case DIV_SYSTEM_C64_8580:
      switch (effect) {
        case 0x10: // select waveform
          dispatchCmd(DivCommand(DIV_CMD_WAVE,ch,effectVal));
          break;
        case 0x11: // cutoff
          dispatchCmd(DivCommand(DIV_CMD_C64_CUTOFF,ch,effectVal));
          break;
        case 0x12: // duty
          dispatchCmd(DivCommand(DIV_CMD_STD_NOISE_MODE,ch,effectVal));
          break;
        case 0x13: // resonance
          dispatchCmd(DivCommand(DIV_CMD_C64_RESONANCE,ch,effectVal));
          break;
        case 0x14: // filter mode
          dispatchCmd(DivCommand(DIV_CMD_C64_FILTER_MODE,ch,effectVal));
          break;
        case 0x15: // reset time
          dispatchCmd(DivCommand(DIV_CMD_C64_RESET_TIME,ch,effectVal));
          break;
        case 0x1a: // reset mask
          dispatchCmd(DivCommand(DIV_CMD_C64_RESET_MASK,ch,effectVal));
          break;
        case 0x1b: // cutoff reset
          dispatchCmd(DivCommand(DIV_CMD_C64_FILTER_RESET,ch,effectVal));
          break;
        case 0x1c: // duty reset
          dispatchCmd(DivCommand(DIV_CMD_C64_DUTY_RESET,ch,effectVal));
          break;
        case 0x1e: // extended
          dispatchCmd(DivCommand(DIV_CMD_C64_EXTENDED,ch,effectVal));
          break;
        case 0x30: case 0x31: case 0x32: case 0x33:
        case 0x34: case 0x35: case 0x36: case 0x37:
        case 0x38: case 0x39: case 0x3a: case 0x3b:
        case 0x3c: case 0x3d: case 0x3e: case 0x3f: // fine duty
          dispatchCmd(DivCommand(DIV_CMD_C64_FINE_DUTY,ch,((effect&0x0f)<<8)|effectVal));
          break;
        case 0x40: case 0x41: case 0x42: case 0x43:
        case 0x44: case 0x45: case 0x46: case 0x47: // fine cutoff
          dispatchCmd(DivCommand(DIV_CMD_C64_FINE_CUTOFF,ch,((effect&0x07)<<8)|effectVal));
          break;
        default:
          return false;
      }
      break;
    case DIV_SYSTEM_AY8910:
    case DIV_SYSTEM_AY8930:
      switch (effect) {
        case 0x12: // duty on 8930
          dispatchCmd(DivCommand(DIV_CMD_STD_NOISE_MODE,ch,0x10+(effectVal&15)));
          break;
        case 0x20: // mode
          dispatchCmd(DivCommand(DIV_CMD_STD_NOISE_MODE,ch,effectVal&15));
          break;
        case 0x21: // noise freq
          dispatchCmd(DivCommand(DIV_CMD_STD_NOISE_FREQ,ch,effectVal));
          break;
        case 0x22: // envelope enable
          dispatchCmd(DivCommand(DIV_CMD_AY_ENVELOPE_SET,ch,effectVal));
          break;
        case 0x23: // envelope period low
          dispatchCmd(DivCommand(DIV_CMD_AY_ENVELOPE_LOW,ch,effectVal));
          break;
        case 0x24: // envelope period high
          dispatchCmd(DivCommand(DIV_CMD_AY_ENVELOPE_HIGH,ch,effectVal));
          break;
        case 0x25: // envelope slide up
          dispatchCmd(DivCommand(DIV_CMD_AY_ENVELOPE_SLIDE,ch,-effectVal));
          break;
        case 0x26: // envelope slide down
          dispatchCmd(DivCommand(DIV_CMD_AY_ENVELOPE_SLIDE,ch,effectVal));
          break;
        case 0x27: // noise and mask
          dispatchCmd(DivCommand(DIV_CMD_AY_NOISE_MASK_AND,ch,effectVal));
          break;
        case 0x28: // noise or mask
          dispatchCmd(DivCommand(DIV_CMD_AY_NOISE_MASK_OR,ch,effectVal));
          break;
        case 0x29: // auto-envelope
          dispatchCmd(DivCommand(DIV_CMD_AY_AUTO_ENVELOPE,ch,effectVal));
          break;
        default:
          return false;
      }
      break;
    case DIV_SYSTEM_SAA1099:
      switch (effect) {
        case 0x10: // select channel mode
          dispatchCmd(DivCommand(DIV_CMD_STD_NOISE_MODE,ch,effectVal));
          break;
        case 0x11: // set noise freq
          dispatchCmd(DivCommand(DIV_CMD_STD_NOISE_FREQ,ch,effectVal));
          break;
        case 0x12: // setup envelope
          dispatchCmd(DivCommand(DIV_CMD_SAA_ENVELOPE,ch,effectVal));
          break;
        default:
          return false;
      }
      break;
    case DIV_SYSTEM_TIA:
      switch (effect) {
        case 0x10: // select waveform
          dispatchCmd(DivCommand(DIV_CMD_WAVE,ch,effectVal));
          break;
        default:
          return false;
      }
      break;
    case DIV_SYSTEM_SEGAPCM:
    case DIV_SYSTEM_SEGAPCM_COMPAT:
      switch (effect) {
        case 0x20: // PCM frequency
          dispatchCmd(DivCommand(DIV_CMD_SAMPLE_FREQ,ch,effectVal));
          break;
        default:
          return false;
      }
      break;
    default:
      return false;
  }
  return true;
}

void DivEngine::processRow(int i, bool afterDelay) {
  int whatOrder=afterDelay?chan[i].delayOrder:curOrder;
  int whatRow=afterDelay?chan[i].delayRow:curRow;
  DivPattern* pat=song.pat[i].getPattern(song.orders.ord[i][whatOrder],false);
  // pre effects
  if (!afterDelay) for (int j=0; j<song.pat[i].effectRows; j++) {
    short effect=pat->data[whatRow][4+(j<<1)];
    short effectVal=pat->data[whatRow][5+(j<<1)];

    if (effectVal==-1) effectVal=0;
    if (effect==0xed && effectVal!=0) {
      if (effectVal<=nextSpeed) {
        chan[i].rowDelay=effectVal+1;
        chan[i].delayOrder=whatOrder;
        chan[i].delayRow=whatRow;
        if (effectVal==nextSpeed) {
          //if (sysOfChan[i]!=DIV_SYSTEM_YM2610 && sysOfChan[i]!=DIV_SYSTEM_YM2610_EXT) chan[i].delayLocked=true;
        } else {
          chan[i].delayLocked=false;
        }
        return;
      } else {
        chan[i].delayLocked=false;
      }
    }
  }

  if (chan[i].delayLocked) return;

  // instrument
  if (pat->data[whatRow][2]!=-1) {
    dispatchCmd(DivCommand(DIV_CMD_INSTRUMENT,i,pat->data[whatRow][2]));
  }
  // note
  if (pat->data[whatRow][0]==100) { // note off
    //chan[i].note=-1;
    chan[i].keyOn=false;
    chan[i].keyOff=true;
    if (chan[i].inPorta && song.noteOffResetsSlides) {
      if (chan[i].stopOnOff) {
        chan[i].portaNote=-1;
        chan[i].portaSpeed=-1;
        chan[i].stopOnOff=false;
      }
      if (disCont[dispatchOfChan[i]].dispatch->keyOffAffectsPorta(dispatchChanOfChan[i])) {
        chan[i].portaNote=-1;
        chan[i].portaSpeed=-1;
        if (i==2 && sysOfChan[i]==DIV_SYSTEM_SMS) {
          chan[i+1].portaNote=-1;
          chan[i+1].portaSpeed=-1;
        }
      }
      chan[i].scheduledSlideReset=true;
    }
    dispatchCmd(DivCommand(DIV_CMD_NOTE_OFF,i));
  } else if (pat->data[whatRow][0]==101) { // note off + env release
    //chan[i].note=-1;
    chan[i].keyOn=false;
    chan[i].keyOff=true;
    if (chan[i].inPorta && song.noteOffResetsSlides) {
      if (chan[i].stopOnOff) {
        chan[i].portaNote=-1;
        chan[i].portaSpeed=-1;
        chan[i].stopOnOff=false;
      }
      if (disCont[dispatchOfChan[i]].dispatch->keyOffAffectsPorta(dispatchChanOfChan[i])) {
        chan[i].portaNote=-1;
        chan[i].portaSpeed=-1;
        if (i==2 && sysOfChan[i]==DIV_SYSTEM_SMS) {
          chan[i+1].portaNote=-1;
          chan[i+1].portaSpeed=-1;
        }
      }
      chan[i].scheduledSlideReset=true;
    }
    dispatchCmd(DivCommand(DIV_CMD_NOTE_OFF_ENV,i));
  } else if (pat->data[whatRow][0]==102) { // env release
    dispatchCmd(DivCommand(DIV_CMD_ENV_RELEASE,i));
  } else if (!(pat->data[whatRow][0]==0 && pat->data[whatRow][1]==0)) {
    chan[i].oldNote=chan[i].note;
    chan[i].note=pat->data[whatRow][0]+((signed char)pat->data[whatRow][1])*12;
    if (!chan[i].keyOn) {
      if (disCont[dispatchOfChan[i]].dispatch->keyOffAffectsArp(dispatchChanOfChan[i])) {
        chan[i].arp=0;
      }
    }
    chan[i].doNote=true;
    if (chan[i].arp!=0 && song.compatibleArpeggio) {
      chan[i].arpYield=true;
    }
  }

  // volume
  if (pat->data[whatRow][3]!=-1) {
    if (dispatchCmd(DivCommand(DIV_ALWAYS_SET_VOLUME,i)) || (MIN(chan[i].volMax,chan[i].volume)>>8)!=pat->data[whatRow][3]) {
      chan[i].volume=pat->data[whatRow][3]<<8;
      dispatchCmd(DivCommand(DIV_CMD_VOLUME,i,chan[i].volume>>8));
    }
  }

  chan[i].retrigSpeed=0;

  short lastSlide=-1;

  // effects
  for (int j=0; j<song.pat[i].effectRows; j++) {
    short effect=pat->data[whatRow][4+(j<<1)];
    short effectVal=pat->data[whatRow][5+(j<<1)];

    if (effectVal==-1) effectVal=0;

    // per-system effect
    if (!perSystemEffect(i,effect,effectVal)) switch (effect) {
      case 0x09: // speed 1
        if (effectVal>0) speed1=effectVal;
        break;
      case 0x0f: // speed 2
        if (effectVal>0) speed2=effectVal;
        break;
      case 0x0b: // change order
        if (changeOrd==-1) {
          changeOrd=effectVal;
          changePos=0;
        }
        break;
      case 0x0d: // next order
        if (changeOrd<0 && curOrder<(song.ordersLen-1)) {
          changeOrd=-2;
          changePos=effectVal;
        }
        break;
      case 0x08: // panning
        dispatchCmd(DivCommand(DIV_CMD_PANNING,i,effectVal));
        break;
      case 0x01: // ramp up
        if (song.ignoreDuplicateSlides && (lastSlide==0x01 || lastSlide==0x1337)) break;
        lastSlide=0x01;
        if (effectVal==0) {
          chan[i].portaNote=-1;
          chan[i].portaSpeed=-1;
          chan[i].inPorta=false;
          if (!song.arpNonPorta) dispatchCmd(DivCommand(DIV_CMD_PRE_PORTA,i,false,0));
        } else {
          chan[i].portaNote=song.limitSlides?0x60:255;
          chan[i].portaSpeed=effectVal;
          chan[i].portaStop=true;
          chan[i].nowYouCanStop=false;
          chan[i].stopOnOff=false;
          chan[i].scheduledSlideReset=false;
          chan[i].inPorta=false;
          if (!song.arpNonPorta) dispatchCmd(DivCommand(DIV_CMD_PRE_PORTA,i,true,0));
        }
        break;
      case 0x02: // ramp down
        if (song.ignoreDuplicateSlides && (lastSlide==0x02 || lastSlide==0x1337)) break;
        lastSlide=0x02;
        if (effectVal==0) {
          chan[i].portaNote=-1;
          chan[i].portaSpeed=-1;
          chan[i].inPorta=false;
          if (!song.arpNonPorta) dispatchCmd(DivCommand(DIV_CMD_PRE_PORTA,i,false,0));
        } else {
          chan[i].portaNote=song.limitSlides?disCont[dispatchOfChan[i]].dispatch->getPortaFloor(dispatchChanOfChan[i]):-60;
          chan[i].portaSpeed=effectVal;
          chan[i].portaStop=true;
          chan[i].nowYouCanStop=false;
          chan[i].stopOnOff=false;
          chan[i].scheduledSlideReset=false;
          chan[i].inPorta=false;
          if (!song.arpNonPorta) dispatchCmd(DivCommand(DIV_CMD_PRE_PORTA,i,true,0));
        }
        break;
      case 0x03: // portamento
        if (effectVal==0) {
          chan[i].portaNote=-1;
          chan[i].portaSpeed=-1;
          chan[i].inPorta=false;
          dispatchCmd(DivCommand(DIV_CMD_PRE_PORTA,i,false,0));
        } else {
          if (chan[i].note==chan[i].oldNote && !chan[i].inPorta) {
            chan[i].portaNote=chan[i].note;
            chan[i].portaSpeed=-1;
          } else {
            chan[i].portaNote=chan[i].note;
            chan[i].portaSpeed=effectVal;
            chan[i].inPorta=true;
          }
          chan[i].portaStop=true;
          if (chan[i].keyOn) chan[i].doNote=false;
          chan[i].stopOnOff=true;
          chan[i].scheduledSlideReset=false;
          dispatchCmd(DivCommand(DIV_CMD_PRE_PORTA,i,true,1));
          lastSlide=0x1337; // i hate this so much
        }
        break;
      case 0x04: // vibrato
        chan[i].vibratoDepth=effectVal&15;
        chan[i].vibratoRate=effectVal>>4;
        dispatchCmd(DivCommand(DIV_CMD_PITCH,i,chan[i].pitch+(((chan[i].vibratoDepth*vibTable[chan[i].vibratoPos]*chan[i].vibratoFine)>>4)/15)));
        break;
      case 0x0a: // volume ramp
        if (effectVal!=0) {
          if ((effectVal&15)!=0) {
            chan[i].volSpeed=-(effectVal&15)*64;
          } else {
            chan[i].volSpeed=(effectVal>>4)*64;
          }
        } else {
          chan[i].volSpeed=0;
        }
        break;
      case 0x00: // arpeggio
        chan[i].arp=effectVal;
        break;
      case 0x0c: // retrigger
        if (effectVal!=0) {
          chan[i].retrigSpeed=effectVal;
          chan[i].retrigTick=0;
        }
        break;
      case 0xc0: case 0xc1: case 0xc2: case 0xc3: // set Hz
        divider=((effect&0x3)<<8)|effectVal;
        if (divider<10) divider=10;
        cycles=((int)(got.rate)<<MASTER_CLOCK_PREC)/divider;
        clockDrift=0;
        break;
      case 0xc4: // set Hz by tempo
        // TODO
        break;
      case 0xe0: // arp speed
        if (effectVal>0) {
          song.arpLen=effectVal;
        }
        break;
      case 0xe1: // portamento up
        chan[i].portaNote=chan[i].note+(effectVal&15);
        chan[i].portaSpeed=(effectVal>>4)*4;
        chan[i].portaStop=true;
        chan[i].nowYouCanStop=false;
        chan[i].stopOnOff=true;
        chan[i].scheduledSlideReset=false;
        if ((effectVal&15)!=0) {
          chan[i].inPorta=true;
          chan[i].shorthandPorta=true;
          if (!song.brokenShortcutSlides) dispatchCmd(DivCommand(DIV_CMD_PRE_PORTA,i,true,0));
        } else {
          chan[i].inPorta=false;
          if (!song.brokenShortcutSlides) dispatchCmd(DivCommand(DIV_CMD_PRE_PORTA,i,false,0));
        }
        break;
      case 0xe2: // portamento down
        chan[i].portaNote=chan[i].note-(effectVal&15);
        chan[i].portaSpeed=(effectVal>>4)*4;
        chan[i].portaStop=true;
        chan[i].nowYouCanStop=false;
        chan[i].stopOnOff=true;
        chan[i].scheduledSlideReset=false;
        if ((effectVal&15)!=0) {
          chan[i].inPorta=true;
          chan[i].shorthandPorta=true;
          if (!song.brokenShortcutSlides) dispatchCmd(DivCommand(DIV_CMD_PRE_PORTA,i,true,0));
        } else {
          chan[i].inPorta=false;
          if (!song.brokenShortcutSlides) dispatchCmd(DivCommand(DIV_CMD_PRE_PORTA,i,false,0));
        }
        break;
      case 0xe3: // vibrato direction
        chan[i].vibratoDir=effectVal;
        break;
      case 0xe4: // vibrato fine
        chan[i].vibratoFine=effectVal;
        break;
      case 0xe5: // pitch
        chan[i].pitch=effectVal-0x80;
        if (sysOfChan[i]==DIV_SYSTEM_YM2151) { // YM2151 pitch oddity
          chan[i].pitch*=2;
          if (chan[i].pitch<-128) chan[i].pitch=-128;
          if (chan[i].pitch>127) chan[i].pitch=127;
        }
        chan[i].pitch+=globalPitch;
        dispatchCmd(DivCommand(DIV_CMD_PITCH,i,chan[i].pitch+(((chan[i].vibratoDepth*vibTable[chan[i].vibratoPos]*chan[i].vibratoFine)>>4)/15)));
        break;
      case 0xea: // legato mode
        chan[i].legato=effectVal;
        break;
      case 0xeb: // sample bank
        dispatchCmd(DivCommand(DIV_CMD_SAMPLE_BANK,i,effectVal));
        break;
      case 0xec: // delayed note cut
        if (effectVal>0 && effectVal<nextSpeed) {
          chan[i].cut=effectVal+1;
        }
        break;
      case 0xee: // external command
        //printf("\x1b[1;36m%d: extern command %d\x1b[m\n",i,effectVal);
        extValue=effectVal;
        extValuePresent=true;
        break;
      case 0xef: // global pitch
        globalPitch+=(signed char)(effectVal-0x80);
        break;
      case 0xff: // stop song
        freelance=false;
        playing=false;
        extValuePresent=false;
        stepPlay=0;
        remainingLoops=-1;
        sPreview.sample=-1;
        sPreview.wave=-1;
        sPreview.pos=0;
        break;
    }
  }

  if (chan[i].doNote) {
    chan[i].vibratoPos=0;
    dispatchCmd(DivCommand(DIV_CMD_PITCH,i,chan[i].pitch+(((chan[i].vibratoDepth*vibTable[chan[i].vibratoPos]*chan[i].vibratoFine)>>4)/15)));
    if (chan[i].legato) {
      dispatchCmd(DivCommand(DIV_CMD_LEGATO,i,chan[i].note));
    } else {
      if (chan[i].inPorta && chan[i].keyOn && !chan[i].shorthandPorta) {
        chan[i].portaNote=chan[i].note;
      } else if (!chan[i].noteOnInhibit) {
        dispatchCmd(DivCommand(DIV_CMD_NOTE_ON,i,chan[i].note,chan[i].volume>>8));
        keyHit[i]=true;
      }
    }
    chan[i].doNote=false;
    if (!chan[i].keyOn && chan[i].scheduledSlideReset) {
      chan[i].portaNote=-1;
      chan[i].portaSpeed=-1;
      chan[i].scheduledSlideReset=false;
      chan[i].inPorta=false;
    }
    if (!chan[i].keyOn && chan[i].volume>chan[i].volMax) {
      chan[i].volume=chan[i].volMax;
      dispatchCmd(DivCommand(DIV_CMD_VOLUME,i,chan[i].volume>>8));
    }
    chan[i].keyOn=true;
    chan[i].keyOff=false;
  }
  chan[i].nowYouCanStop=true;
  chan[i].shorthandPorta=false;
  chan[i].noteOnInhibit=false;

  // post effects
  for (int j=0; j<song.pat[i].effectRows; j++) {
    short effect=pat->data[whatRow][4+(j<<1)];
    short effectVal=pat->data[whatRow][5+(j<<1)];

    if (effectVal==-1) effectVal=0;
    perSystemPostEffect(i,effect,effectVal);
  }
}

void DivEngine::nextRow() {
  static char pb[4096];
  static char pb1[4096];
  static char pb2[4096];
  static char pb3[4096];
  if (view==DIV_STATUS_PATTERN) {
    strcpy(pb1,"");
    strcpy(pb3,"");
    for (int i=0; i<chans; i++) {
      snprintf(pb,4095," %.2x",song.orders.ord[i][curOrder]);
      strcat(pb1,pb);
      
      DivPattern* pat=song.pat[i].getPattern(song.orders.ord[i][curOrder],false);
      snprintf(pb2,4095,"\x1b[37m %s",
              formatNote(pat->data[curRow][0],pat->data[curRow][1]));
      strcat(pb3,pb2);
      if (pat->data[curRow][3]==-1) {
        strcat(pb3,"\x1b[m--");
      } else {
        snprintf(pb2,4095,"\x1b[1;32m%.2x",pat->data[curRow][3]);
        strcat(pb3,pb2);
      }
      if (pat->data[curRow][2]==-1) {
        strcat(pb3,"\x1b[m--");
      } else {
        snprintf(pb2,4095,"\x1b[0;36m%.2x",pat->data[curRow][2]);
        strcat(pb3,pb2);
      }
      for (int j=0; j<song.pat[i].effectRows; j++) {
        if (pat->data[curRow][4+(j<<1)]==-1) {
          strcat(pb3,"\x1b[m--");
        } else {
          snprintf(pb2,4095,"\x1b[1;31m%.2x",pat->data[curRow][4+(j<<1)]);
          strcat(pb3,pb2);
        }
        if (pat->data[curRow][5+(j<<1)]==-1) {
          strcat(pb3,"\x1b[m--");
        } else {
          snprintf(pb2,4095,"\x1b[1;37m%.2x",pat->data[curRow][5+(j<<1)]);
          strcat(pb3,pb2);
        }
      }
    }
    printf("| %.2x:%s | \x1b[1;33m%3d%s\x1b[m\n",curOrder,pb1,curRow,pb3);
  }

  for (int i=0; i<chans; i++) {
    chan[i].rowDelay=0;
    processRow(i,false);
  }

  if (changeOrd!=-1) {
    if (repeatPattern) {
      curRow=0;
      changeOrd=-1;
    } else {
      curRow=changePos;
      if (changeOrd==-2) changeOrd=curOrder+1;
      if (changeOrd<=curOrder) endOfSong=true;
      curOrder=changeOrd;
      if (curOrder>=song.ordersLen) {
        curOrder=0;
        endOfSong=true;
      }
      changeOrd=-1;
    }
    if (haltOn==DIV_HALT_PATTERN) halted=true;
  } else if (playing) if (++curRow>=song.patLen) {
    nextOrder();
    if (haltOn==DIV_HALT_PATTERN) halted=true;
  }

  if (speedAB) {
    ticks=speed2*(song.timeBase+1);
    nextSpeed=speed1;
  } else {
    ticks=speed1*(song.timeBase+1);
    nextSpeed=speed2;
  }
  speedAB=!speedAB;

  // post row details
  for (int i=0; i<chans; i++) {
    DivPattern* pat=song.pat[i].getPattern(song.orders.ord[i][curOrder],false);
    if (!(pat->data[curRow][0]==0 && pat->data[curRow][1]==0)) {
      if (pat->data[curRow][0]!=100) {
        if (!chan[i].legato) dispatchCmd(DivCommand(DIV_CMD_PRE_NOTE,i,ticks));
      }
    }
  }

  if (haltOn==DIV_HALT_ROW) halted=true;
}

bool DivEngine::nextTick(bool noAccum) {
  bool ret=false;
  if (divider<10) divider=10;
  
  cycles=((int)(got.rate)<<MASTER_CLOCK_PREC)/divider;
  clockDrift+=((int)(got.rate)<<MASTER_CLOCK_PREC)%divider;
  if (clockDrift>=divider) {
    clockDrift-=divider;
    cycles++;
  }

  while (!pendingNotes.empty()) {
    DivNoteEvent& note=pendingNotes.front();
    if (note.on) {
      dispatchCmd(DivCommand(DIV_CMD_INSTRUMENT,note.channel,note.ins,1));
      dispatchCmd(DivCommand(DIV_CMD_NOTE_ON,note.channel,note.note));
      keyHit[note.channel]=true;
      chan[note.channel].noteOnInhibit=true;
    } else {
      dispatchCmd(DivCommand(DIV_CMD_NOTE_OFF,note.channel));
    }
    pendingNotes.pop();
  }

  if (!freelance) {
    if (stepPlay!=1) if (--ticks<=0) {
      ret=endOfSong;
      if (endOfSong) {
        if (song.loopModality!=2) {
          playSub(true);
        }
      }
      endOfSong=false;
      if (stepPlay==2) stepPlay=1;
      nextRow();
    }
    // process stuff
    for (int i=0; i<chans; i++) {
      if (chan[i].rowDelay>0) {
        if (--chan[i].rowDelay==0) {
          processRow(i,true);
        }
      }
      if (chan[i].retrigSpeed) {
        if (--chan[i].retrigTick<0) {
          chan[i].retrigTick=chan[i].retrigSpeed-1;
          dispatchCmd(DivCommand(DIV_CMD_NOTE_ON,i,DIV_NOTE_NULL));
          keyHit[i]=true;
        }
      }
      if (chan[i].volSpeed!=0) {
        chan[i].volume=(chan[i].volume&0xff)|(dispatchCmd(DivCommand(DIV_CMD_GET_VOLUME,i))<<8);
        chan[i].volume+=chan[i].volSpeed;
        if (chan[i].volume>chan[i].volMax) {
          chan[i].volume=chan[i].volMax;
          chan[i].volSpeed=0;
          dispatchCmd(DivCommand(DIV_CMD_VOLUME,i,chan[i].volume>>8));
        } else if (chan[i].volume<0) {
          chan[i].volSpeed=0;
          if (song.legacyVolumeSlides) {
            chan[i].volume=chan[i].volMax+1;
          } else {
            chan[i].volume=0;
          }
          dispatchCmd(DivCommand(DIV_CMD_VOLUME,i,chan[i].volume>>8));
        } else {
          dispatchCmd(DivCommand(DIV_CMD_VOLUME,i,chan[i].volume>>8));
        }
      }
      if (chan[i].vibratoDepth>0) {
        chan[i].vibratoPos+=chan[i].vibratoRate;
        if (chan[i].vibratoPos>=64) chan[i].vibratoPos-=64;
        switch (chan[i].vibratoDir) {
          case 1: // up
            dispatchCmd(DivCommand(DIV_CMD_PITCH,i,chan[i].pitch+(MAX(0,(chan[i].vibratoDepth*vibTable[chan[i].vibratoPos]*chan[i].vibratoFine)>>4)/15)));
            break;
          case 2: // down
            dispatchCmd(DivCommand(DIV_CMD_PITCH,i,chan[i].pitch+(MIN(0,(chan[i].vibratoDepth*vibTable[chan[i].vibratoPos]*chan[i].vibratoFine)>>4)/15)));
            break;
          default: // both
            dispatchCmd(DivCommand(DIV_CMD_PITCH,i,chan[i].pitch+(((chan[i].vibratoDepth*vibTable[chan[i].vibratoPos]*chan[i].vibratoFine)>>4)/15)));
            break;
        }
      }
      if ((chan[i].keyOn || chan[i].keyOff) && chan[i].portaSpeed>0) {
        if (dispatchCmd(DivCommand(DIV_CMD_NOTE_PORTA,i,chan[i].portaSpeed,chan[i].portaNote))==2 && chan[i].portaStop && song.targetResetsSlides) {
          chan[i].portaSpeed=0;
          chan[i].oldNote=chan[i].note;
          chan[i].note=chan[i].portaNote;
          chan[i].inPorta=false;
          dispatchCmd(DivCommand(DIV_CMD_LEGATO,i,chan[i].note));
        }
      }
      if (chan[i].cut>0) {
        if (--chan[i].cut<1) {
          chan[i].oldNote=chan[i].note;
          //chan[i].note=-1;
          if (chan[i].inPorta && song.noteOffResetsSlides) {
            chan[i].keyOff=true;
            chan[i].keyOn=false;
            if (chan[i].stopOnOff) {
              chan[i].portaNote=-1;
              chan[i].portaSpeed=-1;
              chan[i].stopOnOff=false;
            }
            if (disCont[dispatchOfChan[i]].dispatch->keyOffAffectsPorta(dispatchChanOfChan[i])) {
              chan[i].portaNote=-1;
              chan[i].portaSpeed=-1;
              if (i==2 && sysOfChan[i]==DIV_SYSTEM_SMS) {
                chan[i+1].portaNote=-1;
                chan[i+1].portaSpeed=-1;
              }
            }
            dispatchCmd(DivCommand(DIV_CMD_PRE_PORTA,i,false,0));
            chan[i].scheduledSlideReset=true;
          }
          dispatchCmd(DivCommand(DIV_CMD_NOTE_OFF,i));
        }
      }
      if (chan[i].arp!=0 && !chan[i].arpYield && chan[i].portaSpeed<1) {
        if (--chan[i].arpTicks<1) {
          chan[i].arpTicks=song.arpLen;
          chan[i].arpStage++;
          if (chan[i].arpStage>2) chan[i].arpStage=0;
          switch (chan[i].arpStage) {
            case 0:
              dispatchCmd(DivCommand(DIV_CMD_LEGATO,i,chan[i].note));
              break;
            case 1:
              dispatchCmd(DivCommand(DIV_CMD_LEGATO,i,chan[i].note+(chan[i].arp>>4)));
              break;
            case 2:
              dispatchCmd(DivCommand(DIV_CMD_LEGATO,i,chan[i].note+(chan[i].arp&15)));
              break;
          }
        }
      } else {
        chan[i].arpYield=false;
      }
    }
  }

  // system tick
  for (int i=0; i<song.systemLen; i++) disCont[i].dispatch->tick();

  if (!freelance) {
    if (stepPlay!=1) {
      if (!noAccum) {
        totalTicksR++;
        totalTicks+=1000000/divider;
      }
      if (totalTicks>=1000000) {
        totalTicks-=1000000;
        totalSeconds++;
        cmdsPerSecond=totalCmds-lastCmds;
        lastCmds=totalCmds;
      }
    }

    if (consoleMode) fprintf(stderr,"\x1b[2K> %d:%.2d:%.2d.%.2d  %.2x/%.2x:%.3d/%.3d  %4dcmd/s\x1b[G",totalSeconds/3600,(totalSeconds/60)%60,totalSeconds%60,totalTicks/10000,curOrder,song.ordersLen,curRow,song.patLen,cmdsPerSecond);
  }

  if (haltOn==DIV_HALT_TICK) halted=true;

  return ret;
}

void DivEngine::nextBuf(float** in, float** out, int inChans, int outChans, unsigned int size) {
  if (out!=NULL) {
    memset(out[0],0,size*sizeof(float));
    memset(out[1],0,size*sizeof(float));
  }

  isBusy.lock();
  got.bufsize=size;
  
  if (out!=NULL && ((sPreview.sample>=0 && sPreview.sample<(int)song.sample.size()) || (sPreview.wave>=0 && sPreview.wave<(int)song.wave.size()))) {
    unsigned int samp_bbOff=0;
    unsigned int prevAvail=blip_samples_avail(samp_bb);
    if (prevAvail>size) prevAvail=size;
    if (prevAvail>0) {
      blip_read_samples(samp_bb,samp_bbOut,prevAvail,0);
      samp_bbOff=prevAvail;
    }
    size_t prevtotal=blip_clocks_needed(samp_bb,size-prevAvail);

    if (sPreview.sample>=0 && sPreview.sample<(int)song.sample.size()) {
      DivSample* s=song.sample[sPreview.sample];

      for (size_t i=0; i<prevtotal; i++) {
        if (sPreview.pos>=s->samples) {
          samp_temp=0;
        } else {
          samp_temp=s->data16[sPreview.pos++];
        }
        blip_add_delta(samp_bb,i,samp_temp-samp_prevSample);
        samp_prevSample=samp_temp;

        if (sPreview.pos>=s->samples) {
          if (s->loopStart>=0 && s->loopStart<(int)s->samples) {
            sPreview.pos=s->loopStart;
          }
        }
      }

      if (sPreview.pos>=s->samples) {
        if (s->loopStart>=0 && s->loopStart<(int)s->samples) {
          sPreview.pos=s->loopStart;
        } else {
          sPreview.sample=-1;
        }
      }
    } else if (sPreview.wave>=0 && sPreview.wave<(int)song.wave.size()) {
      DivWavetable* wave=song.wave[sPreview.wave];
      for (size_t i=0; i<prevtotal; i++) {
        if (wave->max<=0) {
          samp_temp=0;
        } else {
          samp_temp=((MIN(wave->data[sPreview.pos],wave->max)<<14)/wave->max)-8192;
        }
        if (++sPreview.pos>=(unsigned int)wave->len) {
          sPreview.pos=0;
        }
        blip_add_delta(samp_bb,i,samp_temp-samp_prevSample);
        samp_prevSample=samp_temp;
      }
    }

    blip_end_frame(samp_bb,prevtotal);
    blip_read_samples(samp_bb,samp_bbOut+samp_bbOff,size-samp_bbOff,0);
    for (size_t i=0; i<size; i++) {
      out[0][i]+=(float)samp_bbOut[i]/32768.0;
      out[1][i]+=(float)samp_bbOut[i]/32768.0;
    }
  }

  if (!playing) {
    if (out!=NULL) {
      memcpy(oscBuf[0],out[0],size*sizeof(float));
      memcpy(oscBuf[1],out[1],size*sizeof(float));
      oscSize=size;
    }
    isBusy.unlock();
    return;
  }

  // logic starts here
  size_t runtotal[32];
  size_t runLeft[32];
  size_t runPos[32];
  size_t lastAvail[32];
  for (int i=0; i<song.systemLen; i++) {
    lastAvail[i]=blip_samples_avail(disCont[i].bb[0]);
    if (lastAvail[i]>0) {
      disCont[i].flush(lastAvail[i]);
    }
    runtotal[i]=blip_clocks_needed(disCont[i].bb[0],size-lastAvail[i]);
    if (runtotal[i]>disCont[i].bbInLen) {
      delete disCont[i].bbIn[0];
      delete disCont[i].bbIn[1];
      disCont[i].bbIn[0]=new short[runtotal[i]+256];
      disCont[i].bbIn[1]=new short[runtotal[i]+256];
      disCont[i].bbInLen=runtotal[i]+256;
    }
    runLeft[i]=runtotal[i];
    runPos[i]=0;
  }

  if (metroTickLen<size) {
    if (metroTick!=NULL) delete[] metroTick;
    metroTick=new unsigned char[size];
    metroTickLen=size;
  }

  memset(metroTick,0,size);

  int attempts=0;
  int runLeftG=size<<MASTER_CLOCK_PREC;
  while (++attempts<100) {
    // 0. check if we've halted
    if (halted) break;
    // 1. check whether we are done with all buffers
    if (runLeftG<=0) break;

    // 2. check whether we gonna tick
    if (cycles<=0) {
      // we have to tick
      if (!freelance && stepPlay!=-1) {
        unsigned int realPos=size-(runLeftG>>MASTER_CLOCK_PREC);
        if (realPos>=size) realPos=size-1;
        if (song.hilightA>0) {
          if ((curRow%song.hilightA)==0 && ticks==1) metroTick[realPos]=1;
        }
        if (song.hilightB>0) {
          if ((curRow%song.hilightB)==0 && ticks==1) metroTick[realPos]=2;
        }
      }
      if (nextTick()) {
        if (remainingLoops>0) {
          remainingLoops--;
          if (!remainingLoops) {
            logI("end of song!\n");
            remainingLoops=-1;
            playing=false;
            freelance=false;
            extValuePresent=false;
            break;
          }
        }
      }
    } else {
      // 3. tick the clock and fill buffers as needed
      if (cycles<runLeftG) {
        for (int i=0; i<song.systemLen; i++) {
          int total=(cycles*runtotal[i])/(size<<MASTER_CLOCK_PREC);
          disCont[i].acquire(runPos[i],total);
          runLeft[i]-=total;
          runPos[i]+=total;
        }
        runLeftG-=cycles;
        cycles=0;
      } else {
        cycles-=runLeftG;
        runLeftG=0;
        for (int i=0; i<song.systemLen; i++) {
          disCont[i].acquire(runPos[i],runLeft[i]);
          runLeft[i]=0;
        }
      }
    }
  }

  if (out==NULL || halted) {
    isBusy.unlock();
    return;
  }

  logD("attempts: %d\n",attempts);
  if (attempts>=100) {
    logE("hang detected! stopping! at %d seconds %d micro\n",totalSeconds,totalTicks);
    freelance=false;
    playing=false;
    extValuePresent=false;
  }
  totalProcessed=size-(runLeftG>>MASTER_CLOCK_PREC);

  for (int i=0; i<song.systemLen; i++) {
    disCont[i].fillBuf(runtotal[i],lastAvail[i],size-lastAvail[i]);
  }

  for (int i=0; i<song.systemLen; i++) {
    float volL=((float)song.systemVol[i]/64.0f)*((float)MIN(127,127-(int)song.systemPan[i])/127.0f)*song.masterVol;
    float volR=((float)song.systemVol[i]/64.0f)*((float)MIN(127,127+(int)song.systemPan[i])/127.0f)*song.masterVol;
    if (disCont[i].dispatch->isStereo()) {
      for (size_t j=0; j<size; j++) {
        out[0][j]+=((float)disCont[i].bbOut[0][j]/32768.0)*volL;
        out[1][j]+=((float)disCont[i].bbOut[1][j]/32768.0)*volR;
      }
    } else {
      for (size_t j=0; j<size; j++) {
        out[0][j]+=((float)disCont[i].bbOut[0][j]/32768.0)*volL;
        out[1][j]+=((float)disCont[i].bbOut[0][j]/32768.0)*volR;
      }
    }
  }

  if (metronome) for (size_t i=0; i<size; i++) {
    if (metroTick[i]) {
      if (metroTick[i]==2) {
        metroFreq=1400/got.rate;
      } else {
        metroFreq=1050/got.rate;
      }
      metroPos=0;
      metroAmp=0.7f;
    }
    if (metroAmp>0.0f) {
      out[0][i]+=(sin(metroPos*2*M_PI))*metroAmp;
      out[1][i]+=(sin(metroPos*2*M_PI))*metroAmp;
    }
    metroAmp-=0.0003f;
    if (metroAmp<0.0f) metroAmp=0.0f;
    metroPos+=metroFreq;
    while (metroPos>=1) metroPos--;
  }

  memcpy(oscBuf[0],out[0],size*sizeof(float));
  memcpy(oscBuf[1],out[1],size*sizeof(float));
  oscSize=size;

  if (forceMono) {
    for (size_t i=0; i<size; i++) {
      out[0][i]=(out[0][i]+out[1][i])*0.5;
      out[1][i]=out[0][i];
    }
  }
  isBusy.unlock();
}<|MERGE_RESOLUTION|>--- conflicted
+++ resolved
@@ -255,7 +255,7 @@
   return true;
 }
 
-#define IS_YM2610 (sysOfChan[ch]==DIV_SYSTEM_YM2610 || sysOfChan[ch]==DIV_SYSTEM_YM2610_EXT || sysOfChan[ch]==DIV_SYSTEM_YM2610_FULL || sysOfChan[ch]==DIV_SYSTEM_YM2610_FULL_EXT)
+#define IS_YM2610 (sysOfChan[ch]==DIV_SYSTEM_YM2610 || sysOfChan[ch]==DIV_SYSTEM_YM2610_EXT || sysOfChan[ch]==DIV_SYSTEM_YM2610_FULL || sysOfChan[ch]==DIV_SYSTEM_YM2610_FULL_EXT || sysOfChan[ch]==DIV_SYSTEM_YM2610B || sysOfChan[ch]==DIV_SYSTEM_YM2610B_EXT)
 
 bool DivEngine::perSystemPostEffect(int ch, unsigned char effect, unsigned char effectVal) {
   switch (sysOfChan[ch]) {
@@ -266,11 +266,8 @@
     case DIV_SYSTEM_YM2610_EXT:
     case DIV_SYSTEM_YM2610_FULL:
     case DIV_SYSTEM_YM2610_FULL_EXT:
-<<<<<<< HEAD
     case DIV_SYSTEM_YM2610B:
     case DIV_SYSTEM_YM2610B_EXT:
-=======
->>>>>>> c5b30bab
       switch (effect) {
         case 0x10: // LFO or noise mode
           if (sysOfChan[ch]==DIV_SYSTEM_YM2151) {
@@ -333,90 +330,42 @@
           dispatchCmd(DivCommand(DIV_CMD_FM_PM_DEPTH,ch,effectVal&127));
           break;
         case 0x20: // Neo Geo PSG mode
-<<<<<<< HEAD
-          if (sysOfChan[ch]==DIV_SYSTEM_YM2610 || sysOfChan[ch]==DIV_SYSTEM_YM2610_EXT
-           || sysOfChan[ch]==DIV_SYSTEM_YM2610_FULL || sysOfChan[ch]==DIV_SYSTEM_YM2610_FULL_EXT
-           || sysOfChan[ch]==DIV_SYSTEM_YM2610B || sysOfChan[ch]==DIV_SYSTEM_YM2610B_EXT) {
-=======
           if (IS_YM2610) {
->>>>>>> c5b30bab
             dispatchCmd(DivCommand(DIV_CMD_STD_NOISE_MODE,ch,effectVal));
           }
           break;
         case 0x21: // Neo Geo PSG noise freq
-<<<<<<< HEAD
-          if (sysOfChan[ch]==DIV_SYSTEM_YM2610 || sysOfChan[ch]==DIV_SYSTEM_YM2610_EXT
-           || sysOfChan[ch]==DIV_SYSTEM_YM2610_FULL || sysOfChan[ch]==DIV_SYSTEM_YM2610_FULL_EXT
-           || sysOfChan[ch]==DIV_SYSTEM_YM2610B || sysOfChan[ch]==DIV_SYSTEM_YM2610B_EXT) {
-=======
           if (IS_YM2610) {
->>>>>>> c5b30bab
             dispatchCmd(DivCommand(DIV_CMD_STD_NOISE_FREQ,ch,effectVal));
           }
           break;
         case 0x22: // UNOFFICIAL: Neo Geo PSG envelope enable
-<<<<<<< HEAD
-          if (sysOfChan[ch]==DIV_SYSTEM_YM2610 || sysOfChan[ch]==DIV_SYSTEM_YM2610_EXT
-           || sysOfChan[ch]==DIV_SYSTEM_YM2610_FULL || sysOfChan[ch]==DIV_SYSTEM_YM2610_FULL_EXT
-           || sysOfChan[ch]==DIV_SYSTEM_YM2610B || sysOfChan[ch]==DIV_SYSTEM_YM2610B_EXT) {
-=======
           if (IS_YM2610) {
->>>>>>> c5b30bab
             dispatchCmd(DivCommand(DIV_CMD_AY_ENVELOPE_SET,ch,effectVal));
           }
           break;
         case 0x23: // UNOFFICIAL: Neo Geo PSG envelope period low
-<<<<<<< HEAD
-          if (sysOfChan[ch]==DIV_SYSTEM_YM2610 || sysOfChan[ch]==DIV_SYSTEM_YM2610_EXT
-           || sysOfChan[ch]==DIV_SYSTEM_YM2610_FULL || sysOfChan[ch]==DIV_SYSTEM_YM2610_FULL_EXT
-           || sysOfChan[ch]==DIV_SYSTEM_YM2610B || sysOfChan[ch]==DIV_SYSTEM_YM2610B_EXT) {
-=======
           if (IS_YM2610) {
->>>>>>> c5b30bab
             dispatchCmd(DivCommand(DIV_CMD_AY_ENVELOPE_LOW,ch,effectVal));
           }
           break;
         case 0x24: // UNOFFICIAL: Neo Geo PSG envelope period high
-<<<<<<< HEAD
-          if (sysOfChan[ch]==DIV_SYSTEM_YM2610 || sysOfChan[ch]==DIV_SYSTEM_YM2610_EXT
-           || sysOfChan[ch]==DIV_SYSTEM_YM2610_FULL || sysOfChan[ch]==DIV_SYSTEM_YM2610_FULL_EXT
-           || sysOfChan[ch]==DIV_SYSTEM_YM2610B || sysOfChan[ch]==DIV_SYSTEM_YM2610B_EXT) {
-=======
           if (IS_YM2610) {
->>>>>>> c5b30bab
             dispatchCmd(DivCommand(DIV_CMD_AY_ENVELOPE_HIGH,ch,effectVal));
           }
           break;
         case 0x25: // UNOFFICIAL: Neo Geo PSG envelope slide up
-<<<<<<< HEAD
-          if (sysOfChan[ch]==DIV_SYSTEM_YM2610 || sysOfChan[ch]==DIV_SYSTEM_YM2610_EXT
-           || sysOfChan[ch]==DIV_SYSTEM_YM2610_FULL || sysOfChan[ch]==DIV_SYSTEM_YM2610_FULL_EXT
-           || sysOfChan[ch]==DIV_SYSTEM_YM2610B || sysOfChan[ch]==DIV_SYSTEM_YM2610B_EXT) {
-=======
           if (IS_YM2610) {
->>>>>>> c5b30bab
             dispatchCmd(DivCommand(DIV_CMD_AY_ENVELOPE_SLIDE,ch,-effectVal));
           }
           break;
         case 0x26: // UNOFFICIAL: Neo Geo PSG envelope slide down
-<<<<<<< HEAD
-          if (sysOfChan[ch]==DIV_SYSTEM_YM2610 || sysOfChan[ch]==DIV_SYSTEM_YM2610_EXT
-           || sysOfChan[ch]==DIV_SYSTEM_YM2610_FULL || sysOfChan[ch]==DIV_SYSTEM_YM2610_FULL_EXT
-           || sysOfChan[ch]==DIV_SYSTEM_YM2610B || sysOfChan[ch]==DIV_SYSTEM_YM2610B_EXT) {
-=======
           if (IS_YM2610) {
->>>>>>> c5b30bab
             dispatchCmd(DivCommand(DIV_CMD_AY_ENVELOPE_SLIDE,ch,effectVal));
           }
           break;
         case 0x29: // auto-envelope
-<<<<<<< HEAD
-          if (sysOfChan[ch]==DIV_SYSTEM_YM2610 || sysOfChan[ch]==DIV_SYSTEM_YM2610_EXT
-           || sysOfChan[ch]==DIV_SYSTEM_YM2610_FULL || sysOfChan[ch]==DIV_SYSTEM_YM2610_FULL_EXT
-           || sysOfChan[ch]==DIV_SYSTEM_YM2610B || sysOfChan[ch]==DIV_SYSTEM_YM2610B_EXT) {
-=======
           if (IS_YM2610) {
->>>>>>> c5b30bab
             dispatchCmd(DivCommand(DIV_CMD_AY_AUTO_ENVELOPE,ch,effectVal));
           }
           break;
