--- conflicted
+++ resolved
@@ -1605,12 +1605,24 @@
     }
   }
 
-<<<<<<< HEAD
   if(advanceSong)
   {
     if (!freelance) {
       if (--subticks<=0) {
         subticks=tickMult;
+
+        // apply delayed rows before potentially advancing to a new row, which would overwrite the
+        // delayed row's state before it has a chance to do anything. a typical example would be
+        // a delay scheduling a note-on to be simultaneous with the next row, and the next row also
+        // containing a delayed note. if we don't apply the delayed row first, 
+        for (int i=0; i<chans; i++) {
+          // delay effects
+          if (chan[i].rowDelay>0) {
+            if (--chan[i].rowDelay==0) {
+              processRow(i,true);
+            }
+          }
+        }
 
         if (stepPlay!=1) {
           tempoAccum+=(skipping && virtualTempoN<virtualTempoD)?virtualTempoD:virtualTempoN;
@@ -1626,38 +1638,6 @@
                 if (song.loopModality!=2) {
                   playSub(true);
                 }
-=======
-  if (!freelance) {
-    if (--subticks<=0) {
-      subticks=tickMult;
-
-      // apply delayed rows before potentially advancing to a new row, which would overwrite the
-      // delayed row's state before it has a chance to do anything. a typical example would be
-      // a delay scheduling a note-on to be simultaneous with the next row, and the next row also
-      // containing a delayed note. if we don't apply the delayed row first, 
-      for (int i=0; i<chans; i++) {
-        // delay effects
-        if (chan[i].rowDelay>0) {
-          if (--chan[i].rowDelay==0) {
-            processRow(i,true);
-          }
-        }
-      }
-
-      if (stepPlay!=1) {
-        tempoAccum+=(skipping && virtualTempoN<virtualTempoD)?virtualTempoD:virtualTempoN;
-        while (tempoAccum>=virtualTempoD) {
-          tempoAccum-=virtualTempoD;
-          if (--ticks<=0) {
-            ret=endOfSong;
-            if (shallStopSched) {
-              logV("acknowledging scheduled stop");
-              shallStop=true;
-              break;
-            } else if (endOfSong) {
-              if (song.loopModality!=2) {
-                playSub(true);
->>>>>>> cac67cf2
               }
               endOfSong=false;
               if (stepPlay==2) {
@@ -1671,19 +1651,11 @@
               break;
             }
           }
-<<<<<<< HEAD
           // under no circumstances shall the accumulator become this large
           if (tempoAccum>1023) tempoAccum=1023;
         }
         // process stuff
         if (!shallStop) for (int i=0; i<chans; i++) {
-          // delay effects
-          if (chan[i].rowDelay>0) {
-            if (--chan[i].rowDelay==0) {
-              processRow(i,true);
-            }
-          }
-
           // retrigger
           if (chan[i].retrigSpeed) {
             if (--chan[i].retrigTick<0) {
@@ -1691,21 +1663,6 @@
               dispatchCmd(DivCommand(DIV_CMD_NOTE_ON,i,DIV_NOTE_NULL));
               keyHit[i]=true;
             }
-=======
-        }
-        // under no circumstances shall the accumulator become this large
-        if (tempoAccum>1023) tempoAccum=1023;
-      }
-
-      // process stuff
-      if (!shallStop) for (int i=0; i<chans; i++) {
-        // retrigger
-        if (chan[i].retrigSpeed) {
-          if (--chan[i].retrigTick<0) {
-            chan[i].retrigTick=chan[i].retrigSpeed-1;
-            dispatchCmd(DivCommand(DIV_CMD_NOTE_ON,i,DIV_NOTE_NULL));
-            keyHit[i]=true;
->>>>>>> cac67cf2
           }
 
           // volume slides and tremolo
