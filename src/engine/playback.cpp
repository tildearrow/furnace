/**
 * Furnace Tracker - multi-system chiptune tracker
 * Copyright (C) 2021-2022 tildearrow and contributors
 *
 * This program is free software; you can redistribute it and/or modify
 * it under the terms of the GNU General Public License as published by
 * the Free Software Foundation; either version 2 of the License, or
 * (at your option) any later version.
 *
 * This program is distributed in the hope that it will be useful,
 * but WITHOUT ANY WARRANTY; without even the implied warranty of
 * MERCHANTABILITY or FITNESS FOR A PARTICULAR PURPOSE.  See the
 * GNU General Public License for more details.
 *
 * You should have received a copy of the GNU General Public License along
 * with this program; if not, write to the Free Software Foundation, Inc.,
 * 51 Franklin Street, Fifth Floor, Boston, MA 02110-1301 USA.
 */

#include <chrono>
#define _USE_MATH_DEFINES
#include "dispatch.h"
#include "engine.h"
#include "../ta-log.h"
#include <math.h>
#ifdef HAVE_SNDFILE
#include <sndfile.h>
#endif

constexpr int MASTER_CLOCK_PREC=(sizeof(void*)==8)?8:0;

void DivEngine::nextOrder() {
  curRow=0;
  if (repeatPattern) return;
  if (++curOrder>=curSubSong->ordersLen) {
    endOfSong=true;
    curOrder=0;
  }
}

const char* notes[12]={
  "C-", "C#", "D-", "D#", "E-", "F-", "F#", "G-", "G#", "A-", "A#", "B-"
};

// update this when adding new commands.
const char* cmdName[]={
  "NOTE_ON",
  "NOTE_OFF",
  "NOTE_OFF_ENV",
  "ENV_RELEASE",
  "INSTRUMENT",
  "VOLUME",
  "GET_VOLUME",
  "GET_VOLMAX",
  "NOTE_PORTA",
  "PITCH",
  "PANNING",
  "LEGATO",
  "PRE_PORTA",
  "PRE_NOTE",

  "SAMPLE_MODE",
  "SAMPLE_FREQ",
  "SAMPLE_BANK",
  "SAMPLE_POS",

  "FM_HARD_RESET",
  "FM_LFO",
  "FM_LFO_WAVE",
  "FM_TL",
  "FM_AM",
  "FM_AR",
  "FM_DR",
  "FM_SL",
  "FM_D2R",
  "FM_RR",
  "FM_DT",
  "FM_DT2",
  "FM_RS",
  "FM_KSR",
  "FM_VIB",
  "FM_SUS",
  "FM_WS",
  "FM_SSG",
  "FM_REV",
  "FM_EG_SHIFT",
  "FM_FB",
  "FM_MULT",
  "FM_FINE",
  "FM_FIXFREQ",
  "FM_EXTCH",
  "FM_AM_DEPTH",
  "FM_PM_DEPTH",

  "GENESIS_LFO",
  
  "ARCADE_LFO",

  "STD_NOISE_FREQ",
  "STD_NOISE_MODE",

  "WAVE",
  
  "GB_SWEEP_TIME",
  "GB_SWEEP_DIR",

  "PCE_LFO_MODE",
  "PCE_LFO_SPEED",

  "NES_SWEEP",
  "NES_DMC",

  "C64_CUTOFF",
  "C64_RESONANCE",
  "C64_FILTER_MODE",
  "C64_RESET_TIME",
  "C64_RESET_MASK",
  "C64_FILTER_RESET",
  "C64_DUTY_RESET",
  "C64_EXTENDED",
  "C64_FINE_DUTY",
  "C64_FINE_CUTOFF",

  "AY_ENVELOPE_SET",
  "AY_ENVELOPE_LOW",
  "AY_ENVELOPE_HIGH",
  "AY_ENVELOPE_SLIDE",
  "AY_NOISE_MASK_AND",
  "AY_NOISE_MASK_OR",
  "AY_AUTO_ENVELOPE",
  "AY_IO_WRITE",
  "AY_AUTO_PWM",

  "FDS_MOD_DEPTH",
  "FDS_MOD_HIGH",
  "FDS_MOD_LOW",
  "FDS_MOD_POS",
  "FDS_MOD_WAVE",

  "SAA_ENVELOPE",

  "AMIGA_FILTER",
  "AMIGA_AM",
  "AMIGA_PM",
  
  "LYNX_LFSR_LOAD",

  "QSOUND_ECHO_FEEDBACK",
  "QSOUND_ECHO_DELAY",
  "QSOUND_ECHO_LEVEL",
  "QSOUND_SURROUND",

  "X1_010_ENVELOPE_SHAPE",
  "X1_010_ENVELOPE_ENABLE",
  "X1_010_ENVELOPE_MODE",
  "X1_010_ENVELOPE_PERIOD",
  "X1_010_ENVELOPE_SLIDE",
  "X1_010_AUTO_ENVELOPE",

  "WS_SWEEP_TIME",
  "WS_SWEEP_AMOUNT",

  "N163_WAVE_POSITION",
  "N163_WAVE_LENGTH",
  "N163_WAVE_MODE",
  "N163_WAVE_LOAD",
  "N163_WAVE_LOADPOS",
  "N163_WAVE_LOADLEN",
  "N163_WAVE_LOADMODE",
  "N163_CHANNEL_LIMIT",
  "N163_GLOBAL_WAVE_LOAD",
  "N163_GLOBAL_WAVE_LOADPOS",
  "N163_GLOBAL_WAVE_LOADLEN",
  "N163_GLOBAL_WAVE_LOADMODE",

<<<<<<< HEAD
  "OPL4_GLOBAL_LEVEL",

  "MULTIPCM_LFO_RATE",
  "MULTIPCM_LFO_PM",
  "MULTIPCM_LFO_AM",

  "OPL4_PCM_AR",
  "OPL4_PCM_D1R",
  "OPL4_PCM_DL",
  "OPL4_PCM_D2R",
  "OPL4_PCM_RR",
  "OPL4_PCM_RC",
=======
  "DIV_CMD_SU_SWEEP_PERIOD_LOW",
  "DIV_CMD_SU_SWEEP_PERIOD_HIGH",
  "DIV_CMD_SU_SWEEP_BOUND",
  "DIV_CMD_SU_SWEEP_ENABLE",
  "DIV_CMD_SU_SYNC_PERIOD_LOW",
  "DIV_CMD_SU_SYNC_PERIOD_HIGH",
>>>>>>> 7750a9b9

  "ALWAYS_SET_VOLUME"
};

static_assert((sizeof(cmdName)/sizeof(void*))==DIV_CMD_MAX,"update cmdName!");

const char* formatNote(unsigned char note, unsigned char octave) {
  static char ret[4];
  if (note==100) {
    return "OFF";
  } else if (note==101) {
    return "===";
  } else if (note==102) {
    return "REL";
  } else if (octave==0 && note==0) {
    return "---";
  }
  snprintf(ret,4,"%s%d",notes[note%12],octave+note/12);
  return ret;
}

int DivEngine::dispatchCmd(DivCommand c) {
  if (view==DIV_STATUS_COMMANDS) {
    printf("%8d | %d: %s(%d, %d)\n",totalTicksR,c.chan,cmdName[c.cmd],c.value,c.value2);
  }
  totalCmds++;
  if (cmdStreamEnabled && cmdStream.size()<2000) {
    cmdStream.push_back(c);
  }

  if (output) if (!skipping && output->midiOut!=NULL) {
    if (output->midiOut->isDeviceOpen()) {
      int scaledVol=(chan[c.chan].volume*127)/MAX(1,chan[c.chan].volMax);
      if (scaledVol<0) scaledVol=0;
      if (scaledVol>127) scaledVol=127;
      switch (c.cmd) {
        case DIV_CMD_NOTE_ON:
        case DIV_CMD_LEGATO:
          if (chan[c.chan].curMidiNote>=0) {
            output->midiOut->send(TAMidiMessage(0x80|(c.chan&15),chan[c.chan].curMidiNote,scaledVol));
          }
          if (c.value!=DIV_NOTE_NULL) chan[c.chan].curMidiNote=c.value+12;
          output->midiOut->send(TAMidiMessage(0x90|(c.chan&15),chan[c.chan].curMidiNote,scaledVol));
          break;
        case DIV_CMD_NOTE_OFF:
        case DIV_CMD_NOTE_OFF_ENV:
          if (chan[c.chan].curMidiNote>=0) {
            output->midiOut->send(TAMidiMessage(0x80|(c.chan&15),chan[c.chan].curMidiNote,scaledVol));
          }
          chan[c.chan].curMidiNote=-1;
          break;
        case DIV_CMD_INSTRUMENT:
          if (chan[c.chan].lastIns!=c.value) {
            output->midiOut->send(TAMidiMessage(0xc0|(c.chan&15),c.value,0));
          }
          break;
        case DIV_CMD_VOLUME:
          if (chan[c.chan].curMidiNote>=0 && chan[c.chan].midiAftertouch) {
            chan[c.chan].midiAftertouch=false;
            output->midiOut->send(TAMidiMessage(0xa0|(c.chan&15),chan[c.chan].curMidiNote,scaledVol));
          }
          break;
        case DIV_CMD_PITCH: {
          int pitchBend=8192+(c.value<<5);
          if (pitchBend<0) pitchBend=0;
          if (pitchBend>16383) pitchBend=16383;
          if (pitchBend!=chan[c.chan].midiPitch) {
            chan[c.chan].midiPitch=pitchBend;
            output->midiOut->send(TAMidiMessage(0xe0|(c.chan&15),pitchBend&0x7f,pitchBend>>7));
          }
          break;
        }
        default:
          break;
      }
    }
  }

  c.chan=dispatchChanOfChan[c.dis];

  return disCont[dispatchOfChan[c.dis]].dispatch->dispatch(c);
}

bool DivEngine::perSystemEffect(int ch, unsigned char effect, unsigned char effectVal) {
  if (sysDefs[sysOfChan[ch]]==NULL) return false;
  return sysDefs[sysOfChan[ch]]->effectFunc(ch,effect,effectVal);
}

bool DivEngine::perSystemPostEffect(int ch, unsigned char effect, unsigned char effectVal) {
  if (sysDefs[sysOfChan[ch]]==NULL) return false;
  return sysDefs[sysOfChan[ch]]->postEffectFunc(ch,effect,effectVal);
}

void DivEngine::processRow(int i, bool afterDelay) {
  int whatOrder=afterDelay?chan[i].delayOrder:curOrder;
  int whatRow=afterDelay?chan[i].delayRow:curRow;
  DivPattern* pat=curPat[i].getPattern(curOrders->ord[i][whatOrder],false);
  // pre effects
  if (!afterDelay) {
    bool returnAfterPre=false;
    for (int j=0; j<curPat[i].effectCols; j++) {
      short effect=pat->data[whatRow][4+(j<<1)];
      short effectVal=pat->data[whatRow][5+(j<<1)];

      if (effectVal==-1) effectVal=0;

      switch (effect) {
        case 0x09: // speed 1
          if (effectVal>0) speed1=effectVal;
          break;
        case 0x0f: // speed 2
          if (effectVal>0) speed2=effectVal;
          break;
        case 0x0b: // change order
          if (changeOrd==-1) {
            changeOrd=effectVal;
            changePos=0;
          }
          break;
        case 0x0d: // next order
          if (changeOrd<0 && (curOrder<(curSubSong->ordersLen-1) || !song.ignoreJumpAtEnd)) {
            changeOrd=-2;
            changePos=effectVal;
          }
          break;
        case 0xed: // delay
          if (effectVal!=0) {
            if (effectVal<=nextSpeed) {
              chan[i].rowDelay=effectVal+1;
              chan[i].delayOrder=whatOrder;
              chan[i].delayRow=whatRow;
              if (effectVal==nextSpeed) {
                //if (sysOfChan[i]!=DIV_SYSTEM_YM2610 && sysOfChan[i]!=DIV_SYSTEM_YM2610_EXT) chan[i].delayLocked=true;
              } else {
                chan[i].delayLocked=false;
              }
              returnAfterPre=true;
            } else {
              chan[i].delayLocked=false;
            }
          }
          break;
      }
    }
    if (returnAfterPre) return;
  }

  if (chan[i].delayLocked) return;

  // instrument
  bool insChanged=false;
  if (pat->data[whatRow][2]!=-1) {
    dispatchCmd(DivCommand(DIV_CMD_INSTRUMENT,i,pat->data[whatRow][2]));
    if (chan[i].lastIns!=pat->data[whatRow][2]) {
      chan[i].lastIns=pat->data[whatRow][2];
      insChanged=true;
    }
  }
  // note
  if (pat->data[whatRow][0]==100) { // note off
    //chan[i].note=-1;
    chan[i].keyOn=false;
    chan[i].keyOff=true;
    if (chan[i].inPorta && song.noteOffResetsSlides) {
      if (chan[i].stopOnOff) {
        chan[i].portaNote=-1;
        chan[i].portaSpeed=-1;
        chan[i].stopOnOff=false;
      }
      if (disCont[dispatchOfChan[i]].dispatch->keyOffAffectsPorta(dispatchChanOfChan[i])) {
        chan[i].portaNote=-1;
        chan[i].portaSpeed=-1;
        /*if (i==2 && sysOfChan[i]==DIV_SYSTEM_SMS) {
          chan[i+1].portaNote=-1;
          chan[i+1].portaSpeed=-1;
        }*/
      }
      chan[i].scheduledSlideReset=true;
    }
    dispatchCmd(DivCommand(DIV_CMD_NOTE_OFF,i));
  } else if (pat->data[whatRow][0]==101) { // note off + env release
    //chan[i].note=-1;
    chan[i].keyOn=false;
    chan[i].keyOff=true;
    if (chan[i].inPorta && song.noteOffResetsSlides) {
      if (chan[i].stopOnOff) {
        chan[i].portaNote=-1;
        chan[i].portaSpeed=-1;
        chan[i].stopOnOff=false;
      }
      if (disCont[dispatchOfChan[i]].dispatch->keyOffAffectsPorta(dispatchChanOfChan[i])) {
        chan[i].portaNote=-1;
        chan[i].portaSpeed=-1;
        /*if (i==2 && sysOfChan[i]==DIV_SYSTEM_SMS) {
          chan[i+1].portaNote=-1;
          chan[i+1].portaSpeed=-1;
        }*/
      }
      chan[i].scheduledSlideReset=true;
    }
    dispatchCmd(DivCommand(DIV_CMD_NOTE_OFF_ENV,i));
  } else if (pat->data[whatRow][0]==102) { // env release
    dispatchCmd(DivCommand(DIV_CMD_ENV_RELEASE,i));
  } else if (!(pat->data[whatRow][0]==0 && pat->data[whatRow][1]==0)) {
    chan[i].oldNote=chan[i].note;
    chan[i].note=pat->data[whatRow][0]+((signed char)pat->data[whatRow][1])*12;
    if (!chan[i].keyOn) {
      if (disCont[dispatchOfChan[i]].dispatch->keyOffAffectsArp(dispatchChanOfChan[i])) {
        chan[i].arp=0;
      }
    }
    chan[i].doNote=true;
    if (chan[i].arp!=0 && song.compatibleArpeggio) {
      chan[i].arpYield=true;
    }
  }

  // volume
  if (pat->data[whatRow][3]!=-1) {
    if (dispatchCmd(DivCommand(DIV_ALWAYS_SET_VOLUME,i)) || (MIN(chan[i].volMax,chan[i].volume)>>8)!=pat->data[whatRow][3]) {
      if (pat->data[whatRow][0]==0 && pat->data[whatRow][1]==0) {
        chan[i].midiAftertouch=true;
      }
      chan[i].volume=pat->data[whatRow][3]<<8;
      dispatchCmd(DivCommand(DIV_CMD_VOLUME,i,chan[i].volume>>8));
    }
  }

  chan[i].retrigSpeed=0;

  short lastSlide=-1;
  bool calledPorta=false;
  bool panChanged=false;

  // effects
  for (int j=0; j<curPat[i].effectCols; j++) {
    short effect=pat->data[whatRow][4+(j<<1)];
    short effectVal=pat->data[whatRow][5+(j<<1)];

    if (effectVal==-1) effectVal=0;

    // per-system effect
    if (!perSystemEffect(i,effect,effectVal)) switch (effect) {
      case 0x08: // panning (split 4-bit)
        chan[i].panL=(effectVal>>4)|(effectVal&0xf0);
        chan[i].panR=(effectVal&15)|((effectVal&15)<<4);
        panChanged=true;
        break;
      case 0x80: { // panning (linear)
        unsigned short pan=convertPanLinearToSplit(effectVal,8,255);
        chan[i].panL=pan>>8;
        chan[i].panR=pan&0xff;
        panChanged=true;
        break;
      }
      case 0x81: // panning left (split 8-bit)
        chan[i].panL=effectVal;
        panChanged=true;
        break;
      case 0x82: // panning right (split 8-bit)
        chan[i].panR=effectVal;
        panChanged=true;
        break;
      case 0x01: // ramp up
        if (song.ignoreDuplicateSlides && (lastSlide==0x01 || lastSlide==0x1337)) break;
        lastSlide=0x01;
        if (effectVal==0) {
          chan[i].portaNote=-1;
          chan[i].portaSpeed=-1;
          chan[i].inPorta=false;
          if (!song.arpNonPorta) dispatchCmd(DivCommand(DIV_CMD_PRE_PORTA,i,false,0));
        } else {
          chan[i].portaNote=song.limitSlides?0x60:255;
          chan[i].portaSpeed=effectVal;
          chan[i].portaStop=true;
          chan[i].nowYouCanStop=false;
          chan[i].stopOnOff=false;
          chan[i].scheduledSlideReset=false;
          chan[i].inPorta=false;
          if (!song.arpNonPorta) dispatchCmd(DivCommand(DIV_CMD_PRE_PORTA,i,true,0));
        }
        break;
      case 0x02: // ramp down
        if (song.ignoreDuplicateSlides && (lastSlide==0x02 || lastSlide==0x1337)) break;
        lastSlide=0x02;
        if (effectVal==0) {
          chan[i].portaNote=-1;
          chan[i].portaSpeed=-1;
          chan[i].inPorta=false;
          if (!song.arpNonPorta) dispatchCmd(DivCommand(DIV_CMD_PRE_PORTA,i,false,0));
        } else {
          chan[i].portaNote=song.limitSlides?disCont[dispatchOfChan[i]].dispatch->getPortaFloor(dispatchChanOfChan[i]):-60;
          chan[i].portaSpeed=effectVal;
          chan[i].portaStop=true;
          chan[i].nowYouCanStop=false;
          chan[i].stopOnOff=false;
          chan[i].scheduledSlideReset=false;
          chan[i].inPorta=false;
          if (!song.arpNonPorta) dispatchCmd(DivCommand(DIV_CMD_PRE_PORTA,i,true,0));
        }
        break;
      case 0x03: // portamento
        if (effectVal==0) {
          chan[i].portaNote=-1;
          chan[i].portaSpeed=-1;
          chan[i].inPorta=false;
          dispatchCmd(DivCommand(DIV_CMD_PRE_PORTA,i,false,0));
        } else {
          calledPorta=true;
          if (chan[i].note==chan[i].oldNote && !chan[i].inPorta && song.buggyPortaAfterSlide) {
            chan[i].portaNote=chan[i].note;
            chan[i].portaSpeed=-1;
          } else {
            chan[i].portaNote=chan[i].note;
            chan[i].portaSpeed=effectVal;
            chan[i].inPorta=true;
          }
          chan[i].portaStop=true;
          if (chan[i].keyOn) chan[i].doNote=false;
          chan[i].stopOnOff=song.stopPortaOnNoteOff; // what?!
          chan[i].scheduledSlideReset=false;
          dispatchCmd(DivCommand(DIV_CMD_PRE_PORTA,i,true,1));
          lastSlide=0x1337; // i hate this so much
        }
        break;
      case 0x04: // vibrato
        chan[i].vibratoDepth=effectVal&15;
        chan[i].vibratoRate=effectVal>>4;
        dispatchCmd(DivCommand(DIV_CMD_PITCH,i,chan[i].pitch+(((chan[i].vibratoDepth*vibTable[chan[i].vibratoPos]*chan[i].vibratoFine)>>4)/15)));
        break;
      case 0x07: // tremolo
        // TODO
        // this effect is really weird. i thought it would alter the tremolo depth but turns out it's completely different
        // this is how it works:
        // - 07xy enables tremolo
        // - when enabled, a "low" boundary is calculated based on the current volume
        // - then a volume slide down starts to the low boundary, and then when this is reached a volume slide up begins
        // - this process repeats until 0700 or 0Axy are found
        // - note that a volume value does not stop tremolo - instead it glitches this whole thing up
        break;
      case 0x0a: // volume ramp
        // TODO: non-0x-or-x0 value should be treated as 00
        if (effectVal!=0) {
          if ((effectVal&15)!=0) {
            chan[i].volSpeed=-(effectVal&15)*64;
          } else {
            chan[i].volSpeed=(effectVal>>4)*64;
          }
        } else {
          chan[i].volSpeed=0;
        }
        break;
      case 0x00: // arpeggio
        chan[i].arp=effectVal;
        if (chan[i].arp==0 && song.arp0Reset) {
          chan[i].resetArp=true;
        }
        break;
      case 0x0c: // retrigger
        if (effectVal!=0) {
          chan[i].retrigSpeed=effectVal;
          chan[i].retrigTick=0;
        }
        break;
      case 0x90: case 0x91: case 0x92: case 0x93:
      case 0x94: case 0x95: case 0x96: case 0x97: 
      case 0x98: case 0x99: case 0x9a: case 0x9b:
      case 0x9c: case 0x9d: case 0x9e: case 0x9f: // set samp. pos
        dispatchCmd(DivCommand(DIV_CMD_SAMPLE_POS,i,(((effect&0x0f)<<8)|effectVal)*256));
        break;
      case 0xc0: case 0xc1: case 0xc2: case 0xc3: // set Hz
        divider=(double)(((effect&0x3)<<8)|effectVal);
        if (divider<10) divider=10;
        cycles=got.rate*pow(2,MASTER_CLOCK_PREC)/divider;
        clockDrift=0;
        subticks=0;
        break;
      case 0xe0: // arp speed
        if (effectVal>0) {
          curSubSong->arpLen=effectVal;
        }
        break;
      case 0xe1: // portamento up
        chan[i].portaNote=chan[i].note+(effectVal&15);
        chan[i].portaSpeed=(effectVal>>4)*4;
        chan[i].portaStop=true;
        chan[i].nowYouCanStop=false;
        chan[i].stopOnOff=song.stopPortaOnNoteOff; // what?!
        chan[i].scheduledSlideReset=false;
        if ((effectVal&15)!=0) {
          chan[i].inPorta=true;
          chan[i].shorthandPorta=true;
          if (!song.brokenShortcutSlides) dispatchCmd(DivCommand(DIV_CMD_PRE_PORTA,i,true,0));
          if (song.e1e2AlsoTakePriority) lastSlide=0x1337; // ...
        } else {
          chan[i].inPorta=false;
          if (!song.brokenShortcutSlides) dispatchCmd(DivCommand(DIV_CMD_PRE_PORTA,i,false,0));
        }
        break;
      case 0xe2: // portamento down
        chan[i].portaNote=chan[i].note-(effectVal&15);
        chan[i].portaSpeed=(effectVal>>4)*4;
        chan[i].portaStop=true;
        chan[i].nowYouCanStop=false;
        chan[i].stopOnOff=song.stopPortaOnNoteOff; // what?!
        chan[i].scheduledSlideReset=false;
        if ((effectVal&15)!=0) {
          chan[i].inPorta=true;
          chan[i].shorthandPorta=true;
          if (!song.brokenShortcutSlides) dispatchCmd(DivCommand(DIV_CMD_PRE_PORTA,i,true,0));
          if (song.e1e2AlsoTakePriority) lastSlide=0x1337; // ...
        } else {
          chan[i].inPorta=false;
          if (!song.brokenShortcutSlides) dispatchCmd(DivCommand(DIV_CMD_PRE_PORTA,i,false,0));
        }
        break;
      case 0xe3: // vibrato direction
        chan[i].vibratoDir=effectVal;
        break;
      case 0xe4: // vibrato fine
        chan[i].vibratoFine=effectVal;
        break;
      case 0xe5: // pitch
        chan[i].pitch=effectVal-0x80;
        if (sysOfChan[i]==DIV_SYSTEM_YM2151) { // YM2151 pitch oddity
          chan[i].pitch*=2;
          if (chan[i].pitch<-128) chan[i].pitch=-128;
          if (chan[i].pitch>127) chan[i].pitch=127;
        }
        //chan[i].pitch+=globalPitch;
        dispatchCmd(DivCommand(DIV_CMD_PITCH,i,chan[i].pitch+(((chan[i].vibratoDepth*vibTable[chan[i].vibratoPos]*chan[i].vibratoFine)>>4)/15)));
        break;
      case 0xea: // legato mode
        chan[i].legato=effectVal;
        break;
      case 0xeb: // sample bank
        dispatchCmd(DivCommand(DIV_CMD_SAMPLE_BANK,i,effectVal));
        break;
      case 0xec: // delayed note cut
        if (effectVal>0 && effectVal<nextSpeed) {
          chan[i].cut=effectVal+1;
        }
        break;
      case 0xee: // external command
        //printf("\x1b[1;36m%d: extern command %d\x1b[m\n",i,effectVal);
        extValue=effectVal;
        extValuePresent=true;
        break;
      case 0xef: // global pitch
        globalPitch+=(signed char)(effectVal-0x80);
        break;
      case 0xf0: // set Hz by tempo
        divider=(double)effectVal*2.0/5.0;
        if (divider<10) divider=10;
        cycles=got.rate*pow(2,MASTER_CLOCK_PREC)/divider;
        clockDrift=0;
        subticks=0;
        break;
      case 0xf1: // single pitch ramp up
      case 0xf2: // single pitch ramp down
        if (effect==0xf1) {
          chan[i].portaNote=song.limitSlides?0x60:255;
        } else {
          chan[i].portaNote=song.limitSlides?disCont[dispatchOfChan[i]].dispatch->getPortaFloor(dispatchChanOfChan[i]):-60;
        }
        chan[i].portaSpeed=effectVal;
        chan[i].portaStop=true;
        chan[i].nowYouCanStop=false;
        chan[i].stopOnOff=false;
        chan[i].scheduledSlideReset=false;
        chan[i].inPorta=false;
        if (!song.arpNonPorta) dispatchCmd(DivCommand(DIV_CMD_PRE_PORTA,i,true,0));
        dispatchCmd(DivCommand(DIV_CMD_NOTE_PORTA,i,chan[i].portaSpeed*(song.linearPitch==2?song.pitchSlideSpeed:1),chan[i].portaNote));
        chan[i].portaNote=-1;
        chan[i].portaSpeed=-1;
        chan[i].inPorta=false;
        if (!song.arpNonPorta) dispatchCmd(DivCommand(DIV_CMD_PRE_PORTA,i,false,0));
        break;
      case 0xf3: // fine volume ramp up
        chan[i].volSpeed=effectVal;
        break;
      case 0xf4: // fine volume ramp down
        chan[i].volSpeed=-effectVal;
        break;
      case 0xf8: // single volume ramp up
        chan[i].volume=MIN(chan[i].volume+effectVal*256,chan[i].volMax);
        dispatchCmd(DivCommand(DIV_CMD_VOLUME,i,chan[i].volume>>8));
        break;
      case 0xf9: // single volume ramp down
        chan[i].volume=MAX(chan[i].volume-effectVal*256,0);
        dispatchCmd(DivCommand(DIV_CMD_VOLUME,i,chan[i].volume>>8));
        break;
      case 0xfa: // fast volume ramp
        if (effectVal!=0) {
          if ((effectVal&15)!=0) {
            chan[i].volSpeed=-(effectVal&15)*256;
          } else {
            chan[i].volSpeed=(effectVal>>4)*256;
          }
        } else {
          chan[i].volSpeed=0;
        }
        break;
      
      case 0xff: // stop song
        freelance=false;
        playing=false;
        extValuePresent=false;
        stepPlay=0;
        remainingLoops=-1;
        sPreview.sample=-1;
        sPreview.wave=-1;
        sPreview.pos=0;
        break;
    }
  }

  if (panChanged) {
    dispatchCmd(DivCommand(DIV_CMD_PANNING,i,chan[i].panL,chan[i].panR));
  }

  if (insChanged && (chan[i].inPorta || calledPorta) && song.newInsTriggersInPorta) {
    dispatchCmd(DivCommand(DIV_CMD_NOTE_ON,i,DIV_NOTE_NULL));
  }

  if (chan[i].doNote) {
    if (!song.continuousVibrato) {
      chan[i].vibratoPos=0;
    }
    dispatchCmd(DivCommand(DIV_CMD_PITCH,i,chan[i].pitch+(((chan[i].vibratoDepth*vibTable[chan[i].vibratoPos]*chan[i].vibratoFine)>>4)/15)));
    if (chan[i].legato) {
      dispatchCmd(DivCommand(DIV_CMD_LEGATO,i,chan[i].note));
    } else {
      if (chan[i].inPorta && chan[i].keyOn && !chan[i].shorthandPorta) {
        chan[i].portaNote=chan[i].note;
      } else if (!chan[i].noteOnInhibit) {
        dispatchCmd(DivCommand(DIV_CMD_NOTE_ON,i,chan[i].note,chan[i].volume>>8));
        keyHit[i]=true;
      }
    }
    chan[i].doNote=false;
    if (!chan[i].keyOn && chan[i].scheduledSlideReset) {
      chan[i].portaNote=-1;
      chan[i].portaSpeed=-1;
      chan[i].scheduledSlideReset=false;
      chan[i].inPorta=false;
    }
    if (!chan[i].keyOn && chan[i].volume>chan[i].volMax) {
      chan[i].volume=chan[i].volMax;
      dispatchCmd(DivCommand(DIV_CMD_VOLUME,i,chan[i].volume>>8));
    }
    chan[i].keyOn=true;
    chan[i].keyOff=false;
  }
  chan[i].nowYouCanStop=true;
  chan[i].shorthandPorta=false;
  chan[i].noteOnInhibit=false;

  // post effects
  for (int j=0; j<curPat[i].effectCols; j++) {
    short effect=pat->data[whatRow][4+(j<<1)];
    short effectVal=pat->data[whatRow][5+(j<<1)];

    if (effectVal==-1) effectVal=0;
    perSystemPostEffect(i,effect,effectVal);
  }
}

void DivEngine::nextRow() {
  static char pb[4096];
  static char pb1[4096];
  static char pb2[4096];
  static char pb3[4096];
  if (view==DIV_STATUS_PATTERN) {
    strcpy(pb1,"");
    strcpy(pb3,"");
    for (int i=0; i<chans; i++) {
      snprintf(pb,4095," %.2x",curOrders->ord[i][curOrder]);
      strcat(pb1,pb);
      
      DivPattern* pat=curPat[i].getPattern(curOrders->ord[i][curOrder],false);
      snprintf(pb2,4095,"\x1b[37m %s",
              formatNote(pat->data[curRow][0],pat->data[curRow][1]));
      strcat(pb3,pb2);
      if (pat->data[curRow][3]==-1) {
        strcat(pb3,"\x1b[m--");
      } else {
        snprintf(pb2,4095,"\x1b[1;32m%.2x",pat->data[curRow][3]);
        strcat(pb3,pb2);
      }
      if (pat->data[curRow][2]==-1) {
        strcat(pb3,"\x1b[m--");
      } else {
        snprintf(pb2,4095,"\x1b[0;36m%.2x",pat->data[curRow][2]);
        strcat(pb3,pb2);
      }
      for (int j=0; j<curPat[i].effectCols; j++) {
        if (pat->data[curRow][4+(j<<1)]==-1) {
          strcat(pb3,"\x1b[m--");
        } else {
          snprintf(pb2,4095,"\x1b[1;31m%.2x",pat->data[curRow][4+(j<<1)]);
          strcat(pb3,pb2);
        }
        if (pat->data[curRow][5+(j<<1)]==-1) {
          strcat(pb3,"\x1b[m--");
        } else {
          snprintf(pb2,4095,"\x1b[1;37m%.2x",pat->data[curRow][5+(j<<1)]);
          strcat(pb3,pb2);
        }
      }
    }
    printf("| %.2x:%s | \x1b[1;33m%3d%s\x1b[m\n",curOrder,pb1,curRow,pb3);
  }

  for (int i=0; i<chans; i++) {
    chan[i].rowDelay=0;
    processRow(i,false);
  }

  if (changeOrd!=-1) {
    if (repeatPattern) {
      curRow=0;
      changeOrd=-1;
    } else {
      curRow=changePos;
      if (changeOrd==-2) changeOrd=curOrder+1;
      if (changeOrd<=curOrder) endOfSong=true;
      curOrder=changeOrd;
      if (curOrder>=curSubSong->ordersLen) {
        curOrder=0;
        endOfSong=true;
      }
      changeOrd=-1;
    }
    if (haltOn==DIV_HALT_PATTERN) halted=true;
  } else if (playing) if (++curRow>=curSubSong->patLen) {
    nextOrder();
    if (haltOn==DIV_HALT_PATTERN) halted=true;
  }

  if (song.brokenSpeedSel) {
    if ((curSubSong->patLen&1) && curOrder&1) {
      ticks=((curRow&1)?speed2:speed1)*(curSubSong->timeBase+1);
      nextSpeed=(curRow&1)?speed1:speed2;
    } else {
      ticks=((curRow&1)?speed1:speed2)*(curSubSong->timeBase+1);
      nextSpeed=(curRow&1)?speed2:speed1;
    }
  } else {
    if (speedAB) {
      ticks=speed2*(curSubSong->timeBase+1);
      nextSpeed=speed1;
    } else {
      ticks=speed1*(curSubSong->timeBase+1);
      nextSpeed=speed2;
    }
    speedAB=!speedAB;
  }

  // post row details
  for (int i=0; i<chans; i++) {
    DivPattern* pat=curPat[i].getPattern(curOrders->ord[i][curOrder],false);
    if (!(pat->data[curRow][0]==0 && pat->data[curRow][1]==0)) {
      if (pat->data[curRow][0]!=100 && pat->data[curRow][0]!=101 && pat->data[curRow][0]!=102) {
        if (!chan[i].legato) {
          dispatchCmd(DivCommand(DIV_CMD_PRE_NOTE,i,ticks));

          if (song.oneTickCut) {
            bool doPrepareCut=true;

            for (int j=0; j<curPat[i].effectCols; j++) {
              if (pat->data[curRow][4+(j<<1)]==0x03) {
                doPrepareCut=false;
                break;
              }
              if (pat->data[curRow][4+(j<<1)]==0xea) {
                if (pat->data[curRow][5+(j<<1)]>0) {
                  doPrepareCut=false;
                  break;
                }
              }
            }
            if (doPrepareCut) chan[i].cut=ticks;
          }
        }
      }
    }
  }

  if (haltOn==DIV_HALT_ROW) halted=true;
  firstTick=true;
}

bool DivEngine::nextTick(bool noAccum, bool inhibitLowLat) {
  bool ret=false;
  if (divider<10) divider=10;

  if (lowLatency && !skipping && !inhibitLowLat) {
    tickMult=1000/divider;
    if (tickMult<1) tickMult=1;
  } else {
    tickMult=1;
  }
  
  cycles=got.rate*pow(2,MASTER_CLOCK_PREC)/(divider*tickMult);
  clockDrift+=fmod(got.rate*pow(2,MASTER_CLOCK_PREC),(double)(divider*tickMult));
  if (clockDrift>=(divider*tickMult)) {
    clockDrift-=(divider*tickMult);
    cycles++;
  }

  // MIDI clock
  if (output) if (!skipping && output->midiOut!=NULL) {
    output->midiOut->send(TAMidiMessage(TA_MIDI_CLOCK,0,0));
  }

  while (!pendingNotes.empty()) {
    DivNoteEvent& note=pendingNotes.front();
    if (note.on) {
      dispatchCmd(DivCommand(DIV_CMD_INSTRUMENT,note.channel,note.ins,1));
      dispatchCmd(DivCommand(DIV_CMD_NOTE_ON,note.channel,note.note));
      keyHit[note.channel]=true;
      chan[note.channel].noteOnInhibit=true;
    } else {
      dispatchCmd(DivCommand(DIV_CMD_NOTE_OFF,note.channel));
    }
    pendingNotes.pop();
  }

  if (!freelance) {
    if (--subticks<=0) {
      subticks=tickMult;
      if (stepPlay!=1) {
        tempoAccum+=curSubSong->virtualTempoN;
        while (tempoAccum>=curSubSong->virtualTempoD) {
          tempoAccum-=curSubSong->virtualTempoD;
          if (--ticks<=0) {
            ret=endOfSong;
            if (endOfSong) {
              if (song.loopModality!=2) {
                playSub(true);
              }
            }
            endOfSong=false;
            if (stepPlay==2) stepPlay=1;
            nextRow();
            break;
          }
        }
      }
      // process stuff
      for (int i=0; i<chans; i++) {
        if (chan[i].rowDelay>0) {
          if (--chan[i].rowDelay==0) {
            processRow(i,true);
          }
        }
        if (chan[i].retrigSpeed) {
          if (--chan[i].retrigTick<0) {
            chan[i].retrigTick=chan[i].retrigSpeed-1;
            dispatchCmd(DivCommand(DIV_CMD_NOTE_ON,i,DIV_NOTE_NULL));
            keyHit[i]=true;
          }
        }
        if (!song.noSlidesOnFirstTick || !firstTick) {
          if (chan[i].volSpeed!=0) {
            chan[i].volume=(chan[i].volume&0xff)|(dispatchCmd(DivCommand(DIV_CMD_GET_VOLUME,i))<<8);
            chan[i].volume+=chan[i].volSpeed;
            if (chan[i].volume>chan[i].volMax) {
              chan[i].volume=chan[i].volMax;
              chan[i].volSpeed=0;
              dispatchCmd(DivCommand(DIV_CMD_VOLUME,i,chan[i].volume>>8));
            } else if (chan[i].volume<0) {
              chan[i].volSpeed=0;
              if (song.legacyVolumeSlides) {
                chan[i].volume=chan[i].volMax+1;
              } else {
                chan[i].volume=0;
              }
              dispatchCmd(DivCommand(DIV_CMD_VOLUME,i,chan[i].volume>>8));
            } else {
              dispatchCmd(DivCommand(DIV_CMD_VOLUME,i,chan[i].volume>>8));
            }
          }
        }
        if (chan[i].vibratoDepth>0) {
          chan[i].vibratoPos+=chan[i].vibratoRate;
          if (chan[i].vibratoPos>=64) chan[i].vibratoPos-=64;
          switch (chan[i].vibratoDir) {
            case 1: // up
              dispatchCmd(DivCommand(DIV_CMD_PITCH,i,chan[i].pitch+(MAX(0,(chan[i].vibratoDepth*vibTable[chan[i].vibratoPos]*chan[i].vibratoFine)>>4)/15)));
              break;
            case 2: // down
              dispatchCmd(DivCommand(DIV_CMD_PITCH,i,chan[i].pitch+(MIN(0,(chan[i].vibratoDepth*vibTable[chan[i].vibratoPos]*chan[i].vibratoFine)>>4)/15)));
              break;
            default: // both
              dispatchCmd(DivCommand(DIV_CMD_PITCH,i,chan[i].pitch+(((chan[i].vibratoDepth*vibTable[chan[i].vibratoPos]*chan[i].vibratoFine)>>4)/15)));
              break;
          }
        }
        if (!song.noSlidesOnFirstTick || !firstTick) {
          if ((chan[i].keyOn || chan[i].keyOff) && chan[i].portaSpeed>0) {
            if (dispatchCmd(DivCommand(DIV_CMD_NOTE_PORTA,i,chan[i].portaSpeed*(song.linearPitch==2?song.pitchSlideSpeed:1),chan[i].portaNote))==2 && chan[i].portaStop && song.targetResetsSlides) {
              chan[i].portaSpeed=0;
              chan[i].oldNote=chan[i].note;
              chan[i].note=chan[i].portaNote;
              chan[i].inPorta=false;
              dispatchCmd(DivCommand(DIV_CMD_LEGATO,i,chan[i].note));
            }
          }
        }
        if (chan[i].cut>0) {
          if (--chan[i].cut<1) {
            chan[i].oldNote=chan[i].note;
            //chan[i].note=-1;
            if (chan[i].inPorta && song.noteOffResetsSlides) {
              chan[i].keyOff=true;
              chan[i].keyOn=false;
              if (chan[i].stopOnOff) {
                chan[i].portaNote=-1;
                chan[i].portaSpeed=-1;
                chan[i].stopOnOff=false;
              }
              if (disCont[dispatchOfChan[i]].dispatch->keyOffAffectsPorta(dispatchChanOfChan[i])) {
                chan[i].portaNote=-1;
                chan[i].portaSpeed=-1;
                /*if (i==2 && sysOfChan[i]==DIV_SYSTEM_SMS) {
                  chan[i+1].portaNote=-1;
                  chan[i+1].portaSpeed=-1;
                }*/
              }
              dispatchCmd(DivCommand(DIV_CMD_PRE_PORTA,i,false,0));
              chan[i].scheduledSlideReset=true;
            }
            dispatchCmd(DivCommand(DIV_CMD_NOTE_OFF,i));
          }
        }
        if (chan[i].resetArp) {
          dispatchCmd(DivCommand(DIV_CMD_LEGATO,i,chan[i].note));
          chan[i].resetArp=false;
        }
        if (song.rowResetsArpPos && firstTick) {
          chan[i].arpStage=-1;
        }
        if (chan[i].arp!=0 && !chan[i].arpYield && chan[i].portaSpeed<1) {
          if (--chan[i].arpTicks<1) {
            chan[i].arpTicks=curSubSong->arpLen;
            chan[i].arpStage++;
            if (chan[i].arpStage>2) chan[i].arpStage=0;
            switch (chan[i].arpStage) {
              case 0:
                dispatchCmd(DivCommand(DIV_CMD_LEGATO,i,chan[i].note));
                break;
              case 1:
                dispatchCmd(DivCommand(DIV_CMD_LEGATO,i,chan[i].note+(chan[i].arp>>4)));
                break;
              case 2:
                dispatchCmd(DivCommand(DIV_CMD_LEGATO,i,chan[i].note+(chan[i].arp&15)));
                break;
            }
          }
        } else {
          chan[i].arpYield=false;
        }
      }
    }
  }

  firstTick=false;

  // system tick
  for (int i=0; i<song.systemLen; i++) disCont[i].dispatch->tick(subticks==tickMult);

  if (!freelance) {
    if (stepPlay!=1) {
      if (!noAccum) {
        totalTicksR++;
        totalTicks+=1000000/(divider*tickMult);
      }
      if (totalTicks>=1000000) {
        totalTicks-=1000000;
        totalSeconds++;
        cmdsPerSecond=totalCmds-lastCmds;
        lastCmds=totalCmds;
      }
    }

    if (consoleMode && subticks<=1) fprintf(stderr,"\x1b[2K> %d:%.2d:%.2d.%.2d  %.2x/%.2x:%.3d/%.3d  %4dcmd/s\x1b[G",totalSeconds/3600,(totalSeconds/60)%60,totalSeconds%60,totalTicks/10000,curOrder,curSubSong->ordersLen,curRow,curSubSong->patLen,cmdsPerSecond);
  }

  if (haltOn==DIV_HALT_TICK) halted=true;

  return ret;
}

void DivEngine::nextBuf(float** in, float** out, int inChans, int outChans, unsigned int size) {
  if (out!=NULL) {
    memset(out[0],0,size*sizeof(float));
    memset(out[1],0,size*sizeof(float));
  }

  if (softLocked) {
    if (!isBusy.try_lock()) {
      logV("audio is soft-locked (%d)",softLockCount++);
      return;
    }
  } else {
    isBusy.lock();
  }
  got.bufsize=size;

  std::chrono::steady_clock::time_point ts_processBegin=std::chrono::steady_clock::now();

  // process MIDI events (TODO: everything)
  if (output) if (output->midiIn) while (!output->midiIn->queue.empty()) {
    TAMidiMessage& msg=output->midiIn->queue.front();
    int ins=-1;
    if ((ins=midiCallback(msg))!=-2) {
      int chan=msg.type&15;
      switch (msg.type&0xf0) {
        case TA_MIDI_NOTE_OFF: {
          if (chan<0 || chan>=chans) break;
          if (midiIsDirect) {
            pendingNotes.push(DivNoteEvent(chan,-1,-1,-1,false));
          } else {
            autoNoteOff(msg.type&15,msg.data[0]-12,msg.data[1]);
          }
          if (!playing) {
            reset();
            freelance=true;
            playing=true;
          }
          break;
        }
        case TA_MIDI_NOTE_ON: {
          if (chan<0 || chan>=chans) break;
          if (msg.data[1]==0) {
            if (midiIsDirect) {
              pendingNotes.push(DivNoteEvent(chan,-1,-1,-1,false));
            } else {
              autoNoteOff(msg.type&15,msg.data[0]-12,msg.data[1]);
            }
          } else {
            if (midiIsDirect) {
              pendingNotes.push(DivNoteEvent(chan,ins,msg.data[0]-12,msg.data[1],true));
            } else {
              autoNoteOn(msg.type&15,ins,msg.data[0]-12,msg.data[1]);
            }
          }
          break;
        }
        case TA_MIDI_PROGRAM: {
          // TODO: change instrument event thingy
          break;
        }
      }
    }
    logD("%.2x",msg.type);
    output->midiIn->queue.pop();
  }
  
  // process audio
  if (out!=NULL && ((sPreview.sample>=0 && sPreview.sample<(int)song.sample.size()) || (sPreview.wave>=0 && sPreview.wave<(int)song.wave.size()))) {
    unsigned int samp_bbOff=0;
    unsigned int prevAvail=blip_samples_avail(samp_bb);
    if (prevAvail>size) prevAvail=size;
    if (prevAvail>0) {
      blip_read_samples(samp_bb,samp_bbOut,prevAvail,0);
      samp_bbOff=prevAvail;
    }
    size_t prevtotal=blip_clocks_needed(samp_bb,size-prevAvail);

    if (sPreview.sample>=0 && sPreview.sample<(int)song.sample.size()) {
      DivSample* s=song.sample[sPreview.sample];

      for (size_t i=0; i<prevtotal; i++) {
        if (sPreview.pos>=s->samples) {
          samp_temp=0;
        } else {
          samp_temp=s->data16[sPreview.pos++];
        }
        blip_add_delta(samp_bb,i,samp_temp-samp_prevSample);
        samp_prevSample=samp_temp;

        if (sPreview.pos>=s->samples) {
          if (s->loopStart>=0 && s->loopStart<(int)s->samples) {
            sPreview.pos=s->loopStart;
          }
        }
      }

      if (sPreview.pos>=s->samples) {
        if (s->loopStart>=0 && s->loopStart<(int)s->samples) {
          sPreview.pos=s->loopStart;
        } else {
          sPreview.sample=-1;
        }
      }
    } else if (sPreview.wave>=0 && sPreview.wave<(int)song.wave.size()) {
      DivWavetable* wave=song.wave[sPreview.wave];
      for (size_t i=0; i<prevtotal; i++) {
        if (wave->max<=0) {
          samp_temp=0;
        } else {
          samp_temp=((MIN(wave->data[sPreview.pos],wave->max)<<14)/wave->max)-8192;
        }
        if (++sPreview.pos>=(unsigned int)wave->len) {
          sPreview.pos=0;
        }
        blip_add_delta(samp_bb,i,samp_temp-samp_prevSample);
        samp_prevSample=samp_temp;
      }
    }

    blip_end_frame(samp_bb,prevtotal);
    blip_read_samples(samp_bb,samp_bbOut+samp_bbOff,size-samp_bbOff,0);
    for (size_t i=0; i<size; i++) {
      out[0][i]+=(float)samp_bbOut[i]/32768.0;
      out[1][i]+=(float)samp_bbOut[i]/32768.0;
    }
  }

  if (!playing) {
    if (out!=NULL) {
      for (unsigned int i=0; i<size; i++) {
        oscBuf[0][oscWritePos]=out[0][i];
        oscBuf[1][oscWritePos]=out[1][i];
        if (++oscWritePos>=32768) oscWritePos=0;
      }
      oscSize=size;
    }
    isBusy.unlock();
    return;
  }

  // logic starts here
  size_t runtotal[32];
  size_t runLeft[32];
  size_t runPos[32];
  size_t lastAvail[32];
  for (int i=0; i<song.systemLen; i++) {
    lastAvail[i]=blip_samples_avail(disCont[i].bb[0]);
    if (lastAvail[i]>0) {
      disCont[i].flush(lastAvail[i]);
    }
    runtotal[i]=blip_clocks_needed(disCont[i].bb[0],size-lastAvail[i]);
    if (runtotal[i]>disCont[i].bbInLen) {
      delete[] disCont[i].bbIn[0];
      delete[] disCont[i].bbIn[1];
      disCont[i].bbIn[0]=new short[runtotal[i]+256];
      disCont[i].bbIn[1]=new short[runtotal[i]+256];
      disCont[i].bbInLen=runtotal[i]+256;
    }
    runLeft[i]=runtotal[i];
    runPos[i]=0;
  }

  if (metroTickLen<size) {
    if (metroTick!=NULL) delete[] metroTick;
    metroTick=new unsigned char[size];
    metroTickLen=size;
  }

  memset(metroTick,0,size);

  int attempts=0;
  int runLeftG=size<<MASTER_CLOCK_PREC;
  while (++attempts<100) {
    // 0. check if we've halted
    if (halted) break;
    // 1. check whether we are done with all buffers
    if (runLeftG<=0) break;

    // 2. check whether we gonna tick
    if (cycles<=0) {
      // we have to tick
      if (!freelance && stepPlay!=-1 && subticks==1) {
        unsigned int realPos=size-(runLeftG>>MASTER_CLOCK_PREC);
        if (realPos>=size) realPos=size-1;
        if (curSubSong->hilightA>0) {
          if ((curRow%curSubSong->hilightA)==0 && ticks==1) metroTick[realPos]=1;
        }
        if (curSubSong->hilightB>0) {
          if ((curRow%curSubSong->hilightB)==0 && ticks==1) metroTick[realPos]=2;
        }
      }
      if (nextTick()) {
        if (remainingLoops>0) {
          remainingLoops--;
          if (!remainingLoops) {
            logI("end of song!");
            remainingLoops=-1;
            playing=false;
            freelance=false;
            extValuePresent=false;
            break;
          }
        }
      }
    } else {
      // 3. tick the clock and fill buffers as needed
      if (cycles<runLeftG) {
        for (int i=0; i<song.systemLen; i++) {
          int total=(cycles*runtotal[i])/(size<<MASTER_CLOCK_PREC);
          disCont[i].acquire(runPos[i],total);
          runLeft[i]-=total;
          runPos[i]+=total;
        }
        runLeftG-=cycles;
        cycles=0;
      } else {
        cycles-=runLeftG;
        runLeftG=0;
        for (int i=0; i<song.systemLen; i++) {
          disCont[i].acquire(runPos[i],runLeft[i]);
          runLeft[i]=0;
        }
      }
    }
  }

  if (out==NULL || halted) {
    isBusy.unlock();
    return;
  }

  //logD("attempts: %d",attempts);
  if (attempts>=100) {
    logE("hang detected! stopping! at %d seconds %d micro",totalSeconds,totalTicks);
    freelance=false;
    playing=false;
    extValuePresent=false;
  }
  totalProcessed=size-(runLeftG>>MASTER_CLOCK_PREC);

  for (int i=0; i<song.systemLen; i++) {
    disCont[i].fillBuf(runtotal[i],lastAvail[i],size-lastAvail[i]);
  }

  for (int i=0; i<song.systemLen; i++) {
    float volL=((float)song.systemVol[i]/64.0f)*((float)MIN(127,127-(int)song.systemPan[i])/127.0f)*song.masterVol;
    float volR=((float)song.systemVol[i]/64.0f)*((float)MIN(127,127+(int)song.systemPan[i])/127.0f)*song.masterVol;
    volL*=disCont[i].dispatch->getPostAmp();
    volR*=disCont[i].dispatch->getPostAmp();
    if (disCont[i].dispatch->isStereo()) {
      for (size_t j=0; j<size; j++) {
        out[0][j]+=((float)disCont[i].bbOut[0][j]/32768.0)*volL;
        out[1][j]+=((float)disCont[i].bbOut[1][j]/32768.0)*volR;
      }
    } else {
      for (size_t j=0; j<size; j++) {
        out[0][j]+=((float)disCont[i].bbOut[0][j]/32768.0)*volL;
        out[1][j]+=((float)disCont[i].bbOut[0][j]/32768.0)*volR;
      }
    }
  }

  if (metronome) for (size_t i=0; i<size; i++) {
    if (metroTick[i]) {
      if (metroTick[i]==2) {
        metroFreq=1400/got.rate;
      } else {
        metroFreq=1050/got.rate;
      }
      metroPos=0;
      metroAmp=0.7f;
    }
    if (metroAmp>0.0f) {
      out[0][i]+=(sin(metroPos*2*M_PI))*metroAmp*metroVol;
      out[1][i]+=(sin(metroPos*2*M_PI))*metroAmp*metroVol;
    }
    metroAmp-=0.0003f;
    if (metroAmp<0.0f) metroAmp=0.0f;
    metroPos+=metroFreq;
    while (metroPos>=1) metroPos--;
  }

  for (unsigned int i=0; i<size; i++) {
    oscBuf[0][oscWritePos]=out[0][i];
    oscBuf[1][oscWritePos]=out[1][i];
    if (++oscWritePos>=32768) oscWritePos=0;
  }
  oscSize=size;

  if (forceMono) {
    for (size_t i=0; i<size; i++) {
      out[0][i]=(out[0][i]+out[1][i])*0.5;
      out[1][i]=out[0][i];
    }
  }
  isBusy.unlock();

  std::chrono::steady_clock::time_point ts_processEnd=std::chrono::steady_clock::now();

  processTime=std::chrono::duration_cast<std::chrono::nanoseconds>(ts_processEnd-ts_processBegin).count();
}<|MERGE_RESOLUTION|>--- conflicted
+++ resolved
@@ -173,7 +173,13 @@
   "N163_GLOBAL_WAVE_LOADLEN",
   "N163_GLOBAL_WAVE_LOADMODE",
 
-<<<<<<< HEAD
+  "DIV_CMD_SU_SWEEP_PERIOD_LOW",
+  "DIV_CMD_SU_SWEEP_PERIOD_HIGH",
+  "DIV_CMD_SU_SWEEP_BOUND",
+  "DIV_CMD_SU_SWEEP_ENABLE",
+  "DIV_CMD_SU_SYNC_PERIOD_LOW",
+  "DIV_CMD_SU_SYNC_PERIOD_HIGH",
+
   "OPL4_GLOBAL_LEVEL",
 
   "MULTIPCM_LFO_RATE",
@@ -186,14 +192,6 @@
   "OPL4_PCM_D2R",
   "OPL4_PCM_RR",
   "OPL4_PCM_RC",
-=======
-  "DIV_CMD_SU_SWEEP_PERIOD_LOW",
-  "DIV_CMD_SU_SWEEP_PERIOD_HIGH",
-  "DIV_CMD_SU_SWEEP_BOUND",
-  "DIV_CMD_SU_SWEEP_ENABLE",
-  "DIV_CMD_SU_SYNC_PERIOD_LOW",
-  "DIV_CMD_SU_SYNC_PERIOD_HIGH",
->>>>>>> 7750a9b9
 
   "ALWAYS_SET_VOLUME"
 };
