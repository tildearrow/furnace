/**
 * Furnace Tracker - multi-system chiptune tracker
 * Copyright (C) 2021-2022 tildearrow and contributors
 *
 * This program is free software; you can redistribute it and/or modify
 * it under the terms of the GNU General Public License as published by
 * the Free Software Foundation; either version 2 of the License, or
 * (at your option) any later version.
 *
 * This program is distributed in the hope that it will be useful,
 * but WITHOUT ANY WARRANTY; without even the implied warranty of
 * MERCHANTABILITY or FITNESS FOR A PARTICULAR PURPOSE.  See the
 * GNU General Public License for more details.
 *
 * You should have received a copy of the GNU General Public License along
 * with this program; if not, write to the Free Software Foundation, Inc.,
 * 51 Franklin Street, Fifth Floor, Boston, MA 02110-1301 USA.
 */

#include "blip_buf.h"
#include "song.h"
#include "wavetable.h"
#define _USE_MATH_DEFINES
#include "dispatch.h"
#include "engine.h"
#include "../ta-log.h"
#include <math.h>
#include <sndfile.h>

constexpr int MASTER_CLOCK_PREC=(sizeof(void*)==8)?8:0;

void DivEngine::nextOrder() {
  curRow=0;
  if (repeatPattern) return;
  if (++curOrder>=song.ordersLen) {
    endOfSong=true;
    curOrder=0;
  }
}

const char* notes[12]={
  "C-", "C#", "D-", "D#", "E-", "F-", "F#", "G-", "G#", "A-", "A#", "B-"
};

// update this when adding new commands.
const char* cmdName[DIV_CMD_MAX]={
  "NOTE_ON",
  "NOTE_OFF",
  "NOTE_OFF_ENV",
  "ENV_RELEASE",
  "INSTRUMENT",
  "VOLUME",
  "GET_VOLUME",
  "GET_VOLMAX",
  "NOTE_PORTA",
  "PITCH",
  "PANNING",
  "LEGATO",
  "PRE_PORTA",
  "PRE_NOTE",

  "SAMPLE_MODE",
  "SAMPLE_FREQ",
  "SAMPLE_BANK",

  "FM_LFO",
  "FM_LFO_WAVE",
  "FM_TL",
  "FM_AR",
  "FM_FB",
  "FM_MULT",
  "FM_EXTCH",
  "FM_AM_DEPTH",
  "FM_PM_DEPTH",

  "GENESIS_LFO",
  
  "ARCADE_LFO",

  "STD_NOISE_FREQ",
  "STD_NOISE_MODE",

  "WAVE",
  
  "GB_SWEEP_TIME",
  "GB_SWEEP_DIR",

  "PCE_LFO_MODE",
  "PCE_LFO_SPEED",

  "NES_SWEEP",

  "C64_CUTOFF",
  "C64_RESONANCE",
  "C64_FILTER_MODE",
  "C64_RESET_TIME",
  "C64_RESET_MASK",
  "C64_FILTER_RESET",
  "C64_DUTY_RESET",
  "C64_EXTENDED",
  "C64_FINE_DUTY",
  "C64_FINE_CUTOFF",

  "AY_ENVELOPE_SET",
  "AY_ENVELOPE_LOW",
  "AY_ENVELOPE_HIGH",
  "AY_ENVELOPE_SLIDE",
  "AY_NOISE_MASK_AND",
  "AY_NOISE_MASK_OR",
  "AY_AUTO_ENVELOPE",

  "SAA_ENVELOPE",
  
  "LYNX_LFSR_LOAD",

  "QSOUND_ECHO_FEEDBACK",
  "QSOUND_ECHO_DELAY",
  "QSOUND_ECHO_LEVEL",

  "X1_010_ENVELOPE_SHAPE",
  "X1_010_ENVELOPE_ENABLE",
  "X1_010_ENVELOPE_MODE",
  "X1_010_ENVELOPE_PERIOD",
  "X1_010_ENVELOPE_SLIDE",
  "X1_010_AUTO_ENVELOPE",

  "ALWAYS_SET_VOLUME"
};

const char* formatNote(unsigned char note, unsigned char octave) {
  static char ret[4];
  if (note==100) {
    return "OFF";
  } else if (note==101) {
    return "===";
  } else if (note==102) {
    return "REL";
  } else if (octave==0 && note==0) {
    return "---";
  }
  snprintf(ret,4,"%s%d",notes[note%12],octave+note/12);
  return ret;
}

int DivEngine::dispatchCmd(DivCommand c) {
  if (view==DIV_STATUS_COMMANDS) {
    printf("%8d | %d: %s(%d, %d)\n",totalTicksR,c.chan,cmdName[c.cmd],c.value,c.value2);
  }
  totalCmds++;
  if (cmdStreamEnabled && cmdStream.size()<2000) {
    cmdStream.push_back(c);
  }
  c.chan=dispatchChanOfChan[c.dis];
  return disCont[dispatchOfChan[c.dis]].dispatch->dispatch(c);
}

bool DivEngine::perSystemEffect(int ch, unsigned char effect, unsigned char effectVal) {
  switch (sysOfChan[ch]) {
    case DIV_SYSTEM_YM2612:
    case DIV_SYSTEM_YM2612_EXT:
      switch (effect) {
        case 0x17: // DAC enable
          dispatchCmd(DivCommand(DIV_CMD_SAMPLE_MODE,ch,(effectVal>0)));
          break;
        case 0x20: // SN noise mode
          dispatchCmd(DivCommand(DIV_CMD_STD_NOISE_MODE,ch,effectVal));
          break;
        default:
          return false;
      }
      break;
    case DIV_SYSTEM_SMS:
      switch (effect) {
        case 0x20: // SN noise mode
          dispatchCmd(DivCommand(DIV_CMD_STD_NOISE_MODE,ch,effectVal));
          break;
        default:
          return false;
      }
      break;
    case DIV_SYSTEM_GB:
      switch (effect) {
        case 0x10: // select waveform
          dispatchCmd(DivCommand(DIV_CMD_WAVE,ch,effectVal));
          break;
        case 0x11: case 0x12: // duty or noise mode
          dispatchCmd(DivCommand(DIV_CMD_STD_NOISE_MODE,ch,effectVal));
          break;
        case 0x13: // sweep params
          dispatchCmd(DivCommand(DIV_CMD_GB_SWEEP_TIME,ch,effectVal));
          break;
        case 0x14: // sweep direction
          dispatchCmd(DivCommand(DIV_CMD_GB_SWEEP_DIR,ch,effectVal));
          break;
        default:
          return false;
      }
      break;
    case DIV_SYSTEM_PCE:
      switch (effect) {
        case 0x10: // select waveform
          dispatchCmd(DivCommand(DIV_CMD_WAVE,ch,effectVal));
          break;
        case 0x11: // noise mode
          dispatchCmd(DivCommand(DIV_CMD_STD_NOISE_MODE,ch,effectVal));
          break;
        case 0x12: // LFO mode
          dispatchCmd(DivCommand(DIV_CMD_PCE_LFO_MODE,ch,effectVal));
          break;
        case 0x13: // LFO speed
          dispatchCmd(DivCommand(DIV_CMD_PCE_LFO_SPEED,ch,effectVal));
          break;
        case 0x17: // PCM enable
          dispatchCmd(DivCommand(DIV_CMD_SAMPLE_MODE,ch,(effectVal>0)));
          break;
        default:
          return false;
      }
      break;
    case DIV_SYSTEM_NES:
      switch (effect) {
        case 0x12: // duty or noise mode
          dispatchCmd(DivCommand(DIV_CMD_STD_NOISE_MODE,ch,effectVal));
          break;
        case 0x13: // sweep up
          dispatchCmd(DivCommand(DIV_CMD_NES_SWEEP,ch,0,effectVal));
          break;
        case 0x14: // sweep down
          dispatchCmd(DivCommand(DIV_CMD_NES_SWEEP,ch,1,effectVal));
          break;
        default:
          return false;
      }
      break;
    case DIV_SYSTEM_OPLL_DRUMS:
      switch (effect) {
        case 0x18: // drum mode toggle
          dispatchCmd(DivCommand(DIV_CMD_FM_EXTCH,ch,effectVal));
          break;
        default:
          return false;
      }
      break;
    case DIV_SYSTEM_QSOUND:
      switch (effect) {
        case 0x10: // echo feedback
          dispatchCmd(DivCommand(DIV_CMD_QSOUND_ECHO_FEEDBACK,ch,effectVal));
          break;
        case 0x11: // echo level
          dispatchCmd(DivCommand(DIV_CMD_QSOUND_ECHO_LEVEL,ch,effectVal));
          break;
        default:
          if ((effect&0xf0)==0x30) {
            dispatchCmd(DivCommand(DIV_CMD_QSOUND_ECHO_DELAY,ch,((effect & 0x0f) << 8) | effectVal));
          } else {
            return false;
          }
          break;
      }
      break;
<<<<<<< HEAD
    case DIV_SYSTEM_X1_010:
=======
    case DIV_SYSTEM_SWAN:
>>>>>>> 2d922d5e
      switch (effect) {
        case 0x10: // select waveform
          dispatchCmd(DivCommand(DIV_CMD_WAVE,ch,effectVal));
          break;
<<<<<<< HEAD
        case 0x11: // select envelope shape
          dispatchCmd(DivCommand(DIV_CMD_X1_010_ENVELOPE_SHAPE,ch,effectVal));
=======
        case 0x11: // noise mode
          dispatchCmd(DivCommand(DIV_CMD_STD_NOISE_MODE,ch,effectVal));
          break;
        case 0x12: // sweep period
          dispatchCmd(DivCommand(DIV_CMD_WS_SWEEP_TIME,ch,effectVal));
          break;
        case 0x13: // sweep amount
          dispatchCmd(DivCommand(DIV_CMD_WS_SWEEP_AMOUNT,ch,effectVal));
>>>>>>> 2d922d5e
          break;
        case 0x17: // PCM enable
          dispatchCmd(DivCommand(DIV_CMD_SAMPLE_MODE,ch,(effectVal>0)));
          break;
        default:
          return false;
      }
      break;
    default:
      return false;
  }
  return true;
}

#define IS_YM2610 (sysOfChan[ch]==DIV_SYSTEM_YM2610 || sysOfChan[ch]==DIV_SYSTEM_YM2610_EXT || sysOfChan[ch]==DIV_SYSTEM_YM2610_FULL || sysOfChan[ch]==DIV_SYSTEM_YM2610_FULL_EXT || sysOfChan[ch]==DIV_SYSTEM_YM2610B || sysOfChan[ch]==DIV_SYSTEM_YM2610B_EXT)

bool DivEngine::perSystemPostEffect(int ch, unsigned char effect, unsigned char effectVal) {
  switch (sysOfChan[ch]) {
    case DIV_SYSTEM_YM2612:
    case DIV_SYSTEM_YM2612_EXT:
    case DIV_SYSTEM_YM2151:
    case DIV_SYSTEM_YM2610:
    case DIV_SYSTEM_YM2610_EXT:
    case DIV_SYSTEM_YM2610_FULL:
    case DIV_SYSTEM_YM2610_FULL_EXT:
    case DIV_SYSTEM_YM2610B:
    case DIV_SYSTEM_YM2610B_EXT:
      switch (effect) {
        case 0x10: // LFO or noise mode
          if (sysOfChan[ch]==DIV_SYSTEM_YM2151) {
            dispatchCmd(DivCommand(DIV_CMD_STD_NOISE_FREQ,ch,effectVal));
          } else {
            dispatchCmd(DivCommand(DIV_CMD_FM_LFO,ch,effectVal));
          }
          break;
        case 0x11: // FB
          dispatchCmd(DivCommand(DIV_CMD_FM_FB,ch,effectVal&7));
          break;
        case 0x12: // TL op1
          dispatchCmd(DivCommand(DIV_CMD_FM_TL,ch,0,effectVal&0x7f));
          break;
        case 0x13: // TL op2
          dispatchCmd(DivCommand(DIV_CMD_FM_TL,ch,1,effectVal&0x7f));
          break;
        case 0x14: // TL op3
          dispatchCmd(DivCommand(DIV_CMD_FM_TL,ch,2,effectVal&0x7f));
          break;
        case 0x15: // TL op4
          dispatchCmd(DivCommand(DIV_CMD_FM_TL,ch,3,effectVal&0x7f));
          break;
        case 0x16: // MULT
          if ((effectVal>>4)>0 && (effectVal>>4)<5) {
            dispatchCmd(DivCommand(DIV_CMD_FM_MULT,ch,(effectVal>>4)-1,effectVal&15));
          }
          break;
        case 0x17: // arcade LFO
          if (sysOfChan[ch]==DIV_SYSTEM_YM2151) {
            dispatchCmd(DivCommand(DIV_CMD_FM_LFO,ch,effectVal));
          }
          break;
        case 0x18: // EXT or LFO waveform
          if (sysOfChan[ch]==DIV_SYSTEM_YM2151) {
            dispatchCmd(DivCommand(DIV_CMD_FM_LFO_WAVE,ch,effectVal));
          } else {
            dispatchCmd(DivCommand(DIV_CMD_FM_EXTCH,ch,effectVal));
          }
          break;
        case 0x19: // AR global
          dispatchCmd(DivCommand(DIV_CMD_FM_AR,ch,-1,effectVal&31));
          break;
        case 0x1a: // AR op1
          dispatchCmd(DivCommand(DIV_CMD_FM_AR,ch,0,effectVal&31));
          break;
        case 0x1b: // AR op2
          dispatchCmd(DivCommand(DIV_CMD_FM_AR,ch,1,effectVal&31));
          break;
        case 0x1c: // AR op3
          dispatchCmd(DivCommand(DIV_CMD_FM_AR,ch,2,effectVal&31));
          break;
        case 0x1d: // AR op4
          dispatchCmd(DivCommand(DIV_CMD_FM_AR,ch,3,effectVal&31));
          break;
        case 0x1e: // UNOFFICIAL: Arcade AM depth
          dispatchCmd(DivCommand(DIV_CMD_FM_AM_DEPTH,ch,effectVal&127));
          break;
        case 0x1f: // UNOFFICIAL: Arcade PM depth
          dispatchCmd(DivCommand(DIV_CMD_FM_PM_DEPTH,ch,effectVal&127));
          break;
        case 0x20: // Neo Geo PSG mode
          if (IS_YM2610) {
            dispatchCmd(DivCommand(DIV_CMD_STD_NOISE_MODE,ch,effectVal));
          }
          break;
        case 0x21: // Neo Geo PSG noise freq
          if (IS_YM2610) {
            dispatchCmd(DivCommand(DIV_CMD_STD_NOISE_FREQ,ch,effectVal));
          }
          break;
        case 0x22: // UNOFFICIAL: Neo Geo PSG envelope enable
          if (IS_YM2610) {
            dispatchCmd(DivCommand(DIV_CMD_AY_ENVELOPE_SET,ch,effectVal));
          }
          break;
        case 0x23: // UNOFFICIAL: Neo Geo PSG envelope period low
          if (IS_YM2610) {
            dispatchCmd(DivCommand(DIV_CMD_AY_ENVELOPE_LOW,ch,effectVal));
          }
          break;
        case 0x24: // UNOFFICIAL: Neo Geo PSG envelope period high
          if (IS_YM2610) {
            dispatchCmd(DivCommand(DIV_CMD_AY_ENVELOPE_HIGH,ch,effectVal));
          }
          break;
        case 0x25: // UNOFFICIAL: Neo Geo PSG envelope slide up
          if (IS_YM2610) {
            dispatchCmd(DivCommand(DIV_CMD_AY_ENVELOPE_SLIDE,ch,-effectVal));
          }
          break;
        case 0x26: // UNOFFICIAL: Neo Geo PSG envelope slide down
          if (IS_YM2610) {
            dispatchCmd(DivCommand(DIV_CMD_AY_ENVELOPE_SLIDE,ch,effectVal));
          }
          break;
        case 0x29: // auto-envelope
          if (IS_YM2610) {
            dispatchCmd(DivCommand(DIV_CMD_AY_AUTO_ENVELOPE,ch,effectVal));
          }
          break;
        default:
          return false;
      }
      break;
    case DIV_SYSTEM_OPLL:
    case DIV_SYSTEM_OPLL_DRUMS:
    case DIV_SYSTEM_VRC7:
      switch (effect) {
        case 0x11: // FB
          dispatchCmd(DivCommand(DIV_CMD_FM_FB,ch,effectVal&7));
          break;
        case 0x12: // TL op1
          dispatchCmd(DivCommand(DIV_CMD_FM_TL,ch,0,effectVal&0x3f));
          break;
        case 0x13: // TL op2
          dispatchCmd(DivCommand(DIV_CMD_FM_TL,ch,1,effectVal&0x0f));
          break;
        case 0x16: // MULT
          if ((effectVal>>4)>0 && (effectVal>>4)<3) {
            dispatchCmd(DivCommand(DIV_CMD_FM_MULT,ch,(effectVal>>4)-1,effectVal&15));
          }
          break;
        case 0x19: // AR global
          dispatchCmd(DivCommand(DIV_CMD_FM_AR,ch,-1,effectVal&31));
          break;
        case 0x1a: // AR op1
          dispatchCmd(DivCommand(DIV_CMD_FM_AR,ch,0,effectVal&31));
          break;
        case 0x1b: // AR op2
          dispatchCmd(DivCommand(DIV_CMD_FM_AR,ch,1,effectVal&31));
          break;
        default:
          return false;
      }
      break;
    case DIV_SYSTEM_C64_6581: case DIV_SYSTEM_C64_8580:
      switch (effect) {
        case 0x10: // select waveform
          dispatchCmd(DivCommand(DIV_CMD_WAVE,ch,effectVal));
          break;
        case 0x11: // cutoff
          dispatchCmd(DivCommand(DIV_CMD_C64_CUTOFF,ch,effectVal));
          break;
        case 0x12: // duty
          dispatchCmd(DivCommand(DIV_CMD_STD_NOISE_MODE,ch,effectVal));
          break;
        case 0x13: // resonance
          dispatchCmd(DivCommand(DIV_CMD_C64_RESONANCE,ch,effectVal));
          break;
        case 0x14: // filter mode
          dispatchCmd(DivCommand(DIV_CMD_C64_FILTER_MODE,ch,effectVal));
          break;
        case 0x15: // reset time
          dispatchCmd(DivCommand(DIV_CMD_C64_RESET_TIME,ch,effectVal));
          break;
        case 0x1a: // reset mask
          dispatchCmd(DivCommand(DIV_CMD_C64_RESET_MASK,ch,effectVal));
          break;
        case 0x1b: // cutoff reset
          dispatchCmd(DivCommand(DIV_CMD_C64_FILTER_RESET,ch,effectVal));
          break;
        case 0x1c: // duty reset
          dispatchCmd(DivCommand(DIV_CMD_C64_DUTY_RESET,ch,effectVal));
          break;
        case 0x1e: // extended
          dispatchCmd(DivCommand(DIV_CMD_C64_EXTENDED,ch,effectVal));
          break;
        case 0x30: case 0x31: case 0x32: case 0x33:
        case 0x34: case 0x35: case 0x36: case 0x37:
        case 0x38: case 0x39: case 0x3a: case 0x3b:
        case 0x3c: case 0x3d: case 0x3e: case 0x3f: // fine duty
          dispatchCmd(DivCommand(DIV_CMD_C64_FINE_DUTY,ch,((effect&0x0f)<<8)|effectVal));
          break;
        case 0x40: case 0x41: case 0x42: case 0x43:
        case 0x44: case 0x45: case 0x46: case 0x47: // fine cutoff
          dispatchCmd(DivCommand(DIV_CMD_C64_FINE_CUTOFF,ch,((effect&0x07)<<8)|effectVal));
          break;
        default:
          return false;
      }
      break;
    case DIV_SYSTEM_AY8910:
    case DIV_SYSTEM_AY8930:
      switch (effect) {
        case 0x12: // duty on 8930
          dispatchCmd(DivCommand(DIV_CMD_STD_NOISE_MODE,ch,0x10+(effectVal&15)));
          break;
        case 0x20: // mode
          dispatchCmd(DivCommand(DIV_CMD_STD_NOISE_MODE,ch,effectVal&15));
          break;
        case 0x21: // noise freq
          dispatchCmd(DivCommand(DIV_CMD_STD_NOISE_FREQ,ch,effectVal));
          break;
        case 0x22: // envelope enable
          dispatchCmd(DivCommand(DIV_CMD_AY_ENVELOPE_SET,ch,effectVal));
          break;
        case 0x23: // envelope period low
          dispatchCmd(DivCommand(DIV_CMD_AY_ENVELOPE_LOW,ch,effectVal));
          break;
        case 0x24: // envelope period high
          dispatchCmd(DivCommand(DIV_CMD_AY_ENVELOPE_HIGH,ch,effectVal));
          break;
        case 0x25: // envelope slide up
          dispatchCmd(DivCommand(DIV_CMD_AY_ENVELOPE_SLIDE,ch,-effectVal));
          break;
        case 0x26: // envelope slide down
          dispatchCmd(DivCommand(DIV_CMD_AY_ENVELOPE_SLIDE,ch,effectVal));
          break;
        case 0x27: // noise and mask
          dispatchCmd(DivCommand(DIV_CMD_AY_NOISE_MASK_AND,ch,effectVal));
          break;
        case 0x28: // noise or mask
          dispatchCmd(DivCommand(DIV_CMD_AY_NOISE_MASK_OR,ch,effectVal));
          break;
        case 0x29: // auto-envelope
          dispatchCmd(DivCommand(DIV_CMD_AY_AUTO_ENVELOPE,ch,effectVal));
          break;
        default:
          return false;
      }
      break;
    case DIV_SYSTEM_SAA1099:
      switch (effect) {
        case 0x10: // select channel mode
          dispatchCmd(DivCommand(DIV_CMD_STD_NOISE_MODE,ch,effectVal));
          break;
        case 0x11: // set noise freq
          dispatchCmd(DivCommand(DIV_CMD_STD_NOISE_FREQ,ch,effectVal));
          break;
        case 0x12: // setup envelope
          dispatchCmd(DivCommand(DIV_CMD_SAA_ENVELOPE,ch,effectVal));
          break;
        default:
          return false;
      }
      break;
    case DIV_SYSTEM_TIA:
      switch (effect) {
        case 0x10: // select waveform
          dispatchCmd(DivCommand(DIV_CMD_WAVE,ch,effectVal));
          break;
        default:
          return false;
      }
      break;
    case DIV_SYSTEM_SEGAPCM:
    case DIV_SYSTEM_SEGAPCM_COMPAT:
      switch (effect) {
        case 0x20: // PCM frequency
          dispatchCmd(DivCommand(DIV_CMD_SAMPLE_FREQ,ch,effectVal));
          break;
        default:
          return false;
      }
      break;
    case DIV_SYSTEM_LYNX:
      if (effect>=0x30 && effect<0x40) {
        int value = ((int)(effect&0x0f)<<8)|effectVal;
        dispatchCmd(DivCommand(DIV_CMD_LYNX_LFSR_LOAD,ch,value));
        break;
      }
      return false;
      break;
    case DIV_SYSTEM_X1_010:
      switch (effect) {
        case 0x20: // PCM frequency
          dispatchCmd(DivCommand(DIV_CMD_SAMPLE_FREQ,ch,effectVal));
          break;
        case 0x22: // envelope mode
          dispatchCmd(DivCommand(DIV_CMD_X1_010_ENVELOPE_MODE,ch,effectVal));
          break;
        case 0x23: // envelope period
          dispatchCmd(DivCommand(DIV_CMD_X1_010_ENVELOPE_PERIOD,ch,effectVal));
          break;
        case 0x25: // envelope slide up
          dispatchCmd(DivCommand(DIV_CMD_X1_010_ENVELOPE_SLIDE,ch,effectVal));
          break;
        case 0x26: // envelope slide down
          dispatchCmd(DivCommand(DIV_CMD_X1_010_ENVELOPE_SLIDE,ch,-effectVal));
          break;
        case 0x29: // auto-envelope
          dispatchCmd(DivCommand(DIV_CMD_X1_010_AUTO_ENVELOPE,ch,effectVal));
          break;
        default:
          return false;
      }
      break;
    default:
      return false;
  }
  return true;
}

void DivEngine::processRow(int i, bool afterDelay) {
  int whatOrder=afterDelay?chan[i].delayOrder:curOrder;
  int whatRow=afterDelay?chan[i].delayRow:curRow;
  DivPattern* pat=song.pat[i].getPattern(song.orders.ord[i][whatOrder],false);
  // pre effects
  if (!afterDelay) for (int j=0; j<song.pat[i].effectRows; j++) {
    short effect=pat->data[whatRow][4+(j<<1)];
    short effectVal=pat->data[whatRow][5+(j<<1)];

    if (effectVal==-1) effectVal=0;
    if (effect==0xed && effectVal!=0) {
      if (effectVal<=nextSpeed) {
        chan[i].rowDelay=effectVal+1;
        chan[i].delayOrder=whatOrder;
        chan[i].delayRow=whatRow;
        if (effectVal==nextSpeed) {
          //if (sysOfChan[i]!=DIV_SYSTEM_YM2610 && sysOfChan[i]!=DIV_SYSTEM_YM2610_EXT) chan[i].delayLocked=true;
        } else {
          chan[i].delayLocked=false;
        }
        return;
      } else {
        chan[i].delayLocked=false;
      }
    }
  }

  if (chan[i].delayLocked) return;

  // instrument
  if (pat->data[whatRow][2]!=-1) {
    dispatchCmd(DivCommand(DIV_CMD_INSTRUMENT,i,pat->data[whatRow][2]));
  }
  // note
  if (pat->data[whatRow][0]==100) { // note off
    //chan[i].note=-1;
    chan[i].keyOn=false;
    chan[i].keyOff=true;
    if (chan[i].inPorta && song.noteOffResetsSlides) {
      if (chan[i].stopOnOff) {
        chan[i].portaNote=-1;
        chan[i].portaSpeed=-1;
        chan[i].stopOnOff=false;
      }
      if (disCont[dispatchOfChan[i]].dispatch->keyOffAffectsPorta(dispatchChanOfChan[i])) {
        chan[i].portaNote=-1;
        chan[i].portaSpeed=-1;
        if (i==2 && sysOfChan[i]==DIV_SYSTEM_SMS) {
          chan[i+1].portaNote=-1;
          chan[i+1].portaSpeed=-1;
        }
      }
      chan[i].scheduledSlideReset=true;
    }
    dispatchCmd(DivCommand(DIV_CMD_NOTE_OFF,i));
  } else if (pat->data[whatRow][0]==101) { // note off + env release
    //chan[i].note=-1;
    chan[i].keyOn=false;
    chan[i].keyOff=true;
    if (chan[i].inPorta && song.noteOffResetsSlides) {
      if (chan[i].stopOnOff) {
        chan[i].portaNote=-1;
        chan[i].portaSpeed=-1;
        chan[i].stopOnOff=false;
      }
      if (disCont[dispatchOfChan[i]].dispatch->keyOffAffectsPorta(dispatchChanOfChan[i])) {
        chan[i].portaNote=-1;
        chan[i].portaSpeed=-1;
        if (i==2 && sysOfChan[i]==DIV_SYSTEM_SMS) {
          chan[i+1].portaNote=-1;
          chan[i+1].portaSpeed=-1;
        }
      }
      chan[i].scheduledSlideReset=true;
    }
    dispatchCmd(DivCommand(DIV_CMD_NOTE_OFF_ENV,i));
  } else if (pat->data[whatRow][0]==102) { // env release
    dispatchCmd(DivCommand(DIV_CMD_ENV_RELEASE,i));
  } else if (!(pat->data[whatRow][0]==0 && pat->data[whatRow][1]==0)) {
    chan[i].oldNote=chan[i].note;
    chan[i].note=pat->data[whatRow][0]+((signed char)pat->data[whatRow][1])*12;
    if (!chan[i].keyOn) {
      if (disCont[dispatchOfChan[i]].dispatch->keyOffAffectsArp(dispatchChanOfChan[i])) {
        chan[i].arp=0;
      }
    }
    chan[i].doNote=true;
    if (chan[i].arp!=0 && song.compatibleArpeggio) {
      chan[i].arpYield=true;
    }
  }

  // volume
  if (pat->data[whatRow][3]!=-1) {
    if (dispatchCmd(DivCommand(DIV_ALWAYS_SET_VOLUME,i)) || (MIN(chan[i].volMax,chan[i].volume)>>8)!=pat->data[whatRow][3]) {
      chan[i].volume=pat->data[whatRow][3]<<8;
      dispatchCmd(DivCommand(DIV_CMD_VOLUME,i,chan[i].volume>>8));
    }
  }

  chan[i].retrigSpeed=0;

  short lastSlide=-1;

  // effects
  for (int j=0; j<song.pat[i].effectRows; j++) {
    short effect=pat->data[whatRow][4+(j<<1)];
    short effectVal=pat->data[whatRow][5+(j<<1)];

    if (effectVal==-1) effectVal=0;

    // per-system effect
    if (!perSystemEffect(i,effect,effectVal)) switch (effect) {
      case 0x09: // speed 1
        if (effectVal>0) speed1=effectVal;
        break;
      case 0x0f: // speed 2
        if (effectVal>0) speed2=effectVal;
        break;
      case 0x0b: // change order
        if (changeOrd==-1) {
          changeOrd=effectVal;
          changePos=0;
        }
        break;
      case 0x0d: // next order
        if (changeOrd<0 && curOrder<(song.ordersLen-1)) {
          changeOrd=-2;
          changePos=effectVal;
        }
        break;
      case 0x08: // panning
        dispatchCmd(DivCommand(DIV_CMD_PANNING,i,effectVal));
        break;
      case 0x01: // ramp up
        if (song.ignoreDuplicateSlides && (lastSlide==0x01 || lastSlide==0x1337)) break;
        lastSlide=0x01;
        if (effectVal==0) {
          chan[i].portaNote=-1;
          chan[i].portaSpeed=-1;
          chan[i].inPorta=false;
          if (!song.arpNonPorta) dispatchCmd(DivCommand(DIV_CMD_PRE_PORTA,i,false,0));
        } else {
          chan[i].portaNote=song.limitSlides?0x60:255;
          chan[i].portaSpeed=effectVal;
          chan[i].portaStop=true;
          chan[i].nowYouCanStop=false;
          chan[i].stopOnOff=false;
          chan[i].scheduledSlideReset=false;
          chan[i].inPorta=false;
          if (!song.arpNonPorta) dispatchCmd(DivCommand(DIV_CMD_PRE_PORTA,i,true,0));
        }
        break;
      case 0x02: // ramp down
        if (song.ignoreDuplicateSlides && (lastSlide==0x02 || lastSlide==0x1337)) break;
        lastSlide=0x02;
        if (effectVal==0) {
          chan[i].portaNote=-1;
          chan[i].portaSpeed=-1;
          chan[i].inPorta=false;
          if (!song.arpNonPorta) dispatchCmd(DivCommand(DIV_CMD_PRE_PORTA,i,false,0));
        } else {
          chan[i].portaNote=song.limitSlides?disCont[dispatchOfChan[i]].dispatch->getPortaFloor(dispatchChanOfChan[i]):-60;
          chan[i].portaSpeed=effectVal;
          chan[i].portaStop=true;
          chan[i].nowYouCanStop=false;
          chan[i].stopOnOff=false;
          chan[i].scheduledSlideReset=false;
          chan[i].inPorta=false;
          if (!song.arpNonPorta) dispatchCmd(DivCommand(DIV_CMD_PRE_PORTA,i,true,0));
        }
        break;
      case 0x03: // portamento
        if (effectVal==0) {
          chan[i].portaNote=-1;
          chan[i].portaSpeed=-1;
          chan[i].inPorta=false;
          dispatchCmd(DivCommand(DIV_CMD_PRE_PORTA,i,false,0));
        } else {
          if (chan[i].note==chan[i].oldNote && !chan[i].inPorta) {
            chan[i].portaNote=chan[i].note;
            chan[i].portaSpeed=-1;
          } else {
            chan[i].portaNote=chan[i].note;
            chan[i].portaSpeed=effectVal;
            chan[i].inPorta=true;
          }
          chan[i].portaStop=true;
          if (chan[i].keyOn) chan[i].doNote=false;
          chan[i].stopOnOff=song.stopPortaOnNoteOff; // what?!
          chan[i].scheduledSlideReset=false;
          dispatchCmd(DivCommand(DIV_CMD_PRE_PORTA,i,true,1));
          lastSlide=0x1337; // i hate this so much
        }
        break;
      case 0x04: // vibrato
        chan[i].vibratoDepth=effectVal&15;
        chan[i].vibratoRate=effectVal>>4;
        dispatchCmd(DivCommand(DIV_CMD_PITCH,i,chan[i].pitch+(((chan[i].vibratoDepth*vibTable[chan[i].vibratoPos]*chan[i].vibratoFine)>>4)/15)));
        break;
      case 0x0a: // volume ramp
        if (effectVal!=0) {
          if ((effectVal&15)!=0) {
            chan[i].volSpeed=-(effectVal&15)*64;
          } else {
            chan[i].volSpeed=(effectVal>>4)*64;
          }
        } else {
          chan[i].volSpeed=0;
        }
        break;
      case 0x00: // arpeggio
        chan[i].arp=effectVal;
        break;
      case 0x0c: // retrigger
        if (effectVal!=0) {
          chan[i].retrigSpeed=effectVal;
          chan[i].retrigTick=0;
        }
        break;
      case 0xc0: case 0xc1: case 0xc2: case 0xc3: // set Hz
        divider=((effect&0x3)<<8)|effectVal;
        if (divider<10) divider=10;
        cycles=((int)(got.rate)<<MASTER_CLOCK_PREC)/divider;
        clockDrift=0;
        break;
      case 0xc4: // set Hz by tempo
        // TODO
        break;
      case 0xe0: // arp speed
        if (effectVal>0) {
          song.arpLen=effectVal;
        }
        break;
      case 0xe1: // portamento up
        chan[i].portaNote=chan[i].note+(effectVal&15);
        chan[i].portaSpeed=(effectVal>>4)*4;
        chan[i].portaStop=true;
        chan[i].nowYouCanStop=false;
        chan[i].stopOnOff=song.stopPortaOnNoteOff; // what?!
        chan[i].scheduledSlideReset=false;
        if ((effectVal&15)!=0) {
          chan[i].inPorta=true;
          chan[i].shorthandPorta=true;
          if (!song.brokenShortcutSlides) dispatchCmd(DivCommand(DIV_CMD_PRE_PORTA,i,true,0));
        } else {
          chan[i].inPorta=false;
          if (!song.brokenShortcutSlides) dispatchCmd(DivCommand(DIV_CMD_PRE_PORTA,i,false,0));
        }
        break;
      case 0xe2: // portamento down
        chan[i].portaNote=chan[i].note-(effectVal&15);
        chan[i].portaSpeed=(effectVal>>4)*4;
        chan[i].portaStop=true;
        chan[i].nowYouCanStop=false;
        chan[i].stopOnOff=song.stopPortaOnNoteOff; // what?!
        chan[i].scheduledSlideReset=false;
        if ((effectVal&15)!=0) {
          chan[i].inPorta=true;
          chan[i].shorthandPorta=true;
          if (!song.brokenShortcutSlides) dispatchCmd(DivCommand(DIV_CMD_PRE_PORTA,i,true,0));
        } else {
          chan[i].inPorta=false;
          if (!song.brokenShortcutSlides) dispatchCmd(DivCommand(DIV_CMD_PRE_PORTA,i,false,0));
        }
        break;
      case 0xe3: // vibrato direction
        chan[i].vibratoDir=effectVal;
        break;
      case 0xe4: // vibrato fine
        chan[i].vibratoFine=effectVal;
        break;
      case 0xe5: // pitch
        chan[i].pitch=effectVal-0x80;
        if (sysOfChan[i]==DIV_SYSTEM_YM2151) { // YM2151 pitch oddity
          chan[i].pitch*=2;
          if (chan[i].pitch<-128) chan[i].pitch=-128;
          if (chan[i].pitch>127) chan[i].pitch=127;
        }
        chan[i].pitch+=globalPitch;
        dispatchCmd(DivCommand(DIV_CMD_PITCH,i,chan[i].pitch+(((chan[i].vibratoDepth*vibTable[chan[i].vibratoPos]*chan[i].vibratoFine)>>4)/15)));
        break;
      case 0xea: // legato mode
        chan[i].legato=effectVal;
        break;
      case 0xeb: // sample bank
        dispatchCmd(DivCommand(DIV_CMD_SAMPLE_BANK,i,effectVal));
        break;
      case 0xec: // delayed note cut
        if (effectVal>0 && effectVal<nextSpeed) {
          chan[i].cut=effectVal+1;
        }
        break;
      case 0xee: // external command
        //printf("\x1b[1;36m%d: extern command %d\x1b[m\n",i,effectVal);
        extValue=effectVal;
        extValuePresent=true;
        break;
      case 0xef: // global pitch
        globalPitch+=(signed char)(effectVal-0x80);
        break;
      case 0xff: // stop song
        freelance=false;
        playing=false;
        extValuePresent=false;
        stepPlay=0;
        remainingLoops=-1;
        sPreview.sample=-1;
        sPreview.wave=-1;
        sPreview.pos=0;
        break;
    }
  }

  if (chan[i].doNote) {
    if (!song.continuousVibrato) {
      chan[i].vibratoPos=0;
    }
    dispatchCmd(DivCommand(DIV_CMD_PITCH,i,chan[i].pitch+(((chan[i].vibratoDepth*vibTable[chan[i].vibratoPos]*chan[i].vibratoFine)>>4)/15)));
    if (chan[i].legato) {
      dispatchCmd(DivCommand(DIV_CMD_LEGATO,i,chan[i].note));
    } else {
      if (chan[i].inPorta && chan[i].keyOn && !chan[i].shorthandPorta) {
        chan[i].portaNote=chan[i].note;
      } else if (!chan[i].noteOnInhibit) {
        dispatchCmd(DivCommand(DIV_CMD_NOTE_ON,i,chan[i].note,chan[i].volume>>8));
        keyHit[i]=true;
      }
    }
    chan[i].doNote=false;
    if (!chan[i].keyOn && chan[i].scheduledSlideReset) {
      chan[i].portaNote=-1;
      chan[i].portaSpeed=-1;
      chan[i].scheduledSlideReset=false;
      chan[i].inPorta=false;
    }
    if (!chan[i].keyOn && chan[i].volume>chan[i].volMax) {
      chan[i].volume=chan[i].volMax;
      dispatchCmd(DivCommand(DIV_CMD_VOLUME,i,chan[i].volume>>8));
    }
    chan[i].keyOn=true;
    chan[i].keyOff=false;
  }
  chan[i].nowYouCanStop=true;
  chan[i].shorthandPorta=false;
  chan[i].noteOnInhibit=false;

  // post effects
  for (int j=0; j<song.pat[i].effectRows; j++) {
    short effect=pat->data[whatRow][4+(j<<1)];
    short effectVal=pat->data[whatRow][5+(j<<1)];

    if (effectVal==-1) effectVal=0;
    perSystemPostEffect(i,effect,effectVal);
  }
}

void DivEngine::nextRow() {
  static char pb[4096];
  static char pb1[4096];
  static char pb2[4096];
  static char pb3[4096];
  if (view==DIV_STATUS_PATTERN) {
    strcpy(pb1,"");
    strcpy(pb3,"");
    for (int i=0; i<chans; i++) {
      snprintf(pb,4095," %.2x",song.orders.ord[i][curOrder]);
      strcat(pb1,pb);
      
      DivPattern* pat=song.pat[i].getPattern(song.orders.ord[i][curOrder],false);
      snprintf(pb2,4095,"\x1b[37m %s",
              formatNote(pat->data[curRow][0],pat->data[curRow][1]));
      strcat(pb3,pb2);
      if (pat->data[curRow][3]==-1) {
        strcat(pb3,"\x1b[m--");
      } else {
        snprintf(pb2,4095,"\x1b[1;32m%.2x",pat->data[curRow][3]);
        strcat(pb3,pb2);
      }
      if (pat->data[curRow][2]==-1) {
        strcat(pb3,"\x1b[m--");
      } else {
        snprintf(pb2,4095,"\x1b[0;36m%.2x",pat->data[curRow][2]);
        strcat(pb3,pb2);
      }
      for (int j=0; j<song.pat[i].effectRows; j++) {
        if (pat->data[curRow][4+(j<<1)]==-1) {
          strcat(pb3,"\x1b[m--");
        } else {
          snprintf(pb2,4095,"\x1b[1;31m%.2x",pat->data[curRow][4+(j<<1)]);
          strcat(pb3,pb2);
        }
        if (pat->data[curRow][5+(j<<1)]==-1) {
          strcat(pb3,"\x1b[m--");
        } else {
          snprintf(pb2,4095,"\x1b[1;37m%.2x",pat->data[curRow][5+(j<<1)]);
          strcat(pb3,pb2);
        }
      }
    }
    printf("| %.2x:%s | \x1b[1;33m%3d%s\x1b[m\n",curOrder,pb1,curRow,pb3);
  }

  for (int i=0; i<chans; i++) {
    chan[i].rowDelay=0;
    processRow(i,false);
  }

  if (changeOrd!=-1) {
    if (repeatPattern) {
      curRow=0;
      changeOrd=-1;
    } else {
      curRow=changePos;
      if (changeOrd==-2) changeOrd=curOrder+1;
      if (changeOrd<=curOrder) endOfSong=true;
      curOrder=changeOrd;
      if (curOrder>=song.ordersLen) {
        curOrder=0;
        endOfSong=true;
      }
      changeOrd=-1;
    }
    if (haltOn==DIV_HALT_PATTERN) halted=true;
  } else if (playing) if (++curRow>=song.patLen) {
    nextOrder();
    if (haltOn==DIV_HALT_PATTERN) halted=true;
  }

  if (speedAB) {
    ticks=speed2*(song.timeBase+1);
    nextSpeed=speed1;
  } else {
    ticks=speed1*(song.timeBase+1);
    nextSpeed=speed2;
  }
  speedAB=!speedAB;

  // post row details
  for (int i=0; i<chans; i++) {
    DivPattern* pat=song.pat[i].getPattern(song.orders.ord[i][curOrder],false);
    if (!(pat->data[curRow][0]==0 && pat->data[curRow][1]==0)) {
      if (pat->data[curRow][0]!=100) {
        if (!chan[i].legato) dispatchCmd(DivCommand(DIV_CMD_PRE_NOTE,i,ticks));
      }
    }
  }

  if (haltOn==DIV_HALT_ROW) halted=true;
}

bool DivEngine::nextTick(bool noAccum) {
  bool ret=false;
  if (divider<10) divider=10;
  
  cycles=((int)(got.rate)<<MASTER_CLOCK_PREC)/divider;
  clockDrift+=((int)(got.rate)<<MASTER_CLOCK_PREC)%divider;
  if (clockDrift>=divider) {
    clockDrift-=divider;
    cycles++;
  }

  while (!pendingNotes.empty()) {
    DivNoteEvent& note=pendingNotes.front();
    if (note.on) {
      dispatchCmd(DivCommand(DIV_CMD_INSTRUMENT,note.channel,note.ins,1));
      dispatchCmd(DivCommand(DIV_CMD_NOTE_ON,note.channel,note.note));
      keyHit[note.channel]=true;
      chan[note.channel].noteOnInhibit=true;
    } else {
      dispatchCmd(DivCommand(DIV_CMD_NOTE_OFF,note.channel));
    }
    pendingNotes.pop();
  }

  if (!freelance) {
    if (stepPlay!=1) if (--ticks<=0) {
      ret=endOfSong;
      if (endOfSong) {
        if (song.loopModality!=2) {
          playSub(true);
        }
      }
      endOfSong=false;
      if (stepPlay==2) stepPlay=1;
      nextRow();
    }
    // process stuff
    for (int i=0; i<chans; i++) {
      if (chan[i].rowDelay>0) {
        if (--chan[i].rowDelay==0) {
          processRow(i,true);
        }
      }
      if (chan[i].retrigSpeed) {
        if (--chan[i].retrigTick<0) {
          chan[i].retrigTick=chan[i].retrigSpeed-1;
          dispatchCmd(DivCommand(DIV_CMD_NOTE_ON,i,DIV_NOTE_NULL));
          keyHit[i]=true;
        }
      }
      if (chan[i].volSpeed!=0) {
        chan[i].volume=(chan[i].volume&0xff)|(dispatchCmd(DivCommand(DIV_CMD_GET_VOLUME,i))<<8);
        chan[i].volume+=chan[i].volSpeed;
        if (chan[i].volume>chan[i].volMax) {
          chan[i].volume=chan[i].volMax;
          chan[i].volSpeed=0;
          dispatchCmd(DivCommand(DIV_CMD_VOLUME,i,chan[i].volume>>8));
        } else if (chan[i].volume<0) {
          chan[i].volSpeed=0;
          if (song.legacyVolumeSlides) {
            chan[i].volume=chan[i].volMax+1;
          } else {
            chan[i].volume=0;
          }
          dispatchCmd(DivCommand(DIV_CMD_VOLUME,i,chan[i].volume>>8));
        } else {
          dispatchCmd(DivCommand(DIV_CMD_VOLUME,i,chan[i].volume>>8));
        }
      }
      if (chan[i].vibratoDepth>0) {
        chan[i].vibratoPos+=chan[i].vibratoRate;
        if (chan[i].vibratoPos>=64) chan[i].vibratoPos-=64;
        switch (chan[i].vibratoDir) {
          case 1: // up
            dispatchCmd(DivCommand(DIV_CMD_PITCH,i,chan[i].pitch+(MAX(0,(chan[i].vibratoDepth*vibTable[chan[i].vibratoPos]*chan[i].vibratoFine)>>4)/15)));
            break;
          case 2: // down
            dispatchCmd(DivCommand(DIV_CMD_PITCH,i,chan[i].pitch+(MIN(0,(chan[i].vibratoDepth*vibTable[chan[i].vibratoPos]*chan[i].vibratoFine)>>4)/15)));
            break;
          default: // both
            dispatchCmd(DivCommand(DIV_CMD_PITCH,i,chan[i].pitch+(((chan[i].vibratoDepth*vibTable[chan[i].vibratoPos]*chan[i].vibratoFine)>>4)/15)));
            break;
        }
      }
      if ((chan[i].keyOn || chan[i].keyOff) && chan[i].portaSpeed>0) {
        if (dispatchCmd(DivCommand(DIV_CMD_NOTE_PORTA,i,chan[i].portaSpeed,chan[i].portaNote))==2 && chan[i].portaStop && song.targetResetsSlides) {
          chan[i].portaSpeed=0;
          chan[i].oldNote=chan[i].note;
          chan[i].note=chan[i].portaNote;
          chan[i].inPorta=false;
          dispatchCmd(DivCommand(DIV_CMD_LEGATO,i,chan[i].note));
        }
      }
      if (chan[i].cut>0) {
        if (--chan[i].cut<1) {
          chan[i].oldNote=chan[i].note;
          //chan[i].note=-1;
          if (chan[i].inPorta && song.noteOffResetsSlides) {
            chan[i].keyOff=true;
            chan[i].keyOn=false;
            if (chan[i].stopOnOff) {
              chan[i].portaNote=-1;
              chan[i].portaSpeed=-1;
              chan[i].stopOnOff=false;
            }
            if (disCont[dispatchOfChan[i]].dispatch->keyOffAffectsPorta(dispatchChanOfChan[i])) {
              chan[i].portaNote=-1;
              chan[i].portaSpeed=-1;
              if (i==2 && sysOfChan[i]==DIV_SYSTEM_SMS) {
                chan[i+1].portaNote=-1;
                chan[i+1].portaSpeed=-1;
              }
            }
            dispatchCmd(DivCommand(DIV_CMD_PRE_PORTA,i,false,0));
            chan[i].scheduledSlideReset=true;
          }
          dispatchCmd(DivCommand(DIV_CMD_NOTE_OFF,i));
        }
      }
      if (chan[i].arp!=0 && !chan[i].arpYield && chan[i].portaSpeed<1) {
        if (--chan[i].arpTicks<1) {
          chan[i].arpTicks=song.arpLen;
          chan[i].arpStage++;
          if (chan[i].arpStage>2) chan[i].arpStage=0;
          switch (chan[i].arpStage) {
            case 0:
              dispatchCmd(DivCommand(DIV_CMD_LEGATO,i,chan[i].note));
              break;
            case 1:
              dispatchCmd(DivCommand(DIV_CMD_LEGATO,i,chan[i].note+(chan[i].arp>>4)));
              break;
            case 2:
              dispatchCmd(DivCommand(DIV_CMD_LEGATO,i,chan[i].note+(chan[i].arp&15)));
              break;
          }
        }
      } else {
        chan[i].arpYield=false;
      }
    }
  }

  // system tick
  for (int i=0; i<song.systemLen; i++) disCont[i].dispatch->tick();

  if (!freelance) {
    if (stepPlay!=1) {
      if (!noAccum) {
        totalTicksR++;
        totalTicks+=1000000/divider;
      }
      if (totalTicks>=1000000) {
        totalTicks-=1000000;
        totalSeconds++;
        cmdsPerSecond=totalCmds-lastCmds;
        lastCmds=totalCmds;
      }
    }

    if (consoleMode) fprintf(stderr,"\x1b[2K> %d:%.2d:%.2d.%.2d  %.2x/%.2x:%.3d/%.3d  %4dcmd/s\x1b[G",totalSeconds/3600,(totalSeconds/60)%60,totalSeconds%60,totalTicks/10000,curOrder,song.ordersLen,curRow,song.patLen,cmdsPerSecond);
  }

  if (haltOn==DIV_HALT_TICK) halted=true;

  return ret;
}

void DivEngine::nextBuf(float** in, float** out, int inChans, int outChans, unsigned int size) {
  if (out!=NULL) {
    memset(out[0],0,size*sizeof(float));
    memset(out[1],0,size*sizeof(float));
  }

  isBusy.lock();
  got.bufsize=size;
  
  if (out!=NULL && ((sPreview.sample>=0 && sPreview.sample<(int)song.sample.size()) || (sPreview.wave>=0 && sPreview.wave<(int)song.wave.size()))) {
    unsigned int samp_bbOff=0;
    unsigned int prevAvail=blip_samples_avail(samp_bb);
    if (prevAvail>size) prevAvail=size;
    if (prevAvail>0) {
      blip_read_samples(samp_bb,samp_bbOut,prevAvail,0);
      samp_bbOff=prevAvail;
    }
    size_t prevtotal=blip_clocks_needed(samp_bb,size-prevAvail);

    if (sPreview.sample>=0 && sPreview.sample<(int)song.sample.size()) {
      DivSample* s=song.sample[sPreview.sample];

      for (size_t i=0; i<prevtotal; i++) {
        if (sPreview.pos>=s->samples) {
          samp_temp=0;
        } else {
          samp_temp=s->data16[sPreview.pos++];
        }
        blip_add_delta(samp_bb,i,samp_temp-samp_prevSample);
        samp_prevSample=samp_temp;

        if (sPreview.pos>=s->samples) {
          if (s->loopStart>=0 && s->loopStart<(int)s->samples) {
            sPreview.pos=s->loopStart;
          }
        }
      }

      if (sPreview.pos>=s->samples) {
        if (s->loopStart>=0 && s->loopStart<(int)s->samples) {
          sPreview.pos=s->loopStart;
        } else {
          sPreview.sample=-1;
        }
      }
    } else if (sPreview.wave>=0 && sPreview.wave<(int)song.wave.size()) {
      DivWavetable* wave=song.wave[sPreview.wave];
      for (size_t i=0; i<prevtotal; i++) {
        if (wave->max<=0) {
          samp_temp=0;
        } else {
          samp_temp=((MIN(wave->data[sPreview.pos],wave->max)<<14)/wave->max)-8192;
        }
        if (++sPreview.pos>=(unsigned int)wave->len) {
          sPreview.pos=0;
        }
        blip_add_delta(samp_bb,i,samp_temp-samp_prevSample);
        samp_prevSample=samp_temp;
      }
    }

    blip_end_frame(samp_bb,prevtotal);
    blip_read_samples(samp_bb,samp_bbOut+samp_bbOff,size-samp_bbOff,0);
    for (size_t i=0; i<size; i++) {
      out[0][i]+=(float)samp_bbOut[i]/32768.0;
      out[1][i]+=(float)samp_bbOut[i]/32768.0;
    }
  }

  if (!playing) {
    if (out!=NULL) {
      memcpy(oscBuf[0],out[0],size*sizeof(float));
      memcpy(oscBuf[1],out[1],size*sizeof(float));
      oscSize=size;
    }
    isBusy.unlock();
    return;
  }

  // logic starts here
  size_t runtotal[32];
  size_t runLeft[32];
  size_t runPos[32];
  size_t lastAvail[32];
  for (int i=0; i<song.systemLen; i++) {
    lastAvail[i]=blip_samples_avail(disCont[i].bb[0]);
    if (lastAvail[i]>0) {
      disCont[i].flush(lastAvail[i]);
    }
    runtotal[i]=blip_clocks_needed(disCont[i].bb[0],size-lastAvail[i]);
    if (runtotal[i]>disCont[i].bbInLen) {
      delete disCont[i].bbIn[0];
      delete disCont[i].bbIn[1];
      disCont[i].bbIn[0]=new short[runtotal[i]+256];
      disCont[i].bbIn[1]=new short[runtotal[i]+256];
      disCont[i].bbInLen=runtotal[i]+256;
    }
    runLeft[i]=runtotal[i];
    runPos[i]=0;
  }

  if (metroTickLen<size) {
    if (metroTick!=NULL) delete[] metroTick;
    metroTick=new unsigned char[size];
    metroTickLen=size;
  }

  memset(metroTick,0,size);

  int attempts=0;
  int runLeftG=size<<MASTER_CLOCK_PREC;
  while (++attempts<100) {
    // 0. check if we've halted
    if (halted) break;
    // 1. check whether we are done with all buffers
    if (runLeftG<=0) break;

    // 2. check whether we gonna tick
    if (cycles<=0) {
      // we have to tick
      if (!freelance && stepPlay!=-1) {
        unsigned int realPos=size-(runLeftG>>MASTER_CLOCK_PREC);
        if (realPos>=size) realPos=size-1;
        if (song.hilightA>0) {
          if ((curRow%song.hilightA)==0 && ticks==1) metroTick[realPos]=1;
        }
        if (song.hilightB>0) {
          if ((curRow%song.hilightB)==0 && ticks==1) metroTick[realPos]=2;
        }
      }
      if (nextTick()) {
        if (remainingLoops>0) {
          remainingLoops--;
          if (!remainingLoops) {
            logI("end of song!\n");
            remainingLoops=-1;
            playing=false;
            freelance=false;
            extValuePresent=false;
            break;
          }
        }
      }
    } else {
      // 3. tick the clock and fill buffers as needed
      if (cycles<runLeftG) {
        for (int i=0; i<song.systemLen; i++) {
          int total=(cycles*runtotal[i])/(size<<MASTER_CLOCK_PREC);
          disCont[i].acquire(runPos[i],total);
          runLeft[i]-=total;
          runPos[i]+=total;
        }
        runLeftG-=cycles;
        cycles=0;
      } else {
        cycles-=runLeftG;
        runLeftG=0;
        for (int i=0; i<song.systemLen; i++) {
          disCont[i].acquire(runPos[i],runLeft[i]);
          runLeft[i]=0;
        }
      }
    }
  }

  if (out==NULL || halted) {
    isBusy.unlock();
    return;
  }

  logD("attempts: %d\n",attempts);
  if (attempts>=100) {
    logE("hang detected! stopping! at %d seconds %d micro\n",totalSeconds,totalTicks);
    freelance=false;
    playing=false;
    extValuePresent=false;
  }
  totalProcessed=size-(runLeftG>>MASTER_CLOCK_PREC);

  for (int i=0; i<song.systemLen; i++) {
    disCont[i].fillBuf(runtotal[i],lastAvail[i],size-lastAvail[i]);
  }

  for (int i=0; i<song.systemLen; i++) {
    float volL=((float)song.systemVol[i]/64.0f)*((float)MIN(127,127-(int)song.systemPan[i])/127.0f)*song.masterVol;
    float volR=((float)song.systemVol[i]/64.0f)*((float)MIN(127,127+(int)song.systemPan[i])/127.0f)*song.masterVol;
    if (disCont[i].dispatch->isStereo()) {
      for (size_t j=0; j<size; j++) {
        out[0][j]+=((float)disCont[i].bbOut[0][j]/32768.0)*volL;
        out[1][j]+=((float)disCont[i].bbOut[1][j]/32768.0)*volR;
      }
    } else {
      for (size_t j=0; j<size; j++) {
        out[0][j]+=((float)disCont[i].bbOut[0][j]/32768.0)*volL;
        out[1][j]+=((float)disCont[i].bbOut[0][j]/32768.0)*volR;
      }
    }
  }

  if (metronome) for (size_t i=0; i<size; i++) {
    if (metroTick[i]) {
      if (metroTick[i]==2) {
        metroFreq=1400/got.rate;
      } else {
        metroFreq=1050/got.rate;
      }
      metroPos=0;
      metroAmp=0.7f;
    }
    if (metroAmp>0.0f) {
      out[0][i]+=(sin(metroPos*2*M_PI))*metroAmp;
      out[1][i]+=(sin(metroPos*2*M_PI))*metroAmp;
    }
    metroAmp-=0.0003f;
    if (metroAmp<0.0f) metroAmp=0.0f;
    metroPos+=metroFreq;
    while (metroPos>=1) metroPos--;
  }

  memcpy(oscBuf[0],out[0],size*sizeof(float));
  memcpy(oscBuf[1],out[1],size*sizeof(float));
  oscSize=size;

  if (forceMono) {
    for (size_t i=0; i<size; i++) {
      out[0][i]=(out[0][i]+out[1][i])*0.5;
      out[1][i]=out[0][i];
    }
  }
  isBusy.unlock();
}<|MERGE_RESOLUTION|>--- conflicted
+++ resolved
@@ -124,6 +124,9 @@
   "X1_010_ENVELOPE_SLIDE",
   "X1_010_AUTO_ENVELOPE",
 
+  "WS_SWEEP_TIME",
+  "WS_SWEEP_AMOUNT",
+
   "ALWAYS_SET_VOLUME"
 };
 
@@ -258,19 +261,26 @@
           break;
       }
       break;
-<<<<<<< HEAD
     case DIV_SYSTEM_X1_010:
-=======
-    case DIV_SYSTEM_SWAN:
->>>>>>> 2d922d5e
       switch (effect) {
         case 0x10: // select waveform
           dispatchCmd(DivCommand(DIV_CMD_WAVE,ch,effectVal));
           break;
-<<<<<<< HEAD
         case 0x11: // select envelope shape
           dispatchCmd(DivCommand(DIV_CMD_X1_010_ENVELOPE_SHAPE,ch,effectVal));
-=======
+          break;
+        case 0x17: // PCM enable
+          dispatchCmd(DivCommand(DIV_CMD_SAMPLE_MODE,ch,(effectVal>0)));
+          break;
+        default:
+          return false;
+      }
+      break;
+    case DIV_SYSTEM_SWAN:
+      switch (effect) {
+        case 0x10: // select waveform
+          dispatchCmd(DivCommand(DIV_CMD_WAVE,ch,effectVal));
+          break;
         case 0x11: // noise mode
           dispatchCmd(DivCommand(DIV_CMD_STD_NOISE_MODE,ch,effectVal));
           break;
@@ -279,7 +289,6 @@
           break;
         case 0x13: // sweep amount
           dispatchCmd(DivCommand(DIV_CMD_WS_SWEEP_AMOUNT,ch,effectVal));
->>>>>>> 2d922d5e
           break;
         case 0x17: // PCM enable
           dispatchCmd(DivCommand(DIV_CMD_SAMPLE_MODE,ch,(effectVal>0)));
