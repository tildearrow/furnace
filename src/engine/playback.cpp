--- conflicted
+++ resolved
@@ -246,7 +246,6 @@
   "ESFM_OUTLVL",
   "ESFM_MODIN",
   "ESFM_ENV_DELAY",
-<<<<<<< HEAD
 
   "ES5503_NUM_ENABLED_OSC",
   "ES5503_OSC_OUTPUT",
@@ -255,8 +254,6 @@
   "ES5503_OSC_MODE",
 
   "ALWAYS_SET_VOLUME"
-=======
->>>>>>> 3cb81902
 };
 
 static_assert((sizeof(cmdName)/sizeof(void*))==DIV_CMD_MAX,"update cmdName!");
