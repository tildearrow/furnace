/**
 * Furnace Tracker - multi-system chiptune tracker
 * Copyright (C) 2021-2024 tildearrow and contributors
 *
 * This program is free software; you can redistribute it and/or modify
 * it under the terms of the GNU General Public License as published by
 * the Free Software Foundation; either version 2 of the License, or
 * (at your option) any later version.
 *
 * This program is distributed in the hope that it will be useful,
 * but WITHOUT ANY WARRANTY; without even the implied warranty of
 * MERCHANTABILITY or FITNESS FOR A PARTICULAR PURPOSE.  See the
 * GNU General Public License for more details.
 *
 * You should have received a copy of the GNU General Public License along
 * with this program; if not, write to the Free Software Foundation, Inc.,
 * 51 Franklin Street, Fifth Floor, Boston, MA 02110-1301 USA.
 */

#include "macroInt.h"
#include <chrono>
#define _USE_MATH_DEFINES
#include "dispatch.h"
#include "engine.h"
#include "workPool.h"
#include "../ta-log.h"
#include <math.h>

constexpr int MASTER_CLOCK_PREC=(sizeof(void*)==8)?8:0;

void DivEngine::nextOrder() {
  curRow=0;
  if (repeatPattern) return;
  if (++curOrder>=curSubSong->ordersLen) {
    logV("end of orders reached");
    endOfSong=true;
    memset(walked,0,8192);
    curOrder=0;
  }
}

static const char* notes[12]={
  "C-", "C#", "D-", "D#", "E-", "F-", "F#", "G-", "G#", "A-", "A#", "B-"
};

// update this when adding new commands.
const char* cmdName[]={
  "NOTE_ON",
  "NOTE_OFF",
  "NOTE_OFF_ENV",
  "ENV_RELEASE",
  "INSTRUMENT",
  "VOLUME",
  "GET_VOLUME",
  "GET_VOLMAX",
  "NOTE_PORTA",
  "PITCH",
  "PANNING",
  "LEGATO",
  "PRE_PORTA",
  "PRE_NOTE",

  "HINT_VIBRATO",
  "HINT_VIBRATO_RANGE",
  "HINT_VIBRATO_SHAPE",
  "HINT_PITCH",
  "HINT_ARPEGGIO",
  "HINT_VOLUME",
  "HINT_VOL_SLIDE",
  "HINT_VOL_SLIDE_TARGET",
  "HINT_PORTA",
  "HINT_LEGATO",

  "SAMPLE_MODE",
  "SAMPLE_FREQ",
  "SAMPLE_BANK",
  "SAMPLE_POS",
  "SAMPLE_DIR",

  "FM_HARD_RESET",
  "FM_LFO",
  "FM_LFO_WAVE",
  "FM_TL",
  "FM_AM",
  "FM_AR",
  "FM_DR",
  "FM_SL",
  "FM_D2R",
  "FM_RR",
  "FM_DT",
  "FM_DT2",
  "FM_RS",
  "FM_KSR",
  "FM_VIB",
  "FM_SUS",
  "FM_WS",
  "FM_SSG",
  "FM_REV",
  "FM_EG_SHIFT",
  "FM_FB",
  "FM_MULT",
  "FM_FINE",
  "FM_FIXFREQ",
  "FM_EXTCH",
  "FM_AM_DEPTH",
  "FM_PM_DEPTH",

  "FM_LFO2",
  "FM_LFO2_WAVE",

  "STD_NOISE_FREQ",
  "STD_NOISE_MODE",

  "WAVE",
  
  "GB_SWEEP_TIME",
  "GB_SWEEP_DIR",

  "PCE_LFO_MODE",
  "PCE_LFO_SPEED",

  "NES_SWEEP",
  "NES_DMC",

  "C64_CUTOFF",
  "C64_RESONANCE",
  "C64_FILTER_MODE",
  "C64_RESET_TIME",
  "C64_RESET_MASK",
  "C64_FILTER_RESET",
  "C64_DUTY_RESET",
  "C64_EXTENDED",
  "C64_FINE_DUTY",
  "C64_FINE_CUTOFF",

  "AY_ENVELOPE_SET",
  "AY_ENVELOPE_LOW",
  "AY_ENVELOPE_HIGH",
  "AY_ENVELOPE_SLIDE",
  "AY_NOISE_MASK_AND",
  "AY_NOISE_MASK_OR",
  "AY_AUTO_ENVELOPE",
  "AY_IO_WRITE",
  "AY_AUTO_PWM",

  "FDS_MOD_DEPTH",
  "FDS_MOD_HIGH",
  "FDS_MOD_LOW",
  "FDS_MOD_POS",
  "FDS_MOD_WAVE",

  "SAA_ENVELOPE",

  "AMIGA_FILTER",
  "AMIGA_AM",
  "AMIGA_PM",
  
  "LYNX_LFSR_LOAD",

  "QSOUND_ECHO_FEEDBACK",
  "QSOUND_ECHO_DELAY",
  "QSOUND_ECHO_LEVEL",
  "QSOUND_SURROUND",

  "X1_010_ENVELOPE_SHAPE",
  "X1_010_ENVELOPE_ENABLE",
  "X1_010_ENVELOPE_MODE",
  "X1_010_ENVELOPE_PERIOD",
  "X1_010_ENVELOPE_SLIDE",
  "X1_010_AUTO_ENVELOPE",
  "X1_010_SAMPLE_BANK_SLOT",

  "WS_SWEEP_TIME",
  "WS_SWEEP_AMOUNT",

  "N163_WAVE_POSITION",
  "N163_WAVE_LENGTH",
  "N163_WAVE_MODE",
  "N163_WAVE_LOAD",
  "N163_WAVE_LOADPOS",
  "N163_WAVE_LOADLEN",
  "N163_WAVE_LOADMODE",
  "N163_CHANNEL_LIMIT",
  "N163_GLOBAL_WAVE_LOAD",
  "N163_GLOBAL_WAVE_LOADPOS",
  "N163_GLOBAL_WAVE_LOADLEN",
  "N163_GLOBAL_WAVE_LOADMODE",

  "SU_SWEEP_PERIOD_LOW",
  "SU_SWEEP_PERIOD_HIGH",
  "SU_SWEEP_BOUND",
  "SU_SWEEP_ENABLE",
  "SU_SYNC_PERIOD_LOW",
  "SU_SYNC_PERIOD_HIGH",

  "ADPCMA_GLOBAL_VOLUME",

  "SNES_ECHO",
  "SNES_PITCH_MOD",
  "SNES_INVERT",
  "SNES_GAIN_MODE",
  "SNES_GAIN",
  "SNES_ECHO_ENABLE",
  "SNES_ECHO_DELAY",
  "SNES_ECHO_VOL_LEFT",
  "SNES_ECHO_VOL_RIGHT",
  "SNES_ECHO_FEEDBACK",
  "SNES_ECHO_FIR",

  "NES_ENV_MODE",
  "NES_LENGTH",
  "NES_COUNT_MODE",

  "MACRO_OFF",
  "MACRO_ON",

  "SURROUND_PANNING",

  "FM_AM2_DEPTH",
  "FM_PM2_DEPTH",

  "ES5506_FILTER_MODE",
  "ES5506_FILTER_K1",
  "ES5506_FILTER_K2",
  "ES5506_FILTER_K1_SLIDE",
  "ES5506_FILTER_K2_SLIDE",
  "ES5506_ENVELOPE_COUNT",
  "ES5506_ENVELOPE_LVRAMP",
  "ES5506_ENVELOPE_RVRAMP",
  "ES5506_ENVELOPE_K1RAMP",
  "ES5506_ENVELOPE_K2RAMP",
  "ES5506_PAUSE",

  "HINT_ARP_TIME",

  "SNES_GLOBAL_VOL_LEFT",
  "SNES_GLOBAL_VOL_RIGHT",

  "NES_LINEAR_LENGTH",

  "EXTERNAL",

  "C64_AD",
  "C64_SR",

  "ESFM_OP_PANNING",
  "ESFM_OUTLVL",
  "ESFM_MODIN",
  "ESFM_ENV_DELAY",

  "MACRO_RESTART",

  "POWERNOISE_COUNTER_LOAD",
  "POWERNOISE_IO_WRITE",

  "DAVE_HIGH_PASS",
  "DAVE_RING_MOD",
  "DAVE_SWAP_COUNTERS",
  "DAVE_LOW_PASS",
  "DAVE_CLOCK_DIV",

  "MINMOD_ECHO",

  "BIFURCATOR_STATE_LOAD",
  "BIFURCATOR_PARAMETER",

  "FDS_MOD_AUTO",

<<<<<<< HEAD
  "SID3_SPECIAL_WAVE",
  "SID3_RING_MOD_SRC",
  "SID3_HARD_SYNC_SRC",
  "SID3_PHASE_MOD_SRC",
  "SID3_WAVE_MIX",
  "SID3_LFSR_FEEDBACK_BITS",
  "SID3_1_BIT_NOISE",
  "SID3_FILTER_DISTORTION",
  "SID3_FILTER_OUTPUT_VOLUME",
  "SID3_CHANNEL_INVERSION",
  "SID3_FILTER_CONNECTION",
  "SID3_FILTER_MATRIX",
  "SID3_FILTER_ENABLE",

  "C64_PW_SLIDE",
  "C64_CUTOFF_SLIDE",

  "SID3_PHASE_RESET",
  "SID3_NOISE_PHASE_RESET",
  "SID3_ENVELOPE_RESET",
  "SID3_CUTOFF_SCALING",
  "SID3_RESONANCE_SCALING",
=======
  "FM_OPMASK"
>>>>>>> 68b45338
};

static_assert((sizeof(cmdName)/sizeof(void*))==DIV_CMD_MAX,"update cmdName!");

const char* formatNote(unsigned char note, unsigned char octave) {
  static char ret[4];
  if (note==100) {
    return "OFF";
  } else if (note==101) {
    return "===";
  } else if (note==102) {
    return "REL";
  } else if (octave==0 && note==0) {
    return "---";
  }
  snprintf(ret,4,"%s%d",notes[note%12],octave+note/12);
  return ret;
}

int DivEngine::dispatchCmd(DivCommand c) {
  if (view==DIV_STATUS_COMMANDS) {
    if (!skipping) {
      switch (c.cmd) {
        // strip away hinted/useless commands
        case DIV_CMD_GET_VOLUME:
          break;
        case DIV_CMD_VOLUME:
          break;
        case DIV_CMD_NOTE_PORTA:
          break;
        case DIV_CMD_LEGATO:
          break;
        case DIV_CMD_PITCH:
          break;
        case DIV_CMD_PRE_NOTE:
          break;
        default:
          printf("%8d | %d: %s(%d, %d)\n",totalTicksR,c.chan,cmdName[c.cmd],c.value,c.value2);
      }
    }
  }
  totalCmds++;
  if (cmdStreamEnabled && cmdStream.size()<2000) {
    cmdStream.push_back(c);
  }

  if (output) if (!skipping && output->midiOut!=NULL && !isChannelMuted(c.chan)) {
    if (output->midiOut->isDeviceOpen()) {
      if (midiOutMode==DIV_MIDI_MODE_NOTE) {
        int scaledVol=(chan[c.chan].volume*127)/MAX(1,chan[c.chan].volMax);
        if (scaledVol<0) scaledVol=0;
        if (scaledVol>127) scaledVol=127;
        switch (c.cmd) {
          case DIV_CMD_NOTE_ON:
          case DIV_CMD_LEGATO:
            if (chan[c.chan].curMidiNote>=0) {
              output->midiOut->send(TAMidiMessage(0x80|(c.chan&15),chan[c.chan].curMidiNote,scaledVol));
            }
            if (c.value!=DIV_NOTE_NULL) {
              chan[c.chan].curMidiNote=c.value+12;
              if (chan[c.chan].curMidiNote<0) chan[c.chan].curMidiNote=0;
              if (chan[c.chan].curMidiNote>127) chan[c.chan].curMidiNote=127;
            }
            output->midiOut->send(TAMidiMessage(0x90|(c.chan&15),chan[c.chan].curMidiNote,scaledVol));
            break;
          case DIV_CMD_NOTE_OFF:
          case DIV_CMD_NOTE_OFF_ENV:
            if (chan[c.chan].curMidiNote>=0) {
              output->midiOut->send(TAMidiMessage(0x80|(c.chan&15),chan[c.chan].curMidiNote,scaledVol));
            }
            chan[c.chan].curMidiNote=-1;
            break;
          case DIV_CMD_INSTRUMENT:
            if (chan[c.chan].lastIns!=c.value && midiOutProgramChange) {
              output->midiOut->send(TAMidiMessage(0xc0|(c.chan&15),c.value,0));
            }
            break;
          case DIV_CMD_VOLUME:
            if (chan[c.chan].curMidiNote>=0 && chan[c.chan].midiAftertouch) {
              chan[c.chan].midiAftertouch=false;
              output->midiOut->send(TAMidiMessage(0xa0|(c.chan&15),chan[c.chan].curMidiNote,scaledVol));
            }
            break;
          case DIV_CMD_PITCH: {
            int pitchBend=8192+(c.value<<5);
            if (pitchBend<0) pitchBend=0;
            if (pitchBend>16383) pitchBend=16383;
            if (pitchBend!=chan[c.chan].midiPitch) {
              chan[c.chan].midiPitch=pitchBend;
              output->midiOut->send(TAMidiMessage(0xe0|(c.chan&15),pitchBend&0x7f,pitchBend>>7));
            }
            break;
          }
          case DIV_CMD_PANNING: {
            int pan=convertPanSplitToLinearLR(c.value,c.value2,127);
            output->midiOut->send(TAMidiMessage(0xb0|(c.chan&15),0x0a,pan));
            break;
          }
          case DIV_CMD_HINT_PORTA: {
            if (c.value2>0) {
              if (c.value<=0 || c.value>=255) break;
              //output->midiOut->send(TAMidiMessage(0x80|(c.chan&15),chan[c.chan].curMidiNote,scaledVol));
              int target=c.value+12;
              if (target<0) target=0;
              if (target>127) target=127;
              
              if (chan[c.chan].curMidiNote>=0) {
                output->midiOut->send(TAMidiMessage(0xb0|(c.chan&15),0x54,chan[c.chan].curMidiNote));
              }
              output->midiOut->send(TAMidiMessage(0xb0|(c.chan&15),0x05,1/*MIN(0x7f,c.value2/4)*/));
              output->midiOut->send(TAMidiMessage(0xb0|(c.chan&15),0x41,0x7f));
              
              output->midiOut->send(TAMidiMessage(0x90|(c.chan&15),target,scaledVol));
            } else {
              output->midiOut->send(TAMidiMessage(0xb0|(c.chan&15),0x41,0));
            }
            break;
          }
          default:
            break;
        }
      }
    }
  }

  c.chan=dispatchChanOfChan[c.dis];

  return disCont[dispatchOfChan[c.dis]].dispatch->dispatch(c);
}

bool DivEngine::perSystemEffect(int ch, unsigned char effect, unsigned char effectVal) {
  DivSysDef* sysDef=sysDefs[sysOfChan[ch]];
  if (sysDef==NULL) return false;
  auto iter=sysDef->effectHandlers.find(effect);
  if (iter==sysDef->effectHandlers.end()) return false;
  EffectHandler handler=iter->second;
  int val=0;
  int val2=0;
  try {
    val=handler.val?handler.val(effect,effectVal):effectVal;
    val2=handler.val2?handler.val2(effect,effectVal):0;
  } catch (DivDoNotHandleEffect& e) {
    return false;
  }
  // wouldn't this cause problems if it were to return 0?
  return dispatchCmd(DivCommand(handler.dispatchCmd,ch,val,val2));
}

bool DivEngine::perSystemPostEffect(int ch, unsigned char effect, unsigned char effectVal) {
  DivSysDef* sysDef=sysDefs[sysOfChan[ch]];
  if (sysDef==NULL) return false;
  auto iter=sysDef->postEffectHandlers.find(effect);
  if (iter==sysDef->postEffectHandlers.end()) return false;
  EffectHandler handler=iter->second;
  int val=0;
  int val2=0;
  try {
    val=handler.val?handler.val(effect,effectVal):effectVal;
    val2=handler.val2?handler.val2(effect,effectVal):0;
  } catch (DivDoNotHandleEffect& e) {
    return true;
  }
  // wouldn't this cause problems if it were to return 0?
  return dispatchCmd(DivCommand(handler.dispatchCmd,ch,val,val2));
}

bool DivEngine::perSystemPreEffect(int ch, unsigned char effect, unsigned char effectVal) {
  DivSysDef* sysDef=sysDefs[sysOfChan[ch]];
  if (sysDef==NULL) return false;
  auto iter=sysDef->preEffectHandlers.find(effect);
  if (iter==sysDef->preEffectHandlers.end()) return false;
  EffectHandler handler=iter->second;
  int val=0;
  int val2=0;
  try {
    val=handler.val?handler.val(effect,effectVal):effectVal;
    val2=handler.val2?handler.val2(effect,effectVal):0;
  } catch (DivDoNotHandleEffect& e) {
    return false;
  }
  // wouldn't this cause problems if it were to return 0?
  return dispatchCmd(DivCommand(handler.dispatchCmd,ch,val,val2));
}

void DivEngine::processRowPre(int i) {
  int whatOrder=curOrder;
  int whatRow=curRow;
  DivPattern* pat=curPat[i].getPattern(curOrders->ord[i][whatOrder],false);
  for (int j=0; j<curPat[i].effectCols; j++) {
    short effect=pat->data[whatRow][4+(j<<1)];
    short effectVal=pat->data[whatRow][5+(j<<1)];

    if (effectVal==-1) effectVal=0;
    effectVal&=255;
    perSystemPreEffect(i,effect,effectVal);
  }
}

void DivEngine::processRow(int i, bool afterDelay) {
  int whatOrder=afterDelay?chan[i].delayOrder:curOrder;
  int whatRow=afterDelay?chan[i].delayRow:curRow;
  DivPattern* pat=curPat[i].getPattern(curOrders->ord[i][whatOrder],false);
  // pre effects
  if (!afterDelay) {
    bool returnAfterPre=false;
    for (int j=0; j<curPat[i].effectCols; j++) {
      short effect=pat->data[whatRow][4+(j<<1)];
      short effectVal=pat->data[whatRow][5+(j<<1)];

      if (effectVal==-1) effectVal=0;
      effectVal&=255;

      switch (effect) {
        case 0x09: // select groove pattern/speed 1
          if (song.grooves.empty()) {
            if (effectVal>0) speeds.val[0]=effectVal;
          } else {
            if (effectVal<(short)song.grooves.size()) {
              speeds=song.grooves[effectVal];
              curSpeed=0;
            }
          }
          break;
        case 0x0f: // speed 1/speed 2
          if (speeds.len==2 && song.grooves.empty()) {
            if (effectVal>0) speeds.val[1]=effectVal;
          } else {
            if (effectVal>0) speeds.val[0]=effectVal;
          }
          break;
        case 0xfd: // virtual tempo num
          if (effectVal>0) virtualTempoN=effectVal;
          break;
        case 0xfe: // virtual tempo den
          if (effectVal>0) virtualTempoD=effectVal;
          break;
        case 0x0b: // change order
          if (changeOrd==-1 || song.jumpTreatment==0) {
            changeOrd=effectVal;
            if (song.jumpTreatment==1 || song.jumpTreatment==2) {
              changePos=0;
            }
          }
          break;
        case 0x0d: // next order
          if (song.jumpTreatment==2) {
            if ((curOrder<(curSubSong->ordersLen-1) || !song.ignoreJumpAtEnd)) {
              changeOrd=-2;
              changePos=effectVal;
            }
          } else if (song.jumpTreatment==1) {
            if (changeOrd<0 && (curOrder<(curSubSong->ordersLen-1) || !song.ignoreJumpAtEnd)) {
              changeOrd=-2;
              changePos=effectVal;
            }
          } else {
            if (curOrder<(curSubSong->ordersLen-1) || !song.ignoreJumpAtEnd) {
              if (changeOrd<0) {
                changeOrd=-2;
              }
              changePos=effectVal;
            }
          }
          break;
        case 0xed: // delay
          if (effectVal!=0) {
            bool comparison=(song.delayBehavior==1)?(effectVal<=nextSpeed):(effectVal<(nextSpeed*(curSubSong->timeBase+1)));
            if (song.delayBehavior==2) comparison=true;
            if (comparison) {
              chan[i].rowDelay=effectVal+1;
              chan[i].delayOrder=whatOrder;
              chan[i].delayRow=whatRow;
              if (effectVal==nextSpeed) {
                //if (sysOfChan[i]!=DIV_SYSTEM_YM2610 && sysOfChan[i]!=DIV_SYSTEM_YM2610_EXT) chan[i].delayLocked=true;
              } else {
                chan[i].delayLocked=false;
              }
              returnAfterPre=true;
            } else {
              logV("higher than nextSpeed! %d>%d",effectVal,nextSpeed);
              chan[i].delayLocked=false;
            }
          }
          break;
      }
    }
    if (returnAfterPre) return;
  } else {
    //logV("honoring delay at position %d",whatRow);
  }

  if (chan[i].delayLocked) return;

  // instrument
  bool insChanged=false;
  if (pat->data[whatRow][2]!=-1) {
    if (chan[i].lastIns!=pat->data[whatRow][2]) {
      dispatchCmd(DivCommand(DIV_CMD_INSTRUMENT,i,pat->data[whatRow][2]));
      chan[i].lastIns=pat->data[whatRow][2];
      insChanged=true;
      if (song.legacyVolumeSlides && chan[i].volume==chan[i].volMax+1) {
        logV("forcing volume");
        chan[i].volume=chan[i].volMax;
        dispatchCmd(DivCommand(DIV_CMD_VOLUME,i,chan[i].volume>>8));
        dispatchCmd(DivCommand(DIV_CMD_HINT_VOLUME,i,chan[i].volume>>8));
      }
    }
  }
  // note
  if (pat->data[whatRow][0]==100) { // note off
    //chan[i].note=-1;
    chan[i].keyOn=false;
    chan[i].keyOff=true;
    if (chan[i].inPorta && song.noteOffResetsSlides) {
      if (chan[i].stopOnOff) {
        chan[i].portaNote=-1;
        chan[i].portaSpeed=-1;
        dispatchCmd(DivCommand(DIV_CMD_HINT_PORTA,i,CLAMP(chan[i].portaNote,-128,127),MAX(chan[i].portaSpeed,0)));
        chan[i].stopOnOff=false;
      }
      if (disCont[dispatchOfChan[i]].dispatch->keyOffAffectsPorta(dispatchChanOfChan[i])) {
        chan[i].portaNote=-1;
        chan[i].portaSpeed=-1;
        dispatchCmd(DivCommand(DIV_CMD_HINT_PORTA,i,CLAMP(chan[i].portaNote,-128,127),MAX(chan[i].portaSpeed,0)));
        /*if (i==2 && sysOfChan[i]==DIV_SYSTEM_SMS) {
          chan[i+1].portaNote=-1;
          chan[i+1].portaSpeed=-1;
        }*/
      }
      chan[i].scheduledSlideReset=true;
    }
    dispatchCmd(DivCommand(DIV_CMD_NOTE_OFF,i));
  } else if (pat->data[whatRow][0]==101) { // note off + env release
    //chan[i].note=-1;
    chan[i].keyOn=false;
    chan[i].keyOff=true;
    if (chan[i].inPorta && song.noteOffResetsSlides) {
      if (chan[i].stopOnOff) {
        chan[i].portaNote=-1;
        chan[i].portaSpeed=-1;
        dispatchCmd(DivCommand(DIV_CMD_HINT_PORTA,i,CLAMP(chan[i].portaNote,-128,127),MAX(chan[i].portaSpeed,0)));
        chan[i].stopOnOff=false;
      }
      if (disCont[dispatchOfChan[i]].dispatch->keyOffAffectsPorta(dispatchChanOfChan[i])) {
        chan[i].portaNote=-1;
        chan[i].portaSpeed=-1;
        dispatchCmd(DivCommand(DIV_CMD_HINT_PORTA,i,CLAMP(chan[i].portaNote,-128,127),MAX(chan[i].portaSpeed,0)));
        /*if (i==2 && sysOfChan[i]==DIV_SYSTEM_SMS) {
          chan[i+1].portaNote=-1;
          chan[i+1].portaSpeed=-1;
        }*/
      }
      chan[i].scheduledSlideReset=true;
    }
    dispatchCmd(DivCommand(DIV_CMD_NOTE_OFF_ENV,i));
    chan[i].releasing=true;
  } else if (pat->data[whatRow][0]==102) { // env release
    dispatchCmd(DivCommand(DIV_CMD_ENV_RELEASE,i));
    chan[i].releasing=true;
  } else if (!(pat->data[whatRow][0]==0 && pat->data[whatRow][1]==0)) {
    chan[i].oldNote=chan[i].note;
    chan[i].note=pat->data[whatRow][0]+((signed char)pat->data[whatRow][1])*12;
    if (!chan[i].keyOn) {
      if (disCont[dispatchOfChan[i]].dispatch->keyOffAffectsArp(dispatchChanOfChan[i])) {
        chan[i].arp=0;
        dispatchCmd(DivCommand(DIV_CMD_HINT_ARPEGGIO,i,chan[i].arp));
      }
    }
    chan[i].doNote=true;
    if (chan[i].arp!=0 && song.compatibleArpeggio) {
      chan[i].arpYield=true;
    }
  }

  // volume
  int volPortaTarget=-1;
  bool noApplyVolume=false;
  for (int j=0; j<curPat[i].effectCols; j++) {
    short effect=pat->data[whatRow][4+(j<<1)];
    if (effect==0xd3 || effect==0xd4) { // vol porta
      volPortaTarget=pat->data[whatRow][3]<<8; // can be -256

      short effectVal=pat->data[whatRow][5+(j<<1)];
      if (effectVal==-1) effectVal=0;
      effectVal&=255;

      noApplyVolume=effectVal>0; // "D3.." or "D300" shouldn't stop volume from applying
      break; // technically you could have both D3 and D4... let's not care
    }
  }
  
  if (pat->data[whatRow][3]!=-1 && !noApplyVolume) {
    if (!song.oldAlwaysSetVolume || disCont[dispatchOfChan[i]].dispatch->getLegacyAlwaysSetVolume() || (MIN(chan[i].volMax,chan[i].volume)>>8)!=pat->data[whatRow][3]) {
      if (pat->data[whatRow][0]==0 && pat->data[whatRow][1]==0) {
        chan[i].midiAftertouch=true;
      }
      chan[i].volume=pat->data[whatRow][3]<<8;
      dispatchCmd(DivCommand(DIV_CMD_VOLUME,i,chan[i].volume>>8));
      dispatchCmd(DivCommand(DIV_CMD_HINT_VOLUME,i,chan[i].volume>>8));
    }
  }

  chan[i].retrigSpeed=0;

  short lastSlide=-1;
  bool calledPorta=false;
  bool panChanged=false;
  bool surroundPanChanged=false;
  bool sampleOffSet=false;

  // effects
  for (int j=0; j<curPat[i].effectCols; j++) {
    short effect=pat->data[whatRow][4+(j<<1)];
    short effectVal=pat->data[whatRow][5+(j<<1)];

    if (effectVal==-1) effectVal=0;
    effectVal&=255;

    // per-system effect
    if (!perSystemEffect(i,effect,effectVal)) switch (effect) {
      case 0x08: // panning (split 4-bit)
        chan[i].panL=(effectVal>>4)|(effectVal&0xf0);
        chan[i].panR=(effectVal&15)|((effectVal&15)<<4);
        panChanged=true;
        break;
      case 0x80: { // panning (linear)
        unsigned short pan=convertPanLinearToSplit(effectVal,8,255);
        chan[i].panL=pan>>8;
        chan[i].panR=pan&0xff;
        panChanged=true;
        break;
      }
      case 0x81: // panning left (split 8-bit)
        chan[i].panL=effectVal;
        panChanged=true;
        break;
      case 0x82: // panning right (split 8-bit)
        chan[i].panR=effectVal;
        panChanged=true;
        break;
      case 0x83: // pan slide
        if (effectVal!=0) {
          if ((effectVal&15)!=0) {
            chan[i].panSpeed=(effectVal&15);
          } else {
            chan[i].panSpeed=-(effectVal>>4);
          }
          // panbrello and slides are incompatible
          chan[i].panDepth=0;
          chan[i].panRate=0;
          chan[i].panPos=0;
        } else {
          chan[i].panSpeed=0;
        }
        break;
      case 0x84: // panbrello
        if (chan[i].panDepth==0) {
          chan[i].panPos=0;
        }
        chan[i].panDepth=effectVal&15;
        chan[i].panRate=effectVal>>4;
        if (chan[i].panDepth!=0) {
          chan[i].panSpeed=0;
        }
        break;
      case 0x88: // panning rear (split 4-bit)
        chan[i].panRL=(effectVal>>4)|(effectVal&0xf0);
        chan[i].panRR=(effectVal&15)|((effectVal&15)<<4);
        surroundPanChanged=true;
        break;
      case 0x89: // panning left (split 8-bit)
        chan[i].panRL=effectVal;
        surroundPanChanged=true;
        break;
      case 0x8a: // panning right (split 8-bit)
        chan[i].panRR=effectVal;
        surroundPanChanged=true;
        break;
      case 0x01: // ramp up
        if (song.ignoreDuplicateSlides && (lastSlide==0x01 || lastSlide==0x1337)) break;
        lastSlide=0x01;
        if (effectVal==0) {
          chan[i].portaNote=-1;
          chan[i].portaSpeed=-1;
          dispatchCmd(DivCommand(DIV_CMD_HINT_PORTA,i,CLAMP(chan[i].portaNote,-128,127),MAX(chan[i].portaSpeed,0)));
          chan[i].inPorta=false;
          if (!song.arpNonPorta) dispatchCmd(DivCommand(DIV_CMD_PRE_PORTA,i,false,0));
        } else {
          chan[i].portaNote=song.limitSlides?0x60:255;
          chan[i].portaSpeed=effectVal;
          dispatchCmd(DivCommand(DIV_CMD_HINT_PORTA,i,CLAMP(chan[i].portaNote,-128,127),MAX(chan[i].portaSpeed,0)));
          chan[i].portaStop=true;
          chan[i].nowYouCanStop=false;
          chan[i].stopOnOff=false;
          chan[i].scheduledSlideReset=false;
          chan[i].wasShorthandPorta=false;
          chan[i].inPorta=false;
          if (!song.arpNonPorta) dispatchCmd(DivCommand(DIV_CMD_PRE_PORTA,i,true,0));
        }
        break;
      case 0x02: // ramp down
        if (song.ignoreDuplicateSlides && (lastSlide==0x02 || lastSlide==0x1337)) break;
        lastSlide=0x02;
        if (effectVal==0) {
          chan[i].portaNote=-1;
          chan[i].portaSpeed=-1;
          dispatchCmd(DivCommand(DIV_CMD_HINT_PORTA,i,CLAMP(chan[i].portaNote,-128,127),MAX(chan[i].portaSpeed,0)));
          chan[i].inPorta=false;
          if (!song.arpNonPorta) dispatchCmd(DivCommand(DIV_CMD_PRE_PORTA,i,false,0));
        } else {
          chan[i].portaNote=song.limitSlides?disCont[dispatchOfChan[i]].dispatch->getPortaFloor(dispatchChanOfChan[i]):-60;
          chan[i].portaSpeed=effectVal;
          dispatchCmd(DivCommand(DIV_CMD_HINT_PORTA,i,CLAMP(chan[i].portaNote,-128,127),MAX(chan[i].portaSpeed,0)));
          chan[i].portaStop=true;
          chan[i].nowYouCanStop=false;
          chan[i].stopOnOff=false;
          chan[i].scheduledSlideReset=false;
          chan[i].wasShorthandPorta=false;
          chan[i].inPorta=false;
          if (!song.arpNonPorta) dispatchCmd(DivCommand(DIV_CMD_PRE_PORTA,i,true,0));
        }
        break;
      case 0x03: // portamento
        if (effectVal==0) {
          chan[i].portaNote=-1;
          chan[i].portaSpeed=-1;
          dispatchCmd(DivCommand(DIV_CMD_HINT_PORTA,i,CLAMP(chan[i].portaNote,-128,127),MAX(chan[i].portaSpeed,0)));
          chan[i].inPorta=false;
          dispatchCmd(DivCommand(DIV_CMD_PRE_PORTA,i,false,0));
        } else {
          chan[i].lastPorta=effectVal;
          calledPorta=true;
          if (chan[i].note==chan[i].oldNote && !chan[i].inPorta && song.buggyPortaAfterSlide) {
            chan[i].portaNote=chan[i].note;
            chan[i].portaSpeed=-1;
          } else {
            chan[i].portaNote=chan[i].note;
            chan[i].portaSpeed=effectVal;
            chan[i].inPorta=true;
            chan[i].wasShorthandPorta=false;
          }
          dispatchCmd(DivCommand(DIV_CMD_HINT_PORTA,i,CLAMP(chan[i].portaNote,-128,127),MAX(chan[i].portaSpeed,0)));
          chan[i].portaStop=true;
          if (chan[i].keyOn) chan[i].doNote=false;
          chan[i].stopOnOff=song.stopPortaOnNoteOff; // what?!
          chan[i].scheduledSlideReset=false;
          dispatchCmd(DivCommand(DIV_CMD_PRE_PORTA,i,true,1));
          lastSlide=0x1337; // i hate this so much
        }
        break;
      case 0x04: // vibrato
        if (effectVal) chan[i].lastVibrato=effectVal;
        chan[i].vibratoDepth=effectVal&15;
        chan[i].vibratoRate=effectVal>>4;
        dispatchCmd(DivCommand(DIV_CMD_HINT_VIBRATO,i,chan[i].vibratoDepth,chan[i].vibratoRate));
        dispatchCmd(DivCommand(DIV_CMD_PITCH,i,chan[i].pitch+(((chan[i].vibratoDepth*vibTable[chan[i].vibratoPos]*chan[i].vibratoFine)>>4)/15)));
        break;
      case 0x05: // vol slide + vibrato
        if (effectVal==0) {
          chan[i].vibratoDepth=0;
          chan[i].vibratoRate=0;
        } else {
          chan[i].vibratoDepth=chan[i].lastVibrato&15;
          chan[i].vibratoRate=chan[i].lastVibrato>>4;
        }
        dispatchCmd(DivCommand(DIV_CMD_HINT_VIBRATO,i,chan[i].vibratoDepth,chan[i].vibratoRate));
        dispatchCmd(DivCommand(DIV_CMD_PITCH,i,chan[i].pitch+(((chan[i].vibratoDepth*vibTable[chan[i].vibratoPos]*chan[i].vibratoFine)>>4)/15)));
        // TODO: non-0x-or-x0 value should be treated as 00
        if (effectVal!=0) {
          if ((effectVal&15)!=0) {
            chan[i].volSpeed=-(effectVal&15)*64;
          } else {
            chan[i].volSpeed=(effectVal>>4)*64;
          }
          // tremolo and vol slides are incompatible
          chan[i].tremoloDepth=0;
          chan[i].tremoloRate=0;
        } else {
          chan[i].volSpeed=0;
        }
        chan[i].volSpeedTarget=-1;
        dispatchCmd(DivCommand(DIV_CMD_HINT_VOL_SLIDE,i,chan[i].volSpeed));
        break;
      case 0x06: // vol slide + porta
        if (effectVal==0 || chan[i].lastPorta==0) {
          chan[i].portaNote=-1;
          chan[i].portaSpeed=-1;
          dispatchCmd(DivCommand(DIV_CMD_HINT_PORTA,i,CLAMP(chan[i].portaNote,-128,127),MAX(chan[i].portaSpeed,0)));
          chan[i].inPorta=false;
          dispatchCmd(DivCommand(DIV_CMD_PRE_PORTA,i,false,0));
        } else {
          calledPorta=true;
          if (chan[i].note==chan[i].oldNote && !chan[i].inPorta && song.buggyPortaAfterSlide) {
            chan[i].portaNote=chan[i].note;
            chan[i].portaSpeed=-1;
          } else {
            chan[i].portaNote=chan[i].note;
            chan[i].portaSpeed=chan[i].lastPorta;
            chan[i].inPorta=true;
            chan[i].wasShorthandPorta=false;
          }
          dispatchCmd(DivCommand(DIV_CMD_HINT_PORTA,i,CLAMP(chan[i].portaNote,-128,127),MAX(chan[i].portaSpeed,0)));
          chan[i].portaStop=true;
          if (chan[i].keyOn) chan[i].doNote=false;
          chan[i].stopOnOff=song.stopPortaOnNoteOff; // what?!
          chan[i].scheduledSlideReset=false;
          dispatchCmd(DivCommand(DIV_CMD_PRE_PORTA,i,true,1));
          lastSlide=0x1337; // i hate this so much
        }
        // TODO: non-0x-or-x0 value should be treated as 00
        if (effectVal!=0) {
          if ((effectVal&15)!=0) {
            chan[i].volSpeed=-(effectVal&15)*64;
          } else {
            chan[i].volSpeed=(effectVal>>4)*64;
          }
          // tremolo and vol slides are incompatible
          chan[i].tremoloDepth=0;
          chan[i].tremoloRate=0;
        } else {
          chan[i].volSpeed=0;
        }
        chan[i].volSpeedTarget=-1;
        dispatchCmd(DivCommand(DIV_CMD_HINT_VOL_SLIDE,i,chan[i].volSpeed));
        break;
      case 0x07: // tremolo
        if (chan[i].tremoloDepth==0) {
          chan[i].tremoloPos=0;
        }
        chan[i].tremoloDepth=effectVal&15;
        chan[i].tremoloRate=effectVal>>4;
        if (chan[i].tremoloDepth!=0) {
          chan[i].volSpeed=0;
          chan[i].volSpeedTarget=-1;
        } else {
          dispatchCmd(DivCommand(DIV_CMD_VOLUME,i,chan[i].volume>>8));
          dispatchCmd(DivCommand(DIV_CMD_HINT_VOLUME,i,chan[i].volume>>8));
        }
        break;
      case 0x0a: // volume ramp
        // TODO: non-0x-or-x0 value should be treated as 00
        if (effectVal!=0) {
          if ((effectVal&15)!=0) {
            chan[i].volSpeed=-(effectVal&15)*64;
          } else {
            chan[i].volSpeed=(effectVal>>4)*64;
          }
          // tremolo and vol slides are incompatible
          chan[i].tremoloDepth=0;
          chan[i].tremoloRate=0;
        } else {
          chan[i].volSpeed=0;
        }
        chan[i].volSpeedTarget=-1;
        dispatchCmd(DivCommand(DIV_CMD_HINT_VOL_SLIDE,i,chan[i].volSpeed));
        break;
      case 0x00: // arpeggio
        chan[i].arp=effectVal;
        if (chan[i].arp==0 && song.arp0Reset) {
          chan[i].resetArp=true;
        }
        dispatchCmd(DivCommand(DIV_CMD_HINT_ARPEGGIO,i,chan[i].arp));
        break;
      case 0x0c: // retrigger
        if (effectVal!=0) {
          chan[i].retrigSpeed=effectVal;
          chan[i].retrigTick=0;
        }
        break;
      case 0x90: case 0x91: case 0x92: case 0x93:
      case 0x94: case 0x95: case 0x96: case 0x97: 
      case 0x98: case 0x99: case 0x9a: case 0x9b:
      case 0x9c: case 0x9d: case 0x9e: case 0x9f: // set samp. pos
        if (song.oldSampleOffset) {
          dispatchCmd(DivCommand(DIV_CMD_SAMPLE_POS,i,(((effect&0x0f)<<8)|effectVal)*256));
        } else {
          if (effect<0x93) {
            chan[i].sampleOff&=~(0xff<<((effect-0x90)<<3));
            chan[i].sampleOff|=effectVal<<((effect-0x90)<<3);
            sampleOffSet=true;
          }
        }
        break;
      case 0xc0: case 0xc1: case 0xc2: case 0xc3: // set Hz
        divider=(double)(((effect&0x3)<<8)|effectVal);
        if (divider<1) divider=1;
        cycles=got.rate*pow(2,MASTER_CLOCK_PREC)/divider;
        clockDrift=0;
        subticks=0;
        break;
      case 0xdc: // delayed mute
        if (effectVal>0 && (song.delayBehavior==2 || effectVal<nextSpeed)) {
          chan[i].volCut=effectVal+1;
          chan[i].cutType=0;
        }
        break;
      case 0xd3: // volume portamento (vol porta)
        // tremolo and vol slides are incompatible
        chan[i].tremoloDepth=0;
        chan[i].tremoloRate=0;
        chan[i].volSpeed=volPortaTarget<0 ? 0 : volPortaTarget>chan[i].volume ? effectVal : -effectVal;
        chan[i].volSpeedTarget=chan[i].volSpeed==0 ? -1 : volPortaTarget;
        dispatchCmd(DivCommand(DIV_CMD_HINT_VOL_SLIDE_TARGET,i,chan[i].volSpeed,chan[i].volSpeedTarget));
        break;
      case 0xd4: // volume portamento fast (vol porta fast)
        // tremolo and vol slides are incompatible
        chan[i].tremoloDepth=0;
        chan[i].tremoloRate=0;
        chan[i].volSpeed=volPortaTarget<0 ? 0 : volPortaTarget>chan[i].volume ? 256*effectVal : -256*effectVal;
        chan[i].volSpeedTarget=chan[i].volSpeed==0 ? -1 : volPortaTarget;
        dispatchCmd(DivCommand(DIV_CMD_HINT_VOL_SLIDE_TARGET,i,chan[i].volSpeed,chan[i].volSpeedTarget));
        break;
      case 0xe0: // arp speed
        if (effectVal>0) {
          curSubSong->arpLen=effectVal;
          dispatchCmd(DivCommand(DIV_CMD_HINT_ARP_TIME,i,curSubSong->arpLen));
        }
        break;
      case 0xe1: // portamento up
        chan[i].portaNote=chan[i].note+(effectVal&15);
        chan[i].portaSpeed=(effectVal>>4)*4;
        dispatchCmd(DivCommand(DIV_CMD_HINT_PORTA,i,CLAMP(chan[i].portaNote,-128,127),MAX(chan[i].portaSpeed,0)));
        chan[i].portaStop=true;
        chan[i].nowYouCanStop=false;
        chan[i].stopOnOff=song.stopPortaOnNoteOff; // what?!
        chan[i].scheduledSlideReset=false;
        if ((effectVal&15)!=0) {
          chan[i].inPorta=true;
          chan[i].shorthandPorta=true;
          chan[i].wasShorthandPorta=true;
          if (!song.brokenShortcutSlides) dispatchCmd(DivCommand(DIV_CMD_PRE_PORTA,i,true,0));
          if (song.e1e2AlsoTakePriority) lastSlide=0x1337; // ...
        } else {
          chan[i].inPorta=false;
          if (!song.brokenShortcutSlides) dispatchCmd(DivCommand(DIV_CMD_PRE_PORTA,i,false,0));
        }
        break;
      case 0xe2: // portamento down
        chan[i].portaNote=chan[i].note-(effectVal&15);
        chan[i].portaSpeed=(effectVal>>4)*4;
        dispatchCmd(DivCommand(DIV_CMD_HINT_PORTA,i,CLAMP(chan[i].portaNote,-128,127),MAX(chan[i].portaSpeed,0)));
        chan[i].portaStop=true;
        chan[i].nowYouCanStop=false;
        chan[i].stopOnOff=song.stopPortaOnNoteOff; // what?!
        chan[i].scheduledSlideReset=false;
        if ((effectVal&15)!=0) {
          chan[i].inPorta=true;
          chan[i].shorthandPorta=true;
          chan[i].wasShorthandPorta=true;
          if (!song.brokenShortcutSlides) dispatchCmd(DivCommand(DIV_CMD_PRE_PORTA,i,true,0));
          if (song.e1e2AlsoTakePriority) lastSlide=0x1337; // ...
        } else {
          chan[i].inPorta=false;
          if (!song.brokenShortcutSlides) dispatchCmd(DivCommand(DIV_CMD_PRE_PORTA,i,false,0));
        }
        break;
      case 0xe3: // vibrato shape
        chan[i].vibratoShape=effectVal;
        dispatchCmd(DivCommand(DIV_CMD_HINT_VIBRATO_SHAPE,i,chan[i].vibratoShape));
        break;
      case 0xe4: // vibrato fine
        chan[i].vibratoFine=effectVal;
        dispatchCmd(DivCommand(DIV_CMD_HINT_VIBRATO_RANGE,i,chan[i].vibratoFine));
        break;
      case 0xe5: // pitch
        chan[i].pitch=effectVal-0x80;
        if (sysOfChan[i]==DIV_SYSTEM_YM2151) { // YM2151 pitch oddity
          chan[i].pitch*=2;
          if (chan[i].pitch<-128) chan[i].pitch=-128;
          if (chan[i].pitch>127) chan[i].pitch=127;
        }
        //chan[i].pitch+=globalPitch;
        dispatchCmd(DivCommand(DIV_CMD_PITCH,i,chan[i].pitch+(((chan[i].vibratoDepth*vibTable[chan[i].vibratoPos]*chan[i].vibratoFine)>>4)/15)));
        dispatchCmd(DivCommand(DIV_CMD_HINT_PITCH,i,chan[i].pitch));
        break;
      case 0xe6: // Delayed legato
        // why does this have to follow FamiTracker verbatim
        // couldn't you do better?
        if ((effectVal&15)!=0) {
          chan[i].legatoDelay=(((effectVal&0xf0)>>4)&7)+1;
          if (effectVal&128) {
            chan[i].legatoTarget=-(effectVal&15);
          } else {
            chan[i].legatoTarget=(effectVal&15);
          }
        } else {
          chan[i].legatoDelay=-1;
          chan[i].legatoTarget=0;
        }
        break;
      case 0xe7: // delayed macro release
        // "Bruh"
        if (effectVal>0 && (song.delayBehavior==2 || effectVal<nextSpeed)) {
          chan[i].cut=effectVal+1;
          chan[i].cutType=2;
        }
        break;
      case 0xe8: // delayed legato up
        // see? you COULD do better!
        if ((effectVal&15)!=0) {
          chan[i].legatoDelay=((effectVal&0xf0)>>4)+1;
          chan[i].legatoTarget=(effectVal&15);
        } else {
          chan[i].legatoDelay=-1;
          chan[i].legatoTarget=0;
        }
        break;
      case 0xe9: // delayed legato down
        if ((effectVal&15)!=0) {
          chan[i].legatoDelay=((effectVal&0xf0)>>4)+1;
          chan[i].legatoTarget=-(effectVal&15);
        } else {
          chan[i].legatoDelay=-1;
          chan[i].legatoTarget=0;
        }
        break;
      case 0xea: // legato mode
        chan[i].legato=effectVal;
        break;
      case 0xeb: // sample bank
        dispatchCmd(DivCommand(DIV_CMD_SAMPLE_BANK,i,effectVal));
        break;
      case 0xec: // delayed note cut
        if (effectVal>0 && (song.delayBehavior==2 || effectVal<nextSpeed)) {
          chan[i].cut=effectVal+1;
          chan[i].cutType=0;
        }
        break;
      case 0xee: // external command
        //printf("\x1b[1;36m%d: extern command %d\x1b[m\n",i,effectVal);
        extValue=effectVal;
        extValuePresent=true;
        dispatchCmd(DivCommand(DIV_CMD_EXTERNAL,i,effectVal));
        break;
      case 0xef: // global pitch
        globalPitch+=(signed char)(effectVal-0x80);
        break;
      case 0xf0: // set Hz by tempo
        divider=(double)effectVal*2.0/5.0;
        if (divider<1) divider=1;
        cycles=got.rate*pow(2,MASTER_CLOCK_PREC)/divider;
        clockDrift=0;
        subticks=0;
        break;
      case 0xf3: // fine volume ramp up
        // tremolo and vol slides are incompatible
        chan[i].tremoloDepth=0;
        chan[i].tremoloRate=0;
        chan[i].volSpeed=effectVal;
        chan[i].volSpeedTarget=-1;
        dispatchCmd(DivCommand(DIV_CMD_HINT_VOL_SLIDE,i,chan[i].volSpeed));
        break;
      case 0xf4: // fine volume ramp down
        // tremolo and vol slides are incompatible
        chan[i].tremoloDepth=0;
        chan[i].tremoloRate=0;
        chan[i].volSpeed=-effectVal;
        chan[i].volSpeedTarget=-1;
        dispatchCmd(DivCommand(DIV_CMD_HINT_VOL_SLIDE,i,chan[i].volSpeed));
        break;
      case 0xf5: // disable macro
        dispatchCmd(DivCommand(DIV_CMD_MACRO_OFF,i,effectVal&0xff));
        break;
      case 0xf6: // enable macro
        dispatchCmd(DivCommand(DIV_CMD_MACRO_ON,i,effectVal&0xff));
        break;
      case 0xf7: // restart macro
        dispatchCmd(DivCommand(DIV_CMD_MACRO_RESTART,i,effectVal&0xff));
        break;
      case 0xf8: // single volume ramp up
        chan[i].volSpeed=0; // add compat flag?
        chan[i].volSpeedTarget=-1;
        chan[i].volume=MIN(chan[i].volume+effectVal*256,chan[i].volMax);
        dispatchCmd(DivCommand(DIV_CMD_VOLUME,i,chan[i].volume>>8));
        dispatchCmd(DivCommand(DIV_CMD_HINT_VOLUME,i,chan[i].volume>>8));
        break;
      case 0xf9: // single volume ramp down
        chan[i].volSpeed=0; // add compat flag?
        chan[i].volSpeedTarget=-1;
        chan[i].volume=MAX(chan[i].volume-effectVal*256,0);
        dispatchCmd(DivCommand(DIV_CMD_VOLUME,i,chan[i].volume>>8));
        dispatchCmd(DivCommand(DIV_CMD_HINT_VOLUME,i,chan[i].volume>>8));
        break;
      case 0xfa: // fast volume ramp
        if (effectVal!=0) {
          if ((effectVal&15)!=0) {
            chan[i].volSpeed=-(effectVal&15)*256;
          } else {
            chan[i].volSpeed=(effectVal>>4)*256;
          }
          // tremolo and vol slides are incompatible
          chan[i].tremoloDepth=0;
          chan[i].tremoloRate=0;
        } else {
          chan[i].volSpeed=0;
        }
        chan[i].volSpeedTarget=-1;
        dispatchCmd(DivCommand(DIV_CMD_HINT_VOL_SLIDE,i,chan[i].volSpeed));
        break;
      case 0xfc: // delayed note release
        if (song.delayBehavior==2 || effectVal<nextSpeed) {
          chan[i].cut=effectVal+1;
          chan[i].cutType=1;
        }
        break;
      
      case 0xff: // stop song
        shallStopSched=true;
        logV("scheduling stop");
        break;
    }
  }

  if (sampleOffSet) {
    dispatchCmd(DivCommand(DIV_CMD_SAMPLE_POS,i,chan[i].sampleOff));
  }

  if (panChanged) {
    dispatchCmd(DivCommand(DIV_CMD_PANNING,i,chan[i].panL,chan[i].panR));
  }
  if (surroundPanChanged) {
    dispatchCmd(DivCommand(DIV_CMD_SURROUND_PANNING,i,2,chan[i].panRL));
    dispatchCmd(DivCommand(DIV_CMD_SURROUND_PANNING,i,3,chan[i].panRR));
  }

  if (insChanged && (chan[i].inPorta || calledPorta) && song.newInsTriggersInPorta) {
    dispatchCmd(DivCommand(DIV_CMD_NOTE_ON,i,DIV_NOTE_NULL));
  }

  if (chan[i].doNote) {
    if (!song.continuousVibrato) {
      chan[i].vibratoPos=0;
    }
    dispatchCmd(DivCommand(DIV_CMD_PITCH,i,chan[i].pitch+(((chan[i].vibratoDepth*vibTable[chan[i].vibratoPos]*chan[i].vibratoFine)>>4)/15)));
    if (chan[i].legato && (!chan[i].inPorta || song.brokenPortaLegato)) {
      dispatchCmd(DivCommand(DIV_CMD_LEGATO,i,chan[i].note));
      dispatchCmd(DivCommand(DIV_CMD_HINT_LEGATO,i,chan[i].note));
    } else {
      if (chan[i].inPorta && chan[i].keyOn && !chan[i].shorthandPorta) {
        if (song.e1e2StopOnSameNote && chan[i].wasShorthandPorta) {
          chan[i].portaSpeed=-1;
          dispatchCmd(DivCommand(DIV_CMD_HINT_PORTA,i,CLAMP(chan[i].portaNote,-128,127),MAX(chan[i].portaSpeed,0)));
          if (!song.brokenShortcutSlides) dispatchCmd(DivCommand(DIV_CMD_PRE_PORTA,i,false,0));
          chan[i].wasShorthandPorta=false;
          chan[i].inPorta=false;
        } else {
          chan[i].portaNote=chan[i].note;
          dispatchCmd(DivCommand(DIV_CMD_HINT_PORTA,i,CLAMP(chan[i].portaNote,-128,127),MAX(chan[i].portaSpeed,0)));
        }
      } else if (!chan[i].noteOnInhibit) {
        dispatchCmd(DivCommand(DIV_CMD_NOTE_ON,i,chan[i].note,chan[i].volume>>8));
        chan[i].releasing=false;
        if (song.resetArpPhaseOnNewNote) {
           chan[i].arpStage=-1;
        }
        chan[i].goneThroughNote=true;
        chan[i].wentThroughNote=true;
        keyHit[i]=true;
      }
    }
    chan[i].doNote=false;
    if (!chan[i].keyOn && chan[i].scheduledSlideReset) {
      chan[i].portaNote=-1;
      chan[i].portaSpeed=-1;
      dispatchCmd(DivCommand(DIV_CMD_HINT_PORTA,i,CLAMP(chan[i].portaNote,-128,127),MAX(chan[i].portaSpeed,0)));
      chan[i].scheduledSlideReset=false;
      chan[i].inPorta=false;
    }
    if (!chan[i].keyOn && chan[i].volume>chan[i].volMax) {
      chan[i].volume=chan[i].volMax;
      dispatchCmd(DivCommand(DIV_CMD_VOLUME,i,chan[i].volume>>8));
      dispatchCmd(DivCommand(DIV_CMD_HINT_VOLUME,i,chan[i].volume>>8));
    }
    chan[i].keyOn=true;
    chan[i].keyOff=false;
  }
  chan[i].nowYouCanStop=true;
  chan[i].shorthandPorta=false;
  chan[i].noteOnInhibit=false;

  // post effects
  for (int j=0; j<curPat[i].effectCols; j++) {
    short effect=pat->data[whatRow][4+(j<<1)];
    short effectVal=pat->data[whatRow][5+(j<<1)];

    if (effectVal==-1) effectVal=0;
    effectVal&=255;
    if (!perSystemPostEffect(i,effect,effectVal)) {
      switch (effect) {
        case 0xf1: // single pitch ramp up
        case 0xf2: // single pitch ramp down
          if (effect==0xf1) {
            chan[i].portaNote=song.limitSlides?0x60:255;
          } else {
            chan[i].portaNote=song.limitSlides?disCont[dispatchOfChan[i]].dispatch->getPortaFloor(dispatchChanOfChan[i]):-60;
          }
          chan[i].portaSpeed=effectVal;
          chan[i].portaStop=true;
          chan[i].nowYouCanStop=false;
          chan[i].stopOnOff=false;
          chan[i].scheduledSlideReset=false;
          chan[i].inPorta=false;
          if (!song.arpNonPorta) dispatchCmd(DivCommand(DIV_CMD_PRE_PORTA,i,true,0));
          dispatchCmd(DivCommand(DIV_CMD_NOTE_PORTA,i,chan[i].portaSpeed*(song.linearPitch==2?song.pitchSlideSpeed:1),chan[i].portaNote));
          chan[i].portaNote=-1;
          chan[i].portaSpeed=-1;
          chan[i].inPorta=false;
          if (!song.arpNonPorta) dispatchCmd(DivCommand(DIV_CMD_PRE_PORTA,i,false,0));
          break;
      }
    }
  }
}

void DivEngine::nextRow() {
  static char pb[4096];
  static char pb1[4096];
  static char pb2[4096];
  static char pb3[4096];
  if (view==DIV_STATUS_PATTERN && !skipping) {
    strcpy(pb1,"");
    strcpy(pb3,"");
    for (int i=0; i<chans; i++) {
      snprintf(pb,4095," %.2x",curOrders->ord[i][curOrder]);
      strcat(pb1,pb);
      
      DivPattern* pat=curPat[i].getPattern(curOrders->ord[i][curOrder],false);
      snprintf(pb2,4095,"\x1b[37m %s",
              formatNote(pat->data[curRow][0],pat->data[curRow][1]));
      strcat(pb3,pb2);
      if (pat->data[curRow][3]==-1) {
        strcat(pb3,"\x1b[m--");
      } else {
        snprintf(pb2,4095,"\x1b[1;32m%.2x",pat->data[curRow][3]);
        strcat(pb3,pb2);
      }
      if (pat->data[curRow][2]==-1) {
        strcat(pb3,"\x1b[m--");
      } else {
        snprintf(pb2,4095,"\x1b[0;36m%.2x",pat->data[curRow][2]);
        strcat(pb3,pb2);
      }
      for (int j=0; j<curPat[i].effectCols; j++) {
        if (pat->data[curRow][4+(j<<1)]==-1) {
          strcat(pb3,"\x1b[m--");
        } else {
          snprintf(pb2,4095,"\x1b[1;31m%.2x",pat->data[curRow][4+(j<<1)]);
          strcat(pb3,pb2);
        }
        if (pat->data[curRow][5+(j<<1)]==-1) {
          strcat(pb3,"\x1b[m--");
        } else {
          snprintf(pb2,4095,"\x1b[1;37m%.2x",pat->data[curRow][5+(j<<1)]);
          strcat(pb3,pb2);
        }
      }
    }
    printf("| %.2x:%s | \x1b[1;33m%3d%s\x1b[m\n",curOrder,pb1,curRow,pb3);
  }

  if (curSubSong->hilightA>0) {
    if ((curRow%curSubSong->hilightA)==0) {
      pendingMetroTick=1;
      elapsedBeats++;
    }
  }
  if (curSubSong->hilightB>0) {
    if ((curRow%curSubSong->hilightB)==0) {
      pendingMetroTick=2;
      elapsedBars++;
      elapsedBeats=0;
    }
  }

  if (!stepPlay) {
    playPosLock.lock();
    prevOrder=curOrder;
    prevRow=curRow;
    playPosLock.unlock();
  }

  for (int i=0; i<chans; i++) {
    // try to find pre effects
    processRowPre(i);
  }

  for (int i=0; i<chans; i++) {
    if (song.delayBehavior!=2) {
      chan[i].rowDelay=0;
    }
    processRow(i,false);
  }

  walked[((curOrder<<5)+(curRow>>3))&8191]|=1<<(curRow&7);

  if (changeOrd!=-1) {
    if (repeatPattern) {
      curRow=0;
      changeOrd=-1;
    } else {
      curRow=changePos;
      changePos=0;
      if (changeOrd==-2) changeOrd=curOrder+1;
      // old loop detection routine
      //if (changeOrd<=curOrder) endOfSong=true;
      curOrder=changeOrd;
      if (curOrder>=curSubSong->ordersLen) {
        curOrder=0;
        endOfSong=true;
        memset(walked,0,8192);
      }
      changeOrd=-1;
    }
    if (haltOn==DIV_HALT_PATTERN) halted=true;
  } else if (playing) if (++curRow>=curSubSong->patLen) {
    if (shallStopSched) {
      curRow=curSubSong->patLen-1;
    } else {
      nextOrder();
    }
    if (haltOn==DIV_HALT_PATTERN) halted=true;
  }

  // new loop detection routine
  if (!endOfSong && walked[((curOrder<<5)+(curRow>>3))&8191]&(1<<(curRow&7)) && !shallStopSched) {
    logV("loop reached");
    endOfSong=true;
    memset(walked,0,8192);
  }

  if (song.brokenSpeedSel) {
    unsigned char speed2=(speeds.len>=2)?speeds.val[1]:speeds.val[0];
    unsigned char speed1=speeds.val[0];
    
    if ((curSubSong->patLen&1) && curOrder&1) {
      ticks=((curRow&1)?speed2:speed1)*(curSubSong->timeBase+1);
      nextSpeed=(curRow&1)?speed1:speed2;
    } else {
      ticks=((curRow&1)?speed1:speed2)*(curSubSong->timeBase+1);
      nextSpeed=(curRow&1)?speed2:speed1;
    }
  } else {
    ticks=speeds.val[curSpeed]*(curSubSong->timeBase+1);
    curSpeed++;
    if (curSpeed>=speeds.len) curSpeed=0;
    nextSpeed=speeds.val[curSpeed];
  }

  /*
  if (skipping) {
    ticks=1;
  }*/

  // post row details
  for (int i=0; i<chans; i++) {
    DivPattern* pat=curPat[i].getPattern(curOrders->ord[i][curOrder],false);
    if (!(pat->data[curRow][0]==0 && pat->data[curRow][1]==0)) {
      if (pat->data[curRow][0]!=100 && pat->data[curRow][0]!=101 && pat->data[curRow][0]!=102) {
        if (!chan[i].legato) {
          bool wantPreNote=false;
          if (disCont[dispatchOfChan[i]].dispatch!=NULL) {
            wantPreNote=disCont[dispatchOfChan[i]].dispatch->getWantPreNote();
            if (wantPreNote) {
              bool doPreparePreNote=true;
              int addition=0;

              for (int j=0; j<curPat[i].effectCols; j++) {
                if (!song.preNoteNoEffect) {
                  if (pat->data[curRow][4+(j<<1)]==0x03 && pat->data[curRow][5+(j<<1)]!=0 && pat->data[curRow][5+(j<<1)]!=-1) {
                    doPreparePreNote=false;
                    break;
                  }
                  if (pat->data[curRow][4+(j<<1)]==0x06 && pat->data[curRow][5+(j<<1)]!=0 && pat->data[curRow][5+(j<<1)]!=-1) {
                    doPreparePreNote=false;
                    break;
                  }
                  if (pat->data[curRow][4+(j<<1)]==0xea) {
                    if (pat->data[curRow][5+(j<<1)]>0) {
                      doPreparePreNote=false;
                      break;
                    }
                  }
                }
                if (pat->data[curRow][4+(j<<1)]==0xed) {
                  if (pat->data[curRow][5+(j<<1)]>0) {
                    addition=pat->data[curRow][5+(j<<1)]&255;
                    break;
                  }
                }
              }
              if (doPreparePreNote) dispatchCmd(DivCommand(DIV_CMD_PRE_NOTE,i,ticks+addition));
            }
          }

          if (song.oneTickCut) {
            bool doPrepareCut=true;
            int addition=0;

            for (int j=0; j<curPat[i].effectCols; j++) {
              if (pat->data[curRow][4+(j<<1)]==0x03 && pat->data[curRow][5+(j<<1)]!=0 && pat->data[curRow][5+(j<<1)]!=-1) {
                doPrepareCut=false;
                break;
              }
              if (pat->data[curRow][4+(j<<1)]==0x06 && pat->data[curRow][5+(j<<1)]!=0 && pat->data[curRow][5+(j<<1)]!=-1) {
                doPrepareCut=false;
                break;
              }
              if (pat->data[curRow][4+(j<<1)]==0xea) {
                if (pat->data[curRow][5+(j<<1)]>0) {
                  doPrepareCut=false;
                  break;
                }
              }
              if (pat->data[curRow][4+(j<<1)]==0xed) {
                if (pat->data[curRow][5+(j<<1)]>0) {
                  addition=pat->data[curRow][5+(j<<1)]&255;
                  break;
                }
              }
            }
            if (doPrepareCut && !wantPreNote && chan[i].cut<=0) {
              chan[i].cut=ticks+addition;
              chan[i].cutType=0;
            }
          }
        }
      }
    }
  }

  if (haltOn==DIV_HALT_ROW) halted=true;
  firstTick=true;
}

bool DivEngine::nextTick(bool noAccum, bool inhibitLowLat) {
  bool ret=false;
  if (divider<1) divider=1;

  if (lowLatency && !skipping && !inhibitLowLat) {
    tickMult=1000/divider;
    if (tickMult<1) tickMult=1;
  } else {
    tickMult=1;
  }
  
  cycles=got.rate*pow(2,MASTER_CLOCK_PREC)/(divider*tickMult);
  clockDrift+=fmod(got.rate*pow(2,MASTER_CLOCK_PREC),(double)(divider*tickMult));
  if (clockDrift>=(divider*tickMult)) {
    clockDrift-=(divider*tickMult);
    cycles++;
  }

  if (!pendingNotes.empty()) {
    bool isOn[DIV_MAX_CHANS];
    memset(isOn,0,DIV_MAX_CHANS*sizeof(bool));
    
    for (int i=pendingNotes.size()-1; i>=0; i--) {
      if (pendingNotes[i].channel<0 || pendingNotes[i].channel>=chans) continue;
      if (pendingNotes[i].on) {
        isOn[pendingNotes[i].channel]=true;
      } else {
        if (isOn[pendingNotes[i].channel]) {
          //logV("erasing off -> on sequence in %d",pendingNotes[i].channel);
          pendingNotes[i].nop=true;
        }
      }
    }
  }

  while (!pendingNotes.empty()) {
    DivNoteEvent& note=pendingNotes.front();
    if (note.nop || note.channel<0 || note.channel>=chans) {
      pendingNotes.pop_front();
      continue;
    }
    if (note.insChange) {
      dispatchCmd(DivCommand(DIV_CMD_INSTRUMENT,note.channel,note.ins,0));
      pendingNotes.pop_front();
      continue;
    }
    if (note.on) {
      if (!(midiIsDirect && midiIsDirectProgram && note.fromMIDI)) {
        dispatchCmd(DivCommand(DIV_CMD_INSTRUMENT,note.channel,note.ins,1));
      }
      if (note.volume>=0 && !disCont[dispatchOfChan[note.channel]].dispatch->isVolGlobal()) {
        float curvedVol=pow((float)note.volume/127.0f,midiVolExp);
        int mappedVol=disCont[dispatchOfChan[note.channel]].dispatch->mapVelocity(dispatchChanOfChan[note.channel],curvedVol);
        dispatchCmd(DivCommand(DIV_CMD_VOLUME,note.channel,mappedVol));
      }
      dispatchCmd(DivCommand(DIV_CMD_NOTE_ON,note.channel,note.note));
      keyHit[note.channel]=true;
      chan[note.channel].releasing=false;
      chan[note.channel].noteOnInhibit=true;
      chan[note.channel].lastIns=note.ins;
    } else {
      DivMacroInt* macroInt=disCont[dispatchOfChan[note.channel]].dispatch->getChanMacroInt(dispatchChanOfChan[note.channel]);
      if (macroInt!=NULL) {
        if (macroInt->hasRelease && !disCont[dispatchOfChan[note.channel]].dispatch->isVolGlobal()) {
          dispatchCmd(DivCommand(DIV_CMD_NOTE_OFF_ENV,note.channel));
        } else {
          dispatchCmd(DivCommand(DIV_CMD_NOTE_OFF,note.channel));
        }
      } else {
        dispatchCmd(DivCommand(DIV_CMD_NOTE_OFF,note.channel));
      }
    }
    pendingNotes.pop_front();
  }

  if (!freelance) {
    if (--subticks<=0) {
      subticks=tickMult;

      if (stepPlay!=1) {
        tempoAccum+=(skipping && virtualTempoN<virtualTempoD)?virtualTempoD:virtualTempoN;
        while (tempoAccum>=virtualTempoD) {
          tempoAccum-=virtualTempoD;
          if (--ticks<=0) {
            ret=endOfSong;
            if (shallStopSched) {
              logV("acknowledging scheduled stop");
              shallStop=true;
              break;
            } else if (endOfSong) {
              if (song.loopModality!=2) {
                playSub(true);
              }
            }
            endOfSong=false;
            if (stepPlay==2) {
              stepPlay=1;
              playPosLock.lock();
              prevOrder=curOrder;
              prevRow=curRow;
              playPosLock.unlock();
            }
            nextRow();
            break;
          }
        }
        // under no circumstances shall the accumulator become this large
        if (tempoAccum>1023) tempoAccum=1023;
      }
      // process stuff
      if (!shallStop) for (int i=0; i<chans; i++) {
        // delay effects
        if (chan[i].rowDelay>0) {
          if (--chan[i].rowDelay==0) {
            processRow(i,true);
          }
        }

        // retrigger
        if (chan[i].retrigSpeed) {
          if (--chan[i].retrigTick<0) {
            chan[i].retrigTick=chan[i].retrigSpeed-1;
            dispatchCmd(DivCommand(DIV_CMD_NOTE_ON,i,DIV_NOTE_NULL));
            keyHit[i]=true;
          }
        }

        // volume slides and tremolo
        if (!song.noSlidesOnFirstTick || !firstTick) {
          if (chan[i].volSpeed!=0) {
            chan[i].volume=(chan[i].volume&0xff)|(dispatchCmd(DivCommand(DIV_CMD_GET_VOLUME,i))<<8);
            chan[i].volume+=chan[i].volSpeed;
            if (chan[i].volSpeedTarget!=-1) {
              bool atTarget=false;
              if (chan[i].volSpeed>0) {
                atTarget=(chan[i].volume>=chan[i].volSpeedTarget);
              } else if (chan[i].volSpeed<0) {
                atTarget=(chan[i].volume<=chan[i].volSpeedTarget);
              } else {
                atTarget=true;
                chan[i].volSpeedTarget=chan[i].volume;
              }

              if (atTarget) {
                chan[i].volume=chan[i].volSpeedTarget;
                chan[i].volSpeed=0;
                chan[i].volSpeedTarget=-1;
                dispatchCmd(DivCommand(DIV_CMD_HINT_VOLUME,i,chan[i].volume>>8));
                dispatchCmd(DivCommand(DIV_CMD_VOLUME,i,chan[i].volume>>8));
                dispatchCmd(DivCommand(DIV_CMD_HINT_VOL_SLIDE,i,0));
              }
            }
            if (chan[i].volume>chan[i].volMax) {
              chan[i].volume=chan[i].volMax;
              chan[i].volSpeed=0;
              chan[i].volSpeedTarget=-1;
              dispatchCmd(DivCommand(DIV_CMD_HINT_VOLUME,i,chan[i].volume>>8));
              dispatchCmd(DivCommand(DIV_CMD_VOLUME,i,chan[i].volume>>8));
              dispatchCmd(DivCommand(DIV_CMD_HINT_VOL_SLIDE,i,0));
            } else if (chan[i].volume<0) {
              chan[i].volSpeed=0;
              dispatchCmd(DivCommand(DIV_CMD_HINT_VOL_SLIDE,i,0));
              if (song.legacyVolumeSlides) {
                chan[i].volume=chan[i].volMax+1;
              } else {
                chan[i].volume=0;
              }
              chan[i].volSpeedTarget=-1;
              dispatchCmd(DivCommand(DIV_CMD_VOLUME,i,chan[i].volume>>8));
              dispatchCmd(DivCommand(DIV_CMD_HINT_VOLUME,i,chan[i].volume>>8));
            } else {
              dispatchCmd(DivCommand(DIV_CMD_VOLUME,i,chan[i].volume>>8));
            }
          } else if (chan[i].tremoloDepth>0) {
            chan[i].tremoloPos+=chan[i].tremoloRate;
            chan[i].tremoloPos&=127;
            dispatchCmd(DivCommand(DIV_CMD_VOLUME,i,MAX(0,chan[i].volume-(tremTable[chan[i].tremoloPos]*chan[i].tremoloDepth))>>8));
          }
        }

        // panning slides
        if (chan[i].panSpeed!=0) {
          int newPanL=chan[i].panL;
          int newPanR=chan[i].panR;
          if (chan[i].panSpeed>0) { // right
            if (newPanR>=0xff) {
              newPanL-=chan[i].panSpeed;
            } else {
              newPanR+=chan[i].panSpeed;
            }
          } else { // left
            if (newPanL>=0xff) {
              newPanR+=chan[i].panSpeed;
            } else {
              newPanL-=chan[i].panSpeed;
            }
          }

          if (newPanL<0) newPanL=0;
          if (newPanL>0xff) newPanL=0xff;
          if (newPanR<0) newPanR=0;
          if (newPanR>0xff) newPanR=0xff;

          chan[i].panL=newPanL;
          chan[i].panR=newPanR;

          dispatchCmd(DivCommand(DIV_CMD_PANNING,i,chan[i].panL,chan[i].panR));
        } else if (chan[i].panDepth>0) {
          chan[i].panPos+=chan[i].panRate;
          chan[i].panPos&=255;

          // calculate inverted...
          switch (chan[i].panPos&0xc0) {
            case 0: // center -> right
              chan[i].panL=((chan[i].panPos&0x3f)<<2);
              chan[i].panR=0;
              break;
            case 0x40: // right -> center
              chan[i].panL=0xff-((chan[i].panPos&0x3f)<<2);
              chan[i].panR=0;
              break;
            case 0x80: // center -> left
              chan[i].panL=0;
              chan[i].panR=((chan[i].panPos&0x3f)<<2);
              break;
            case 0xc0: // left -> center
              chan[i].panL=0;
              chan[i].panR=0xff-((chan[i].panPos&0x3f)<<2);
              break;
          }

          // multiply by depth
          chan[i].panL=(chan[i].panL*chan[i].panDepth)/15;
          chan[i].panR=(chan[i].panR*chan[i].panDepth)/15;

          // then invert it to get final panning
          chan[i].panL^=0xff;
          chan[i].panR^=0xff;

          dispatchCmd(DivCommand(DIV_CMD_PANNING,i,chan[i].panL,chan[i].panR));
        }

        // vibrato
        if (chan[i].vibratoDepth>0) {
          chan[i].vibratoPos+=chan[i].vibratoRate;
          while (chan[i].vibratoPos>=64) chan[i].vibratoPos-=64;

          chan[i].vibratoPosGiant+=chan[i].vibratoRate;
          while (chan[i].vibratoPosGiant>=512) chan[i].vibratoPosGiant-=512;

          int vibratoOut=0;
          switch (chan[i].vibratoShape) {
            case 1: // sine, up only
              vibratoOut=MAX(0,vibTable[chan[i].vibratoPos]);
              break;
            case 2: // sine, down only
              vibratoOut=MIN(0,vibTable[chan[i].vibratoPos]);
              break;
            case 3: // triangle
              vibratoOut=(chan[i].vibratoPos&31);
              if (chan[i].vibratoPos&16) {
                vibratoOut=32-(chan[i].vibratoPos&31);
              }
              if (chan[i].vibratoPos&32) {
                vibratoOut=-vibratoOut;
              }
              vibratoOut<<=3;
              break;
            case 4: // ramp up
              vibratoOut=chan[i].vibratoPos<<1;
              break;
            case 5: // ramp down
              vibratoOut=-chan[i].vibratoPos<<1;
              break;
            case 6: // square
              vibratoOut=(chan[i].vibratoPos>=32)?-127:127;
              break;
            case 7: // random (TODO: use LFSR)
              vibratoOut=(rand()&255)-128;
              break;
            case 8: // square up
              vibratoOut=(chan[i].vibratoPos>=32)?0:127;
              break;
            case 9: // square down
              vibratoOut=(chan[i].vibratoPos>=32)?0:-127;
              break;
            case 10: // half sine up
              vibratoOut=vibTable[chan[i].vibratoPos>>1];
              break;
            case 11: // half sine down
              vibratoOut=vibTable[32|(chan[i].vibratoPos>>1)];
              break;
            default: // sine
              vibratoOut=vibTable[chan[i].vibratoPos];
              break;
          }
          dispatchCmd(DivCommand(DIV_CMD_PITCH,i,chan[i].pitch+(((chan[i].vibratoDepth*vibratoOut*chan[i].vibratoFine)>>4)/15)));
        }

        // delayed legato
        if (chan[i].legatoDelay>0) {
          if (--chan[i].legatoDelay<1) {
            chan[i].note+=chan[i].legatoTarget;
            dispatchCmd(DivCommand(DIV_CMD_LEGATO,i,chan[i].note));
            dispatchCmd(DivCommand(DIV_CMD_HINT_LEGATO,i,chan[i].note));
            chan[i].legatoDelay=-1;
            chan[i].legatoTarget=0;
          }
        }

        // portamento and pitch slides
        if (!song.noSlidesOnFirstTick || !firstTick) {
          if ((chan[i].keyOn || chan[i].keyOff) && chan[i].portaSpeed>0) {
            if (dispatchCmd(DivCommand(DIV_CMD_NOTE_PORTA,i,chan[i].portaSpeed*(song.linearPitch==2?song.pitchSlideSpeed:1),chan[i].portaNote))==2 && chan[i].portaStop && song.targetResetsSlides) {
              chan[i].portaSpeed=0;
              dispatchCmd(DivCommand(DIV_CMD_HINT_PORTA,i,CLAMP(chan[i].portaNote,-128,127),MAX(chan[i].portaSpeed,0)));
              chan[i].oldNote=chan[i].note;
              chan[i].note=chan[i].portaNote;
              chan[i].inPorta=false;
              dispatchCmd(DivCommand(DIV_CMD_LEGATO,i,chan[i].note));
              dispatchCmd(DivCommand(DIV_CMD_HINT_LEGATO,i,chan[i].note));
            }
          }
        }

        // note cut
        if (chan[i].cut>0) {
          if (--chan[i].cut<1) {
            if (chan[i].cutType==2) {
              dispatchCmd(DivCommand(DIV_CMD_ENV_RELEASE,i));
              chan[i].releasing=true;
            } else {
              chan[i].oldNote=chan[i].note;
              //chan[i].note=-1;
              if (chan[i].inPorta && song.noteOffResetsSlides) {
                chan[i].keyOff=true;
                chan[i].keyOn=false;
                if (chan[i].stopOnOff) {
                  chan[i].portaNote=-1;
                  chan[i].portaSpeed=-1;
                  dispatchCmd(DivCommand(DIV_CMD_HINT_PORTA,i,CLAMP(chan[i].portaNote,-128,127),MAX(chan[i].portaSpeed,0)));
                  chan[i].stopOnOff=false;
                }
                if (disCont[dispatchOfChan[i]].dispatch->keyOffAffectsPorta(dispatchChanOfChan[i])) {
                  chan[i].portaNote=-1;
                  chan[i].portaSpeed=-1;
                  dispatchCmd(DivCommand(DIV_CMD_HINT_PORTA,i,CLAMP(chan[i].portaNote,-128,127),MAX(chan[i].portaSpeed,0)));
                }
                dispatchCmd(DivCommand(DIV_CMD_PRE_PORTA,i,false,0));
                chan[i].scheduledSlideReset=true;
              }
              if (chan[i].cutType==1) {
                dispatchCmd(DivCommand(DIV_CMD_NOTE_OFF_ENV,i));
              } else {
                dispatchCmd(DivCommand(DIV_CMD_NOTE_OFF,i));
              }
              chan[i].releasing=true;
            }
          }
        }

        // volume cut/mute
        if (chan[i].volCut>0) {
          if (--chan[i].volCut<1) {
            chan[i].volume=0;
            dispatchCmd(DivCommand(DIV_CMD_VOLUME,i,chan[i].volume>>8));
            dispatchCmd(DivCommand(DIV_CMD_HINT_VOLUME,i,chan[i].volume>>8));
          }
        }

        // arpeggio
        if (chan[i].resetArp) {
          dispatchCmd(DivCommand(DIV_CMD_LEGATO,i,chan[i].note));
          dispatchCmd(DivCommand(DIV_CMD_HINT_LEGATO,i,chan[i].note));
          chan[i].resetArp=false;
        }
        if (song.rowResetsArpPos && firstTick) {
          chan[i].arpStage=-1;
        }
        if (chan[i].arp!=0 && !chan[i].arpYield && chan[i].portaSpeed<1) {
          if (--chan[i].arpTicks<1) {
            chan[i].arpTicks=curSubSong->arpLen;
            chan[i].arpStage++;
            if (chan[i].arpStage>2) chan[i].arpStage=0;
            switch (chan[i].arpStage) {
              case 0:
                dispatchCmd(DivCommand(DIV_CMD_LEGATO,i,chan[i].note));
                break;
              case 1:
                dispatchCmd(DivCommand(DIV_CMD_LEGATO,i,chan[i].note+(chan[i].arp>>4)));
                break;
              case 2:
                dispatchCmd(DivCommand(DIV_CMD_LEGATO,i,chan[i].note+(chan[i].arp&15)));
                break;
            }
          }
        } else {
          chan[i].arpYield=false;
        }
      }
    }
  } else {
    // still tick the subtick counter
    if (--subticks<=0) {
      subticks=tickMult;
    }
  }

  if (subticks==tickMult && cmdStreamInt) {
    if (!cmdStreamInt->tick()) {
      // !!!
    }
  }


  firstTick=false;

  if (shallStop) {
    freelance=false;
    playing=false;
    extValuePresent=false;
    stepPlay=0;
    remainingLoops=-1;
    sPreview.sample=-1;
    sPreview.wave=-1;
    sPreview.pos=0;
    sPreview.dir=false;
    ret=true;
    shallStop=false;
    shallStopSched=false;
    // reset all chan oscs
    for (int i=0; i<chans; i++) {
      DivDispatchOscBuffer* buf=disCont[dispatchOfChan[i]].dispatch->getOscBuffer(dispatchChanOfChan[i]);
      if (buf!=NULL) {
        memset(buf->data,0,65536*sizeof(short));
        buf->needle=0;
        buf->readNeedle=0;
      }
    }
    return ret;
  }

  // system tick
  for (int i=0; i<song.systemLen; i++) disCont[i].dispatch->tick(subticks==tickMult);

  if (!freelance) {
    if (stepPlay!=1) {
      if (!noAccum) {
        totalTicksR++;
        totalTicks+=1000000/(divider*tickMult);
      }
      if (totalTicks>=1000000) {
        totalTicks-=1000000;
        if (totalSeconds<0x7fffffff) totalSeconds++;
        cmdsPerSecond=totalCmds-lastCmds;
        lastCmds=totalCmds;
      }
    }

    if (consoleMode && !disableStatusOut && subticks<=1 && !skipping) fprintf(stderr,"\x1b[2K> %d:%.2d:%.2d.%.2d  %.2x/%.2x:%.3d/%.3d  %4dcmd/s\x1b[G",totalSeconds/3600,(totalSeconds/60)%60,totalSeconds%60,totalTicks/10000,curOrder,curSubSong->ordersLen,curRow,curSubSong->patLen,cmdsPerSecond);
  }

  if (haltOn==DIV_HALT_TICK) halted=true;

  return ret;
}

int DivEngine::getBufferPos() {
  return bufferPos>>MASTER_CLOCK_PREC;
}

void DivEngine::runMidiClock(int totalCycles) {
  if (freelance) return;
  midiClockCycles-=totalCycles;
  while (midiClockCycles<=0) {
    curMidiClock++;
    if (output) if (!skipping && output->midiOut!=NULL && midiOutClock) {
      output->midiOut->send(TAMidiMessage(TA_MIDI_CLOCK,0,0));
    }

    double hl=curSubSong->hilightA;
    if (hl<=0.0) hl=4.0;
    double timeBase=curSubSong->timeBase+1;
    double speedSum=0;
    double vD=virtualTempoD;
    for (int i=0; i<MIN(16,speeds.len); i++) {
      speedSum+=speeds.val[i];
    }
    speedSum/=MAX(1,speeds.len);
    if (timeBase<1.0) timeBase=1.0;
    if (speedSum<1.0) speedSum=1.0;
    if (vD<1) vD=1;
    double bpm=((24.0*divider)/(timeBase*hl*speedSum))*(double)virtualTempoN/vD;
    if (bpm<1.0) bpm=1.0;
    int increment=got.rate*pow(2,MASTER_CLOCK_PREC)/(bpm);

    midiClockCycles+=increment;
    midiClockDrift+=fmod(got.rate*pow(2,MASTER_CLOCK_PREC),(double)(bpm));
    if (midiClockDrift>=(bpm)) {
      midiClockDrift-=(bpm);
      midiClockCycles++;
    }
  }
}

void DivEngine::runMidiTime(int totalCycles) {
  if (freelance) return;
  midiTimeCycles-=totalCycles;
  while (midiTimeCycles<=0) {
    if (curMidiTimePiece==0) {
      curMidiTimeCode=curMidiTime;
    }
    if (!(curMidiTimePiece&3)) curMidiTime++;

    double frameRate=96.0;
    int timeRate=midiOutTimeRate;
    if (timeRate<1 || timeRate>4) {
      if (curSubSong->hz>=47.98 && curSubSong->hz<=48.02) {
        timeRate=1;
      } else if (curSubSong->hz>=49.98 && curSubSong->hz<=50.02) {
        timeRate=2;
      } else if (curSubSong->hz>=59.9 && curSubSong->hz<=60.11) {
        timeRate=4;
      } else {
        timeRate=4;
      }
    }

    int hour=0;
    int minute=0;
    int second=0;
    int frame=0;
    int drop=0;
    int actualTime=curMidiTimeCode;
    
    switch (timeRate) {
      case 1: // 24
        frameRate=96.0;
        hour=(actualTime/(60*60*24))%24;
        minute=(actualTime/(60*24))%60;
        second=(actualTime/24)%60;
        frame=actualTime%24;
        break;
      case 2: // 25
        frameRate=100.0;
        hour=(actualTime/(60*60*25))%24;
        minute=(actualTime/(60*25))%60;
        second=(actualTime/25)%60;
        frame=actualTime%25;
        break;
      case 3: // 29.97 (NTSC drop)
        frameRate=120.0*(1000.0/1001.0);

        // drop
        drop=((actualTime/(30*60))-(actualTime/(30*600)))*2;
        actualTime+=drop;

        hour=(actualTime/(60*60*30))%24;
        minute=(actualTime/(60*30))%60;
        second=(actualTime/30)%60;
        frame=actualTime%30;
        break;
      case 4: // 30 (NTSC non-drop)
      default:
        frameRate=120.0;
        hour=(actualTime/(60*60*30))%24;
        minute=(actualTime/(60*30))%60;
        second=(actualTime/30)%60;
        frame=actualTime%30;
        break;
    }

    if (output) if (!skipping && output->midiOut!=NULL && midiOutTime) {
      unsigned char val=0;
      switch (curMidiTimePiece) {
        case 0:
          val=frame&15;
          break;
        case 1:
          val=frame>>4;
          break;
        case 2:
          val=second&15;
          break;
        case 3:
          val=second>>4;
          break;
        case 4:
          val=minute&15;
          break;
        case 5:
          val=minute>>4;
          break;
        case 6:
          val=hour&15;
          break;
        case 7:
          val=(hour>>4)|((timeRate-1)<<1);
          break;
      }
      val|=curMidiTimePiece<<4;
      output->midiOut->send(TAMidiMessage(TA_MIDI_MTC_FRAME,val,0));
    }
    curMidiTimePiece=(curMidiTimePiece+1)&7;

    midiTimeCycles+=got.rate*pow(2,MASTER_CLOCK_PREC)/(frameRate);
    midiTimeDrift+=fmod(got.rate*pow(2,MASTER_CLOCK_PREC),(double)(frameRate));
    if (midiTimeDrift>=(frameRate)) {
      midiTimeDrift-=(frameRate);
      midiTimeCycles++;
    }
  }
}

void _runDispatch1(void* d) {
}

void _runDispatch2(void* d) {

}

void DivEngine::nextBuf(float** in, float** out, int inChans, int outChans, unsigned int size) {
  lastNBIns=inChans;
  lastNBOuts=outChans;
  lastNBSize=size;

  if (!size) {
    logW("nextBuf called with size 0!");
    return;
  }
  lastLoopPos=-1;

  if (out!=NULL) {
    for (int i=0; i<outChans; i++) {
      memset(out[i],0,size*sizeof(float));
    }
  }

  if (softLocked) {
    if (!isBusy.try_lock()) {
      logV("audio is soft-locked (%d)",softLockCount++);
      return;
    }
  } else {
    isBusy.lock();
  }
  got.bufsize=size;

  std::chrono::steady_clock::time_point ts_processBegin=std::chrono::steady_clock::now();

  if (renderPool==NULL) {
    unsigned int howManyThreads=song.systemLen;
    if (howManyThreads<2) howManyThreads=0;
    if (howManyThreads>renderPoolThreads) howManyThreads=renderPoolThreads;
    renderPool=new DivWorkPool(howManyThreads);
  }

  // process MIDI events (TODO: everything)
  if (output) if (output->midiIn) while (!output->midiIn->queue.empty()) {
    TAMidiMessage& msg=output->midiIn->queue.front();
    if (midiDebug) {
      if (msg.type==TA_MIDI_SYSEX) {
        logD("MIDI debug: %.2X SysEx",msg.type);
      } else {
        logD("MIDI debug: %.2X %.2X %.2X",msg.type,msg.data[0],msg.data[1]);
      }
    }
    int ins=-1;
    if ((ins=midiCallback(msg))!=-2) {
      int chan=msg.type&15;
      switch (msg.type&0xf0) {
        case TA_MIDI_NOTE_OFF: {
          if (midiIsDirect) {
            if (chan<0 || chan>=chans) break;
            pendingNotes.push_back(DivNoteEvent(chan,-1,-1,-1,false,false,true));
          } else {
            autoNoteOff(msg.type&15,msg.data[0]-12,msg.data[1]);
          }
          if (!playing) {
            reset();
            freelance=true;
            playing=true;
          }
          break;
        }
        case TA_MIDI_NOTE_ON: {
          if (msg.data[1]==0) {
            if (midiIsDirect) {
              if (chan<0 || chan>=chans) break;
              pendingNotes.push_back(DivNoteEvent(chan,-1,-1,-1,false,false,true));
            } else {
              autoNoteOff(msg.type&15,msg.data[0]-12,msg.data[1]);
            }
          } else {
            if (midiIsDirect) {
              if (chan<0 || chan>=chans) break;
              pendingNotes.push_back(DivNoteEvent(chan,ins,msg.data[0]-12,msg.data[1],true,false,true));
            } else {
              autoNoteOn(msg.type&15,ins,msg.data[0]-12,msg.data[1]);
            }
          }
          break;
        }
        case TA_MIDI_PROGRAM: {
          if (midiIsDirect && midiIsDirectProgram) {
            pendingNotes.push_back(DivNoteEvent(chan,msg.data[0],0,0,false,true,true));
          }
          break;
        }
      }
    } else if (midiDebug) {
      logD("callback wants ignore");
    }
    //logD("%.2x",msg.type);
    output->midiIn->queue.pop();
  }
  
  // process sample/wave preview
  if ((sPreview.sample>=0 && sPreview.sample<(int)song.sample.size()) || (sPreview.wave>=0 && sPreview.wave<(int)song.wave.size())) {
    unsigned int samp_bbOff=0;
    unsigned int prevAvail=blip_samples_avail(samp_bb);
    if (prevAvail>size) prevAvail=size;
    if (prevAvail>0) {
      blip_read_samples(samp_bb,samp_bbOut,prevAvail,0);
      samp_bbOff=prevAvail;
    }
    size_t prevtotal=blip_clocks_needed(samp_bb,size-prevAvail);

    if (sPreview.sample>=0 && sPreview.sample<(int)song.sample.size()) {
      DivSample* s=song.sample[sPreview.sample];

      for (size_t i=0; i<prevtotal; i++) {
        if (sPreview.pos>=(int)s->samples || (sPreview.pEnd>=0 && sPreview.pos>=sPreview.pEnd)) {
          samp_temp=0;
        } else {
          samp_temp=s->data16[sPreview.pos];
          if (--sPreview.posSub<=0) {
            sPreview.posSub=sPreview.rateMul;
            if (sPreview.dir) {
              sPreview.pos--;
            } else {
              sPreview.pos++;
            }
          }
        }
        blip_add_delta(samp_bb,i,samp_temp-samp_prevSample);
        samp_prevSample=samp_temp;

        if (sPreview.dir) { // backward
          if (sPreview.pos<s->loopStart || (sPreview.pBegin>=0 && sPreview.pos<sPreview.pBegin)) {
            if (s->isLoopable() && sPreview.pos<s->loopEnd) {
              switch (s->loopMode) {
                case DivSampleLoopMode::DIV_SAMPLE_LOOP_FORWARD:
                  sPreview.pos=s->loopStart;
                  sPreview.dir=false;
                  break;
                case DivSampleLoopMode::DIV_SAMPLE_LOOP_BACKWARD:
                  sPreview.pos=s->loopEnd-1;
                  sPreview.dir=true;
                  break;
                case DivSampleLoopMode::DIV_SAMPLE_LOOP_PINGPONG:
                  sPreview.pos=s->loopStart;
                  sPreview.dir=false;
                  break;
                default:
                  break;
              }
            }
          }
        } else { // forward
          if (sPreview.pos>=s->loopEnd || (sPreview.pEnd>=0 && sPreview.pos>=sPreview.pEnd)) {
            if (s->isLoopable() && sPreview.pos>=s->loopStart) {
              switch (s->loopMode) {
                case DivSampleLoopMode::DIV_SAMPLE_LOOP_FORWARD:
                  sPreview.pos=s->loopStart;
                  sPreview.dir=false;
                  break;
                case DivSampleLoopMode::DIV_SAMPLE_LOOP_BACKWARD:
                  sPreview.pos=s->loopEnd-1;
                  sPreview.dir=true;
                  break;
                case DivSampleLoopMode::DIV_SAMPLE_LOOP_PINGPONG:
                  sPreview.pos=s->loopEnd-1;
                  sPreview.dir=true;
                  break;
                default:
                  break;
              }
            }
          }
        }
      }
      if (sPreview.dir) { // backward
        if (sPreview.pos<=s->loopStart || (sPreview.pBegin>=0 && sPreview.pos<=sPreview.pBegin)) {
          if (s->isLoopable() && sPreview.pos>=s->loopStart) {
            switch (s->loopMode) {
              case DivSampleLoopMode::DIV_SAMPLE_LOOP_FORWARD:
                sPreview.pos=s->loopStart;
                sPreview.dir=false;
                break;
              case DivSampleLoopMode::DIV_SAMPLE_LOOP_BACKWARD:
                sPreview.pos=s->loopEnd-1;
                sPreview.dir=true;
                break;
              case DivSampleLoopMode::DIV_SAMPLE_LOOP_PINGPONG:
                sPreview.pos=s->loopStart;
                sPreview.dir=false;
                break;
              default:
                break;
            }
          } else if (sPreview.pos<0) {
            sPreview.sample=-1;
          }
        }
      } else { // forward
        if (sPreview.pos>=s->loopEnd || (sPreview.pEnd>=0 && sPreview.pos>=sPreview.pEnd)) {
          if (s->isLoopable() && sPreview.pos>=s->loopStart) {
            switch (s->loopMode) {
              case DivSampleLoopMode::DIV_SAMPLE_LOOP_FORWARD:
                sPreview.pos=s->loopStart;
                sPreview.dir=false;
                break;
              case DivSampleLoopMode::DIV_SAMPLE_LOOP_BACKWARD:
                sPreview.pos=s->loopEnd-1;
                sPreview.dir=true;
                break;
              case DivSampleLoopMode::DIV_SAMPLE_LOOP_PINGPONG:
                sPreview.pos=s->loopEnd-1;
                sPreview.dir=true;
                break;
              default:
                break;
            }
          } else if (sPreview.pos>=(int)s->samples) {
            sPreview.sample=-1;
          }
        }
      }
    } else if (sPreview.wave>=0 && sPreview.wave<(int)song.wave.size()) {
      DivWavetable* wave=song.wave[sPreview.wave];
      for (size_t i=0; i<prevtotal; i++) {
        if (wave->max<=0) {
          samp_temp=0;
        } else {
          samp_temp=((MIN(wave->data[sPreview.pos],wave->max)<<14)/wave->max)-8192;
        }
        if (--sPreview.posSub<=0) {
          sPreview.posSub=sPreview.rateMul;
          if (++sPreview.pos>=wave->len) {
            sPreview.pos=0;
          }
        }
        blip_add_delta(samp_bb,i,samp_temp-samp_prevSample);
        samp_prevSample=samp_temp;
      }
    }

    blip_end_frame(samp_bb,prevtotal);
    blip_read_samples(samp_bb,samp_bbOut+samp_bbOff,size-samp_bbOff,0);
  } else {
    memset(samp_bbOut,0,size*sizeof(short));
  }

  // process audio
  bool mustPlay=playing && !halted;
  if (mustPlay) {
    // logic starts here
    for (int i=0; i<song.systemLen; i++) {
      // TODO: we may have a problem here
      disCont[i].lastAvail=blip_samples_avail(disCont[i].bb[0]);
      if (disCont[i].lastAvail>0) {
        disCont[i].flush(disCont[i].lastAvail);
      }
      if (size<disCont[i].lastAvail) {
        disCont[i].runtotal=0;
      } else {
        disCont[i].runtotal=blip_clocks_needed(disCont[i].bb[0],size-disCont[i].lastAvail);
      }
      if (disCont[i].runtotal>disCont[i].bbInLen) {
        logD("growing dispatch %d bbIn to %d",i,disCont[i].runtotal+256);
        disCont[i].grow(disCont[i].runtotal+256);
      }
      disCont[i].runLeft=disCont[i].runtotal;
      disCont[i].runPos=0;
    }

    if (metroTickLen<size) {
      if (metroTick!=NULL) delete[] metroTick;
      metroTick=new unsigned char[size];
      metroTickLen=size;
    }

    memset(metroTick,0,size);

    int attempts=0;
    int runLeftG=size<<MASTER_CLOCK_PREC;
    while (++attempts<(int)size) {
      // -1. set bufferPos
      bufferPos=(size<<MASTER_CLOCK_PREC)-runLeftG;

      // 0. check if we've halted
      if (halted) break;
      // 1. check whether we are done with all buffers
      if (runLeftG<=0) break;

      // 2. check whether we gonna tick
      if (cycles<=0) {
        // we have to tick
        if (nextTick()) {
          /*totalTicks=0;
          totalSeconds=0;*/
          lastLoopPos=size-(runLeftG>>MASTER_CLOCK_PREC);
          logD("last loop pos: %d for a size of %d and runLeftG of %d",lastLoopPos,size,runLeftG);
          totalLoops++;
          if (remainingLoops>0) {
            remainingLoops--;
            if (!remainingLoops) {
              logI("end of song!");
              remainingLoops=-1;
              playing=false;
              freelance=false;
              extValuePresent=false;
              break;
            }
          }
        }
        if (pendingMetroTick) {
          unsigned int realPos=size-(runLeftG>>MASTER_CLOCK_PREC);
          if (realPos>=size) realPos=size-1;
          metroTick[realPos]=pendingMetroTick;
          pendingMetroTick=0;
        }
      } else {
        // 3. run MIDI clock
        int midiTotal=MIN(cycles,runLeftG);
        runMidiClock(midiTotal);

        // 4. run MIDI timecode
        runMidiTime(midiTotal);

        // 5. tick the clock and fill buffers as needed
        if (cycles<runLeftG) {
          for (int i=0; i<song.systemLen; i++) {
            disCont[i].cycles=cycles;
            disCont[i].size=size;
            renderPool->push([](void* d) {
              DivDispatchContainer* dc=(DivDispatchContainer*)d;
              int total=(dc->cycles*dc->runtotal)/(dc->size<<MASTER_CLOCK_PREC);
              dc->acquire(dc->runPos,total);
              dc->runLeft-=total;
              dc->runPos+=total;
            },&disCont[i]);
          }
          renderPool->wait();
          runLeftG-=cycles;
          cycles=0;
        } else {
          cycles-=runLeftG;
          runLeftG=0;
          for (int i=0; i<song.systemLen; i++) {
            renderPool->push([](void* d) {
              DivDispatchContainer* dc=(DivDispatchContainer*)d;
              dc->acquire(dc->runPos,dc->runLeft);
              dc->runLeft=0;
            },&disCont[i]);
          }
          renderPool->wait();
        }
      }
    }

    //logD("attempts: %d",attempts);
    if (attempts>=(int)(size+10)) {
      logE("hang detected! stopping! at %d seconds %d micro (%d>=%d)",totalSeconds,totalTicks,attempts,(int)size);
      freelance=false;
      playing=false;
      extValuePresent=false;
    }
    totalProcessed=size-(runLeftG>>MASTER_CLOCK_PREC);

    for (int i=0; i<song.systemLen; i++) {
      if (size<disCont[i].lastAvail) {
        logW("%d: size<lastAvail! %d<%d",i,size,disCont[i].lastAvail);
        continue;
      }
      disCont[i].size=size;
      renderPool->push([](void* d) {
        DivDispatchContainer* dc=(DivDispatchContainer*)d;
        dc->fillBuf(dc->runtotal,dc->lastAvail,dc->size-dc->lastAvail);
      },&disCont[i]);
    }
    renderPool->wait();
  }

  // process metronome
  if (metroBufLen<size || metroBuf==NULL) {
    if (metroBuf!=NULL) delete[] metroBuf;
    metroBuf=new float[size];
    metroBufLen=size;
  }

  memset(metroBuf,0,metroBufLen*sizeof(float));

  if (mustPlay && metronome) {
    for (size_t i=0; i<size; i++) {
      if (metroTick[i]) {
        if (metroTick[i]==2) {
          metroFreq=1400/got.rate;
        } else {
          metroFreq=1050/got.rate;
        }
        metroPos=0;
        metroAmp=0.7f;
      }
      if (metroAmp>0.0f) {
        for (int j=0; j<outChans; j++) {
          metroBuf[i]=(sin(metroPos*2*M_PI))*metroAmp*metroVol;
        }
      }
      metroAmp-=0.0003f;
      if (metroAmp<0.0f) metroAmp=0.0f;
      metroPos+=metroFreq;
      while (metroPos>=1) metroPos--;
    }
  }

  // resolve patchbay
  for (unsigned int i: song.patchbay) {
    const unsigned short srcPort=i>>16;
    const unsigned short destPort=i&0xffff;

    const unsigned short srcPortSet=srcPort>>4;
    const unsigned short destPortSet=destPort>>4;
    const unsigned char srcSubPort=srcPort&15;
    const unsigned char destSubPort=destPort&15;

    // null portset
    if (destPortSet==0xfff) continue;

    // system outputs
    if (destPortSet==0x000) {
      if (destSubPort>=outChans) continue;

      // chip outputs
      if (srcPortSet<song.systemLen && playing && !halted) {
        if (srcSubPort<disCont[srcPortSet].dispatch->getOutputCount()) {
          float vol=song.systemVol[srcPortSet]*disCont[srcPortSet].dispatch->getPostAmp()*song.masterVol;

          switch (destSubPort&3) {
            case 0:
              vol*=MIN(1.0f,1.0f-song.systemPan[srcPortSet])*MIN(1.0f,1.0f+song.systemPanFR[srcPortSet]);
              break;
            case 1:
              vol*=MIN(1.0f,1.0f+song.systemPan[srcPortSet])*MIN(1.0f,1.0f+song.systemPanFR[srcPortSet]);
              break;
            case 2:
              vol*=MIN(1.0f,1.0f-song.systemPan[srcPortSet])*MIN(1.0f,1.0f-song.systemPanFR[srcPortSet]);
              break;
            case 3:
              vol*=MIN(1.0f,1.0f+song.systemPan[srcPortSet])*MIN(1.0f,1.0f-song.systemPanFR[srcPortSet]);
              break;
          }

          for (size_t j=0; j<size; j++) {
            out[destSubPort][j]+=((float)disCont[srcPortSet].bbOut[srcSubPort][j]/32768.0)*vol;
          }
        }
      } else if (srcPortSet==0xffd) {
        // sample preview
        for (size_t j=0; j<size; j++) {
          out[destSubPort][j]+=previewVol*(samp_bbOut[j]/32768.0);
        }
      } else if (srcPortSet==0xffe && playing && !halted) {
        // metronome
        for (size_t j=0; j<size; j++) {
          out[destSubPort][j]+=metroBuf[j];
        }
      }

      // nothing/invalid
    }

    // nothing/invalid
  }

  // dump to oscillator buffer
  for (unsigned int i=0; i<size; i++) {
    for (int j=0; j<outChans; j++) {
      if (oscBuf[j]==NULL) continue;
      oscBuf[j][oscWritePos]=out[j][i];
    }
    if (++oscWritePos>=32768) oscWritePos=0;
  }
  oscSize=size;

  // force mono audio (if enabled)
  if (forceMono && outChans>1) {
    for (size_t i=0; i<size; i++) {
      float chanSum=out[0][i];
      for (int j=1; j<outChans; j++) {
        chanSum+=out[j][i];
      }
      out[0][i]=chanSum/outChans;
      for (int j=1; j<outChans; j++) {
        out[j][i]=out[0][i];
      }
    }
  }

  // clamp output (if enabled)
  if (clampSamples) {
    for (size_t i=0; i<size; i++) {
      for (int j=0; j<outChans; j++) {
        if (out[j][i]<-1.0) out[j][i]=-1.0;
        if (out[j][i]>1.0) out[j][i]=1.0;
      }
    }
  }
  isBusy.unlock();

  std::chrono::steady_clock::time_point ts_processEnd=std::chrono::steady_clock::now();

  processTime=std::chrono::duration_cast<std::chrono::nanoseconds>(ts_processEnd-ts_processBegin).count();
}<|MERGE_RESOLUTION|>--- conflicted
+++ resolved
@@ -265,8 +265,9 @@
   "BIFURCATOR_PARAMETER",
 
   "FDS_MOD_AUTO",
-
-<<<<<<< HEAD
+  
+  "FM_OPMASK",
+
   "SID3_SPECIAL_WAVE",
   "SID3_RING_MOD_SRC",
   "SID3_HARD_SYNC_SRC",
@@ -289,9 +290,6 @@
   "SID3_ENVELOPE_RESET",
   "SID3_CUTOFF_SCALING",
   "SID3_RESONANCE_SCALING",
-=======
-  "FM_OPMASK"
->>>>>>> 68b45338
 };
 
 static_assert((sizeof(cmdName)/sizeof(void*))==DIV_CMD_MAX,"update cmdName!");
