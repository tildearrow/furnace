/**
 * Furnace Tracker - multi-system chiptune tracker
 * Copyright (C) 2021-2024 tildearrow and contributors
 *
 * This program is free software; you can redistribute it and/or modify
 * it under the terms of the GNU General Public License as published by
 * the Free Software Foundation; either version 2 of the License, or
 * (at your option) any later version.
 *
 * This program is distributed in the hope that it will be useful,
 * but WITHOUT ANY WARRANTY; without even the implied warranty of
 * MERCHANTABILITY or FITNESS FOR A PARTICULAR PURPOSE.  See the
 * GNU General Public License for more details.
 *
 * You should have received a copy of the GNU General Public License along
 * with this program; if not, write to the Free Software Foundation, Inc.,
 * 51 Franklin Street, Fifth Floor, Boston, MA 02110-1301 USA.
 */

#include "macroInt.h"
#include <chrono>
#define _USE_MATH_DEFINES
#include "dispatch.h"
#include "engine.h"
#include "workPool.h"
#include "../ta-log.h"
#include <math.h>

constexpr int MASTER_CLOCK_PREC=(sizeof(void*)==8)?8:0;

void DivEngine::nextOrder() {
  curRow=0;
  if (repeatPattern) return;
  if (++curOrder>=curSubSong->ordersLen) {
    logV("end of orders reached");
    endOfSong=true;
    memset(walked,0,8192);
    curOrder=0;
  }
}

static const char* notes[12]={
  "C-", "C#", "D-", "D#", "E-", "F-", "F#", "G-", "G#", "A-", "A#", "B-"
};

// update this when adding new commands.
const char* cmdName[]={
  "NOTE_ON",
  "NOTE_OFF",
  "NOTE_OFF_ENV",
  "ENV_RELEASE",
  "INSTRUMENT",
  "VOLUME",
  "GET_VOLUME",
  "GET_VOLMAX",
  "NOTE_PORTA",
  "PITCH",
  "PANNING",
  "LEGATO",
  "PRE_PORTA",
  "PRE_NOTE",

  "HINT_VIBRATO",
  "HINT_VIBRATO_RANGE",
  "HINT_VIBRATO_SHAPE",
  "HINT_PITCH",
  "HINT_ARPEGGIO",
  "HINT_VOLUME",
  "HINT_VOL_SLIDE",
  "HINT_PORTA",
  "HINT_LEGATO",

  "SAMPLE_MODE",
  "SAMPLE_FREQ",
  "SAMPLE_BANK",
  "SAMPLE_POS",
  "SAMPLE_DIR",

  "FM_HARD_RESET",
  "FM_LFO",
  "FM_LFO_WAVE",
  "FM_TL",
  "FM_AM",
  "FM_AR",
  "FM_DR",
  "FM_SL",
  "FM_D2R",
  "FM_RR",
  "FM_DT",
  "FM_DT2",
  "FM_RS",
  "FM_KSR",
  "FM_VIB",
  "FM_SUS",
  "FM_WS",
  "FM_SSG",
  "FM_REV",
  "FM_EG_SHIFT",
  "FM_FB",
  "FM_MULT",
  "FM_FINE",
  "FM_FIXFREQ",
  "FM_EXTCH",
  "FM_AM_DEPTH",
  "FM_PM_DEPTH",

  "FM_LFO2",
  "FM_LFO2_WAVE",

  "STD_NOISE_FREQ",
  "STD_NOISE_MODE",

  "WAVE",
  
  "GB_SWEEP_TIME",
  "GB_SWEEP_DIR",

  "PCE_LFO_MODE",
  "PCE_LFO_SPEED",

  "NES_SWEEP",
  "NES_DMC",

  "C64_CUTOFF",
  "C64_RESONANCE",
  "C64_FILTER_MODE",
  "C64_RESET_TIME",
  "C64_RESET_MASK",
  "C64_FILTER_RESET",
  "C64_DUTY_RESET",
  "C64_EXTENDED",
  "C64_FINE_DUTY",
  "C64_FINE_CUTOFF",

  "AY_ENVELOPE_SET",
  "AY_ENVELOPE_LOW",
  "AY_ENVELOPE_HIGH",
  "AY_ENVELOPE_SLIDE",
  "AY_NOISE_MASK_AND",
  "AY_NOISE_MASK_OR",
  "AY_AUTO_ENVELOPE",
  "AY_IO_WRITE",
  "AY_AUTO_PWM",

  "FDS_MOD_DEPTH",
  "FDS_MOD_HIGH",
  "FDS_MOD_LOW",
  "FDS_MOD_POS",
  "FDS_MOD_WAVE",

  "SAA_ENVELOPE",

  "AMIGA_FILTER",
  "AMIGA_AM",
  "AMIGA_PM",
  
  "LYNX_LFSR_LOAD",

  "QSOUND_ECHO_FEEDBACK",
  "QSOUND_ECHO_DELAY",
  "QSOUND_ECHO_LEVEL",
  "QSOUND_SURROUND",

  "X1_010_ENVELOPE_SHAPE",
  "X1_010_ENVELOPE_ENABLE",
  "X1_010_ENVELOPE_MODE",
  "X1_010_ENVELOPE_PERIOD",
  "X1_010_ENVELOPE_SLIDE",
  "X1_010_AUTO_ENVELOPE",
  "X1_010_SAMPLE_BANK_SLOT",

  "WS_SWEEP_TIME",
  "WS_SWEEP_AMOUNT",

  "N163_WAVE_POSITION",
  "N163_WAVE_LENGTH",
  "N163_WAVE_MODE",
  "N163_WAVE_LOAD",
  "N163_WAVE_LOADPOS",
  "N163_WAVE_LOADLEN",
  "N163_WAVE_LOADMODE",
  "N163_CHANNEL_LIMIT",
  "N163_GLOBAL_WAVE_LOAD",
  "N163_GLOBAL_WAVE_LOADPOS",
  "N163_GLOBAL_WAVE_LOADLEN",
  "N163_GLOBAL_WAVE_LOADMODE",

  "SU_SWEEP_PERIOD_LOW",
  "SU_SWEEP_PERIOD_HIGH",
  "SU_SWEEP_BOUND",
  "SU_SWEEP_ENABLE",
  "SU_SYNC_PERIOD_LOW",
  "SU_SYNC_PERIOD_HIGH",

  "ADPCMA_GLOBAL_VOLUME",

  "SNES_ECHO",
  "SNES_PITCH_MOD",
  "SNES_INVERT",
  "SNES_GAIN_MODE",
  "SNES_GAIN",
  "SNES_ECHO_ENABLE",
  "SNES_ECHO_DELAY",
  "SNES_ECHO_VOL_LEFT",
  "SNES_ECHO_VOL_RIGHT",
  "SNES_ECHO_FEEDBACK",
  "SNES_ECHO_FIR",

  "NES_ENV_MODE",
  "NES_LENGTH",
  "NES_COUNT_MODE",

  "MACRO_OFF",
  "MACRO_ON",

  "SURROUND_PANNING",

  "FM_AM2_DEPTH",
  "FM_PM2_DEPTH",

  "ES5506_FILTER_MODE",
  "ES5506_FILTER_K1",
  "ES5506_FILTER_K2",
  "ES5506_FILTER_K1_SLIDE",
  "ES5506_FILTER_K2_SLIDE",
  "ES5506_ENVELOPE_COUNT",
  "ES5506_ENVELOPE_LVRAMP",
  "ES5506_ENVELOPE_RVRAMP",
  "ES5506_ENVELOPE_K1RAMP",
  "ES5506_ENVELOPE_K2RAMP",
  "ES5506_PAUSE",

  "HINT_ARP_TIME",

  "SNES_GLOBAL_VOL_LEFT",
  "SNES_GLOBAL_VOL_RIGHT",

  "NES_LINEAR_LENGTH",

  "EXTERNAL",

  "C64_AD",
  "C64_SR",

  "ESFM_OP_PANNING",
  "ESFM_OUTLVL",
  "ESFM_MODIN",
  "ESFM_ENV_DELAY",

  "MACRO_RESTART",

  "POWERNOISE_COUNTER_LOAD",
  "POWERNOISE_IO_WRITE",

  "DAVE_HIGH_PASS",
  "DAVE_RING_MOD",
  "DAVE_SWAP_COUNTERS",
  "DAVE_LOW_PASS",
  "DAVE_CLOCK_DIV",

  "MINMOD_ECHO",

  "BIFURCATOR_STATE_LOAD",
  "BIFURCATOR_PARAMETER",

<<<<<<< HEAD
  "MULTIPCM_MIX_FM",
  "MULTIPCM_MIX_PCM",
  "MULTIPCM_LFO",
  "MULTIPCM_VIB",
  "MULTIPCM_AM",
  "MULTIPCM_AR",
  "MULTIPCM_D1R",
  "MULTIPCM_DL",
  "MULTIPCM_D2R",
  "MULTIPCM_RR",
  "MULTIPCM_RC",
  "MULTIPCM_DAMP",
  "MULTIPCM_PSEUDO_REVERB",
  "MULTIPCM_LFO_RESET",
  "MULTIPCM_LEVEL_DIRECT"
=======
  "FDS_MOD_AUTO"
>>>>>>> 4e7d5667
};

static_assert((sizeof(cmdName)/sizeof(void*))==DIV_CMD_MAX,"update cmdName!");

const char* formatNote(unsigned char note, unsigned char octave) {
  static char ret[4];
  if (note==100) {
    return "OFF";
  } else if (note==101) {
    return "===";
  } else if (note==102) {
    return "REL";
  } else if (octave==0 && note==0) {
    return "---";
  }
  snprintf(ret,4,"%s%d",notes[note%12],octave+note/12);
  return ret;
}

int DivEngine::dispatchCmd(DivCommand c) {
  if (view==DIV_STATUS_COMMANDS) {
    if (!skipping) {
      switch (c.cmd) {
        // strip away hinted/useless commands
        case DIV_CMD_GET_VOLUME:
          break;
        case DIV_CMD_VOLUME:
          break;
        case DIV_CMD_NOTE_PORTA:
          break;
        case DIV_CMD_LEGATO:
          break;
        case DIV_CMD_PITCH:
          break;
        case DIV_CMD_PRE_NOTE:
          break;
        default:
          printf("%8d | %d: %s(%d, %d)\n",totalTicksR,c.chan,cmdName[c.cmd],c.value,c.value2);
      }
    }
  }
  totalCmds++;
  if (cmdStreamEnabled && cmdStream.size()<2000) {
    cmdStream.push_back(c);
  }

  if (output) if (!skipping && output->midiOut!=NULL && !isChannelMuted(c.chan)) {
    if (output->midiOut->isDeviceOpen()) {
      if (midiOutMode==DIV_MIDI_MODE_NOTE) {
        int scaledVol=(chan[c.chan].volume*127)/MAX(1,chan[c.chan].volMax);
        if (scaledVol<0) scaledVol=0;
        if (scaledVol>127) scaledVol=127;
        switch (c.cmd) {
          case DIV_CMD_NOTE_ON:
          case DIV_CMD_LEGATO:
            if (chan[c.chan].curMidiNote>=0) {
              output->midiOut->send(TAMidiMessage(0x80|(c.chan&15),chan[c.chan].curMidiNote,scaledVol));
            }
            if (c.value!=DIV_NOTE_NULL) {
              chan[c.chan].curMidiNote=c.value+12;
              if (chan[c.chan].curMidiNote<0) chan[c.chan].curMidiNote=0;
              if (chan[c.chan].curMidiNote>127) chan[c.chan].curMidiNote=127;
            }
            output->midiOut->send(TAMidiMessage(0x90|(c.chan&15),chan[c.chan].curMidiNote,scaledVol));
            break;
          case DIV_CMD_NOTE_OFF:
          case DIV_CMD_NOTE_OFF_ENV:
            if (chan[c.chan].curMidiNote>=0) {
              output->midiOut->send(TAMidiMessage(0x80|(c.chan&15),chan[c.chan].curMidiNote,scaledVol));
            }
            chan[c.chan].curMidiNote=-1;
            break;
          case DIV_CMD_INSTRUMENT:
            if (chan[c.chan].lastIns!=c.value && midiOutProgramChange) {
              output->midiOut->send(TAMidiMessage(0xc0|(c.chan&15),c.value,0));
            }
            break;
          case DIV_CMD_VOLUME:
            if (chan[c.chan].curMidiNote>=0 && chan[c.chan].midiAftertouch) {
              chan[c.chan].midiAftertouch=false;
              output->midiOut->send(TAMidiMessage(0xa0|(c.chan&15),chan[c.chan].curMidiNote,scaledVol));
            }
            break;
          case DIV_CMD_PITCH: {
            int pitchBend=8192+(c.value<<5);
            if (pitchBend<0) pitchBend=0;
            if (pitchBend>16383) pitchBend=16383;
            if (pitchBend!=chan[c.chan].midiPitch) {
              chan[c.chan].midiPitch=pitchBend;
              output->midiOut->send(TAMidiMessage(0xe0|(c.chan&15),pitchBend&0x7f,pitchBend>>7));
            }
            break;
          }
          case DIV_CMD_PANNING: {
            int pan=convertPanSplitToLinearLR(c.value,c.value2,127);
            output->midiOut->send(TAMidiMessage(0xb0|(c.chan&15),0x0a,pan));
            break;
          }
          case DIV_CMD_HINT_PORTA: {
            if (c.value2>0) {
              if (c.value<=0 || c.value>=255) break;
              //output->midiOut->send(TAMidiMessage(0x80|(c.chan&15),chan[c.chan].curMidiNote,scaledVol));
              int target=c.value+12;
              if (target<0) target=0;
              if (target>127) target=127;
              
              if (chan[c.chan].curMidiNote>=0) {
                output->midiOut->send(TAMidiMessage(0xb0|(c.chan&15),0x54,chan[c.chan].curMidiNote));
              }
              output->midiOut->send(TAMidiMessage(0xb0|(c.chan&15),0x05,1/*MIN(0x7f,c.value2/4)*/));
              output->midiOut->send(TAMidiMessage(0xb0|(c.chan&15),0x41,0x7f));
              
              output->midiOut->send(TAMidiMessage(0x90|(c.chan&15),target,scaledVol));
            } else {
              output->midiOut->send(TAMidiMessage(0xb0|(c.chan&15),0x41,0));
            }
            break;
          }
          default:
            break;
        }
      }
    }
  }

  c.chan=dispatchChanOfChan[c.dis];

  return disCont[dispatchOfChan[c.dis]].dispatch->dispatch(c);
}

bool DivEngine::perSystemEffect(int ch, unsigned char effect, unsigned char effectVal) {
  DivSysDef* sysDef=sysDefs[sysOfChan[ch]];
  if (sysDef==NULL) return false;
  auto iter=sysDef->effectHandlers.find(effect);
  if (iter==sysDef->effectHandlers.end()) return false;
  EffectHandler handler=iter->second;
  int val=0;
  int val2=0;
  try {
    val=handler.val?handler.val(effect,effectVal):effectVal;
    val2=handler.val2?handler.val2(effect,effectVal):0;
  } catch (DivDoNotHandleEffect& e) {
    return false;
  }
  // wouldn't this cause problems if it were to return 0?
  return dispatchCmd(DivCommand(handler.dispatchCmd,ch,val,val2));
}

bool DivEngine::perSystemPostEffect(int ch, unsigned char effect, unsigned char effectVal) {
  DivSysDef* sysDef=sysDefs[sysOfChan[ch]];
  if (sysDef==NULL) return false;
  auto iter=sysDef->postEffectHandlers.find(effect);
  if (iter==sysDef->postEffectHandlers.end()) return false;
  EffectHandler handler=iter->second;
  int val=0;
  int val2=0;
  try {
    val=handler.val?handler.val(effect,effectVal):effectVal;
    val2=handler.val2?handler.val2(effect,effectVal):0;
  } catch (DivDoNotHandleEffect& e) {
    return true;
  }
  // wouldn't this cause problems if it were to return 0?
  return dispatchCmd(DivCommand(handler.dispatchCmd,ch,val,val2));
}

bool DivEngine::perSystemPreEffect(int ch, unsigned char effect, unsigned char effectVal) {
  DivSysDef* sysDef=sysDefs[sysOfChan[ch]];
  if (sysDef==NULL) return false;
  auto iter=sysDef->preEffectHandlers.find(effect);
  if (iter==sysDef->preEffectHandlers.end()) return false;
  EffectHandler handler=iter->second;
  int val=0;
  int val2=0;
  try {
    val=handler.val?handler.val(effect,effectVal):effectVal;
    val2=handler.val2?handler.val2(effect,effectVal):0;
  } catch (DivDoNotHandleEffect& e) {
    return false;
  }
  // wouldn't this cause problems if it were to return 0?
  return dispatchCmd(DivCommand(handler.dispatchCmd,ch,val,val2));
}

void DivEngine::processRowPre(int i) {
  int whatOrder=curOrder;
  int whatRow=curRow;
  DivPattern* pat=curPat[i].getPattern(curOrders->ord[i][whatOrder],false);
  for (int j=0; j<curPat[i].effectCols; j++) {
    short effect=pat->data[whatRow][4+(j<<1)];
    short effectVal=pat->data[whatRow][5+(j<<1)];

    if (effectVal==-1) effectVal=0;
    effectVal&=255;
    perSystemPreEffect(i,effect,effectVal);
  }
}

void DivEngine::processRow(int i, bool afterDelay) {
  int whatOrder=afterDelay?chan[i].delayOrder:curOrder;
  int whatRow=afterDelay?chan[i].delayRow:curRow;
  DivPattern* pat=curPat[i].getPattern(curOrders->ord[i][whatOrder],false);
  // pre effects
  if (!afterDelay) {
    bool returnAfterPre=false;
    for (int j=0; j<curPat[i].effectCols; j++) {
      short effect=pat->data[whatRow][4+(j<<1)];
      short effectVal=pat->data[whatRow][5+(j<<1)];

      if (effectVal==-1) effectVal=0;
      effectVal&=255;

      switch (effect) {
        case 0x09: // select groove pattern/speed 1
          if (song.grooves.empty()) {
            if (effectVal>0) speeds.val[0]=effectVal;
          } else {
            if (effectVal<(short)song.grooves.size()) {
              speeds=song.grooves[effectVal];
              curSpeed=0;
            }
          }
          break;
        case 0x0f: // speed 1/speed 2
          if (speeds.len==2 && song.grooves.empty()) {
            if (effectVal>0) speeds.val[1]=effectVal;
          } else {
            if (effectVal>0) speeds.val[0]=effectVal;
          }
          break;
        case 0xfd: // virtual tempo num
          if (effectVal>0) virtualTempoN=effectVal;
          break;
        case 0xfe: // virtual tempo den
          if (effectVal>0) virtualTempoD=effectVal;
          break;
        case 0x0b: // change order
          if (changeOrd==-1 || song.jumpTreatment==0) {
            changeOrd=effectVal;
            if (song.jumpTreatment==1 || song.jumpTreatment==2) {
              changePos=0;
            }
          }
          break;
        case 0x0d: // next order
          if (song.jumpTreatment==2) {
            if ((curOrder<(curSubSong->ordersLen-1) || !song.ignoreJumpAtEnd)) {
              changeOrd=-2;
              changePos=effectVal;
            }
          } else if (song.jumpTreatment==1) {
            if (changeOrd<0 && (curOrder<(curSubSong->ordersLen-1) || !song.ignoreJumpAtEnd)) {
              changeOrd=-2;
              changePos=effectVal;
            }
          } else {
            if (curOrder<(curSubSong->ordersLen-1) || !song.ignoreJumpAtEnd) {
              if (changeOrd<0) {
                changeOrd=-2;
              }
              changePos=effectVal;
            }
          }
          break;
        case 0xed: // delay
          if (effectVal!=0) {
            bool comparison=(song.delayBehavior==1)?(effectVal<=nextSpeed):(effectVal<(nextSpeed*(curSubSong->timeBase+1)));
            if (song.delayBehavior==2) comparison=true;
            if (comparison) {
              chan[i].rowDelay=effectVal+1;
              chan[i].delayOrder=whatOrder;
              chan[i].delayRow=whatRow;
              if (effectVal==nextSpeed) {
                //if (sysOfChan[i]!=DIV_SYSTEM_YM2610 && sysOfChan[i]!=DIV_SYSTEM_YM2610_EXT) chan[i].delayLocked=true;
              } else {
                chan[i].delayLocked=false;
              }
              returnAfterPre=true;
            } else {
              logV("higher than nextSpeed! %d>%d",effectVal,nextSpeed);
              chan[i].delayLocked=false;
            }
          }
          break;
      }
    }
    if (returnAfterPre) return;
  } else {
    //logV("honoring delay at position %d",whatRow);
  }

  if (chan[i].delayLocked) return;

  // instrument
  bool insChanged=false;
  if (pat->data[whatRow][2]!=-1) {
    if (chan[i].lastIns!=pat->data[whatRow][2]) {
      dispatchCmd(DivCommand(DIV_CMD_INSTRUMENT,i,pat->data[whatRow][2]));
      chan[i].lastIns=pat->data[whatRow][2];
      insChanged=true;
      if (song.legacyVolumeSlides && chan[i].volume==chan[i].volMax+1) {
        logV("forcing volume");
        chan[i].volume=chan[i].volMax;
        dispatchCmd(DivCommand(DIV_CMD_VOLUME,i,chan[i].volume>>8));
        dispatchCmd(DivCommand(DIV_CMD_HINT_VOLUME,i,chan[i].volume>>8));
      }
    }
  }
  // note
  if (pat->data[whatRow][0]==100) { // note off
    //chan[i].note=-1;
    chan[i].keyOn=false;
    chan[i].keyOff=true;
    if (chan[i].inPorta && song.noteOffResetsSlides) {
      if (chan[i].stopOnOff) {
        chan[i].portaNote=-1;
        chan[i].portaSpeed=-1;
        dispatchCmd(DivCommand(DIV_CMD_HINT_PORTA,i,CLAMP(chan[i].portaNote,-128,127),MAX(chan[i].portaSpeed,0)));
        chan[i].stopOnOff=false;
      }
      if (disCont[dispatchOfChan[i]].dispatch->keyOffAffectsPorta(dispatchChanOfChan[i])) {
        chan[i].portaNote=-1;
        chan[i].portaSpeed=-1;
        dispatchCmd(DivCommand(DIV_CMD_HINT_PORTA,i,CLAMP(chan[i].portaNote,-128,127),MAX(chan[i].portaSpeed,0)));
        /*if (i==2 && sysOfChan[i]==DIV_SYSTEM_SMS) {
          chan[i+1].portaNote=-1;
          chan[i+1].portaSpeed=-1;
        }*/
      }
      chan[i].scheduledSlideReset=true;
    }
    dispatchCmd(DivCommand(DIV_CMD_NOTE_OFF,i));
  } else if (pat->data[whatRow][0]==101) { // note off + env release
    //chan[i].note=-1;
    chan[i].keyOn=false;
    chan[i].keyOff=true;
    if (chan[i].inPorta && song.noteOffResetsSlides) {
      if (chan[i].stopOnOff) {
        chan[i].portaNote=-1;
        chan[i].portaSpeed=-1;
        dispatchCmd(DivCommand(DIV_CMD_HINT_PORTA,i,CLAMP(chan[i].portaNote,-128,127),MAX(chan[i].portaSpeed,0)));
        chan[i].stopOnOff=false;
      }
      if (disCont[dispatchOfChan[i]].dispatch->keyOffAffectsPorta(dispatchChanOfChan[i])) {
        chan[i].portaNote=-1;
        chan[i].portaSpeed=-1;
        dispatchCmd(DivCommand(DIV_CMD_HINT_PORTA,i,CLAMP(chan[i].portaNote,-128,127),MAX(chan[i].portaSpeed,0)));
        /*if (i==2 && sysOfChan[i]==DIV_SYSTEM_SMS) {
          chan[i+1].portaNote=-1;
          chan[i+1].portaSpeed=-1;
        }*/
      }
      chan[i].scheduledSlideReset=true;
    }
    dispatchCmd(DivCommand(DIV_CMD_NOTE_OFF_ENV,i));
    chan[i].releasing=true;
  } else if (pat->data[whatRow][0]==102) { // env release
    dispatchCmd(DivCommand(DIV_CMD_ENV_RELEASE,i));
    chan[i].releasing=true;
  } else if (!(pat->data[whatRow][0]==0 && pat->data[whatRow][1]==0)) {
    chan[i].oldNote=chan[i].note;
    chan[i].note=pat->data[whatRow][0]+((signed char)pat->data[whatRow][1])*12;
    if (!chan[i].keyOn) {
      if (disCont[dispatchOfChan[i]].dispatch->keyOffAffectsArp(dispatchChanOfChan[i])) {
        chan[i].arp=0;
        dispatchCmd(DivCommand(DIV_CMD_HINT_ARPEGGIO,i,chan[i].arp));
      }
    }
    chan[i].doNote=true;
    if (chan[i].arp!=0 && song.compatibleArpeggio) {
      chan[i].arpYield=true;
    }
  }

  // volume
  if (pat->data[whatRow][3]!=-1) {
    if (!song.oldAlwaysSetVolume || disCont[dispatchOfChan[i]].dispatch->getLegacyAlwaysSetVolume() || (MIN(chan[i].volMax,chan[i].volume)>>8)!=pat->data[whatRow][3]) {
      if (pat->data[whatRow][0]==0 && pat->data[whatRow][1]==0) {
        chan[i].midiAftertouch=true;
      }
      chan[i].volume=pat->data[whatRow][3]<<8;
      dispatchCmd(DivCommand(DIV_CMD_VOLUME,i,chan[i].volume>>8));
      dispatchCmd(DivCommand(DIV_CMD_HINT_VOLUME,i,chan[i].volume>>8));
    }
  }

  chan[i].retrigSpeed=0;

  short lastSlide=-1;
  bool calledPorta=false;
  bool panChanged=false;
  bool surroundPanChanged=false;
  bool sampleOffSet=false;

  // effects
  for (int j=0; j<curPat[i].effectCols; j++) {
    short effect=pat->data[whatRow][4+(j<<1)];
    short effectVal=pat->data[whatRow][5+(j<<1)];

    if (effectVal==-1) effectVal=0;
    effectVal&=255;

    // per-system effect
    if (!perSystemEffect(i,effect,effectVal)) switch (effect) {
      case 0x08: // panning (split 4-bit)
        chan[i].panL=(effectVal>>4)|(effectVal&0xf0);
        chan[i].panR=(effectVal&15)|((effectVal&15)<<4);
        panChanged=true;
        break;
      case 0x80: { // panning (linear)
        unsigned short pan=convertPanLinearToSplit(effectVal,8,255);
        chan[i].panL=pan>>8;
        chan[i].panR=pan&0xff;
        panChanged=true;
        break;
      }
      case 0x81: // panning left (split 8-bit)
        chan[i].panL=effectVal;
        panChanged=true;
        break;
      case 0x82: // panning right (split 8-bit)
        chan[i].panR=effectVal;
        panChanged=true;
        break;
      case 0x83: // pan slide
        if (effectVal!=0) {
          if ((effectVal&15)!=0) {
            chan[i].panSpeed=(effectVal&15);
          } else {
            chan[i].panSpeed=-(effectVal>>4);
          }
          // panbrello and slides are incompatible
          chan[i].panDepth=0;
          chan[i].panRate=0;
          chan[i].panPos=0;
        } else {
          chan[i].panSpeed=0;
        }
        break;
      case 0x84: // panbrello
        if (chan[i].panDepth==0) {
          chan[i].panPos=0;
        }
        chan[i].panDepth=effectVal&15;
        chan[i].panRate=effectVal>>4;
        if (chan[i].panDepth!=0) {
          chan[i].panSpeed=0;
        }
        break;
      case 0x88: // panning rear (split 4-bit)
        chan[i].panRL=(effectVal>>4)|(effectVal&0xf0);
        chan[i].panRR=(effectVal&15)|((effectVal&15)<<4);
        surroundPanChanged=true;
        break;
      case 0x89: // panning left (split 8-bit)
        chan[i].panRL=effectVal;
        surroundPanChanged=true;
        break;
      case 0x8a: // panning right (split 8-bit)
        chan[i].panRR=effectVal;
        surroundPanChanged=true;
        break;
      case 0x01: // ramp up
        if (song.ignoreDuplicateSlides && (lastSlide==0x01 || lastSlide==0x1337)) break;
        lastSlide=0x01;
        if (effectVal==0) {
          chan[i].portaNote=-1;
          chan[i].portaSpeed=-1;
          dispatchCmd(DivCommand(DIV_CMD_HINT_PORTA,i,CLAMP(chan[i].portaNote,-128,127),MAX(chan[i].portaSpeed,0)));
          chan[i].inPorta=false;
          if (!song.arpNonPorta) dispatchCmd(DivCommand(DIV_CMD_PRE_PORTA,i,false,0));
        } else {
          chan[i].portaNote=song.limitSlides?0x60:255;
          chan[i].portaSpeed=effectVal;
          dispatchCmd(DivCommand(DIV_CMD_HINT_PORTA,i,CLAMP(chan[i].portaNote,-128,127),MAX(chan[i].portaSpeed,0)));
          chan[i].portaStop=true;
          chan[i].nowYouCanStop=false;
          chan[i].stopOnOff=false;
          chan[i].scheduledSlideReset=false;
          chan[i].wasShorthandPorta=false;
          chan[i].inPorta=false;
          if (!song.arpNonPorta) dispatchCmd(DivCommand(DIV_CMD_PRE_PORTA,i,true,0));
        }
        break;
      case 0x02: // ramp down
        if (song.ignoreDuplicateSlides && (lastSlide==0x02 || lastSlide==0x1337)) break;
        lastSlide=0x02;
        if (effectVal==0) {
          chan[i].portaNote=-1;
          chan[i].portaSpeed=-1;
          dispatchCmd(DivCommand(DIV_CMD_HINT_PORTA,i,CLAMP(chan[i].portaNote,-128,127),MAX(chan[i].portaSpeed,0)));
          chan[i].inPorta=false;
          if (!song.arpNonPorta) dispatchCmd(DivCommand(DIV_CMD_PRE_PORTA,i,false,0));
        } else {
          chan[i].portaNote=song.limitSlides?disCont[dispatchOfChan[i]].dispatch->getPortaFloor(dispatchChanOfChan[i]):-60;
          chan[i].portaSpeed=effectVal;
          dispatchCmd(DivCommand(DIV_CMD_HINT_PORTA,i,CLAMP(chan[i].portaNote,-128,127),MAX(chan[i].portaSpeed,0)));
          chan[i].portaStop=true;
          chan[i].nowYouCanStop=false;
          chan[i].stopOnOff=false;
          chan[i].scheduledSlideReset=false;
          chan[i].wasShorthandPorta=false;
          chan[i].inPorta=false;
          if (!song.arpNonPorta) dispatchCmd(DivCommand(DIV_CMD_PRE_PORTA,i,true,0));
        }
        break;
      case 0x03: // portamento
        if (effectVal==0) {
          chan[i].portaNote=-1;
          chan[i].portaSpeed=-1;
          dispatchCmd(DivCommand(DIV_CMD_HINT_PORTA,i,CLAMP(chan[i].portaNote,-128,127),MAX(chan[i].portaSpeed,0)));
          chan[i].inPorta=false;
          dispatchCmd(DivCommand(DIV_CMD_PRE_PORTA,i,false,0));
        } else {
          chan[i].lastPorta=effectVal;
          calledPorta=true;
          if (chan[i].note==chan[i].oldNote && !chan[i].inPorta && song.buggyPortaAfterSlide) {
            chan[i].portaNote=chan[i].note;
            chan[i].portaSpeed=-1;
          } else {
            chan[i].portaNote=chan[i].note;
            chan[i].portaSpeed=effectVal;
            chan[i].inPorta=true;
            chan[i].wasShorthandPorta=false;
          }
          dispatchCmd(DivCommand(DIV_CMD_HINT_PORTA,i,CLAMP(chan[i].portaNote,-128,127),MAX(chan[i].portaSpeed,0)));
          chan[i].portaStop=true;
          if (chan[i].keyOn) chan[i].doNote=false;
          chan[i].stopOnOff=song.stopPortaOnNoteOff; // what?!
          chan[i].scheduledSlideReset=false;
          dispatchCmd(DivCommand(DIV_CMD_PRE_PORTA,i,true,1));
          lastSlide=0x1337; // i hate this so much
        }
        break;
      case 0x04: // vibrato
        if (effectVal) chan[i].lastVibrato=effectVal;
        chan[i].vibratoDepth=effectVal&15;
        chan[i].vibratoRate=effectVal>>4;
        dispatchCmd(DivCommand(DIV_CMD_HINT_VIBRATO,i,chan[i].vibratoDepth,chan[i].vibratoRate));
        dispatchCmd(DivCommand(DIV_CMD_PITCH,i,chan[i].pitch+(((chan[i].vibratoDepth*vibTable[chan[i].vibratoPos]*chan[i].vibratoFine)>>4)/15)));
        break;
      case 0x05: // vol slide + vibrato
        if (effectVal==0) {
          chan[i].vibratoDepth=0;
          chan[i].vibratoRate=0;
        } else {
          chan[i].vibratoDepth=chan[i].lastVibrato&15;
          chan[i].vibratoRate=chan[i].lastVibrato>>4;
        }
        dispatchCmd(DivCommand(DIV_CMD_HINT_VIBRATO,i,chan[i].vibratoDepth,chan[i].vibratoRate));
        dispatchCmd(DivCommand(DIV_CMD_PITCH,i,chan[i].pitch+(((chan[i].vibratoDepth*vibTable[chan[i].vibratoPos]*chan[i].vibratoFine)>>4)/15)));
        // TODO: non-0x-or-x0 value should be treated as 00
        if (effectVal!=0) {
          if ((effectVal&15)!=0) {
            chan[i].volSpeed=-(effectVal&15)*64;
          } else {
            chan[i].volSpeed=(effectVal>>4)*64;
          }
          // tremolo and vol slides are incompatible
          chan[i].tremoloDepth=0;
          chan[i].tremoloRate=0;
        } else {
          chan[i].volSpeed=0;
        }
        dispatchCmd(DivCommand(DIV_CMD_HINT_VOL_SLIDE,i,chan[i].volSpeed));
        break;
      case 0x06: // vol slide + porta
        if (effectVal==0 || chan[i].lastPorta==0) {
          chan[i].portaNote=-1;
          chan[i].portaSpeed=-1;
          dispatchCmd(DivCommand(DIV_CMD_HINT_PORTA,i,CLAMP(chan[i].portaNote,-128,127),MAX(chan[i].portaSpeed,0)));
          chan[i].inPorta=false;
          dispatchCmd(DivCommand(DIV_CMD_PRE_PORTA,i,false,0));
        } else {
          calledPorta=true;
          if (chan[i].note==chan[i].oldNote && !chan[i].inPorta && song.buggyPortaAfterSlide) {
            chan[i].portaNote=chan[i].note;
            chan[i].portaSpeed=-1;
          } else {
            chan[i].portaNote=chan[i].note;
            chan[i].portaSpeed=chan[i].lastPorta;
            chan[i].inPorta=true;
            chan[i].wasShorthandPorta=false;
          }
          dispatchCmd(DivCommand(DIV_CMD_HINT_PORTA,i,CLAMP(chan[i].portaNote,-128,127),MAX(chan[i].portaSpeed,0)));
          chan[i].portaStop=true;
          if (chan[i].keyOn) chan[i].doNote=false;
          chan[i].stopOnOff=song.stopPortaOnNoteOff; // what?!
          chan[i].scheduledSlideReset=false;
          dispatchCmd(DivCommand(DIV_CMD_PRE_PORTA,i,true,1));
          lastSlide=0x1337; // i hate this so much
        }
        // TODO: non-0x-or-x0 value should be treated as 00
        if (effectVal!=0) {
          if ((effectVal&15)!=0) {
            chan[i].volSpeed=-(effectVal&15)*64;
          } else {
            chan[i].volSpeed=(effectVal>>4)*64;
          }
          // tremolo and vol slides are incompatible
          chan[i].tremoloDepth=0;
          chan[i].tremoloRate=0;
        } else {
          chan[i].volSpeed=0;
        }
        dispatchCmd(DivCommand(DIV_CMD_HINT_VOL_SLIDE,i,chan[i].volSpeed));
        break;
      case 0x07: // tremolo
        if (chan[i].tremoloDepth==0) {
          chan[i].tremoloPos=0;
        }
        chan[i].tremoloDepth=effectVal&15;
        chan[i].tremoloRate=effectVal>>4;
        if (chan[i].tremoloDepth!=0) {
          chan[i].volSpeed=0;
        } else {
          dispatchCmd(DivCommand(DIV_CMD_VOLUME,i,chan[i].volume>>8));
          dispatchCmd(DivCommand(DIV_CMD_HINT_VOLUME,i,chan[i].volume>>8));
        }
        break;
      case 0x0a: // volume ramp
        // TODO: non-0x-or-x0 value should be treated as 00
        if (effectVal!=0) {
          if ((effectVal&15)!=0) {
            chan[i].volSpeed=-(effectVal&15)*64;
          } else {
            chan[i].volSpeed=(effectVal>>4)*64;
          }
          // tremolo and vol slides are incompatible
          chan[i].tremoloDepth=0;
          chan[i].tremoloRate=0;
        } else {
          chan[i].volSpeed=0;
        }
        dispatchCmd(DivCommand(DIV_CMD_HINT_VOL_SLIDE,i,chan[i].volSpeed));
        break;
      case 0x00: // arpeggio
        chan[i].arp=effectVal;
        if (chan[i].arp==0 && song.arp0Reset) {
          chan[i].resetArp=true;
        }
        dispatchCmd(DivCommand(DIV_CMD_HINT_ARPEGGIO,i,chan[i].arp));
        break;
      case 0x0c: // retrigger
        if (effectVal!=0) {
          chan[i].retrigSpeed=effectVal;
          chan[i].retrigTick=0;
        }
        break;
      case 0x90: case 0x91: case 0x92: case 0x93:
      case 0x94: case 0x95: case 0x96: case 0x97: 
      case 0x98: case 0x99: case 0x9a: case 0x9b:
      case 0x9c: case 0x9d: case 0x9e: case 0x9f: // set samp. pos
        if (song.oldSampleOffset) {
          dispatchCmd(DivCommand(DIV_CMD_SAMPLE_POS,i,(((effect&0x0f)<<8)|effectVal)*256));
        } else {
          if (effect<0x93) {
            chan[i].sampleOff&=~(0xff<<((effect-0x90)<<3));
            chan[i].sampleOff|=effectVal<<((effect-0x90)<<3);
            sampleOffSet=true;
          }
        }
        break;
      case 0xc0: case 0xc1: case 0xc2: case 0xc3: // set Hz
        divider=(double)(((effect&0x3)<<8)|effectVal);
        if (divider<1) divider=1;
        cycles=got.rate*pow(2,MASTER_CLOCK_PREC)/divider;
        clockDrift=0;
        subticks=0;
        break;
      case 0xdc: // delayed mute
        if (effectVal>0 && (song.delayBehavior==2 || effectVal<nextSpeed)) {
          chan[i].volCut=effectVal+1;
          chan[i].cutType=0;
        }
        break;
      case 0xe0: // arp speed
        if (effectVal>0) {
          curSubSong->arpLen=effectVal;
          dispatchCmd(DivCommand(DIV_CMD_HINT_ARP_TIME,i,curSubSong->arpLen));
        }
        break;
      case 0xe1: // portamento up
        chan[i].portaNote=chan[i].note+(effectVal&15);
        chan[i].portaSpeed=(effectVal>>4)*4;
        dispatchCmd(DivCommand(DIV_CMD_HINT_PORTA,i,CLAMP(chan[i].portaNote,-128,127),MAX(chan[i].portaSpeed,0)));
        chan[i].portaStop=true;
        chan[i].nowYouCanStop=false;
        chan[i].stopOnOff=song.stopPortaOnNoteOff; // what?!
        chan[i].scheduledSlideReset=false;
        if ((effectVal&15)!=0) {
          chan[i].inPorta=true;
          chan[i].shorthandPorta=true;
          chan[i].wasShorthandPorta=true;
          if (!song.brokenShortcutSlides) dispatchCmd(DivCommand(DIV_CMD_PRE_PORTA,i,true,0));
          if (song.e1e2AlsoTakePriority) lastSlide=0x1337; // ...
        } else {
          chan[i].inPorta=false;
          if (!song.brokenShortcutSlides) dispatchCmd(DivCommand(DIV_CMD_PRE_PORTA,i,false,0));
        }
        break;
      case 0xe2: // portamento down
        chan[i].portaNote=chan[i].note-(effectVal&15);
        chan[i].portaSpeed=(effectVal>>4)*4;
        dispatchCmd(DivCommand(DIV_CMD_HINT_PORTA,i,CLAMP(chan[i].portaNote,-128,127),MAX(chan[i].portaSpeed,0)));
        chan[i].portaStop=true;
        chan[i].nowYouCanStop=false;
        chan[i].stopOnOff=song.stopPortaOnNoteOff; // what?!
        chan[i].scheduledSlideReset=false;
        if ((effectVal&15)!=0) {
          chan[i].inPorta=true;
          chan[i].shorthandPorta=true;
          chan[i].wasShorthandPorta=true;
          if (!song.brokenShortcutSlides) dispatchCmd(DivCommand(DIV_CMD_PRE_PORTA,i,true,0));
          if (song.e1e2AlsoTakePriority) lastSlide=0x1337; // ...
        } else {
          chan[i].inPorta=false;
          if (!song.brokenShortcutSlides) dispatchCmd(DivCommand(DIV_CMD_PRE_PORTA,i,false,0));
        }
        break;
      case 0xe3: // vibrato shape
        chan[i].vibratoShape=effectVal;
        dispatchCmd(DivCommand(DIV_CMD_HINT_VIBRATO_SHAPE,i,chan[i].vibratoShape));
        break;
      case 0xe4: // vibrato fine
        chan[i].vibratoFine=effectVal;
        dispatchCmd(DivCommand(DIV_CMD_HINT_VIBRATO_RANGE,i,chan[i].vibratoFine));
        break;
      case 0xe5: // pitch
        chan[i].pitch=effectVal-0x80;
        if (sysOfChan[i]==DIV_SYSTEM_YM2151) { // YM2151 pitch oddity
          chan[i].pitch*=2;
          if (chan[i].pitch<-128) chan[i].pitch=-128;
          if (chan[i].pitch>127) chan[i].pitch=127;
        }
        //chan[i].pitch+=globalPitch;
        dispatchCmd(DivCommand(DIV_CMD_PITCH,i,chan[i].pitch+(((chan[i].vibratoDepth*vibTable[chan[i].vibratoPos]*chan[i].vibratoFine)>>4)/15)));
        dispatchCmd(DivCommand(DIV_CMD_HINT_PITCH,i,chan[i].pitch));
        break;
      case 0xe6: // Delayed legato
        // why does this have to follow FamiTracker verbatim
        // couldn't you do better?
        if ((effectVal&15)!=0) {
          chan[i].legatoDelay=(((effectVal&0xf0)>>4)&7)+1;
          if (effectVal&128) {
            chan[i].legatoTarget=-(effectVal&15);
          } else {
            chan[i].legatoTarget=(effectVal&15);
          }
        } else {
          chan[i].legatoDelay=-1;
          chan[i].legatoTarget=0;
        }
        break;
      case 0xe7: // delayed macro release
        // "Bruh"
        if (effectVal>0 && (song.delayBehavior==2 || effectVal<nextSpeed)) {
          chan[i].cut=effectVal+1;
          chan[i].cutType=2;
        }
        break;
      case 0xe8: // delayed legato up
        // see? you COULD do better!
        if ((effectVal&15)!=0) {
          chan[i].legatoDelay=((effectVal&0xf0)>>4)+1;
          chan[i].legatoTarget=(effectVal&15);
        } else {
          chan[i].legatoDelay=-1;
          chan[i].legatoTarget=0;
        }
        break;
      case 0xe9: // delayed legato down
        if ((effectVal&15)!=0) {
          chan[i].legatoDelay=((effectVal&0xf0)>>4)+1;
          chan[i].legatoTarget=-(effectVal&15);
        } else {
          chan[i].legatoDelay=-1;
          chan[i].legatoTarget=0;
        }
        break;
      case 0xea: // legato mode
        chan[i].legato=effectVal;
        break;
      case 0xeb: // sample bank
        dispatchCmd(DivCommand(DIV_CMD_SAMPLE_BANK,i,effectVal));
        break;
      case 0xec: // delayed note cut
        if (effectVal>0 && (song.delayBehavior==2 || effectVal<nextSpeed)) {
          chan[i].cut=effectVal+1;
          chan[i].cutType=0;
        }
        break;
      case 0xee: // external command
        //printf("\x1b[1;36m%d: extern command %d\x1b[m\n",i,effectVal);
        extValue=effectVal;
        extValuePresent=true;
        dispatchCmd(DivCommand(DIV_CMD_EXTERNAL,i,effectVal));
        break;
      case 0xef: // global pitch
        globalPitch+=(signed char)(effectVal-0x80);
        break;
      case 0xf0: // set Hz by tempo
        divider=(double)effectVal*2.0/5.0;
        if (divider<1) divider=1;
        cycles=got.rate*pow(2,MASTER_CLOCK_PREC)/divider;
        clockDrift=0;
        subticks=0;
        break;
      case 0xf3: // fine volume ramp up
        // tremolo and vol slides are incompatible
        chan[i].tremoloDepth=0;
        chan[i].tremoloRate=0;
        chan[i].volSpeed=effectVal;
        dispatchCmd(DivCommand(DIV_CMD_HINT_VOL_SLIDE,i,chan[i].volSpeed));
        break;
      case 0xf4: // fine volume ramp down
        // tremolo and vol slides are incompatible
        chan[i].tremoloDepth=0;
        chan[i].tremoloRate=0;
        chan[i].volSpeed=-effectVal;
        dispatchCmd(DivCommand(DIV_CMD_HINT_VOL_SLIDE,i,chan[i].volSpeed));
        break;
      case 0xf5: // disable macro
        dispatchCmd(DivCommand(DIV_CMD_MACRO_OFF,i,effectVal&0xff));
        break;
      case 0xf6: // enable macro
        dispatchCmd(DivCommand(DIV_CMD_MACRO_ON,i,effectVal&0xff));
        break;
      case 0xf7: // restart macro
        dispatchCmd(DivCommand(DIV_CMD_MACRO_RESTART,i,effectVal&0xff));
        break;
      case 0xf8: // single volume ramp up
        chan[i].volSpeed=0; // add compat flag?
        chan[i].volume=MIN(chan[i].volume+effectVal*256,chan[i].volMax);
        dispatchCmd(DivCommand(DIV_CMD_VOLUME,i,chan[i].volume>>8));
        dispatchCmd(DivCommand(DIV_CMD_HINT_VOLUME,i,chan[i].volume>>8));
        break;
      case 0xf9: // single volume ramp down
        chan[i].volSpeed=0; // add compat flag?
        chan[i].volume=MAX(chan[i].volume-effectVal*256,0);
        dispatchCmd(DivCommand(DIV_CMD_VOLUME,i,chan[i].volume>>8));
        dispatchCmd(DivCommand(DIV_CMD_HINT_VOLUME,i,chan[i].volume>>8));
        break;
      case 0xfa: // fast volume ramp
        if (effectVal!=0) {
          if ((effectVal&15)!=0) {
            chan[i].volSpeed=-(effectVal&15)*256;
          } else {
            chan[i].volSpeed=(effectVal>>4)*256;
          }
          // tremolo and vol slides are incompatible
          chan[i].tremoloDepth=0;
          chan[i].tremoloRate=0;
        } else {
          chan[i].volSpeed=0;
        }
        dispatchCmd(DivCommand(DIV_CMD_HINT_VOL_SLIDE,i,chan[i].volSpeed));
        break;

      case 0xfc: // delayed note release
        if (song.delayBehavior==2 || effectVal<nextSpeed) {
          chan[i].cut=effectVal+1;
          chan[i].cutType=1;
        }
        break;
      
      case 0xff: // stop song
        shallStopSched=true;
        logV("scheduling stop");
        break;
    }
  }

  if (sampleOffSet) {
    dispatchCmd(DivCommand(DIV_CMD_SAMPLE_POS,i,chan[i].sampleOff));
  }

  if (panChanged) {
    dispatchCmd(DivCommand(DIV_CMD_PANNING,i,chan[i].panL,chan[i].panR));
  }
  if (surroundPanChanged) {
    dispatchCmd(DivCommand(DIV_CMD_SURROUND_PANNING,i,2,chan[i].panRL));
    dispatchCmd(DivCommand(DIV_CMD_SURROUND_PANNING,i,3,chan[i].panRR));
  }

  if (insChanged && (chan[i].inPorta || calledPorta) && song.newInsTriggersInPorta) {
    dispatchCmd(DivCommand(DIV_CMD_NOTE_ON,i,DIV_NOTE_NULL));
  }

  if (chan[i].doNote) {
    if (!song.continuousVibrato) {
      chan[i].vibratoPos=0;
    }
    dispatchCmd(DivCommand(DIV_CMD_PITCH,i,chan[i].pitch+(((chan[i].vibratoDepth*vibTable[chan[i].vibratoPos]*chan[i].vibratoFine)>>4)/15)));
    if (chan[i].legato && (!chan[i].inPorta || song.brokenPortaLegato)) {
      dispatchCmd(DivCommand(DIV_CMD_LEGATO,i,chan[i].note));
      dispatchCmd(DivCommand(DIV_CMD_HINT_LEGATO,i,chan[i].note));
    } else {
      if (chan[i].inPorta && chan[i].keyOn && !chan[i].shorthandPorta) {
        if (song.e1e2StopOnSameNote && chan[i].wasShorthandPorta) {
          chan[i].portaSpeed=-1;
          dispatchCmd(DivCommand(DIV_CMD_HINT_PORTA,i,CLAMP(chan[i].portaNote,-128,127),MAX(chan[i].portaSpeed,0)));
          if (!song.brokenShortcutSlides) dispatchCmd(DivCommand(DIV_CMD_PRE_PORTA,i,false,0));
          chan[i].wasShorthandPorta=false;
          chan[i].inPorta=false;
        } else {
          chan[i].portaNote=chan[i].note;
          dispatchCmd(DivCommand(DIV_CMD_HINT_PORTA,i,CLAMP(chan[i].portaNote,-128,127),MAX(chan[i].portaSpeed,0)));
        }
      } else if (!chan[i].noteOnInhibit) {
        dispatchCmd(DivCommand(DIV_CMD_NOTE_ON,i,chan[i].note,chan[i].volume>>8));
        chan[i].releasing=false;
        if (song.resetArpPhaseOnNewNote) {
           chan[i].arpStage=-1;
        }
        chan[i].goneThroughNote=true;
        chan[i].wentThroughNote=true;
        keyHit[i]=true;
      }
    }
    chan[i].doNote=false;
    if (!chan[i].keyOn && chan[i].scheduledSlideReset) {
      chan[i].portaNote=-1;
      chan[i].portaSpeed=-1;
      dispatchCmd(DivCommand(DIV_CMD_HINT_PORTA,i,CLAMP(chan[i].portaNote,-128,127),MAX(chan[i].portaSpeed,0)));
      chan[i].scheduledSlideReset=false;
      chan[i].inPorta=false;
    }
    if (!chan[i].keyOn && chan[i].volume>chan[i].volMax) {
      chan[i].volume=chan[i].volMax;
      dispatchCmd(DivCommand(DIV_CMD_VOLUME,i,chan[i].volume>>8));
      dispatchCmd(DivCommand(DIV_CMD_HINT_VOLUME,i,chan[i].volume>>8));
    }
    chan[i].keyOn=true;
    chan[i].keyOff=false;
  }
  chan[i].nowYouCanStop=true;
  chan[i].shorthandPorta=false;
  chan[i].noteOnInhibit=false;

  // post effects
  for (int j=0; j<curPat[i].effectCols; j++) {
    short effect=pat->data[whatRow][4+(j<<1)];
    short effectVal=pat->data[whatRow][5+(j<<1)];

    if (effectVal==-1) effectVal=0;
    effectVal&=255;
    if (!perSystemPostEffect(i,effect,effectVal)) {
      switch (effect) {
        case 0xf1: // single pitch ramp up
        case 0xf2: // single pitch ramp down
          if (effect==0xf1) {
            chan[i].portaNote=song.limitSlides?0x60:255;
          } else {
            chan[i].portaNote=song.limitSlides?disCont[dispatchOfChan[i]].dispatch->getPortaFloor(dispatchChanOfChan[i]):-60;
          }
          chan[i].portaSpeed=effectVal;
          chan[i].portaStop=true;
          chan[i].nowYouCanStop=false;
          chan[i].stopOnOff=false;
          chan[i].scheduledSlideReset=false;
          chan[i].inPorta=false;
          if (!song.arpNonPorta) dispatchCmd(DivCommand(DIV_CMD_PRE_PORTA,i,true,0));
          dispatchCmd(DivCommand(DIV_CMD_NOTE_PORTA,i,chan[i].portaSpeed*(song.linearPitch==2?song.pitchSlideSpeed:1),chan[i].portaNote));
          chan[i].portaNote=-1;
          chan[i].portaSpeed=-1;
          chan[i].inPorta=false;
          if (!song.arpNonPorta) dispatchCmd(DivCommand(DIV_CMD_PRE_PORTA,i,false,0));
          break;
      }
    }
  }
}

void DivEngine::nextRow() {
  static char pb[4096];
  static char pb1[4096];
  static char pb2[4096];
  static char pb3[4096];
  if (view==DIV_STATUS_PATTERN && !skipping) {
    strcpy(pb1,"");
    strcpy(pb3,"");
    for (int i=0; i<chans; i++) {
      snprintf(pb,4095," %.2x",curOrders->ord[i][curOrder]);
      strcat(pb1,pb);
      
      DivPattern* pat=curPat[i].getPattern(curOrders->ord[i][curOrder],false);
      snprintf(pb2,4095,"\x1b[37m %s",
              formatNote(pat->data[curRow][0],pat->data[curRow][1]));
      strcat(pb3,pb2);
      if (pat->data[curRow][3]==-1) {
        strcat(pb3,"\x1b[m--");
      } else {
        snprintf(pb2,4095,"\x1b[1;32m%.2x",pat->data[curRow][3]);
        strcat(pb3,pb2);
      }
      if (pat->data[curRow][2]==-1) {
        strcat(pb3,"\x1b[m--");
      } else {
        snprintf(pb2,4095,"\x1b[0;36m%.2x",pat->data[curRow][2]);
        strcat(pb3,pb2);
      }
      for (int j=0; j<curPat[i].effectCols; j++) {
        if (pat->data[curRow][4+(j<<1)]==-1) {
          strcat(pb3,"\x1b[m--");
        } else {
          snprintf(pb2,4095,"\x1b[1;31m%.2x",pat->data[curRow][4+(j<<1)]);
          strcat(pb3,pb2);
        }
        if (pat->data[curRow][5+(j<<1)]==-1) {
          strcat(pb3,"\x1b[m--");
        } else {
          snprintf(pb2,4095,"\x1b[1;37m%.2x",pat->data[curRow][5+(j<<1)]);
          strcat(pb3,pb2);
        }
      }
    }
    printf("| %.2x:%s | \x1b[1;33m%3d%s\x1b[m\n",curOrder,pb1,curRow,pb3);
  }

  if (curSubSong->hilightA>0) {
    if ((curRow%curSubSong->hilightA)==0) {
      pendingMetroTick=1;
      elapsedBeats++;
    }
  }
  if (curSubSong->hilightB>0) {
    if ((curRow%curSubSong->hilightB)==0) {
      pendingMetroTick=2;
      elapsedBars++;
      elapsedBeats=0;
    }
  }

  if (!stepPlay) {
    playPosLock.lock();
    prevOrder=curOrder;
    prevRow=curRow;
    playPosLock.unlock();
  }

  for (int i=0; i<chans; i++) {
    // try to find pre effects
    processRowPre(i);
  }

  for (int i=0; i<chans; i++) {
    if (song.delayBehavior!=2) {
      chan[i].rowDelay=0;
    }
    processRow(i,false);
  }

  walked[((curOrder<<5)+(curRow>>3))&8191]|=1<<(curRow&7);

  if (changeOrd!=-1) {
    if (repeatPattern) {
      curRow=0;
      changeOrd=-1;
    } else {
      curRow=changePos;
      changePos=0;
      if (changeOrd==-2) changeOrd=curOrder+1;
      // old loop detection routine
      //if (changeOrd<=curOrder) endOfSong=true;
      curOrder=changeOrd;
      if (curOrder>=curSubSong->ordersLen) {
        curOrder=0;
        endOfSong=true;
        memset(walked,0,8192);
      }
      changeOrd=-1;
    }
    if (haltOn==DIV_HALT_PATTERN) halted=true;
  } else if (playing) if (++curRow>=curSubSong->patLen) {
    if (shallStopSched) {
      curRow=curSubSong->patLen-1;
    } else {
      nextOrder();
    }
    if (haltOn==DIV_HALT_PATTERN) halted=true;
  }

  // new loop detection routine
  if (!endOfSong && walked[((curOrder<<5)+(curRow>>3))&8191]&(1<<(curRow&7)) && !shallStopSched) {
    logV("loop reached");
    endOfSong=true;
    memset(walked,0,8192);
  }

  if (song.brokenSpeedSel) {
    unsigned char speed2=(speeds.len>=2)?speeds.val[1]:speeds.val[0];
    unsigned char speed1=speeds.val[0];
    
    if ((curSubSong->patLen&1) && curOrder&1) {
      ticks=((curRow&1)?speed2:speed1)*(curSubSong->timeBase+1);
      nextSpeed=(curRow&1)?speed1:speed2;
    } else {
      ticks=((curRow&1)?speed1:speed2)*(curSubSong->timeBase+1);
      nextSpeed=(curRow&1)?speed2:speed1;
    }
  } else {
    ticks=speeds.val[curSpeed]*(curSubSong->timeBase+1);
    curSpeed++;
    if (curSpeed>=speeds.len) curSpeed=0;
    nextSpeed=speeds.val[curSpeed];
  }

  /*
  if (skipping) {
    ticks=1;
  }*/

  // post row details
  for (int i=0; i<chans; i++) {
    DivPattern* pat=curPat[i].getPattern(curOrders->ord[i][curOrder],false);
    if (!(pat->data[curRow][0]==0 && pat->data[curRow][1]==0)) {
      if (pat->data[curRow][0]!=100 && pat->data[curRow][0]!=101 && pat->data[curRow][0]!=102) {
        if (!chan[i].legato) {
          bool wantPreNote=false;
          if (disCont[dispatchOfChan[i]].dispatch!=NULL) {
            wantPreNote=disCont[dispatchOfChan[i]].dispatch->getWantPreNote();
            if (wantPreNote) {
              bool doPreparePreNote=true;
              int addition=0;

              for (int j=0; j<curPat[i].effectCols; j++) {
                if (!song.preNoteNoEffect) {
                  if (pat->data[curRow][4+(j<<1)]==0x03 && pat->data[curRow][5+(j<<1)]!=0 && pat->data[curRow][5+(j<<1)]!=-1) {
                    doPreparePreNote=false;
                    break;
                  }
                  if (pat->data[curRow][4+(j<<1)]==0x06 && pat->data[curRow][5+(j<<1)]!=0 && pat->data[curRow][5+(j<<1)]!=-1) {
                    doPreparePreNote=false;
                    break;
                  }
                  if (pat->data[curRow][4+(j<<1)]==0xea) {
                    if (pat->data[curRow][5+(j<<1)]>0) {
                      doPreparePreNote=false;
                      break;
                    }
                  }
                }
                if (pat->data[curRow][4+(j<<1)]==0xed) {
                  if (pat->data[curRow][5+(j<<1)]>0) {
                    addition=pat->data[curRow][5+(j<<1)]&255;
                    break;
                  }
                }
              }
              if (doPreparePreNote) dispatchCmd(DivCommand(DIV_CMD_PRE_NOTE,i,ticks+addition));
            }
          }

          if (song.oneTickCut) {
            bool doPrepareCut=true;
            int addition=0;

            for (int j=0; j<curPat[i].effectCols; j++) {
              if (pat->data[curRow][4+(j<<1)]==0x03 && pat->data[curRow][5+(j<<1)]!=0 && pat->data[curRow][5+(j<<1)]!=-1) {
                doPrepareCut=false;
                break;
              }
              if (pat->data[curRow][4+(j<<1)]==0x06 && pat->data[curRow][5+(j<<1)]!=0 && pat->data[curRow][5+(j<<1)]!=-1) {
                doPrepareCut=false;
                break;
              }
              if (pat->data[curRow][4+(j<<1)]==0xea) {
                if (pat->data[curRow][5+(j<<1)]>0) {
                  doPrepareCut=false;
                  break;
                }
              }
              if (pat->data[curRow][4+(j<<1)]==0xed) {
                if (pat->data[curRow][5+(j<<1)]>0) {
                  addition=pat->data[curRow][5+(j<<1)]&255;
                  break;
                }
              }
            }
            if (doPrepareCut && !wantPreNote && chan[i].cut<=0) {
              chan[i].cut=ticks+addition;
              chan[i].cutType=0;
            }
          }
        }
      }
    }
  }

  if (haltOn==DIV_HALT_ROW) halted=true;
  firstTick=true;
}

bool DivEngine::nextTick(bool noAccum, bool inhibitLowLat) {
  bool ret=false;
  if (divider<1) divider=1;

  if (lowLatency && !skipping && !inhibitLowLat) {
    tickMult=1000/divider;
    if (tickMult<1) tickMult=1;
  } else {
    tickMult=1;
  }
  
  cycles=got.rate*pow(2,MASTER_CLOCK_PREC)/(divider*tickMult);
  clockDrift+=fmod(got.rate*pow(2,MASTER_CLOCK_PREC),(double)(divider*tickMult));
  if (clockDrift>=(divider*tickMult)) {
    clockDrift-=(divider*tickMult);
    cycles++;
  }

  if (!pendingNotes.empty()) {
    bool isOn[DIV_MAX_CHANS];
    memset(isOn,0,DIV_MAX_CHANS*sizeof(bool));
    
    for (int i=pendingNotes.size()-1; i>=0; i--) {
      if (pendingNotes[i].channel<0 || pendingNotes[i].channel>=chans) continue;
      if (pendingNotes[i].on) {
        isOn[pendingNotes[i].channel]=true;
      } else {
        if (isOn[pendingNotes[i].channel]) {
          //logV("erasing off -> on sequence in %d",pendingNotes[i].channel);
          pendingNotes[i].nop=true;
        }
      }
    }
  }

  while (!pendingNotes.empty()) {
    DivNoteEvent& note=pendingNotes.front();
    if (note.nop || note.channel<0 || note.channel>=chans) {
      pendingNotes.pop_front();
      continue;
    }
    if (note.insChange) {
      dispatchCmd(DivCommand(DIV_CMD_INSTRUMENT,note.channel,note.ins,0));
      pendingNotes.pop_front();
      continue;
    }
    if (note.on) {
      if (!(midiIsDirect && midiIsDirectProgram && note.fromMIDI)) {
        dispatchCmd(DivCommand(DIV_CMD_INSTRUMENT,note.channel,note.ins,1));
      }
      if (note.volume>=0 && !disCont[dispatchOfChan[note.channel]].dispatch->isVolGlobal()) {
        float curvedVol=pow((float)note.volume/127.0f,midiVolExp);
        int mappedVol=disCont[dispatchOfChan[note.channel]].dispatch->mapVelocity(dispatchChanOfChan[note.channel],curvedVol);
        dispatchCmd(DivCommand(DIV_CMD_VOLUME,note.channel,mappedVol));
      }
      dispatchCmd(DivCommand(DIV_CMD_NOTE_ON,note.channel,note.note));
      keyHit[note.channel]=true;
      chan[note.channel].releasing=false;
      chan[note.channel].noteOnInhibit=true;
      chan[note.channel].lastIns=note.ins;
    } else {
      DivMacroInt* macroInt=disCont[dispatchOfChan[note.channel]].dispatch->getChanMacroInt(dispatchChanOfChan[note.channel]);
      if (macroInt!=NULL) {
        if (macroInt->hasRelease && !disCont[dispatchOfChan[note.channel]].dispatch->isVolGlobal()) {
          dispatchCmd(DivCommand(DIV_CMD_NOTE_OFF_ENV,note.channel));
        } else {
          dispatchCmd(DivCommand(DIV_CMD_NOTE_OFF,note.channel));
        }
      } else {
        dispatchCmd(DivCommand(DIV_CMD_NOTE_OFF,note.channel));
      }
    }
    pendingNotes.pop_front();
  }

  if (!freelance) {
    if (--subticks<=0) {
      subticks=tickMult;

      if (stepPlay!=1) {
        tempoAccum+=(skipping && virtualTempoN<virtualTempoD)?virtualTempoD:virtualTempoN;
        while (tempoAccum>=virtualTempoD) {
          tempoAccum-=virtualTempoD;
          if (--ticks<=0) {
            ret=endOfSong;
            if (shallStopSched) {
              logV("acknowledging scheduled stop");
              shallStop=true;
              break;
            } else if (endOfSong) {
              if (song.loopModality!=2) {
                playSub(true);
              }
            }
            endOfSong=false;
            if (stepPlay==2) {
              stepPlay=1;
              playPosLock.lock();
              prevOrder=curOrder;
              prevRow=curRow;
              playPosLock.unlock();
            }
            nextRow();
            break;
          }
        }
        // under no circumstances shall the accumulator become this large
        if (tempoAccum>1023) tempoAccum=1023;
      }
      // process stuff
      if (!shallStop) for (int i=0; i<chans; i++) {
        // delay effects
        if (chan[i].rowDelay>0) {
          if (--chan[i].rowDelay==0) {
            processRow(i,true);
          }
        }

        // retrigger
        if (chan[i].retrigSpeed) {
          if (--chan[i].retrigTick<0) {
            chan[i].retrigTick=chan[i].retrigSpeed-1;
            dispatchCmd(DivCommand(DIV_CMD_NOTE_ON,i,DIV_NOTE_NULL));
            keyHit[i]=true;
          }
        }

        // volume slides and tremolo
        if (!song.noSlidesOnFirstTick || !firstTick) {
          if (chan[i].volSpeed!=0) {
            chan[i].volume=(chan[i].volume&0xff)|(dispatchCmd(DivCommand(DIV_CMD_GET_VOLUME,i))<<8);
            chan[i].volume+=chan[i].volSpeed;
            if (chan[i].volume>chan[i].volMax) {
              chan[i].volume=chan[i].volMax;
              chan[i].volSpeed=0;
              dispatchCmd(DivCommand(DIV_CMD_HINT_VOLUME,i,chan[i].volume>>8));
              dispatchCmd(DivCommand(DIV_CMD_VOLUME,i,chan[i].volume>>8));
              dispatchCmd(DivCommand(DIV_CMD_HINT_VOL_SLIDE,i,0));
            } else if (chan[i].volume<0) {
              chan[i].volSpeed=0;
              dispatchCmd(DivCommand(DIV_CMD_HINT_VOL_SLIDE,i,0));
              if (song.legacyVolumeSlides) {
                chan[i].volume=chan[i].volMax+1;
              } else {
                chan[i].volume=0;
              }
              dispatchCmd(DivCommand(DIV_CMD_VOLUME,i,chan[i].volume>>8));
              dispatchCmd(DivCommand(DIV_CMD_HINT_VOLUME,i,chan[i].volume>>8));
            } else {
              dispatchCmd(DivCommand(DIV_CMD_VOLUME,i,chan[i].volume>>8));
            }
          } else if (chan[i].tremoloDepth>0) {
            chan[i].tremoloPos+=chan[i].tremoloRate;
            chan[i].tremoloPos&=127;
            dispatchCmd(DivCommand(DIV_CMD_VOLUME,i,MAX(0,chan[i].volume-(tremTable[chan[i].tremoloPos]*chan[i].tremoloDepth))>>8));
          }
        }

        // panning slides
        if (chan[i].panSpeed!=0) {
          int newPanL=chan[i].panL;
          int newPanR=chan[i].panR;
          if (chan[i].panSpeed>0) { // right
            if (newPanR>=0xff) {
              newPanL-=chan[i].panSpeed;
            } else {
              newPanR+=chan[i].panSpeed;
            }
          } else { // left
            if (newPanL>=0xff) {
              newPanR+=chan[i].panSpeed;
            } else {
              newPanL-=chan[i].panSpeed;
            }
          }

          if (newPanL<0) newPanL=0;
          if (newPanL>0xff) newPanL=0xff;
          if (newPanR<0) newPanR=0;
          if (newPanR>0xff) newPanR=0xff;

          chan[i].panL=newPanL;
          chan[i].panR=newPanR;

          dispatchCmd(DivCommand(DIV_CMD_PANNING,i,chan[i].panL,chan[i].panR));
        } else if (chan[i].panDepth>0) {
          chan[i].panPos+=chan[i].panRate;
          chan[i].panPos&=255;

          // calculate...
          switch (chan[i].panPos&0xc0) {
            case 0: // center -> right
              chan[i].panL=0xff-((chan[i].panPos&0x3f)<<2);
              chan[i].panR=0xff;
              break;
            case 0x40: // right -> center
              chan[i].panL=(chan[i].panPos&0x3f)<<2;
              chan[i].panR=0xff;
              break;
            case 0x80: // center -> left
              chan[i].panL=0xff;
              chan[i].panR=0xff-((chan[i].panPos&0x3f)<<2);
              break;
            case 0xc0: // left -> center
              chan[i].panL=0xff;
              chan[i].panR=(chan[i].panPos&0x3f)<<2;
              break;
          }

          dispatchCmd(DivCommand(DIV_CMD_PANNING,i,chan[i].panL,chan[i].panR));
        }

        // vibrato
        if (chan[i].vibratoDepth>0) {
          chan[i].vibratoPos+=chan[i].vibratoRate;
          while (chan[i].vibratoPos>=64) chan[i].vibratoPos-=64;

          chan[i].vibratoPosGiant+=chan[i].vibratoRate;
          while (chan[i].vibratoPosGiant>=512) chan[i].vibratoPosGiant-=512;

          int vibratoOut=0;
          switch (chan[i].vibratoShape) {
            case 1: // sine, up only
              vibratoOut=MAX(0,vibTable[chan[i].vibratoPos]);
              break;
            case 2: // sine, down only
              vibratoOut=MIN(0,vibTable[chan[i].vibratoPos]);
              break;
            case 3: // triangle
              vibratoOut=(chan[i].vibratoPos&31);
              if (chan[i].vibratoPos&16) {
                vibratoOut=32-(chan[i].vibratoPos&31);
              }
              if (chan[i].vibratoPos&32) {
                vibratoOut=-vibratoOut;
              }
              vibratoOut<<=3;
              break;
            case 4: // ramp up
              vibratoOut=chan[i].vibratoPos<<1;
              break;
            case 5: // ramp down
              vibratoOut=-chan[i].vibratoPos<<1;
              break;
            case 6: // square
              vibratoOut=(chan[i].vibratoPos>=32)?-127:127;
              break;
            case 7: // random (TODO: use LFSR)
              vibratoOut=(rand()&255)-128;
              break;
            case 8: // square up
              vibratoOut=(chan[i].vibratoPos>=32)?0:127;
              break;
            case 9: // square down
              vibratoOut=(chan[i].vibratoPos>=32)?0:-127;
              break;
            case 10: // half sine up
              vibratoOut=vibTable[chan[i].vibratoPos>>1];
              break;
            case 11: // half sine down
              vibratoOut=vibTable[32|(chan[i].vibratoPos>>1)];
              break;
            default: // sine
              vibratoOut=vibTable[chan[i].vibratoPos];
              break;
          }
          dispatchCmd(DivCommand(DIV_CMD_PITCH,i,chan[i].pitch+(((chan[i].vibratoDepth*vibratoOut*chan[i].vibratoFine)>>4)/15)));
        }

        // delayed legato
        if (chan[i].legatoDelay>0) {
          if (--chan[i].legatoDelay<1) {
            chan[i].note+=chan[i].legatoTarget;
            dispatchCmd(DivCommand(DIV_CMD_LEGATO,i,chan[i].note));
            dispatchCmd(DivCommand(DIV_CMD_HINT_LEGATO,i,chan[i].note));
            chan[i].legatoDelay=-1;
            chan[i].legatoTarget=0;
          }
        }

        // portamento and pitch slides
        if (!song.noSlidesOnFirstTick || !firstTick) {
          if ((chan[i].keyOn || chan[i].keyOff) && chan[i].portaSpeed>0) {
            if (dispatchCmd(DivCommand(DIV_CMD_NOTE_PORTA,i,chan[i].portaSpeed*(song.linearPitch==2?song.pitchSlideSpeed:1),chan[i].portaNote))==2 && chan[i].portaStop && song.targetResetsSlides) {
              chan[i].portaSpeed=0;
              dispatchCmd(DivCommand(DIV_CMD_HINT_PORTA,i,CLAMP(chan[i].portaNote,-128,127),MAX(chan[i].portaSpeed,0)));
              chan[i].oldNote=chan[i].note;
              chan[i].note=chan[i].portaNote;
              chan[i].inPorta=false;
              dispatchCmd(DivCommand(DIV_CMD_LEGATO,i,chan[i].note));
              dispatchCmd(DivCommand(DIV_CMD_HINT_LEGATO,i,chan[i].note));
            }
          }
        }

        // note cut
        if (chan[i].cut>0) {
          if (--chan[i].cut<1) {
            if (chan[i].cutType==2) {
              dispatchCmd(DivCommand(DIV_CMD_ENV_RELEASE,i));
              chan[i].releasing=true;
            } else {
              chan[i].oldNote=chan[i].note;
              //chan[i].note=-1;
              if (chan[i].inPorta && song.noteOffResetsSlides) {
                chan[i].keyOff=true;
                chan[i].keyOn=false;
                if (chan[i].stopOnOff) {
                  chan[i].portaNote=-1;
                  chan[i].portaSpeed=-1;
                  dispatchCmd(DivCommand(DIV_CMD_HINT_PORTA,i,CLAMP(chan[i].portaNote,-128,127),MAX(chan[i].portaSpeed,0)));
                  chan[i].stopOnOff=false;
                }
                if (disCont[dispatchOfChan[i]].dispatch->keyOffAffectsPorta(dispatchChanOfChan[i])) {
                  chan[i].portaNote=-1;
                  chan[i].portaSpeed=-1;
                  dispatchCmd(DivCommand(DIV_CMD_HINT_PORTA,i,CLAMP(chan[i].portaNote,-128,127),MAX(chan[i].portaSpeed,0)));
                }
                dispatchCmd(DivCommand(DIV_CMD_PRE_PORTA,i,false,0));
                chan[i].scheduledSlideReset=true;
              }
              if (chan[i].cutType==1) {
                dispatchCmd(DivCommand(DIV_CMD_NOTE_OFF_ENV,i));
              } else {
                dispatchCmd(DivCommand(DIV_CMD_NOTE_OFF,i));
              }
              chan[i].releasing=true;
            }
          }
        }

        // volume cut/mute
        if (chan[i].volCut>0) {
          if (--chan[i].volCut<1) {
            chan[i].volume=0;
            dispatchCmd(DivCommand(DIV_CMD_VOLUME,i,chan[i].volume>>8));
            dispatchCmd(DivCommand(DIV_CMD_HINT_VOLUME,i,chan[i].volume>>8));
          }
        }

        // arpeggio
        if (chan[i].resetArp) {
          dispatchCmd(DivCommand(DIV_CMD_LEGATO,i,chan[i].note));
          dispatchCmd(DivCommand(DIV_CMD_HINT_LEGATO,i,chan[i].note));
          chan[i].resetArp=false;
        }
        if (song.rowResetsArpPos && firstTick) {
          chan[i].arpStage=-1;
        }
        if (chan[i].arp!=0 && !chan[i].arpYield && chan[i].portaSpeed<1) {
          if (--chan[i].arpTicks<1) {
            chan[i].arpTicks=curSubSong->arpLen;
            chan[i].arpStage++;
            if (chan[i].arpStage>2) chan[i].arpStage=0;
            switch (chan[i].arpStage) {
              case 0:
                dispatchCmd(DivCommand(DIV_CMD_LEGATO,i,chan[i].note));
                break;
              case 1:
                dispatchCmd(DivCommand(DIV_CMD_LEGATO,i,chan[i].note+(chan[i].arp>>4)));
                break;
              case 2:
                dispatchCmd(DivCommand(DIV_CMD_LEGATO,i,chan[i].note+(chan[i].arp&15)));
                break;
            }
          }
        } else {
          chan[i].arpYield=false;
        }
      }
    }
  } else {
    // still tick the subtick counter
    if (--subticks<=0) {
      subticks=tickMult;
    }
  }

  if (subticks==tickMult && cmdStreamInt) {
    if (!cmdStreamInt->tick()) {
      // !!!
    }
  }


  firstTick=false;

  if (shallStop) {
    freelance=false;
    playing=false;
    extValuePresent=false;
    stepPlay=0;
    remainingLoops=-1;
    sPreview.sample=-1;
    sPreview.wave=-1;
    sPreview.pos=0;
    sPreview.dir=false;
    ret=true;
    shallStop=false;
    shallStopSched=false;
    // reset all chan oscs
    for (int i=0; i<chans; i++) {
      DivDispatchOscBuffer* buf=disCont[dispatchOfChan[i]].dispatch->getOscBuffer(dispatchChanOfChan[i]);
      if (buf!=NULL) {
        memset(buf->data,0,65536*sizeof(short));
        buf->needle=0;
        buf->readNeedle=0;
      }
    }
    return ret;
  }

  // system tick
  for (int i=0; i<song.systemLen; i++) disCont[i].dispatch->tick(subticks==tickMult);

  if (!freelance) {
    if (stepPlay!=1) {
      if (!noAccum) {
        totalTicksR++;
        totalTicks+=1000000/(divider*tickMult);
      }
      if (totalTicks>=1000000) {
        totalTicks-=1000000;
        if (totalSeconds<0x7fffffff) totalSeconds++;
        cmdsPerSecond=totalCmds-lastCmds;
        lastCmds=totalCmds;
      }
    }

    if (consoleMode && !disableStatusOut && subticks<=1 && !skipping) fprintf(stderr,"\x1b[2K> %d:%.2d:%.2d.%.2d  %.2x/%.2x:%.3d/%.3d  %4dcmd/s\x1b[G",totalSeconds/3600,(totalSeconds/60)%60,totalSeconds%60,totalTicks/10000,curOrder,curSubSong->ordersLen,curRow,curSubSong->patLen,cmdsPerSecond);
  }

  if (haltOn==DIV_HALT_TICK) halted=true;

  return ret;
}

int DivEngine::getBufferPos() {
  return bufferPos>>MASTER_CLOCK_PREC;
}

void DivEngine::runMidiClock(int totalCycles) {
  if (freelance) return;
  midiClockCycles-=totalCycles;
  while (midiClockCycles<=0) {
    curMidiClock++;
    if (output) if (!skipping && output->midiOut!=NULL && midiOutClock) {
      output->midiOut->send(TAMidiMessage(TA_MIDI_CLOCK,0,0));
    }

    double hl=curSubSong->hilightA;
    if (hl<=0.0) hl=4.0;
    double timeBase=curSubSong->timeBase+1;
    double speedSum=0;
    double vD=virtualTempoD;
    for (int i=0; i<MIN(16,speeds.len); i++) {
      speedSum+=speeds.val[i];
    }
    speedSum/=MAX(1,speeds.len);
    if (timeBase<1.0) timeBase=1.0;
    if (speedSum<1.0) speedSum=1.0;
    if (vD<1) vD=1;
    double bpm=((24.0*divider)/(timeBase*hl*speedSum))*(double)virtualTempoN/vD;
    if (bpm<1.0) bpm=1.0;
    int increment=got.rate*pow(2,MASTER_CLOCK_PREC)/(bpm);

    midiClockCycles+=increment;
    midiClockDrift+=fmod(got.rate*pow(2,MASTER_CLOCK_PREC),(double)(bpm));
    if (midiClockDrift>=(bpm)) {
      midiClockDrift-=(bpm);
      midiClockCycles++;
    }
  }
}

void DivEngine::runMidiTime(int totalCycles) {
  if (freelance) return;
  midiTimeCycles-=totalCycles;
  while (midiTimeCycles<=0) {
    if (curMidiTimePiece==0) {
      curMidiTimeCode=curMidiTime;
    }
    if (!(curMidiTimePiece&3)) curMidiTime++;

    double frameRate=96.0;
    int timeRate=midiOutTimeRate;
    if (timeRate<1 || timeRate>4) {
      if (curSubSong->hz>=47.98 && curSubSong->hz<=48.02) {
        timeRate=1;
      } else if (curSubSong->hz>=49.98 && curSubSong->hz<=50.02) {
        timeRate=2;
      } else if (curSubSong->hz>=59.9 && curSubSong->hz<=60.11) {
        timeRate=4;
      } else {
        timeRate=4;
      }
    }

    int hour=0;
    int minute=0;
    int second=0;
    int frame=0;
    int drop=0;
    int actualTime=curMidiTimeCode;
    
    switch (timeRate) {
      case 1: // 24
        frameRate=96.0;
        hour=(actualTime/(60*60*24))%24;
        minute=(actualTime/(60*24))%60;
        second=(actualTime/24)%60;
        frame=actualTime%24;
        break;
      case 2: // 25
        frameRate=100.0;
        hour=(actualTime/(60*60*25))%24;
        minute=(actualTime/(60*25))%60;
        second=(actualTime/25)%60;
        frame=actualTime%25;
        break;
      case 3: // 29.97 (NTSC drop)
        frameRate=120.0*(1000.0/1001.0);

        // drop
        drop=((actualTime/(30*60))-(actualTime/(30*600)))*2;
        actualTime+=drop;

        hour=(actualTime/(60*60*30))%24;
        minute=(actualTime/(60*30))%60;
        second=(actualTime/30)%60;
        frame=actualTime%30;
        break;
      case 4: // 30 (NTSC non-drop)
      default:
        frameRate=120.0;
        hour=(actualTime/(60*60*30))%24;
        minute=(actualTime/(60*30))%60;
        second=(actualTime/30)%60;
        frame=actualTime%30;
        break;
    }

    if (output) if (!skipping && output->midiOut!=NULL && midiOutTime) {
      unsigned char val=0;
      switch (curMidiTimePiece) {
        case 0:
          val=frame&15;
          break;
        case 1:
          val=frame>>4;
          break;
        case 2:
          val=second&15;
          break;
        case 3:
          val=second>>4;
          break;
        case 4:
          val=minute&15;
          break;
        case 5:
          val=minute>>4;
          break;
        case 6:
          val=hour&15;
          break;
        case 7:
          val=(hour>>4)|((timeRate-1)<<1);
          break;
      }
      val|=curMidiTimePiece<<4;
      output->midiOut->send(TAMidiMessage(TA_MIDI_MTC_FRAME,val,0));
    }
    curMidiTimePiece=(curMidiTimePiece+1)&7;

    midiTimeCycles+=got.rate*pow(2,MASTER_CLOCK_PREC)/(frameRate);
    midiTimeDrift+=fmod(got.rate*pow(2,MASTER_CLOCK_PREC),(double)(frameRate));
    if (midiTimeDrift>=(frameRate)) {
      midiTimeDrift-=(frameRate);
      midiTimeCycles++;
    }
  }
}

void _runDispatch1(void* d) {
}

void _runDispatch2(void* d) {

}

void DivEngine::nextBuf(float** in, float** out, int inChans, int outChans, unsigned int size) {
  lastNBIns=inChans;
  lastNBOuts=outChans;
  lastNBSize=size;

  if (!size) {
    logW("nextBuf called with size 0!");
    return;
  }
  lastLoopPos=-1;

  if (out!=NULL) {
    for (int i=0; i<outChans; i++) {
      memset(out[i],0,size*sizeof(float));
    }
  }

  if (softLocked) {
    if (!isBusy.try_lock()) {
      logV("audio is soft-locked (%d)",softLockCount++);
      return;
    }
  } else {
    isBusy.lock();
  }
  got.bufsize=size;

  std::chrono::steady_clock::time_point ts_processBegin=std::chrono::steady_clock::now();

  if (renderPool==NULL) {
    unsigned int howManyThreads=song.systemLen;
    if (howManyThreads<2) howManyThreads=0;
    if (howManyThreads>renderPoolThreads) howManyThreads=renderPoolThreads;
    renderPool=new DivWorkPool(howManyThreads);
  }

  // process MIDI events (TODO: everything)
  if (output) if (output->midiIn) while (!output->midiIn->queue.empty()) {
    TAMidiMessage& msg=output->midiIn->queue.front();
    if (midiDebug) {
      if (msg.type==TA_MIDI_SYSEX) {
        logD("MIDI debug: %.2X SysEx",msg.type);
      } else {
        logD("MIDI debug: %.2X %.2X %.2X",msg.type,msg.data[0],msg.data[1]);
      }
    }
    int ins=-1;
    if ((ins=midiCallback(msg))!=-2) {
      int chan=msg.type&15;
      switch (msg.type&0xf0) {
        case TA_MIDI_NOTE_OFF: {
          if (midiIsDirect) {
            if (chan<0 || chan>=chans) break;
            pendingNotes.push_back(DivNoteEvent(chan,-1,-1,-1,false,false,true));
          } else {
            autoNoteOff(msg.type&15,msg.data[0]-12,msg.data[1]);
          }
          if (!playing) {
            reset();
            freelance=true;
            playing=true;
          }
          break;
        }
        case TA_MIDI_NOTE_ON: {
          if (msg.data[1]==0) {
            if (midiIsDirect) {
              if (chan<0 || chan>=chans) break;
              pendingNotes.push_back(DivNoteEvent(chan,-1,-1,-1,false,false,true));
            } else {
              autoNoteOff(msg.type&15,msg.data[0]-12,msg.data[1]);
            }
          } else {
            if (midiIsDirect) {
              if (chan<0 || chan>=chans) break;
              pendingNotes.push_back(DivNoteEvent(chan,ins,msg.data[0]-12,msg.data[1],true,false,true));
            } else {
              autoNoteOn(msg.type&15,ins,msg.data[0]-12,msg.data[1]);
            }
          }
          break;
        }
        case TA_MIDI_PROGRAM: {
          if (midiIsDirect && midiIsDirectProgram) {
            pendingNotes.push_back(DivNoteEvent(chan,msg.data[0],0,0,false,true,true));
          }
          break;
        }
      }
    } else if (midiDebug) {
      logD("callback wants ignore");
    }
    //logD("%.2x",msg.type);
    output->midiIn->queue.pop();
  }
  
  // process sample/wave preview
  if ((sPreview.sample>=0 && sPreview.sample<(int)song.sample.size()) || (sPreview.wave>=0 && sPreview.wave<(int)song.wave.size())) {
    unsigned int samp_bbOff=0;
    unsigned int prevAvail=blip_samples_avail(samp_bb);
    if (prevAvail>size) prevAvail=size;
    if (prevAvail>0) {
      blip_read_samples(samp_bb,samp_bbOut,prevAvail,0);
      samp_bbOff=prevAvail;
    }
    size_t prevtotal=blip_clocks_needed(samp_bb,size-prevAvail);

    if (sPreview.sample>=0 && sPreview.sample<(int)song.sample.size()) {
      DivSample* s=song.sample[sPreview.sample];

      for (size_t i=0; i<prevtotal; i++) {
        if (sPreview.pos>=(int)s->samples || (sPreview.pEnd>=0 && sPreview.pos>=sPreview.pEnd)) {
          samp_temp=0;
        } else {
          samp_temp=s->data16[sPreview.pos];
          if (--sPreview.posSub<=0) {
            sPreview.posSub=sPreview.rateMul;
            if (sPreview.dir) {
              sPreview.pos--;
            } else {
              sPreview.pos++;
            }
          }
        }
        blip_add_delta(samp_bb,i,samp_temp-samp_prevSample);
        samp_prevSample=samp_temp;

        if (sPreview.dir) { // backward
          if (sPreview.pos<s->loopStart || (sPreview.pBegin>=0 && sPreview.pos<sPreview.pBegin)) {
            if (s->isLoopable() && sPreview.pos<s->loopEnd) {
              switch (s->loopMode) {
                case DivSampleLoopMode::DIV_SAMPLE_LOOP_FORWARD:
                  sPreview.pos=s->loopStart;
                  sPreview.dir=false;
                  break;
                case DivSampleLoopMode::DIV_SAMPLE_LOOP_BACKWARD:
                  sPreview.pos=s->loopEnd-1;
                  sPreview.dir=true;
                  break;
                case DivSampleLoopMode::DIV_SAMPLE_LOOP_PINGPONG:
                  sPreview.pos=s->loopStart;
                  sPreview.dir=false;
                  break;
                default:
                  break;
              }
            }
          }
        } else { // forward
          if (sPreview.pos>=s->loopEnd || (sPreview.pEnd>=0 && sPreview.pos>=sPreview.pEnd)) {
            if (s->isLoopable() && sPreview.pos>=s->loopStart) {
              switch (s->loopMode) {
                case DivSampleLoopMode::DIV_SAMPLE_LOOP_FORWARD:
                  sPreview.pos=s->loopStart;
                  sPreview.dir=false;
                  break;
                case DivSampleLoopMode::DIV_SAMPLE_LOOP_BACKWARD:
                  sPreview.pos=s->loopEnd-1;
                  sPreview.dir=true;
                  break;
                case DivSampleLoopMode::DIV_SAMPLE_LOOP_PINGPONG:
                  sPreview.pos=s->loopEnd-1;
                  sPreview.dir=true;
                  break;
                default:
                  break;
              }
            }
          }
        }
      }
      if (sPreview.dir) { // backward
        if (sPreview.pos<=s->loopStart || (sPreview.pBegin>=0 && sPreview.pos<=sPreview.pBegin)) {
          if (s->isLoopable() && sPreview.pos>=s->loopStart) {
            switch (s->loopMode) {
              case DivSampleLoopMode::DIV_SAMPLE_LOOP_FORWARD:
                sPreview.pos=s->loopStart;
                sPreview.dir=false;
                break;
              case DivSampleLoopMode::DIV_SAMPLE_LOOP_BACKWARD:
                sPreview.pos=s->loopEnd-1;
                sPreview.dir=true;
                break;
              case DivSampleLoopMode::DIV_SAMPLE_LOOP_PINGPONG:
                sPreview.pos=s->loopStart;
                sPreview.dir=false;
                break;
              default:
                break;
            }
          } else if (sPreview.pos<0) {
            sPreview.sample=-1;
          }
        }
      } else { // forward
        if (sPreview.pos>=s->loopEnd || (sPreview.pEnd>=0 && sPreview.pos>=sPreview.pEnd)) {
          if (s->isLoopable() && sPreview.pos>=s->loopStart) {
            switch (s->loopMode) {
              case DivSampleLoopMode::DIV_SAMPLE_LOOP_FORWARD:
                sPreview.pos=s->loopStart;
                sPreview.dir=false;
                break;
              case DivSampleLoopMode::DIV_SAMPLE_LOOP_BACKWARD:
                sPreview.pos=s->loopEnd-1;
                sPreview.dir=true;
                break;
              case DivSampleLoopMode::DIV_SAMPLE_LOOP_PINGPONG:
                sPreview.pos=s->loopEnd-1;
                sPreview.dir=true;
                break;
              default:
                break;
            }
          } else if (sPreview.pos>=(int)s->samples) {
            sPreview.sample=-1;
          }
        }
      }
    } else if (sPreview.wave>=0 && sPreview.wave<(int)song.wave.size()) {
      DivWavetable* wave=song.wave[sPreview.wave];
      for (size_t i=0; i<prevtotal; i++) {
        if (wave->max<=0) {
          samp_temp=0;
        } else {
          samp_temp=((MIN(wave->data[sPreview.pos],wave->max)<<14)/wave->max)-8192;
        }
        if (--sPreview.posSub<=0) {
          sPreview.posSub=sPreview.rateMul;
          if (++sPreview.pos>=wave->len) {
            sPreview.pos=0;
          }
        }
        blip_add_delta(samp_bb,i,samp_temp-samp_prevSample);
        samp_prevSample=samp_temp;
      }
    }

    blip_end_frame(samp_bb,prevtotal);
    blip_read_samples(samp_bb,samp_bbOut+samp_bbOff,size-samp_bbOff,0);
  } else {
    memset(samp_bbOut,0,size*sizeof(short));
  }

  // process audio
  bool mustPlay=playing && !halted;
  if (mustPlay) {
    // logic starts here
    for (int i=0; i<song.systemLen; i++) {
      // TODO: we may have a problem here
      disCont[i].lastAvail=blip_samples_avail(disCont[i].bb[0]);
      if (disCont[i].lastAvail>0) {
        disCont[i].flush(disCont[i].lastAvail);
      }
      if (size<disCont[i].lastAvail) {
        disCont[i].runtotal=0;
      } else {
        disCont[i].runtotal=blip_clocks_needed(disCont[i].bb[0],size-disCont[i].lastAvail);
      }
      if (disCont[i].runtotal>disCont[i].bbInLen) {
        logD("growing dispatch %d bbIn to %d",i,disCont[i].runtotal+256);
        disCont[i].grow(disCont[i].runtotal+256);
      }
      disCont[i].runLeft=disCont[i].runtotal;
      disCont[i].runPos=0;
    }

    if (metroTickLen<size) {
      if (metroTick!=NULL) delete[] metroTick;
      metroTick=new unsigned char[size];
      metroTickLen=size;
    }

    memset(metroTick,0,size);

    int attempts=0;
    int runLeftG=size<<MASTER_CLOCK_PREC;
    while (++attempts<(int)size) {
      // -1. set bufferPos
      bufferPos=(size<<MASTER_CLOCK_PREC)-runLeftG;

      // 0. check if we've halted
      if (halted) break;
      // 1. check whether we are done with all buffers
      if (runLeftG<=0) break;

      // 2. check whether we gonna tick
      if (cycles<=0) {
        // we have to tick
        if (nextTick()) {
          /*totalTicks=0;
          totalSeconds=0;*/
          lastLoopPos=size-(runLeftG>>MASTER_CLOCK_PREC);
          logD("last loop pos: %d for a size of %d and runLeftG of %d",lastLoopPos,size,runLeftG);
          totalLoops++;
          if (remainingLoops>0) {
            remainingLoops--;
            if (!remainingLoops) {
              logI("end of song!");
              remainingLoops=-1;
              playing=false;
              freelance=false;
              extValuePresent=false;
              break;
            }
          }
        }
        if (pendingMetroTick) {
          unsigned int realPos=size-(runLeftG>>MASTER_CLOCK_PREC);
          if (realPos>=size) realPos=size-1;
          metroTick[realPos]=pendingMetroTick;
          pendingMetroTick=0;
        }
      } else {
        // 3. run MIDI clock
        int midiTotal=MIN(cycles,runLeftG);
        runMidiClock(midiTotal);

        // 4. run MIDI timecode
        runMidiTime(midiTotal);

        // 5. tick the clock and fill buffers as needed
        if (cycles<runLeftG) {
          for (int i=0; i<song.systemLen; i++) {
            disCont[i].cycles=cycles;
            disCont[i].size=size;
            renderPool->push([](void* d) {
              DivDispatchContainer* dc=(DivDispatchContainer*)d;
              int total=(dc->cycles*dc->runtotal)/(dc->size<<MASTER_CLOCK_PREC);
              dc->acquire(dc->runPos,total);
              dc->runLeft-=total;
              dc->runPos+=total;
            },&disCont[i]);
          }
          renderPool->wait();
          runLeftG-=cycles;
          cycles=0;
        } else {
          cycles-=runLeftG;
          runLeftG=0;
          for (int i=0; i<song.systemLen; i++) {
            renderPool->push([](void* d) {
              DivDispatchContainer* dc=(DivDispatchContainer*)d;
              dc->acquire(dc->runPos,dc->runLeft);
              dc->runLeft=0;
            },&disCont[i]);
          }
          renderPool->wait();
        }
      }
    }

    //logD("attempts: %d",attempts);
    if (attempts>=(int)(size+10)) {
      logE("hang detected! stopping! at %d seconds %d micro (%d>=%d)",totalSeconds,totalTicks,attempts,(int)size);
      freelance=false;
      playing=false;
      extValuePresent=false;
    }
    totalProcessed=size-(runLeftG>>MASTER_CLOCK_PREC);

    for (int i=0; i<song.systemLen; i++) {
      if (size<disCont[i].lastAvail) {
        logW("%d: size<lastAvail! %d<%d",i,size,disCont[i].lastAvail);
        continue;
      }
      disCont[i].size=size;
      renderPool->push([](void* d) {
        DivDispatchContainer* dc=(DivDispatchContainer*)d;
        dc->fillBuf(dc->runtotal,dc->lastAvail,dc->size-dc->lastAvail);
      },&disCont[i]);
    }
    renderPool->wait();
  }

  // process metronome
  if (metroBufLen<size || metroBuf==NULL) {
    if (metroBuf!=NULL) delete[] metroBuf;
    metroBuf=new float[size];
    metroBufLen=size;
  }

  memset(metroBuf,0,metroBufLen*sizeof(float));

  if (mustPlay && metronome) {
    for (size_t i=0; i<size; i++) {
      if (metroTick[i]) {
        if (metroTick[i]==2) {
          metroFreq=1400/got.rate;
        } else {
          metroFreq=1050/got.rate;
        }
        metroPos=0;
        metroAmp=0.7f;
      }
      if (metroAmp>0.0f) {
        for (int j=0; j<outChans; j++) {
          metroBuf[i]=(sin(metroPos*2*M_PI))*metroAmp*metroVol;
        }
      }
      metroAmp-=0.0003f;
      if (metroAmp<0.0f) metroAmp=0.0f;
      metroPos+=metroFreq;
      while (metroPos>=1) metroPos--;
    }
  }

  // resolve patchbay
  for (unsigned int i: song.patchbay) {
    const unsigned short srcPort=i>>16;
    const unsigned short destPort=i&0xffff;

    const unsigned short srcPortSet=srcPort>>4;
    const unsigned short destPortSet=destPort>>4;
    const unsigned char srcSubPort=srcPort&15;
    const unsigned char destSubPort=destPort&15;

    // null portset
    if (destPortSet==0xfff) continue;

    // system outputs
    if (destPortSet==0x000) {
      if (destSubPort>=outChans) continue;

      // chip outputs
      if (srcPortSet<song.systemLen && playing && !halted) {
        if (srcSubPort<disCont[srcPortSet].dispatch->getOutputCount()) {
          float vol=song.systemVol[srcPortSet]*disCont[srcPortSet].dispatch->getPostAmp()*song.masterVol;

          switch (destSubPort&3) {
            case 0:
              vol*=MIN(1.0f,1.0f-song.systemPan[srcPortSet])*MIN(1.0f,1.0f+song.systemPanFR[srcPortSet]);
              break;
            case 1:
              vol*=MIN(1.0f,1.0f+song.systemPan[srcPortSet])*MIN(1.0f,1.0f+song.systemPanFR[srcPortSet]);
              break;
            case 2:
              vol*=MIN(1.0f,1.0f-song.systemPan[srcPortSet])*MIN(1.0f,1.0f-song.systemPanFR[srcPortSet]);
              break;
            case 3:
              vol*=MIN(1.0f,1.0f+song.systemPan[srcPortSet])*MIN(1.0f,1.0f-song.systemPanFR[srcPortSet]);
              break;
          }

          for (size_t j=0; j<size; j++) {
            out[destSubPort][j]+=((float)disCont[srcPortSet].bbOut[srcSubPort][j]/32768.0)*vol;
          }
        }
      } else if (srcPortSet==0xffd) {
        // sample preview
        for (size_t j=0; j<size; j++) {
          out[destSubPort][j]+=previewVol*(samp_bbOut[j]/32768.0);
        }
      } else if (srcPortSet==0xffe && playing && !halted) {
        // metronome
        for (size_t j=0; j<size; j++) {
          out[destSubPort][j]+=metroBuf[j];
        }
      }

      // nothing/invalid
    }

    // nothing/invalid
  }

  // dump to oscillator buffer
  for (unsigned int i=0; i<size; i++) {
    for (int j=0; j<outChans; j++) {
      if (oscBuf[j]==NULL) continue;
      oscBuf[j][oscWritePos]=out[j][i];
    }
    if (++oscWritePos>=32768) oscWritePos=0;
  }
  oscSize=size;

  // force mono audio (if enabled)
  if (forceMono && outChans>1) {
    for (size_t i=0; i<size; i++) {
      float chanSum=out[0][i];
      for (int j=1; j<outChans; j++) {
        chanSum+=out[j][i];
      }
      out[0][i]=chanSum/outChans;
      for (int j=1; j<outChans; j++) {
        out[j][i]=out[0][i];
      }
    }
  }

  // clamp output (if enabled)
  if (clampSamples) {
    for (size_t i=0; i<size; i++) {
      for (int j=0; j<outChans; j++) {
        if (out[j][i]<-1.0) out[j][i]=-1.0;
        if (out[j][i]>1.0) out[j][i]=1.0;
      }
    }
  }
  isBusy.unlock();

  std::chrono::steady_clock::time_point ts_processEnd=std::chrono::steady_clock::now();

  processTime=std::chrono::duration_cast<std::chrono::nanoseconds>(ts_processEnd-ts_processBegin).count();
}<|MERGE_RESOLUTION|>--- conflicted
+++ resolved
@@ -263,7 +263,8 @@
   "BIFURCATOR_STATE_LOAD",
   "BIFURCATOR_PARAMETER",
 
-<<<<<<< HEAD
+  "FDS_MOD_AUTO",
+
   "MULTIPCM_MIX_FM",
   "MULTIPCM_MIX_PCM",
   "MULTIPCM_LFO",
@@ -279,9 +280,6 @@
   "MULTIPCM_PSEUDO_REVERB",
   "MULTIPCM_LFO_RESET",
   "MULTIPCM_LEVEL_DIRECT"
-=======
-  "FDS_MOD_AUTO"
->>>>>>> 4e7d5667
 };
 
 static_assert((sizeof(cmdName)/sizeof(void*))==DIV_CMD_MAX,"update cmdName!");
