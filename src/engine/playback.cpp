/**
 * Furnace Tracker - multi-system chiptune tracker
 * Copyright (C) 2021-2022 tildearrow and contributors
 *
 * This program is free software; you can redistribute it and/or modify
 * it under the terms of the GNU General Public License as published by
 * the Free Software Foundation; either version 2 of the License, or
 * (at your option) any later version.
 *
 * This program is distributed in the hope that it will be useful,
 * but WITHOUT ANY WARRANTY; without even the implied warranty of
 * MERCHANTABILITY or FITNESS FOR A PARTICULAR PURPOSE.  See the
 * GNU General Public License for more details.
 *
 * You should have received a copy of the GNU General Public License along
 * with this program; if not, write to the Free Software Foundation, Inc.,
 * 51 Franklin Street, Fifth Floor, Boston, MA 02110-1301 USA.
 */

#include "blip_buf.h"
#include "song.h"
#include "wavetable.h"
#define _USE_MATH_DEFINES
#include "dispatch.h"
#include "engine.h"
#include "../ta-log.h"
#include <math.h>
#include <sndfile.h>

constexpr int MASTER_CLOCK_PREC=(sizeof(void*)==8)?8:0;

void DivEngine::nextOrder() {
  curRow=0;
  if (repeatPattern) return;
  if (++curOrder>=song.ordersLen) {
    endOfSong=true;
    curOrder=0;
  }
}

const char* notes[12]={
  "C-", "C#", "D-", "D#", "E-", "F-", "F#", "G-", "G#", "A-", "A#", "B-"
};

// update this when adding new commands.
const char* cmdName[DIV_CMD_MAX]={
  "NOTE_ON",
  "NOTE_OFF",
  "NOTE_OFF_ENV",
  "ENV_RELEASE",
  "INSTRUMENT",
  "VOLUME",
  "GET_VOLUME",
  "GET_VOLMAX",
  "NOTE_PORTA",
  "PITCH",
  "PANNING",
  "LEGATO",
  "PRE_PORTA",
  "PRE_NOTE",

  "SAMPLE_MODE",
  "SAMPLE_FREQ",
  "SAMPLE_BANK",

  "FM_LFO",
  "FM_LFO_WAVE",
  "FM_TL",
  "FM_AR",
  "FM_FB",
  "FM_MULT",
  "FM_EXTCH",
  "FM_AM_DEPTH",
  "FM_PM_DEPTH",

  "GENESIS_LFO",
  
  "ARCADE_LFO",

  "STD_NOISE_FREQ",
  "STD_NOISE_MODE",

  "WAVE",
  
  "GB_SWEEP_TIME",
  "GB_SWEEP_DIR",

  "PCE_LFO_MODE",
  "PCE_LFO_SPEED",

  "NES_SWEEP",

  "C64_CUTOFF",
  "C64_RESONANCE",
  "C64_FILTER_MODE",
  "C64_RESET_TIME",
  "C64_RESET_MASK",
  "C64_FILTER_RESET",
  "C64_DUTY_RESET",
  "C64_EXTENDED",
  "C64_FINE_DUTY",
  "C64_FINE_CUTOFF",

  "AY_ENVELOPE_SET",
  "AY_ENVELOPE_LOW",
  "AY_ENVELOPE_HIGH",
  "AY_ENVELOPE_SLIDE",
  "AY_NOISE_MASK_AND",
  "AY_NOISE_MASK_OR",
  "AY_AUTO_ENVELOPE",

  "SAA_ENVELOPE",
  
  "LYNX_LFSR_LOAD",

  "QSOUND_ECHO_FEEDBACK",
  "QSOUND_ECHO_DELAY",
  "QSOUND_ECHO_LEVEL",

  "ALWAYS_SET_VOLUME"
};

const char* formatNote(unsigned char note, unsigned char octave) {
  static char ret[4];
  if (note==100) {
    return "OFF";
  } else if (note==101) {
    return "===";
  } else if (note==102) {
    return "REL";
  } else if (octave==0 && note==0) {
    return "---";
  }
  snprintf(ret,4,"%s%d",notes[note%12],octave+note/12);
  return ret;
}

int DivEngine::dispatchCmd(DivCommand c) {
  if (view==DIV_STATUS_COMMANDS) {
    printf("%8d | %d: %s(%d, %d)\n",totalTicksR,c.chan,cmdName[c.cmd],c.value,c.value2);
  }
  totalCmds++;
  if (cmdStreamEnabled && cmdStream.size()<2000) {
    cmdStream.push_back(c);
  }
  c.chan=dispatchChanOfChan[c.dis];
  return disCont[dispatchOfChan[c.dis]].dispatch->dispatch(c);
}

bool DivEngine::perSystemEffect(int ch, unsigned char effect, unsigned char effectVal) {
  switch (sysOfChan[ch]) {
    case DIV_SYSTEM_YM2612:
    case DIV_SYSTEM_YM2612_EXT:
      switch (effect) {
        case 0x17: // DAC enable
          dispatchCmd(DivCommand(DIV_CMD_SAMPLE_MODE,ch,(effectVal>0)));
          break;
        case 0x20: // SN noise mode
          dispatchCmd(DivCommand(DIV_CMD_STD_NOISE_MODE,ch,effectVal));
          break;
        default:
          return false;
      }
      break;
    case DIV_SYSTEM_SMS:
      switch (effect) {
        case 0x20: // SN noise mode
          dispatchCmd(DivCommand(DIV_CMD_STD_NOISE_MODE,ch,effectVal));
          break;
        default:
          return false;
      }
      break;
    case DIV_SYSTEM_GB:
      switch (effect) {
        case 0x10: // select waveform
          dispatchCmd(DivCommand(DIV_CMD_WAVE,ch,effectVal));
          break;
        case 0x11: case 0x12: // duty or noise mode
          dispatchCmd(DivCommand(DIV_CMD_STD_NOISE_MODE,ch,effectVal));
          break;
        case 0x13: // sweep params
          dispatchCmd(DivCommand(DIV_CMD_GB_SWEEP_TIME,ch,effectVal));
          break;
        case 0x14: // sweep direction
          dispatchCmd(DivCommand(DIV_CMD_GB_SWEEP_DIR,ch,effectVal));
          break;
        default:
          return false;
      }
      break;
    case DIV_SYSTEM_PCE:
      switch (effect) {
        case 0x10: // select waveform
          dispatchCmd(DivCommand(DIV_CMD_WAVE,ch,effectVal));
          break;
        case 0x11: // noise mode
          dispatchCmd(DivCommand(DIV_CMD_STD_NOISE_MODE,ch,effectVal));
          break;
        case 0x12: // LFO mode
          dispatchCmd(DivCommand(DIV_CMD_PCE_LFO_MODE,ch,effectVal));
          break;
        case 0x13: // LFO speed
          dispatchCmd(DivCommand(DIV_CMD_PCE_LFO_SPEED,ch,effectVal));
          break;
        case 0x17: // PCM enable
          dispatchCmd(DivCommand(DIV_CMD_SAMPLE_MODE,ch,(effectVal>0)));
          break;
        default:
          return false;
      }
      break;
    case DIV_SYSTEM_NES:
      switch (effect) {
        case 0x12: // duty or noise mode
          dispatchCmd(DivCommand(DIV_CMD_STD_NOISE_MODE,ch,effectVal));
          break;
        case 0x13: // sweep up
          dispatchCmd(DivCommand(DIV_CMD_NES_SWEEP,ch,0,effectVal));
          break;
        case 0x14: // sweep down
          dispatchCmd(DivCommand(DIV_CMD_NES_SWEEP,ch,1,effectVal));
          break;
        default:
          return false;
      }
      break;
    case DIV_SYSTEM_OPLL_DRUMS:
      switch (effect) {
        case 0x18: // drum mode toggle
          dispatchCmd(DivCommand(DIV_CMD_FM_EXTCH,ch,effectVal));
          break;
        default:
          return false;
      }
      break;
    case DIV_SYSTEM_QSOUND:
      switch (effect) {
        case 0x10: // echo feedback
          dispatchCmd(DivCommand(DIV_CMD_QSOUND_ECHO_FEEDBACK,ch,effectVal));
          break;
        case 0x11: // echo level
          dispatchCmd(DivCommand(DIV_CMD_QSOUND_ECHO_LEVEL,ch,effectVal));
          break;
        default:
          if ((effect&0xf0)==0x30) {
            dispatchCmd(DivCommand(DIV_CMD_QSOUND_ECHO_DELAY,ch,((effect & 0x0f) << 8) | effectVal));
          } else {
            return false;
          }
          break;
      }
      break;
<<<<<<< HEAD
    case DIV_SYSTEM_VERA:
      switch (effect) {
        case 0x20: // select waveform
          dispatchCmd(DivCommand(DIV_CMD_WAVE,ch,effectVal));
          break;
        case 0x22: // duty
          dispatchCmd(DivCommand(DIV_CMD_STD_NOISE_MODE,ch,effectVal));
          break;
=======
    case DIV_SYSTEM_SWAN:
      switch (effect) {
        case 0x10: // select waveform
          dispatchCmd(DivCommand(DIV_CMD_WAVE,ch,effectVal));
          break;
        case 0x11: // noise mode
          dispatchCmd(DivCommand(DIV_CMD_STD_NOISE_MODE,ch,effectVal));
          break;
        case 0x12: // sweep period
          dispatchCmd(DivCommand(DIV_CMD_WS_SWEEP_TIME,ch,effectVal));
          break;
        case 0x13: // sweep amount
          dispatchCmd(DivCommand(DIV_CMD_WS_SWEEP_AMOUNT,ch,effectVal));
          break;
        case 0x17: // PCM enable
          dispatchCmd(DivCommand(DIV_CMD_SAMPLE_MODE,ch,(effectVal>0)));
          break;
>>>>>>> 7711069a
        default:
          return false;
      }
      break;
    default:
      return false;
  }
  return true;
}

#define IS_YM2610 (sysOfChan[ch]==DIV_SYSTEM_YM2610 || sysOfChan[ch]==DIV_SYSTEM_YM2610_EXT || sysOfChan[ch]==DIV_SYSTEM_YM2610_FULL || sysOfChan[ch]==DIV_SYSTEM_YM2610_FULL_EXT || sysOfChan[ch]==DIV_SYSTEM_YM2610B || sysOfChan[ch]==DIV_SYSTEM_YM2610B_EXT)

bool DivEngine::perSystemPostEffect(int ch, unsigned char effect, unsigned char effectVal) {
  switch (sysOfChan[ch]) {
    case DIV_SYSTEM_YM2612:
    case DIV_SYSTEM_YM2612_EXT:
    case DIV_SYSTEM_YM2151:
    case DIV_SYSTEM_YM2610:
    case DIV_SYSTEM_YM2610_EXT:
    case DIV_SYSTEM_YM2610_FULL:
    case DIV_SYSTEM_YM2610_FULL_EXT:
    case DIV_SYSTEM_YM2610B:
    case DIV_SYSTEM_YM2610B_EXT:
      switch (effect) {
        case 0x10: // LFO or noise mode
          if (sysOfChan[ch]==DIV_SYSTEM_YM2151) {
            dispatchCmd(DivCommand(DIV_CMD_STD_NOISE_FREQ,ch,effectVal));
          } else {
            dispatchCmd(DivCommand(DIV_CMD_FM_LFO,ch,effectVal));
          }
          break;
        case 0x11: // FB
          dispatchCmd(DivCommand(DIV_CMD_FM_FB,ch,effectVal&7));
          break;
        case 0x12: // TL op1
          dispatchCmd(DivCommand(DIV_CMD_FM_TL,ch,0,effectVal&0x7f));
          break;
        case 0x13: // TL op2
          dispatchCmd(DivCommand(DIV_CMD_FM_TL,ch,1,effectVal&0x7f));
          break;
        case 0x14: // TL op3
          dispatchCmd(DivCommand(DIV_CMD_FM_TL,ch,2,effectVal&0x7f));
          break;
        case 0x15: // TL op4
          dispatchCmd(DivCommand(DIV_CMD_FM_TL,ch,3,effectVal&0x7f));
          break;
        case 0x16: // MULT
          if ((effectVal>>4)>0 && (effectVal>>4)<5) {
            dispatchCmd(DivCommand(DIV_CMD_FM_MULT,ch,(effectVal>>4)-1,effectVal&15));
          }
          break;
        case 0x17: // arcade LFO
          if (sysOfChan[ch]==DIV_SYSTEM_YM2151) {
            dispatchCmd(DivCommand(DIV_CMD_FM_LFO,ch,effectVal));
          }
          break;
        case 0x18: // EXT or LFO waveform
          if (sysOfChan[ch]==DIV_SYSTEM_YM2151) {
            dispatchCmd(DivCommand(DIV_CMD_FM_LFO_WAVE,ch,effectVal));
          } else {
            dispatchCmd(DivCommand(DIV_CMD_FM_EXTCH,ch,effectVal));
          }
          break;
        case 0x19: // AR global
          dispatchCmd(DivCommand(DIV_CMD_FM_AR,ch,-1,effectVal&31));
          break;
        case 0x1a: // AR op1
          dispatchCmd(DivCommand(DIV_CMD_FM_AR,ch,0,effectVal&31));
          break;
        case 0x1b: // AR op2
          dispatchCmd(DivCommand(DIV_CMD_FM_AR,ch,1,effectVal&31));
          break;
        case 0x1c: // AR op3
          dispatchCmd(DivCommand(DIV_CMD_FM_AR,ch,2,effectVal&31));
          break;
        case 0x1d: // AR op4
          dispatchCmd(DivCommand(DIV_CMD_FM_AR,ch,3,effectVal&31));
          break;
        case 0x1e: // UNOFFICIAL: Arcade AM depth
          dispatchCmd(DivCommand(DIV_CMD_FM_AM_DEPTH,ch,effectVal&127));
          break;
        case 0x1f: // UNOFFICIAL: Arcade PM depth
          dispatchCmd(DivCommand(DIV_CMD_FM_PM_DEPTH,ch,effectVal&127));
          break;
        case 0x20: // Neo Geo PSG mode
          if (IS_YM2610) {
            dispatchCmd(DivCommand(DIV_CMD_STD_NOISE_MODE,ch,effectVal));
          }
          break;
        case 0x21: // Neo Geo PSG noise freq
          if (IS_YM2610) {
            dispatchCmd(DivCommand(DIV_CMD_STD_NOISE_FREQ,ch,effectVal));
          }
          break;
        case 0x22: // UNOFFICIAL: Neo Geo PSG envelope enable
          if (IS_YM2610) {
            dispatchCmd(DivCommand(DIV_CMD_AY_ENVELOPE_SET,ch,effectVal));
          }
          break;
        case 0x23: // UNOFFICIAL: Neo Geo PSG envelope period low
          if (IS_YM2610) {
            dispatchCmd(DivCommand(DIV_CMD_AY_ENVELOPE_LOW,ch,effectVal));
          }
          break;
        case 0x24: // UNOFFICIAL: Neo Geo PSG envelope period high
          if (IS_YM2610) {
            dispatchCmd(DivCommand(DIV_CMD_AY_ENVELOPE_HIGH,ch,effectVal));
          }
          break;
        case 0x25: // UNOFFICIAL: Neo Geo PSG envelope slide up
          if (IS_YM2610) {
            dispatchCmd(DivCommand(DIV_CMD_AY_ENVELOPE_SLIDE,ch,-effectVal));
          }
          break;
        case 0x26: // UNOFFICIAL: Neo Geo PSG envelope slide down
          if (IS_YM2610) {
            dispatchCmd(DivCommand(DIV_CMD_AY_ENVELOPE_SLIDE,ch,effectVal));
          }
          break;
        case 0x29: // auto-envelope
          if (IS_YM2610) {
            dispatchCmd(DivCommand(DIV_CMD_AY_AUTO_ENVELOPE,ch,effectVal));
          }
          break;
        default:
          return false;
      }
      break;
    case DIV_SYSTEM_OPLL:
    case DIV_SYSTEM_OPLL_DRUMS:
    case DIV_SYSTEM_VRC7:
      switch (effect) {
        case 0x11: // FB
          dispatchCmd(DivCommand(DIV_CMD_FM_FB,ch,effectVal&7));
          break;
        case 0x12: // TL op1
          dispatchCmd(DivCommand(DIV_CMD_FM_TL,ch,0,effectVal&0x3f));
          break;
        case 0x13: // TL op2
          dispatchCmd(DivCommand(DIV_CMD_FM_TL,ch,1,effectVal&0x0f));
          break;
        case 0x16: // MULT
          if ((effectVal>>4)>0 && (effectVal>>4)<3) {
            dispatchCmd(DivCommand(DIV_CMD_FM_MULT,ch,(effectVal>>4)-1,effectVal&15));
          }
          break;
        case 0x19: // AR global
          dispatchCmd(DivCommand(DIV_CMD_FM_AR,ch,-1,effectVal&31));
          break;
        case 0x1a: // AR op1
          dispatchCmd(DivCommand(DIV_CMD_FM_AR,ch,0,effectVal&31));
          break;
        case 0x1b: // AR op2
          dispatchCmd(DivCommand(DIV_CMD_FM_AR,ch,1,effectVal&31));
          break;
        default:
          return false;
      }
      break;
    case DIV_SYSTEM_C64_6581: case DIV_SYSTEM_C64_8580:
      switch (effect) {
        case 0x10: // select waveform
          dispatchCmd(DivCommand(DIV_CMD_WAVE,ch,effectVal));
          break;
        case 0x11: // cutoff
          dispatchCmd(DivCommand(DIV_CMD_C64_CUTOFF,ch,effectVal));
          break;
        case 0x12: // duty
          dispatchCmd(DivCommand(DIV_CMD_STD_NOISE_MODE,ch,effectVal));
          break;
        case 0x13: // resonance
          dispatchCmd(DivCommand(DIV_CMD_C64_RESONANCE,ch,effectVal));
          break;
        case 0x14: // filter mode
          dispatchCmd(DivCommand(DIV_CMD_C64_FILTER_MODE,ch,effectVal));
          break;
        case 0x15: // reset time
          dispatchCmd(DivCommand(DIV_CMD_C64_RESET_TIME,ch,effectVal));
          break;
        case 0x1a: // reset mask
          dispatchCmd(DivCommand(DIV_CMD_C64_RESET_MASK,ch,effectVal));
          break;
        case 0x1b: // cutoff reset
          dispatchCmd(DivCommand(DIV_CMD_C64_FILTER_RESET,ch,effectVal));
          break;
        case 0x1c: // duty reset
          dispatchCmd(DivCommand(DIV_CMD_C64_DUTY_RESET,ch,effectVal));
          break;
        case 0x1e: // extended
          dispatchCmd(DivCommand(DIV_CMD_C64_EXTENDED,ch,effectVal));
          break;
        case 0x30: case 0x31: case 0x32: case 0x33:
        case 0x34: case 0x35: case 0x36: case 0x37:
        case 0x38: case 0x39: case 0x3a: case 0x3b:
        case 0x3c: case 0x3d: case 0x3e: case 0x3f: // fine duty
          dispatchCmd(DivCommand(DIV_CMD_C64_FINE_DUTY,ch,((effect&0x0f)<<8)|effectVal));
          break;
        case 0x40: case 0x41: case 0x42: case 0x43:
        case 0x44: case 0x45: case 0x46: case 0x47: // fine cutoff
          dispatchCmd(DivCommand(DIV_CMD_C64_FINE_CUTOFF,ch,((effect&0x07)<<8)|effectVal));
          break;
        default:
          return false;
      }
      break;
    case DIV_SYSTEM_AY8910:
    case DIV_SYSTEM_AY8930:
      switch (effect) {
        case 0x12: // duty on 8930
          dispatchCmd(DivCommand(DIV_CMD_STD_NOISE_MODE,ch,0x10+(effectVal&15)));
          break;
        case 0x20: // mode
          dispatchCmd(DivCommand(DIV_CMD_STD_NOISE_MODE,ch,effectVal&15));
          break;
        case 0x21: // noise freq
          dispatchCmd(DivCommand(DIV_CMD_STD_NOISE_FREQ,ch,effectVal));
          break;
        case 0x22: // envelope enable
          dispatchCmd(DivCommand(DIV_CMD_AY_ENVELOPE_SET,ch,effectVal));
          break;
        case 0x23: // envelope period low
          dispatchCmd(DivCommand(DIV_CMD_AY_ENVELOPE_LOW,ch,effectVal));
          break;
        case 0x24: // envelope period high
          dispatchCmd(DivCommand(DIV_CMD_AY_ENVELOPE_HIGH,ch,effectVal));
          break;
        case 0x25: // envelope slide up
          dispatchCmd(DivCommand(DIV_CMD_AY_ENVELOPE_SLIDE,ch,-effectVal));
          break;
        case 0x26: // envelope slide down
          dispatchCmd(DivCommand(DIV_CMD_AY_ENVELOPE_SLIDE,ch,effectVal));
          break;
        case 0x27: // noise and mask
          dispatchCmd(DivCommand(DIV_CMD_AY_NOISE_MASK_AND,ch,effectVal));
          break;
        case 0x28: // noise or mask
          dispatchCmd(DivCommand(DIV_CMD_AY_NOISE_MASK_OR,ch,effectVal));
          break;
        case 0x29: // auto-envelope
          dispatchCmd(DivCommand(DIV_CMD_AY_AUTO_ENVELOPE,ch,effectVal));
          break;
        default:
          return false;
      }
      break;
    case DIV_SYSTEM_SAA1099:
      switch (effect) {
        case 0x10: // select channel mode
          dispatchCmd(DivCommand(DIV_CMD_STD_NOISE_MODE,ch,effectVal));
          break;
        case 0x11: // set noise freq
          dispatchCmd(DivCommand(DIV_CMD_STD_NOISE_FREQ,ch,effectVal));
          break;
        case 0x12: // setup envelope
          dispatchCmd(DivCommand(DIV_CMD_SAA_ENVELOPE,ch,effectVal));
          break;
        default:
          return false;
      }
      break;
    case DIV_SYSTEM_TIA:
      switch (effect) {
        case 0x10: // select waveform
          dispatchCmd(DivCommand(DIV_CMD_WAVE,ch,effectVal));
          break;
        default:
          return false;
      }
      break;
    case DIV_SYSTEM_SEGAPCM:
    case DIV_SYSTEM_SEGAPCM_COMPAT:
      switch (effect) {
        case 0x20: // PCM frequency
          dispatchCmd(DivCommand(DIV_CMD_SAMPLE_FREQ,ch,effectVal));
          break;
        default:
          return false;
      }
      break;
    case DIV_SYSTEM_LYNX:
      if (effect>=0x30 && effect<0x40) {
        int value = ((int)(effect&0x0f)<<8)|effectVal;
        dispatchCmd(DivCommand(DIV_CMD_LYNX_LFSR_LOAD,ch,value));
        break;
      }
      return false;
      break;
    default:
      return false;
  }
  return true;
}

void DivEngine::processRow(int i, bool afterDelay) {
  int whatOrder=afterDelay?chan[i].delayOrder:curOrder;
  int whatRow=afterDelay?chan[i].delayRow:curRow;
  DivPattern* pat=song.pat[i].getPattern(song.orders.ord[i][whatOrder],false);
  // pre effects
  if (!afterDelay) for (int j=0; j<song.pat[i].effectRows; j++) {
    short effect=pat->data[whatRow][4+(j<<1)];
    short effectVal=pat->data[whatRow][5+(j<<1)];

    if (effectVal==-1) effectVal=0;
    if (effect==0xed && effectVal!=0) {
      if (effectVal<=nextSpeed) {
        chan[i].rowDelay=effectVal+1;
        chan[i].delayOrder=whatOrder;
        chan[i].delayRow=whatRow;
        if (effectVal==nextSpeed) {
          //if (sysOfChan[i]!=DIV_SYSTEM_YM2610 && sysOfChan[i]!=DIV_SYSTEM_YM2610_EXT) chan[i].delayLocked=true;
        } else {
          chan[i].delayLocked=false;
        }
        return;
      } else {
        chan[i].delayLocked=false;
      }
    }
  }

  if (chan[i].delayLocked) return;

  // instrument
  if (pat->data[whatRow][2]!=-1) {
    dispatchCmd(DivCommand(DIV_CMD_INSTRUMENT,i,pat->data[whatRow][2]));
  }
  // note
  if (pat->data[whatRow][0]==100) { // note off
    //chan[i].note=-1;
    chan[i].keyOn=false;
    chan[i].keyOff=true;
    if (chan[i].inPorta && song.noteOffResetsSlides) {
      if (chan[i].stopOnOff) {
        chan[i].portaNote=-1;
        chan[i].portaSpeed=-1;
        chan[i].stopOnOff=false;
      }
      if (disCont[dispatchOfChan[i]].dispatch->keyOffAffectsPorta(dispatchChanOfChan[i])) {
        chan[i].portaNote=-1;
        chan[i].portaSpeed=-1;
        if (i==2 && sysOfChan[i]==DIV_SYSTEM_SMS) {
          chan[i+1].portaNote=-1;
          chan[i+1].portaSpeed=-1;
        }
      }
      chan[i].scheduledSlideReset=true;
    }
    dispatchCmd(DivCommand(DIV_CMD_NOTE_OFF,i));
  } else if (pat->data[whatRow][0]==101) { // note off + env release
    //chan[i].note=-1;
    chan[i].keyOn=false;
    chan[i].keyOff=true;
    if (chan[i].inPorta && song.noteOffResetsSlides) {
      if (chan[i].stopOnOff) {
        chan[i].portaNote=-1;
        chan[i].portaSpeed=-1;
        chan[i].stopOnOff=false;
      }
      if (disCont[dispatchOfChan[i]].dispatch->keyOffAffectsPorta(dispatchChanOfChan[i])) {
        chan[i].portaNote=-1;
        chan[i].portaSpeed=-1;
        if (i==2 && sysOfChan[i]==DIV_SYSTEM_SMS) {
          chan[i+1].portaNote=-1;
          chan[i+1].portaSpeed=-1;
        }
      }
      chan[i].scheduledSlideReset=true;
    }
    dispatchCmd(DivCommand(DIV_CMD_NOTE_OFF_ENV,i));
  } else if (pat->data[whatRow][0]==102) { // env release
    dispatchCmd(DivCommand(DIV_CMD_ENV_RELEASE,i));
  } else if (!(pat->data[whatRow][0]==0 && pat->data[whatRow][1]==0)) {
    chan[i].oldNote=chan[i].note;
    chan[i].note=pat->data[whatRow][0]+((signed char)pat->data[whatRow][1])*12;
    if (!chan[i].keyOn) {
      if (disCont[dispatchOfChan[i]].dispatch->keyOffAffectsArp(dispatchChanOfChan[i])) {
        chan[i].arp=0;
      }
    }
    chan[i].doNote=true;
    if (chan[i].arp!=0 && song.compatibleArpeggio) {
      chan[i].arpYield=true;
    }
  }

  // volume
  if (pat->data[whatRow][3]!=-1) {
    if (dispatchCmd(DivCommand(DIV_ALWAYS_SET_VOLUME,i)) || (MIN(chan[i].volMax,chan[i].volume)>>8)!=pat->data[whatRow][3]) {
      chan[i].volume=pat->data[whatRow][3]<<8;
      dispatchCmd(DivCommand(DIV_CMD_VOLUME,i,chan[i].volume>>8));
    }
  }

  chan[i].retrigSpeed=0;

  short lastSlide=-1;

  // effects
  for (int j=0; j<song.pat[i].effectRows; j++) {
    short effect=pat->data[whatRow][4+(j<<1)];
    short effectVal=pat->data[whatRow][5+(j<<1)];

    if (effectVal==-1) effectVal=0;

    // per-system effect
    if (!perSystemEffect(i,effect,effectVal)) switch (effect) {
      case 0x09: // speed 1
        if (effectVal>0) speed1=effectVal;
        break;
      case 0x0f: // speed 2
        if (effectVal>0) speed2=effectVal;
        break;
      case 0x0b: // change order
        if (changeOrd==-1) {
          changeOrd=effectVal;
          changePos=0;
        }
        break;
      case 0x0d: // next order
        if (changeOrd<0 && curOrder<(song.ordersLen-1)) {
          changeOrd=-2;
          changePos=effectVal;
        }
        break;
      case 0x08: // panning
        dispatchCmd(DivCommand(DIV_CMD_PANNING,i,effectVal));
        break;
      case 0x01: // ramp up
        if (song.ignoreDuplicateSlides && (lastSlide==0x01 || lastSlide==0x1337)) break;
        lastSlide=0x01;
        if (effectVal==0) {
          chan[i].portaNote=-1;
          chan[i].portaSpeed=-1;
          chan[i].inPorta=false;
          if (!song.arpNonPorta) dispatchCmd(DivCommand(DIV_CMD_PRE_PORTA,i,false,0));
        } else {
          chan[i].portaNote=song.limitSlides?0x60:255;
          chan[i].portaSpeed=effectVal;
          chan[i].portaStop=true;
          chan[i].nowYouCanStop=false;
          chan[i].stopOnOff=false;
          chan[i].scheduledSlideReset=false;
          chan[i].inPorta=false;
          if (!song.arpNonPorta) dispatchCmd(DivCommand(DIV_CMD_PRE_PORTA,i,true,0));
        }
        break;
      case 0x02: // ramp down
        if (song.ignoreDuplicateSlides && (lastSlide==0x02 || lastSlide==0x1337)) break;
        lastSlide=0x02;
        if (effectVal==0) {
          chan[i].portaNote=-1;
          chan[i].portaSpeed=-1;
          chan[i].inPorta=false;
          if (!song.arpNonPorta) dispatchCmd(DivCommand(DIV_CMD_PRE_PORTA,i,false,0));
        } else {
          chan[i].portaNote=song.limitSlides?disCont[dispatchOfChan[i]].dispatch->getPortaFloor(dispatchChanOfChan[i]):-60;
          chan[i].portaSpeed=effectVal;
          chan[i].portaStop=true;
          chan[i].nowYouCanStop=false;
          chan[i].stopOnOff=false;
          chan[i].scheduledSlideReset=false;
          chan[i].inPorta=false;
          if (!song.arpNonPorta) dispatchCmd(DivCommand(DIV_CMD_PRE_PORTA,i,true,0));
        }
        break;
      case 0x03: // portamento
        if (effectVal==0) {
          chan[i].portaNote=-1;
          chan[i].portaSpeed=-1;
          chan[i].inPorta=false;
          dispatchCmd(DivCommand(DIV_CMD_PRE_PORTA,i,false,0));
        } else {
          if (chan[i].note==chan[i].oldNote && !chan[i].inPorta) {
            chan[i].portaNote=chan[i].note;
            chan[i].portaSpeed=-1;
          } else {
            chan[i].portaNote=chan[i].note;
            chan[i].portaSpeed=effectVal;
            chan[i].inPorta=true;
          }
          chan[i].portaStop=true;
          if (chan[i].keyOn) chan[i].doNote=false;
          chan[i].stopOnOff=song.stopPortaOnNoteOff; // what?!
          chan[i].scheduledSlideReset=false;
          dispatchCmd(DivCommand(DIV_CMD_PRE_PORTA,i,true,1));
          lastSlide=0x1337; // i hate this so much
        }
        break;
      case 0x04: // vibrato
        chan[i].vibratoDepth=effectVal&15;
        chan[i].vibratoRate=effectVal>>4;
        dispatchCmd(DivCommand(DIV_CMD_PITCH,i,chan[i].pitch+(((chan[i].vibratoDepth*vibTable[chan[i].vibratoPos]*chan[i].vibratoFine)>>4)/15)));
        break;
      case 0x0a: // volume ramp
        if (effectVal!=0) {
          if ((effectVal&15)!=0) {
            chan[i].volSpeed=-(effectVal&15)*64;
          } else {
            chan[i].volSpeed=(effectVal>>4)*64;
          }
        } else {
          chan[i].volSpeed=0;
        }
        break;
      case 0x00: // arpeggio
        chan[i].arp=effectVal;
        break;
      case 0x0c: // retrigger
        if (effectVal!=0) {
          chan[i].retrigSpeed=effectVal;
          chan[i].retrigTick=0;
        }
        break;
      case 0xc0: case 0xc1: case 0xc2: case 0xc3: // set Hz
        divider=((effect&0x3)<<8)|effectVal;
        if (divider<10) divider=10;
        cycles=((int)(got.rate)<<MASTER_CLOCK_PREC)/divider;
        clockDrift=0;
        break;
      case 0xc4: // set Hz by tempo
        // TODO
        break;
      case 0xe0: // arp speed
        if (effectVal>0) {
          song.arpLen=effectVal;
        }
        break;
      case 0xe1: // portamento up
        chan[i].portaNote=chan[i].note+(effectVal&15);
        chan[i].portaSpeed=(effectVal>>4)*4;
        chan[i].portaStop=true;
        chan[i].nowYouCanStop=false;
        chan[i].stopOnOff=song.stopPortaOnNoteOff; // what?!
        chan[i].scheduledSlideReset=false;
        if ((effectVal&15)!=0) {
          chan[i].inPorta=true;
          chan[i].shorthandPorta=true;
          if (!song.brokenShortcutSlides) dispatchCmd(DivCommand(DIV_CMD_PRE_PORTA,i,true,0));
        } else {
          chan[i].inPorta=false;
          if (!song.brokenShortcutSlides) dispatchCmd(DivCommand(DIV_CMD_PRE_PORTA,i,false,0));
        }
        break;
      case 0xe2: // portamento down
        chan[i].portaNote=chan[i].note-(effectVal&15);
        chan[i].portaSpeed=(effectVal>>4)*4;
        chan[i].portaStop=true;
        chan[i].nowYouCanStop=false;
        chan[i].stopOnOff=song.stopPortaOnNoteOff; // what?!
        chan[i].scheduledSlideReset=false;
        if ((effectVal&15)!=0) {
          chan[i].inPorta=true;
          chan[i].shorthandPorta=true;
          if (!song.brokenShortcutSlides) dispatchCmd(DivCommand(DIV_CMD_PRE_PORTA,i,true,0));
        } else {
          chan[i].inPorta=false;
          if (!song.brokenShortcutSlides) dispatchCmd(DivCommand(DIV_CMD_PRE_PORTA,i,false,0));
        }
        break;
      case 0xe3: // vibrato direction
        chan[i].vibratoDir=effectVal;
        break;
      case 0xe4: // vibrato fine
        chan[i].vibratoFine=effectVal;
        break;
      case 0xe5: // pitch
        chan[i].pitch=effectVal-0x80;
        if (sysOfChan[i]==DIV_SYSTEM_YM2151) { // YM2151 pitch oddity
          chan[i].pitch*=2;
          if (chan[i].pitch<-128) chan[i].pitch=-128;
          if (chan[i].pitch>127) chan[i].pitch=127;
        }
        chan[i].pitch+=globalPitch;
        dispatchCmd(DivCommand(DIV_CMD_PITCH,i,chan[i].pitch+(((chan[i].vibratoDepth*vibTable[chan[i].vibratoPos]*chan[i].vibratoFine)>>4)/15)));
        break;
      case 0xea: // legato mode
        chan[i].legato=effectVal;
        break;
      case 0xeb: // sample bank
        dispatchCmd(DivCommand(DIV_CMD_SAMPLE_BANK,i,effectVal));
        break;
      case 0xec: // delayed note cut
        if (effectVal>0 && effectVal<nextSpeed) {
          chan[i].cut=effectVal+1;
        }
        break;
      case 0xee: // external command
        //printf("\x1b[1;36m%d: extern command %d\x1b[m\n",i,effectVal);
        extValue=effectVal;
        extValuePresent=true;
        break;
      case 0xef: // global pitch
        globalPitch+=(signed char)(effectVal-0x80);
        break;
      case 0xff: // stop song
        freelance=false;
        playing=false;
        extValuePresent=false;
        stepPlay=0;
        remainingLoops=-1;
        sPreview.sample=-1;
        sPreview.wave=-1;
        sPreview.pos=0;
        break;
    }
  }

  if (chan[i].doNote) {
    if (!song.continuousVibrato) {
      chan[i].vibratoPos=0;
    }
    dispatchCmd(DivCommand(DIV_CMD_PITCH,i,chan[i].pitch+(((chan[i].vibratoDepth*vibTable[chan[i].vibratoPos]*chan[i].vibratoFine)>>4)/15)));
    if (chan[i].legato) {
      dispatchCmd(DivCommand(DIV_CMD_LEGATO,i,chan[i].note));
    } else {
      if (chan[i].inPorta && chan[i].keyOn && !chan[i].shorthandPorta) {
        chan[i].portaNote=chan[i].note;
      } else if (!chan[i].noteOnInhibit) {
        dispatchCmd(DivCommand(DIV_CMD_NOTE_ON,i,chan[i].note,chan[i].volume>>8));
        keyHit[i]=true;
      }
    }
    chan[i].doNote=false;
    if (!chan[i].keyOn && chan[i].scheduledSlideReset) {
      chan[i].portaNote=-1;
      chan[i].portaSpeed=-1;
      chan[i].scheduledSlideReset=false;
      chan[i].inPorta=false;
    }
    if (!chan[i].keyOn && chan[i].volume>chan[i].volMax) {
      chan[i].volume=chan[i].volMax;
      dispatchCmd(DivCommand(DIV_CMD_VOLUME,i,chan[i].volume>>8));
    }
    chan[i].keyOn=true;
    chan[i].keyOff=false;
  }
  chan[i].nowYouCanStop=true;
  chan[i].shorthandPorta=false;
  chan[i].noteOnInhibit=false;

  // post effects
  for (int j=0; j<song.pat[i].effectRows; j++) {
    short effect=pat->data[whatRow][4+(j<<1)];
    short effectVal=pat->data[whatRow][5+(j<<1)];

    if (effectVal==-1) effectVal=0;
    perSystemPostEffect(i,effect,effectVal);
  }
}

void DivEngine::nextRow() {
  static char pb[4096];
  static char pb1[4096];
  static char pb2[4096];
  static char pb3[4096];
  if (view==DIV_STATUS_PATTERN) {
    strcpy(pb1,"");
    strcpy(pb3,"");
    for (int i=0; i<chans; i++) {
      snprintf(pb,4095," %.2x",song.orders.ord[i][curOrder]);
      strcat(pb1,pb);
      
      DivPattern* pat=song.pat[i].getPattern(song.orders.ord[i][curOrder],false);
      snprintf(pb2,4095,"\x1b[37m %s",
              formatNote(pat->data[curRow][0],pat->data[curRow][1]));
      strcat(pb3,pb2);
      if (pat->data[curRow][3]==-1) {
        strcat(pb3,"\x1b[m--");
      } else {
        snprintf(pb2,4095,"\x1b[1;32m%.2x",pat->data[curRow][3]);
        strcat(pb3,pb2);
      }
      if (pat->data[curRow][2]==-1) {
        strcat(pb3,"\x1b[m--");
      } else {
        snprintf(pb2,4095,"\x1b[0;36m%.2x",pat->data[curRow][2]);
        strcat(pb3,pb2);
      }
      for (int j=0; j<song.pat[i].effectRows; j++) {
        if (pat->data[curRow][4+(j<<1)]==-1) {
          strcat(pb3,"\x1b[m--");
        } else {
          snprintf(pb2,4095,"\x1b[1;31m%.2x",pat->data[curRow][4+(j<<1)]);
          strcat(pb3,pb2);
        }
        if (pat->data[curRow][5+(j<<1)]==-1) {
          strcat(pb3,"\x1b[m--");
        } else {
          snprintf(pb2,4095,"\x1b[1;37m%.2x",pat->data[curRow][5+(j<<1)]);
          strcat(pb3,pb2);
        }
      }
    }
    printf("| %.2x:%s | \x1b[1;33m%3d%s\x1b[m\n",curOrder,pb1,curRow,pb3);
  }

  for (int i=0; i<chans; i++) {
    chan[i].rowDelay=0;
    processRow(i,false);
  }

  if (changeOrd!=-1) {
    if (repeatPattern) {
      curRow=0;
      changeOrd=-1;
    } else {
      curRow=changePos;
      if (changeOrd==-2) changeOrd=curOrder+1;
      if (changeOrd<=curOrder) endOfSong=true;
      curOrder=changeOrd;
      if (curOrder>=song.ordersLen) {
        curOrder=0;
        endOfSong=true;
      }
      changeOrd=-1;
    }
    if (haltOn==DIV_HALT_PATTERN) halted=true;
  } else if (playing) if (++curRow>=song.patLen) {
    nextOrder();
    if (haltOn==DIV_HALT_PATTERN) halted=true;
  }

  if (speedAB) {
    ticks=speed2*(song.timeBase+1);
    nextSpeed=speed1;
  } else {
    ticks=speed1*(song.timeBase+1);
    nextSpeed=speed2;
  }
  speedAB=!speedAB;

  // post row details
  for (int i=0; i<chans; i++) {
    DivPattern* pat=song.pat[i].getPattern(song.orders.ord[i][curOrder],false);
    if (!(pat->data[curRow][0]==0 && pat->data[curRow][1]==0)) {
      if (pat->data[curRow][0]!=100) {
        if (!chan[i].legato) dispatchCmd(DivCommand(DIV_CMD_PRE_NOTE,i,ticks));
      }
    }
  }

  if (haltOn==DIV_HALT_ROW) halted=true;
}

bool DivEngine::nextTick(bool noAccum) {
  bool ret=false;
  if (divider<10) divider=10;
  
  cycles=((int)(got.rate)<<MASTER_CLOCK_PREC)/divider;
  clockDrift+=((int)(got.rate)<<MASTER_CLOCK_PREC)%divider;
  if (clockDrift>=divider) {
    clockDrift-=divider;
    cycles++;
  }

  while (!pendingNotes.empty()) {
    DivNoteEvent& note=pendingNotes.front();
    if (note.on) {
      dispatchCmd(DivCommand(DIV_CMD_INSTRUMENT,note.channel,note.ins,1));
      dispatchCmd(DivCommand(DIV_CMD_NOTE_ON,note.channel,note.note));
      keyHit[note.channel]=true;
      chan[note.channel].noteOnInhibit=true;
    } else {
      dispatchCmd(DivCommand(DIV_CMD_NOTE_OFF,note.channel));
    }
    pendingNotes.pop();
  }

  if (!freelance) {
    if (stepPlay!=1) if (--ticks<=0) {
      ret=endOfSong;
      if (endOfSong) {
        if (song.loopModality!=2) {
          playSub(true);
        }
      }
      endOfSong=false;
      if (stepPlay==2) stepPlay=1;
      nextRow();
    }
    // process stuff
    for (int i=0; i<chans; i++) {
      if (chan[i].rowDelay>0) {
        if (--chan[i].rowDelay==0) {
          processRow(i,true);
        }
      }
      if (chan[i].retrigSpeed) {
        if (--chan[i].retrigTick<0) {
          chan[i].retrigTick=chan[i].retrigSpeed-1;
          dispatchCmd(DivCommand(DIV_CMD_NOTE_ON,i,DIV_NOTE_NULL));
          keyHit[i]=true;
        }
      }
      if (chan[i].volSpeed!=0) {
        chan[i].volume=(chan[i].volume&0xff)|(dispatchCmd(DivCommand(DIV_CMD_GET_VOLUME,i))<<8);
        chan[i].volume+=chan[i].volSpeed;
        if (chan[i].volume>chan[i].volMax) {
          chan[i].volume=chan[i].volMax;
          chan[i].volSpeed=0;
          dispatchCmd(DivCommand(DIV_CMD_VOLUME,i,chan[i].volume>>8));
        } else if (chan[i].volume<0) {
          chan[i].volSpeed=0;
          if (song.legacyVolumeSlides) {
            chan[i].volume=chan[i].volMax+1;
          } else {
            chan[i].volume=0;
          }
          dispatchCmd(DivCommand(DIV_CMD_VOLUME,i,chan[i].volume>>8));
        } else {
          dispatchCmd(DivCommand(DIV_CMD_VOLUME,i,chan[i].volume>>8));
        }
      }
      if (chan[i].vibratoDepth>0) {
        chan[i].vibratoPos+=chan[i].vibratoRate;
        if (chan[i].vibratoPos>=64) chan[i].vibratoPos-=64;
        switch (chan[i].vibratoDir) {
          case 1: // up
            dispatchCmd(DivCommand(DIV_CMD_PITCH,i,chan[i].pitch+(MAX(0,(chan[i].vibratoDepth*vibTable[chan[i].vibratoPos]*chan[i].vibratoFine)>>4)/15)));
            break;
          case 2: // down
            dispatchCmd(DivCommand(DIV_CMD_PITCH,i,chan[i].pitch+(MIN(0,(chan[i].vibratoDepth*vibTable[chan[i].vibratoPos]*chan[i].vibratoFine)>>4)/15)));
            break;
          default: // both
            dispatchCmd(DivCommand(DIV_CMD_PITCH,i,chan[i].pitch+(((chan[i].vibratoDepth*vibTable[chan[i].vibratoPos]*chan[i].vibratoFine)>>4)/15)));
            break;
        }
      }
      if ((chan[i].keyOn || chan[i].keyOff) && chan[i].portaSpeed>0) {
        if (dispatchCmd(DivCommand(DIV_CMD_NOTE_PORTA,i,chan[i].portaSpeed,chan[i].portaNote))==2 && chan[i].portaStop && song.targetResetsSlides) {
          chan[i].portaSpeed=0;
          chan[i].oldNote=chan[i].note;
          chan[i].note=chan[i].portaNote;
          chan[i].inPorta=false;
          dispatchCmd(DivCommand(DIV_CMD_LEGATO,i,chan[i].note));
        }
      }
      if (chan[i].cut>0) {
        if (--chan[i].cut<1) {
          chan[i].oldNote=chan[i].note;
          //chan[i].note=-1;
          if (chan[i].inPorta && song.noteOffResetsSlides) {
            chan[i].keyOff=true;
            chan[i].keyOn=false;
            if (chan[i].stopOnOff) {
              chan[i].portaNote=-1;
              chan[i].portaSpeed=-1;
              chan[i].stopOnOff=false;
            }
            if (disCont[dispatchOfChan[i]].dispatch->keyOffAffectsPorta(dispatchChanOfChan[i])) {
              chan[i].portaNote=-1;
              chan[i].portaSpeed=-1;
              if (i==2 && sysOfChan[i]==DIV_SYSTEM_SMS) {
                chan[i+1].portaNote=-1;
                chan[i+1].portaSpeed=-1;
              }
            }
            dispatchCmd(DivCommand(DIV_CMD_PRE_PORTA,i,false,0));
            chan[i].scheduledSlideReset=true;
          }
          dispatchCmd(DivCommand(DIV_CMD_NOTE_OFF,i));
        }
      }
      if (chan[i].arp!=0 && !chan[i].arpYield && chan[i].portaSpeed<1) {
        if (--chan[i].arpTicks<1) {
          chan[i].arpTicks=song.arpLen;
          chan[i].arpStage++;
          if (chan[i].arpStage>2) chan[i].arpStage=0;
          switch (chan[i].arpStage) {
            case 0:
              dispatchCmd(DivCommand(DIV_CMD_LEGATO,i,chan[i].note));
              break;
            case 1:
              dispatchCmd(DivCommand(DIV_CMD_LEGATO,i,chan[i].note+(chan[i].arp>>4)));
              break;
            case 2:
              dispatchCmd(DivCommand(DIV_CMD_LEGATO,i,chan[i].note+(chan[i].arp&15)));
              break;
          }
        }
      } else {
        chan[i].arpYield=false;
      }
    }
  }

  // system tick
  for (int i=0; i<song.systemLen; i++) disCont[i].dispatch->tick();

  if (!freelance) {
    if (stepPlay!=1) {
      if (!noAccum) {
        totalTicksR++;
        totalTicks+=1000000/divider;
      }
      if (totalTicks>=1000000) {
        totalTicks-=1000000;
        totalSeconds++;
        cmdsPerSecond=totalCmds-lastCmds;
        lastCmds=totalCmds;
      }
    }

    if (consoleMode) fprintf(stderr,"\x1b[2K> %d:%.2d:%.2d.%.2d  %.2x/%.2x:%.3d/%.3d  %4dcmd/s\x1b[G",totalSeconds/3600,(totalSeconds/60)%60,totalSeconds%60,totalTicks/10000,curOrder,song.ordersLen,curRow,song.patLen,cmdsPerSecond);
  }

  if (haltOn==DIV_HALT_TICK) halted=true;

  return ret;
}

void DivEngine::nextBuf(float** in, float** out, int inChans, int outChans, unsigned int size) {
  if (out!=NULL) {
    memset(out[0],0,size*sizeof(float));
    memset(out[1],0,size*sizeof(float));
  }

  isBusy.lock();
  got.bufsize=size;
  
  if (out!=NULL && ((sPreview.sample>=0 && sPreview.sample<(int)song.sample.size()) || (sPreview.wave>=0 && sPreview.wave<(int)song.wave.size()))) {
    unsigned int samp_bbOff=0;
    unsigned int prevAvail=blip_samples_avail(samp_bb);
    if (prevAvail>size) prevAvail=size;
    if (prevAvail>0) {
      blip_read_samples(samp_bb,samp_bbOut,prevAvail,0);
      samp_bbOff=prevAvail;
    }
    size_t prevtotal=blip_clocks_needed(samp_bb,size-prevAvail);

    if (sPreview.sample>=0 && sPreview.sample<(int)song.sample.size()) {
      DivSample* s=song.sample[sPreview.sample];

      for (size_t i=0; i<prevtotal; i++) {
        if (sPreview.pos>=s->samples) {
          samp_temp=0;
        } else {
          samp_temp=s->data16[sPreview.pos++];
        }
        blip_add_delta(samp_bb,i,samp_temp-samp_prevSample);
        samp_prevSample=samp_temp;

        if (sPreview.pos>=s->samples) {
          if (s->loopStart>=0 && s->loopStart<(int)s->samples) {
            sPreview.pos=s->loopStart;
          }
        }
      }

      if (sPreview.pos>=s->samples) {
        if (s->loopStart>=0 && s->loopStart<(int)s->samples) {
          sPreview.pos=s->loopStart;
        } else {
          sPreview.sample=-1;
        }
      }
    } else if (sPreview.wave>=0 && sPreview.wave<(int)song.wave.size()) {
      DivWavetable* wave=song.wave[sPreview.wave];
      for (size_t i=0; i<prevtotal; i++) {
        if (wave->max<=0) {
          samp_temp=0;
        } else {
          samp_temp=((MIN(wave->data[sPreview.pos],wave->max)<<14)/wave->max)-8192;
        }
        if (++sPreview.pos>=(unsigned int)wave->len) {
          sPreview.pos=0;
        }
        blip_add_delta(samp_bb,i,samp_temp-samp_prevSample);
        samp_prevSample=samp_temp;
      }
    }

    blip_end_frame(samp_bb,prevtotal);
    blip_read_samples(samp_bb,samp_bbOut+samp_bbOff,size-samp_bbOff,0);
    for (size_t i=0; i<size; i++) {
      out[0][i]+=(float)samp_bbOut[i]/32768.0;
      out[1][i]+=(float)samp_bbOut[i]/32768.0;
    }
  }

  if (!playing) {
    if (out!=NULL) {
      memcpy(oscBuf[0],out[0],size*sizeof(float));
      memcpy(oscBuf[1],out[1],size*sizeof(float));
      oscSize=size;
    }
    isBusy.unlock();
    return;
  }

  // logic starts here
  size_t runtotal[32];
  size_t runLeft[32];
  size_t runPos[32];
  size_t lastAvail[32];
  for (int i=0; i<song.systemLen; i++) {
    lastAvail[i]=blip_samples_avail(disCont[i].bb[0]);
    if (lastAvail[i]>0) {
      disCont[i].flush(lastAvail[i]);
    }
    runtotal[i]=blip_clocks_needed(disCont[i].bb[0],size-lastAvail[i]);
    if (runtotal[i]>disCont[i].bbInLen) {
      delete disCont[i].bbIn[0];
      delete disCont[i].bbIn[1];
      disCont[i].bbIn[0]=new short[runtotal[i]+256];
      disCont[i].bbIn[1]=new short[runtotal[i]+256];
      disCont[i].bbInLen=runtotal[i]+256;
    }
    runLeft[i]=runtotal[i];
    runPos[i]=0;
  }

  if (metroTickLen<size) {
    if (metroTick!=NULL) delete[] metroTick;
    metroTick=new unsigned char[size];
    metroTickLen=size;
  }

  memset(metroTick,0,size);

  int attempts=0;
  int runLeftG=size<<MASTER_CLOCK_PREC;
  while (++attempts<100) {
    // 0. check if we've halted
    if (halted) break;
    // 1. check whether we are done with all buffers
    if (runLeftG<=0) break;

    // 2. check whether we gonna tick
    if (cycles<=0) {
      // we have to tick
      if (!freelance && stepPlay!=-1) {
        unsigned int realPos=size-(runLeftG>>MASTER_CLOCK_PREC);
        if (realPos>=size) realPos=size-1;
        if (song.hilightA>0) {
          if ((curRow%song.hilightA)==0 && ticks==1) metroTick[realPos]=1;
        }
        if (song.hilightB>0) {
          if ((curRow%song.hilightB)==0 && ticks==1) metroTick[realPos]=2;
        }
      }
      if (nextTick()) {
        if (remainingLoops>0) {
          remainingLoops--;
          if (!remainingLoops) {
            logI("end of song!\n");
            remainingLoops=-1;
            playing=false;
            freelance=false;
            extValuePresent=false;
            break;
          }
        }
      }
    } else {
      // 3. tick the clock and fill buffers as needed
      if (cycles<runLeftG) {
        for (int i=0; i<song.systemLen; i++) {
          int total=(cycles*runtotal[i])/(size<<MASTER_CLOCK_PREC);
          disCont[i].acquire(runPos[i],total);
          runLeft[i]-=total;
          runPos[i]+=total;
        }
        runLeftG-=cycles;
        cycles=0;
      } else {
        cycles-=runLeftG;
        runLeftG=0;
        for (int i=0; i<song.systemLen; i++) {
          disCont[i].acquire(runPos[i],runLeft[i]);
          runLeft[i]=0;
        }
      }
    }
  }

  if (out==NULL || halted) {
    isBusy.unlock();
    return;
  }

  logD("attempts: %d\n",attempts);
  if (attempts>=100) {
    logE("hang detected! stopping! at %d seconds %d micro\n",totalSeconds,totalTicks);
    freelance=false;
    playing=false;
    extValuePresent=false;
  }
  totalProcessed=size-(runLeftG>>MASTER_CLOCK_PREC);

  for (int i=0; i<song.systemLen; i++) {
    disCont[i].fillBuf(runtotal[i],lastAvail[i],size-lastAvail[i]);
  }

  for (int i=0; i<song.systemLen; i++) {
    float volL=((float)song.systemVol[i]/64.0f)*((float)MIN(127,127-(int)song.systemPan[i])/127.0f)*song.masterVol;
    float volR=((float)song.systemVol[i]/64.0f)*((float)MIN(127,127+(int)song.systemPan[i])/127.0f)*song.masterVol;
    if (disCont[i].dispatch->isStereo()) {
      for (size_t j=0; j<size; j++) {
        out[0][j]+=((float)disCont[i].bbOut[0][j]/32768.0)*volL;
        out[1][j]+=((float)disCont[i].bbOut[1][j]/32768.0)*volR;
      }
    } else {
      for (size_t j=0; j<size; j++) {
        out[0][j]+=((float)disCont[i].bbOut[0][j]/32768.0)*volL;
        out[1][j]+=((float)disCont[i].bbOut[0][j]/32768.0)*volR;
      }
    }
  }

  if (metronome) for (size_t i=0; i<size; i++) {
    if (metroTick[i]) {
      if (metroTick[i]==2) {
        metroFreq=1400/got.rate;
      } else {
        metroFreq=1050/got.rate;
      }
      metroPos=0;
      metroAmp=0.7f;
    }
    if (metroAmp>0.0f) {
      out[0][i]+=(sin(metroPos*2*M_PI))*metroAmp;
      out[1][i]+=(sin(metroPos*2*M_PI))*metroAmp;
    }
    metroAmp-=0.0003f;
    if (metroAmp<0.0f) metroAmp=0.0f;
    metroPos+=metroFreq;
    while (metroPos>=1) metroPos--;
  }

  memcpy(oscBuf[0],out[0],size*sizeof(float));
  memcpy(oscBuf[1],out[1],size*sizeof(float));
  oscSize=size;

  if (forceMono) {
    for (size_t i=0; i<size; i++) {
      out[0][i]=(out[0][i]+out[1][i])*0.5;
      out[1][i]=out[0][i];
    }
  }
  isBusy.unlock();
}<|MERGE_RESOLUTION|>--- conflicted
+++ resolved
@@ -251,7 +251,27 @@
           break;
       }
       break;
-<<<<<<< HEAD
+    case DIV_SYSTEM_SWAN:
+      switch (effect) {
+        case 0x10: // select waveform
+          dispatchCmd(DivCommand(DIV_CMD_WAVE,ch,effectVal));
+          break;
+        case 0x11: // noise mode
+          dispatchCmd(DivCommand(DIV_CMD_STD_NOISE_MODE,ch,effectVal));
+          break;
+        case 0x12: // sweep period
+          dispatchCmd(DivCommand(DIV_CMD_WS_SWEEP_TIME,ch,effectVal));
+          break;
+        case 0x13: // sweep amount
+          dispatchCmd(DivCommand(DIV_CMD_WS_SWEEP_AMOUNT,ch,effectVal));
+          break;
+        case 0x17: // PCM enable
+          dispatchCmd(DivCommand(DIV_CMD_SAMPLE_MODE,ch,(effectVal>0)));
+          break;
+        default:
+          return false;
+      }
+      break;
     case DIV_SYSTEM_VERA:
       switch (effect) {
         case 0x20: // select waveform
@@ -260,25 +280,6 @@
         case 0x22: // duty
           dispatchCmd(DivCommand(DIV_CMD_STD_NOISE_MODE,ch,effectVal));
           break;
-=======
-    case DIV_SYSTEM_SWAN:
-      switch (effect) {
-        case 0x10: // select waveform
-          dispatchCmd(DivCommand(DIV_CMD_WAVE,ch,effectVal));
-          break;
-        case 0x11: // noise mode
-          dispatchCmd(DivCommand(DIV_CMD_STD_NOISE_MODE,ch,effectVal));
-          break;
-        case 0x12: // sweep period
-          dispatchCmd(DivCommand(DIV_CMD_WS_SWEEP_TIME,ch,effectVal));
-          break;
-        case 0x13: // sweep amount
-          dispatchCmd(DivCommand(DIV_CMD_WS_SWEEP_AMOUNT,ch,effectVal));
-          break;
-        case 0x17: // PCM enable
-          dispatchCmd(DivCommand(DIV_CMD_SAMPLE_MODE,ch,(effectVal>0)));
-          break;
->>>>>>> 7711069a
         default:
           return false;
       }
