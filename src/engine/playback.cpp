/**
 * Furnace Tracker - multi-system chiptune tracker
 * Copyright (C) 2021-2025 tildearrow and contributors
 *
 * This program is free software; you can redistribute it and/or modify
 * it under the terms of the GNU General Public License as published by
 * the Free Software Foundation; either version 2 of the License, or
 * (at your option) any later version.
 *
 * This program is distributed in the hope that it will be useful,
 * but WITHOUT ANY WARRANTY; without even the implied warranty of
 * MERCHANTABILITY or FITNESS FOR A PARTICULAR PURPOSE.  See the
 * GNU General Public License for more details.
 *
 * You should have received a copy of the GNU General Public License along
 * with this program; if not, write to the Free Software Foundation, Inc.,
 * 51 Franklin Street, Fifth Floor, Boston, MA 02110-1301 USA.
 */

// this file contains most of the playback code.
// it is a mess due to the amount of compatibility flags that have been
// added over time, so I have tried my best to comment it.
// these compatibility flags are preceded by a "COMPAT FLAG" comment upon use.

#include "macroInt.h"
#include <chrono>
#define _USE_MATH_DEFINES
#include "dispatch.h"
#include "engine.h"
#include "workPool.h"
#include "../ta-log.h"
#include <math.h>

// go to next order
void DivEngine::nextOrder() {
  curRow=0;
  if (repeatPattern) return;
  if (++curOrder>=curSubSong->ordersLen) {
    logV("end of orders reached");
    endOfSong=true;
    // the walked array is used for loop detection
    // since we've reached the end, we are guaranteed to loop here, so
    // just reset it.
    memset(walked,0,8192);
    curOrder=0;
  }
}

// used for the pattern visualizer in console mode.
static const char* notes[12]={
  "C-", "C#", "D-", "D#", "E-", "F-", "F#", "G-", "G#", "A-", "A#", "B-"
};

// update this when adding new commands in dispatch.h.
const char* cmdName[]={
  "NOTE_ON",
  "NOTE_OFF",
  "NOTE_OFF_ENV",
  "ENV_RELEASE",
  "INSTRUMENT",
  "VOLUME",
  "GET_VOLUME",
  "GET_VOLMAX",
  "NOTE_PORTA",
  "PITCH",
  "PANNING",
  "LEGATO",
  "PRE_PORTA",
  "PRE_NOTE",

  "HINT_VIBRATO",
  "HINT_VIBRATO_RANGE",
  "HINT_VIBRATO_SHAPE",
  "HINT_PITCH",
  "HINT_ARPEGGIO",
  "HINT_VOLUME",
  "HINT_VOL_SLIDE",
  "HINT_PORTA",
  "HINT_LEGATO",
  "HINT_VOL_SLIDE_TARGET",
  "HINT_TREMOLO",
  "HINT_PANBRELLO",
  "HINT_PAN_SLIDE",
  "HINT_PANNING",

  "SAMPLE_MODE",
  "SAMPLE_FREQ",
  "SAMPLE_BANK",
  "SAMPLE_POS",
  "SAMPLE_DIR",

  "FM_HARD_RESET",
  "FM_LFO",
  "FM_LFO_WAVE",
  "FM_TL",
  "FM_AM",
  "FM_AR",
  "FM_DR",
  "FM_SL",
  "FM_D2R",
  "FM_RR",
  "FM_DT",
  "FM_DT2",
  "FM_RS",
  "FM_KSR",
  "FM_VIB",
  "FM_SUS",
  "FM_WS",
  "FM_SSG",
  "FM_REV",
  "FM_EG_SHIFT",
  "FM_FB",
  "FM_MULT",
  "FM_FINE",
  "FM_FIXFREQ",
  "FM_EXTCH",
  "FM_AM_DEPTH",
  "FM_PM_DEPTH",

  "FM_LFO2",
  "FM_LFO2_WAVE",

  "STD_NOISE_FREQ",
  "STD_NOISE_MODE",

  "WAVE",
  
  "GB_SWEEP_TIME",
  "GB_SWEEP_DIR",

  "PCE_LFO_MODE",
  "PCE_LFO_SPEED",

  "NES_SWEEP",
  "NES_DMC",

  "C64_CUTOFF",
  "C64_RESONANCE",
  "C64_FILTER_MODE",
  "C64_RESET_TIME",
  "C64_RESET_MASK",
  "C64_FILTER_RESET",
  "C64_DUTY_RESET",
  "C64_EXTENDED",
  "C64_FINE_DUTY",
  "C64_FINE_CUTOFF",

  "AY_ENVELOPE_SET",
  "AY_ENVELOPE_LOW",
  "AY_ENVELOPE_HIGH",
  "AY_ENVELOPE_SLIDE",
  "AY_NOISE_MASK_AND",
  "AY_NOISE_MASK_OR",
  "AY_AUTO_ENVELOPE",
  "AY_IO_WRITE",
  "AY_AUTO_PWM",

  "FDS_MOD_DEPTH",
  "FDS_MOD_HIGH",
  "FDS_MOD_LOW",
  "FDS_MOD_POS",
  "FDS_MOD_WAVE",

  "SAA_ENVELOPE",

  "AMIGA_FILTER",
  "AMIGA_AM",
  "AMIGA_PM",
  
  "LYNX_LFSR_LOAD",

  "QSOUND_ECHO_FEEDBACK",
  "QSOUND_ECHO_DELAY",
  "QSOUND_ECHO_LEVEL",
  "QSOUND_SURROUND",

  "X1_010_ENVELOPE_SHAPE",
  "X1_010_ENVELOPE_ENABLE",
  "X1_010_ENVELOPE_MODE",
  "X1_010_ENVELOPE_PERIOD",
  "X1_010_ENVELOPE_SLIDE",
  "X1_010_AUTO_ENVELOPE",
  "X1_010_SAMPLE_BANK_SLOT",

  "WS_SWEEP_TIME",
  "WS_SWEEP_AMOUNT",

  "N163_WAVE_POSITION",
  "N163_WAVE_LENGTH",
  "N163_WAVE_MODE",
  "N163_WAVE_LOAD",
  "N163_WAVE_LOADPOS",
  "N163_WAVE_LOADLEN",
  "N163_WAVE_LOADMODE",
  "N163_CHANNEL_LIMIT",
  "N163_GLOBAL_WAVE_LOAD",
  "N163_GLOBAL_WAVE_LOADPOS",
  "N163_GLOBAL_WAVE_LOADLEN",
  "N163_GLOBAL_WAVE_LOADMODE",

  "SU_SWEEP_PERIOD_LOW",
  "SU_SWEEP_PERIOD_HIGH",
  "SU_SWEEP_BOUND",
  "SU_SWEEP_ENABLE",
  "SU_SYNC_PERIOD_LOW",
  "SU_SYNC_PERIOD_HIGH",

  "ADPCMA_GLOBAL_VOLUME",

  "SNES_ECHO",
  "SNES_PITCH_MOD",
  "SNES_INVERT",
  "SNES_GAIN_MODE",
  "SNES_GAIN",
  "SNES_ECHO_ENABLE",
  "SNES_ECHO_DELAY",
  "SNES_ECHO_VOL_LEFT",
  "SNES_ECHO_VOL_RIGHT",
  "SNES_ECHO_FEEDBACK",
  "SNES_ECHO_FIR",

  "NES_ENV_MODE",
  "NES_LENGTH",
  "NES_COUNT_MODE",

  "MACRO_OFF",
  "MACRO_ON",

  "SURROUND_PANNING",

  "FM_AM2_DEPTH",
  "FM_PM2_DEPTH",

  "ES5506_FILTER_MODE",
  "ES5506_FILTER_K1",
  "ES5506_FILTER_K2",
  "ES5506_FILTER_K1_SLIDE",
  "ES5506_FILTER_K2_SLIDE",
  "ES5506_ENVELOPE_COUNT",
  "ES5506_ENVELOPE_LVRAMP",
  "ES5506_ENVELOPE_RVRAMP",
  "ES5506_ENVELOPE_K1RAMP",
  "ES5506_ENVELOPE_K2RAMP",
  "ES5506_PAUSE",

  "HINT_ARP_TIME",

  "SNES_GLOBAL_VOL_LEFT",
  "SNES_GLOBAL_VOL_RIGHT",

  "NES_LINEAR_LENGTH",

  "EXTERNAL",

  "C64_AD",
  "C64_SR",

  "ESFM_OP_PANNING",
  "ESFM_OUTLVL",
  "ESFM_MODIN",
  "ESFM_ENV_DELAY",

  "MACRO_RESTART",

  "POWERNOISE_COUNTER_LOAD",
  "POWERNOISE_IO_WRITE",

  "DAVE_HIGH_PASS",
  "DAVE_RING_MOD",
  "DAVE_SWAP_COUNTERS",
  "DAVE_LOW_PASS",
  "DAVE_CLOCK_DIV",

  "MINMOD_ECHO",

  "BIFURCATOR_STATE_LOAD",
  "BIFURCATOR_PARAMETER",

  "FDS_MOD_AUTO",
  
  "FM_OPMASK",

  "MULTIPCM_MIX_FM",
  "MULTIPCM_MIX_PCM",
  "MULTIPCM_LFO",
  "MULTIPCM_VIB",
  "MULTIPCM_AM",
  "MULTIPCM_AR",
  "MULTIPCM_D1R",
  "MULTIPCM_DL",
  "MULTIPCM_D2R",
  "MULTIPCM_RR",
  "MULTIPCM_RC",
  "MULTIPCM_DAMP",
  "MULTIPCM_PSEUDO_REVERB",
  "MULTIPCM_LFO_RESET",
  "MULTIPCM_LEVEL_DIRECT",

  "SID3_SPECIAL_WAVE",
  "SID3_RING_MOD_SRC",
  "SID3_HARD_SYNC_SRC",
  "SID3_PHASE_MOD_SRC",
  "SID3_WAVE_MIX",
  "SID3_LFSR_FEEDBACK_BITS",
  "SID3_1_BIT_NOISE",
  "SID3_FILTER_DISTORTION",
  "SID3_FILTER_OUTPUT_VOLUME",
  "SID3_CHANNEL_INVERSION",
  "SID3_FILTER_CONNECTION",
  "SID3_FILTER_MATRIX",
  "SID3_FILTER_ENABLE",

  "C64_PW_SLIDE",
  "C64_CUTOFF_SLIDE",

  "SID3_PHASE_RESET",
  "SID3_NOISE_PHASE_RESET",
  "SID3_ENVELOPE_RESET",
  "SID3_CUTOFF_SCALING",
  "SID3_RESONANCE_SCALING",

  "WS_GLOBAL_SPEAKER_VOLUME",

  "FM_ALG",
  "FM_FMS",
  "FM_AMS",
  "FM_FMS2",
  "FM_AMS2"
};

// fail build if you forgot to update the array
static_assert((sizeof(cmdName)/sizeof(void*))==DIV_CMD_MAX,"update cmdName!");

// formats a note
// used for the pattern visualizer in console mode, justifying the use
// of a static array.
const char* formatNote(short note) {
  static char ret[16];
  if (note==DIV_NOTE_OFF) {
    return "OFF";
  } else if (note==DIV_NOTE_REL) {
    return "===";
  } else if (note==DIV_MACRO_REL) {
    return "REL";
  } else if (note<0) {
    return "---";
  }
  snprintf(ret,16,"%s%d",notes[note%12],(note-60)/12);
  return ret;
}

// send a command to a dispatch.
int DivEngine::dispatchCmd(DivCommand c) {
  // used for the commands visualizer in console mode
  if (view==DIV_STATUS_COMMANDS) {
    // don't print if we are "skipping" (seeking to a position, usually after channel reset on loop)
    if (!skipping) {
      switch (c.cmd) {
        // strip away hinted/useless commands
        case DIV_CMD_GET_VOLUME:
          break;
        case DIV_CMD_VOLUME:
          break;
        case DIV_CMD_NOTE_PORTA:
          break;
        case DIV_CMD_LEGATO:
          break;
        case DIV_CMD_PITCH:
          break;
        case DIV_CMD_PRE_NOTE:
          break;
        default:
          // print command
          printf("%8d | %d: %s(%d, %d)\n",totalTicksR,c.chan,cmdName[c.cmd],c.value,c.value2);
      }
    }
  }
  totalCmds++;
  // up to 2000 commands can be queued in the command queue (used by the GUI for pattern visualizer)
  if (cmdStreamEnabled && cmdStream.size()<2000) {
    cmdStream.push_back(c);
  }

  // MIDI output code
  // we turn this command into MIDI messages if the output mode is "melodic"
  // if the channel is outside the range 0-15, it will be wrapped back
  if (output) if (!skipping && output->midiOut!=NULL && !isChannelMuted(c.chan)) {
    if (output->midiOut->isDeviceOpen()) {
      if (midiOutMode==DIV_MIDI_MODE_NOTE) {
        // scale volume to MIDI velocity range
        int scaledVol=(chan[c.chan].volume*127)/MAX(1,chan[c.chan].volMax);
        if (scaledVol<0) scaledVol=0;
        if (scaledVol>127) scaledVol=127;

        // process the command
        switch (c.cmd) {
          case DIV_CMD_NOTE_ON:
          case DIV_CMD_LEGATO:
            // turn the previous note off (if we have one)
            if (chan[c.chan].curMidiNote>=0) {
              output->midiOut->send(TAMidiMessage(0x80|(c.chan&15),chan[c.chan].curMidiNote,scaledVol));
            }
            // set current MIDI note
            if (c.value!=DIV_NOTE_NULL) {
              chan[c.chan].curMidiNote=c.value+12;
              if (chan[c.chan].curMidiNote<0) chan[c.chan].curMidiNote=0;
              if (chan[c.chan].curMidiNote>127) chan[c.chan].curMidiNote=127;
            }
            // send note on (if we have one)
            if (chan[c.chan].curMidiNote>=0) {
              output->midiOut->send(TAMidiMessage(0x90|(c.chan&15),chan[c.chan].curMidiNote,scaledVol));
            }
            break;
          case DIV_CMD_NOTE_OFF:
          case DIV_CMD_NOTE_OFF_ENV:
            // turn the current note off (if we have one)
            // we don't do this for macro release...
            if (chan[c.chan].curMidiNote>=0) {
              output->midiOut->send(TAMidiMessage(0x80|(c.chan&15),chan[c.chan].curMidiNote,scaledVol));
            }
            chan[c.chan].curMidiNote=-1;
            break;
          case DIV_CMD_INSTRUMENT:
            // instrument changes mapped to program change
            // only first 128 instruments
            if (chan[c.chan].lastIns!=c.value && midiOutProgramChange) {
              output->midiOut->send(TAMidiMessage(0xc0|(c.chan&15),c.value&0x7f,0));
            }
            break;
          case DIV_CMD_VOLUME:
            // volume changes are sent as MIDI aftertouch, as long as there isn't a note
            // (processRow will set midiAftertouch to true on every row without note)
            if (chan[c.chan].curMidiNote>=0 && chan[c.chan].midiAftertouch) {
              chan[c.chan].midiAftertouch=false;
              output->midiOut->send(TAMidiMessage(0xa0|(c.chan&15),chan[c.chan].curMidiNote,scaledVol));
            }
            break;
          case DIV_CMD_PITCH: {
            // map pitch changes to pitch bend (including vibrato)
            int pitchBend=8192+(c.value<<5);
            if (pitchBend<0) pitchBend=0;
            if (pitchBend>16383) pitchBend=16383;
            if (pitchBend!=chan[c.chan].midiPitch) {
              chan[c.chan].midiPitch=pitchBend;
              output->midiOut->send(TAMidiMessage(0xe0|(c.chan&15),pitchBend&0x7f,pitchBend>>7));
            }
            break;
          }
          case DIV_CMD_PANNING: {
            // this is mapped to General MIDI panning CC
            int pan=convertPanSplitToLinearLR(c.value,c.value2,127);
            if (pan<0) pan=0;
            if (pan>127) pan=127;
            output->midiOut->send(TAMidiMessage(0xb0|(c.chan&15),0x0a,pan));
            break;
          }
          case DIV_CMD_HINT_PORTA: {
            // portamento handling is complicated
            // in General MIDI, portamento consists of sending a CC for duration and another for target note
            // this differs from Furnace, where the parameter is speed rather than duration
            // it is also impossible to perform an indefinite slide down/up other than
            // by using pitch bend, but the default range is limited and we already
            // use it for pitch changes/vibrato

            // only send portamento if it is enabling
            if (c.value2>0) {
              // and only if we have a target note
              if (c.value<=0 || c.value>=255) break;
              //output->midiOut->send(TAMidiMessage(0x80|(c.chan&15),chan[c.chan].curMidiNote,scaledVol));
              int target=c.value+12;
              if (target<0) target=0;
              if (target>127) target=127;
              
              // set the source note?
              if (chan[c.chan].curMidiNote>=0) {
                output->midiOut->send(TAMidiMessage(0xb0|(c.chan&15),0x54,chan[c.chan].curMidiNote));
              }
              // set the duration
              // no effort whatsoever is done to predict how long will the slide last
              output->midiOut->send(TAMidiMessage(0xb0|(c.chan&15),0x05,1/*MIN(0x7f,c.value2/4)*/));
              // turn portamento on
              output->midiOut->send(TAMidiMessage(0xb0|(c.chan&15),0x41,0x7f));
              // send a note on (why?)
              output->midiOut->send(TAMidiMessage(0x90|(c.chan&15),target,scaledVol));
            } else {
              // disable portamento otherwise
              output->midiOut->send(TAMidiMessage(0xb0|(c.chan&15),0x41,0));
            }
            break;
          }
          // other commands are simply ignored
          default:
            break;
        }
      }
    }
  }

  // map the channel to channel of chip
  // c.dis is a copy of c.chan because we'll use it in the next call
  c.chan=dispatchChanOfChan[c.dis];

  // dispatch command to chip dispatch
  return disCont[dispatchOfChan[c.dis]].dispatch->dispatch(c);
}

// this function handles per-chip normal effects
bool DivEngine::perSystemEffect(int ch, unsigned char effect, unsigned char effectVal) {
  // don't process invalid chips
  DivSysDef* sysDef=sysDefs[sysOfChan[ch]];
  if (sysDef==NULL) return false;
  // find the effect handler
  auto iter=sysDef->effectHandlers.find(effect);
  if (iter==sysDef->effectHandlers.end()) return false;
  EffectHandler handler=iter->second;
  int val=0;
  int val2=0;
  // map values using the handler's function
  try {
    val=handler.val?handler.val(effect,effectVal):effectVal;
    val2=handler.val2?handler.val2(effect,effectVal):0;
  } catch (DivDoNotHandleEffect& e) {
    return false;
  }
  // dispatch command
  // wouldn't this cause problems if it were to return 0?
  return dispatchCmd(DivCommand(handler.dispatchCmd,ch,val,val2));
}

// this handles per-chip post effects...
bool DivEngine::perSystemPostEffect(int ch, unsigned char effect, unsigned char effectVal) {
  // don't process invalid chips
  DivSysDef* sysDef=sysDefs[sysOfChan[ch]];
  if (sysDef==NULL) return false;
  // find the effect handler
  auto iter=sysDef->postEffectHandlers.find(effect);
  if (iter==sysDef->postEffectHandlers.end()) return false;
  EffectHandler handler=iter->second;
  int val=0;
  int val2=0;
  // map values using the handler's function
  try {
    val=handler.val?handler.val(effect,effectVal):effectVal;
    val2=handler.val2?handler.val2(effect,effectVal):0;
  } catch (DivDoNotHandleEffect& e) {
    return true;
  }
  // dispatch command
  // wouldn't this cause problems if it were to return 0?
  return dispatchCmd(DivCommand(handler.dispatchCmd,ch,val,val2));
}

// ...and this handles chip pre-effects
bool DivEngine::perSystemPreEffect(int ch, unsigned char effect, unsigned char effectVal) {
  DivSysDef* sysDef=sysDefs[sysOfChan[ch]];
  if (sysDef==NULL) return false;
  auto iter=sysDef->preEffectHandlers.find(effect);
  if (iter==sysDef->preEffectHandlers.end()) return false;
  EffectHandler handler=iter->second;
  int val=0;
  int val2=0;
  try {
    val=handler.val?handler.val(effect,effectVal):effectVal;
    val2=handler.val2?handler.val2(effect,effectVal):0;
  } catch (DivDoNotHandleEffect& e) {
    return false;
  }
  // wouldn't this cause problems if it were to return 0?
  return dispatchCmd(DivCommand(handler.dispatchCmd,ch,val,val2));
}

// this is called by nextRow() before it calls processRow()
// `i` is the channel
void DivEngine::processRowPre(int i) {
  int whatOrder=curOrder;
  int whatRow=curRow;
  DivPattern* pat=curPat[i].getPattern(curOrders->ord[i][whatOrder],false);
  // check all effects
  for (int j=0; j<curPat[i].effectCols; j++) {
    short effect=pat->newData[whatRow][DIV_PAT_FX(j)];
    short effectVal=pat->newData[whatRow][DIV_PAT_FXVAL(j)];

    // empty effect value is the same as zero
    if (effectVal==-1) effectVal=0;
    effectVal&=255;

    // per-chip pre-effects (that's it for now!)
    // the other pre-effects are handled in processRow()
    perSystemPreEffect(i,effect,effectVal);
  }
}

// this is called by nextRow() or nextTick() (in the case of delay). it processes the next row for a channel.
// `i` is the channel and `afterDelay` determines whether this happens after EDxx or not.
// the processing order is:
// 1. pre-effects (delay and song control)
// 2. instrument
// 3. note reading (note off is done immediately)
// 4. volume
// 5. effects
// 6. note on
// 7. post-effects
void DivEngine::processRow(int i, bool afterDelay) {
  // if this is after delay, use the order/row where delay occurred
  int whatOrder=afterDelay?chan[i].delayOrder:curOrder;
  int whatRow=afterDelay?chan[i].delayRow:curRow;
  DivPattern* pat=curPat[i].getPattern(curOrders->ord[i][whatOrder],false);
  // pre effects
  // these include song control ones such as speed, tempo or jumps which shall not be delayed
  // it also includes EDxx (delay) itself so we can handle it
  if (!afterDelay) {
    // set to true if we found an EDxx effect
    bool returnAfterPre=false;
    // check all effects
    for (int j=0; j<curPat[i].effectCols; j++) {
      short effect=pat->newData[whatRow][DIV_PAT_FX(j)];
      short effectVal=pat->newData[whatRow][DIV_PAT_FXVAL(j)];

      // empty effect value is the same as zero
      if (effectVal==-1) effectVal=0;
      effectVal&=255;

      switch (effect) {
        case 0x09: // select groove pattern/speed 1
          if (song.grooves.empty()) {
            // special case: sets speed 1 if the song lacks groove patterns
            if (effectVal>0) speeds.val[0]=effectVal;
          } else {
            // sets the groove pattern and resets current speed index
            if (effectVal<(short)song.grooves.size()) {
              speeds=song.grooves[effectVal];
              curSpeed=0;
            }
          }
          break;
        case 0x0f: // speed 1/speed 2
          // if the value is 0 then ignore it
          if (speeds.len==2 && song.grooves.empty()) {
            // if there are two speeds and no groove patterns, set the second speed
            if (effectVal>0) speeds.val[1]=effectVal;
          } else {
            // otherwise set the first speed
            if (effectVal>0) speeds.val[0]=effectVal;
          }
          break;
        case 0xfd: // virtual tempo num
          if (effectVal>0) virtualTempoN=effectVal;
          break;
        case 0xfe: // virtual tempo den
          if (effectVal>0) virtualTempoD=effectVal;
          break;
        case 0x0b: // change order
          // this actually schedules an order change
          // we perform this change at the end of nextRow()

          // COMPAT FLAG: simultaneous jump treatment
          // - 0: normal (another 0Bxx effect will override the previous one)
          // - 1: old Furnace (only the first 0Bxx effect in a row takes effect)
          // - 2: DefleMask (same as 1)
          // in the case of normal, the jump row (changePos) is not reset to 0
          // this means that you can do 0Dxx 0Byy and it'll work, taking you to row xx of order yy
          if (changeOrd==-1 || song.jumpTreatment==0) {
            changeOrd=effectVal;
            if (song.jumpTreatment==1 || song.jumpTreatment==2) {
              changePos=0;
            }
          }
          break;
        case 0x0d: // next order
          // COMPAT FLAG: ignore 0Dxx on the last order (ignoreJumpAtEnd)
          // if there is a 0Dxx effect on the very last order, it is ignored

          // COMPAT FLAG: simultaneous jump treatment
          if (song.jumpTreatment==2) {
            // - 2: DefleMask (jump to next order unless it is the last one and ignoreJumpAtEnd is on)
            if ((curOrder<(curSubSong->ordersLen-1) || !song.ignoreJumpAtEnd)) {
              // changeOrd -2 means increase order by 1
              // it overrides a previous 0Bxx effect
              changeOrd=-2;
              changePos=effectVal;
            }
          } else if (song.jumpTreatment==1) {
            // - 1: old Furnace (same as 2 but ignored if 0Bxx is present)
            if (changeOrd<0 && (curOrder<(curSubSong->ordersLen-1) || !song.ignoreJumpAtEnd)) {
              changeOrd=-2;
              changePos=effectVal;
            }
          } else {
            // - 0: normal
            if (curOrder<(curSubSong->ordersLen-1) || !song.ignoreJumpAtEnd) {
              // set the target order if not set, allowing you to use 0B and 0D regardless of position
              if (changeOrd<0) {
                changeOrd=-2;
              }
              changePos=effectVal;
            }
          }
          break;
        case 0xed: // delay
          if (effectVal!=0) {
            // COMPAT FLAG: cut/delay effect policy (delayBehavior)
            // - 0: strict
            //   - delays equal or greater to the speed * timeBase are ignored
            // - 1: strict old
            //   - delays equal or greater to the speed are ignored
            // - 2: lax (default)
            //   - no delay is ever ignored unless overridden by another
            bool comparison=(song.delayBehavior==1)?(effectVal<=nextSpeed):(effectVal<(nextSpeed*(curSubSong->timeBase+1)));
            if (song.delayBehavior==2) comparison=true;
            if (comparison) {
              // set the delay row, order and timer
              chan[i].rowDelay=effectVal;
              chan[i].delayOrder=whatOrder;
              chan[i].delayRow=whatRow;

              // this here was a compatibility hack for DefleMask...
              // if the delay time happens to be equal to the speed, it'll
              // result in "delay lock" which halts all row processing
              // until another good EDxx effect is found
              // for some reason this didn't occur on Neo Geo...
              // this hack is disabled due to its dirtiness and the fact I
              // don't feel like being compatible with a buggy tracker any further
              if (effectVal==nextSpeed) {
                //if (sysOfChan[i]!=DIV_SYSTEM_YM2610 && sysOfChan[i]!=DIV_SYSTEM_YM2610_EXT) chan[i].delayLocked=true;
              } else {
                chan[i].delayLocked=false;
              }

              // once we're done with pre-effects, get out and don't process any further
              returnAfterPre=true;
            } else {
              logV("higher than nextSpeed! %d>%d",effectVal,nextSpeed);
              chan[i].delayLocked=false;
            }
          }
          break;
      }
    }
    // stop processing if EDxx was found
    if (returnAfterPre) return;
  } else {
    //logV("honoring delay at position %d",whatRow);
  }

  // stop processing if delay lock is on (won't happen, ever)
  if (chan[i].delayLocked) return;

  // now we start reading...
  // instrument
  bool insChanged=false;
  if (pat->newData[whatRow][DIV_PAT_INS]!=-1) {
    // only send an instrument change if it differs from the current ins
    if (chan[i].lastIns!=pat->newData[whatRow][DIV_PAT_INS]) {
      dispatchCmd(DivCommand(DIV_CMD_INSTRUMENT,i,pat->newData[whatRow][DIV_PAT_INS]));
      chan[i].lastIns=pat->newData[whatRow][DIV_PAT_INS];
      insChanged=true;

      // COMPAT FLAG: legacy volume slides
      // - sets volume to max once a vol slide down has finished (thus setting volume to volMax+1)
      if (song.legacyVolumeSlides && chan[i].volume==chan[i].volMax+1) {
        logV("forcing volume");
        chan[i].volume=chan[i].volMax;
        dispatchCmd(DivCommand(DIV_CMD_VOLUME,i,chan[i].volume>>8));
        dispatchCmd(DivCommand(DIV_CMD_HINT_VOLUME,i,chan[i].volume>>8));
      }
    }
  }

  // note reading
  // note offs are sent immediately
  if (pat->newData[whatRow][DIV_PAT_NOTE]==DIV_NOTE_OFF) { // note off
    chan[i].keyOn=false;
    chan[i].keyOff=true;

    // COMPAT FLAG: reset slides on note off (inverted in the GUI)
    // - a portamento/pitch slide will be halted upon encountering note off
    // - this will not occur if the stopPortaOnNoteOff flag is on and this is a portamento
    if (chan[i].inPorta && song.noteOffResetsSlides) {
      // stopOnOff will be false if stopPortaOnNoteOff flag is off
      if (chan[i].stopOnOff) {
        chan[i].portaNote=-1;
        chan[i].portaSpeed=-1;
        dispatchCmd(DivCommand(DIV_CMD_HINT_PORTA,i,CLAMP(chan[i].portaNote,-128,127),MAX(chan[i].portaSpeed,0)));
        chan[i].stopOnOff=false;
      }
      // depending on the system, portamento may still be disabled
      if (disCont[dispatchOfChan[i]].dispatch->keyOffAffectsPorta(dispatchChanOfChan[i])) {
        chan[i].portaNote=-1;
        chan[i].portaSpeed=-1;
        dispatchCmd(DivCommand(DIV_CMD_HINT_PORTA,i,CLAMP(chan[i].portaNote,-128,127),MAX(chan[i].portaSpeed,0)));
        // this here is a now-disabled hack which makes the noise channel also stop when square 3 is
        /*if (i==2 && sysOfChan[i]==DIV_SYSTEM_SMS) {
          chan[i+1].portaNote=-1;
          chan[i+1].portaSpeed=-1;
        }*/
      }
      // another compatibility hack which schedules a second reset later just in case
      chan[i].scheduledSlideReset=true;
    }

    // send note off
    dispatchCmd(DivCommand(DIV_CMD_NOTE_OFF,i));
  } else if (pat->newData[whatRow][DIV_PAT_NOTE]==DIV_NOTE_REL) { // note off + env release
    //chan[i].note=-1;
    chan[i].keyOn=false;
    chan[i].keyOff=true;
    // same thing here regarding reset slide behavior
    if (chan[i].inPorta && song.noteOffResetsSlides) {
      if (chan[i].stopOnOff) {
        chan[i].portaNote=-1;
        chan[i].portaSpeed=-1;
        dispatchCmd(DivCommand(DIV_CMD_HINT_PORTA,i,CLAMP(chan[i].portaNote,-128,127),MAX(chan[i].portaSpeed,0)));
        chan[i].stopOnOff=false;
      }
      if (disCont[dispatchOfChan[i]].dispatch->keyOffAffectsPorta(dispatchChanOfChan[i])) {
        chan[i].portaNote=-1;
        chan[i].portaSpeed=-1;
        dispatchCmd(DivCommand(DIV_CMD_HINT_PORTA,i,CLAMP(chan[i].portaNote,-128,127),MAX(chan[i].portaSpeed,0)));
        /*if (i==2 && sysOfChan[i]==DIV_SYSTEM_SMS) {
          chan[i+1].portaNote=-1;
          chan[i+1].portaSpeed=-1;
        }*/
      }
      chan[i].scheduledSlideReset=true;
    }

    // send note release
    dispatchCmd(DivCommand(DIV_CMD_NOTE_OFF_ENV,i));
    chan[i].releasing=true;
  } else if (pat->newData[whatRow][DIV_PAT_NOTE]==DIV_MACRO_REL) { // env release
    // send macro release
    dispatchCmd(DivCommand(DIV_CMD_ENV_RELEASE,i));
    chan[i].releasing=true;
  } else if (pat->newData[whatRow][DIV_PAT_NOTE]!=-1) {
    // prepare/schedule a new note
    chan[i].oldNote=chan[i].note;
    chan[i].note=pat->newData[whatRow][DIV_PAT_NOTE]-60;
    // I have no idea why is this check here since keyOn is guaranteed to be false at this point
    // ...unless there's a way to trigger keyOn twice
    if (!chan[i].keyOn) {
      // the behavior of arpeggio reset upon note off varies per system
      if (disCont[dispatchOfChan[i]].dispatch->keyOffAffectsArp(dispatchChanOfChan[i])) {
        chan[i].arp=0;
        dispatchCmd(DivCommand(DIV_CMD_HINT_ARPEGGIO,i,chan[i].arp));
      }
    }
    chan[i].doNote=true;
    // COMPAT FLAG: compatible arpeggio
    // - once a new note plays, arp will not be applied for this tick
    if (chan[i].arp!=0 && song.compatibleArpeggio) {
      chan[i].arpYield=true;
    }
  }

  // volume
  int volPortaTarget=-1;
  bool noApplyVolume=false;
  // here we read all effects and check for a volume slide with target/volume "portamento"/"scivolando" (a term I invented as an equivalent)
  for (int j=0; j<curPat[i].effectCols; j++) {
    short effect=pat->newData[whatRow][DIV_PAT_FX(j)];
    if (effect==0xd3 || effect==0xd4) { // vol porta
      volPortaTarget=pat->newData[whatRow][DIV_PAT_VOL]<<8; // can be -256

      // empty effect value is treated as 0
      short effectVal=pat->newData[whatRow][DIV_PAT_FXVAL(j)];
      if (effectVal==-1) effectVal=0;
      effectVal&=255;

      noApplyVolume=effectVal>0; // "D3.." or "D300" shouldn't stop volume from applying
      break; // technically you could have both D3 and D4... let's not care
    }
  }
  
  // don't apply volume if a scivolando is set
  if (pat->newData[whatRow][DIV_PAT_VOL]!=-1 && !noApplyVolume) {
    // COMPAT FLAG: legacy ALWAYS_SET_VOLUME behavior (oldAlwaysSetVolume)
    // - prior to its addition, volume changes wouldn't be effective depending on the system if the volume is the same as the current one
    // - afterwards, volume change is made regardless in order to set the bottom byte of volume ("subvolume")
    if (!song.oldAlwaysSetVolume || disCont[dispatchOfChan[i]].dispatch->getLegacyAlwaysSetVolume() || (MIN(chan[i].volMax,chan[i].volume)>>8)!=pat->newData[whatRow][DIV_PAT_VOL]) {
      // here we let dispatchCmd() know we can do MIDI aftertouch if there isn't a note
      if (pat->newData[whatRow][DIV_PAT_NOTE]==-1) {
        chan[i].midiAftertouch=true;
      }
      // set the volume (bottom byte is set to 0)
      chan[i].volume=pat->newData[whatRow][DIV_PAT_VOL]<<8;
      dispatchCmd(DivCommand(DIV_CMD_VOLUME,i,chan[i].volume>>8));
      dispatchCmd(DivCommand(DIV_CMD_HINT_VOLUME,i,chan[i].volume>>8));
    }
  }

  // reset retrigger status
  // this is the only effect that takes place only in the row it is placed, in a ProTracker-like fashion (why?)
  chan[i].retrigSpeed=0;

  // stuff necessary for effect processing
  short lastSlide=-1;
  bool calledPorta=false;
  bool panChanged=false;
  bool surroundPanChanged=false;
  bool sampleOffSet=false;

  // effects
  for (int j=0; j<curPat[i].effectCols; j++) {
    short effect=pat->newData[whatRow][DIV_PAT_FX(j)];
    short effectVal=pat->newData[whatRow][DIV_PAT_FXVAL(j)];

    // an empty effect value is treated as zero
    if (effectVal==-1) effectVal=0;
    effectVal&=255;

    // per-system effect
    // if there isn't one, go through normal effects
    if (!perSystemEffect(i,effect,effectVal)) switch (effect) {
      /// PANNING
      case 0x08: // panning (split 4-bit)
        chan[i].panL=(effectVal>>4)|(effectVal&0xf0);
        chan[i].panR=(effectVal&15)|((effectVal&15)<<4);
        // panning command isn't sent until later
        panChanged=true;
        break;
      case 0x80: { // panning (linear)
        // convert to splir
        unsigned short pan=convertPanLinearToSplit(effectVal,8,255);
        chan[i].panL=pan>>8;
        chan[i].panR=pan&0xff;
        panChanged=true;
        break;
      }
      case 0x81: // panning left (split 8-bit)
        chan[i].panL=effectVal;
        panChanged=true;
        break;
      case 0x82: // panning right (split 8-bit)
        chan[i].panR=effectVal;
        panChanged=true;
        break;
      case 0x83: // pan slide
        if (effectVal!=0) {
          // set the pan slide speed
          if ((effectVal&15)!=0) {
            chan[i].panSpeed=(effectVal&15);
          } else {
            chan[i].panSpeed=-(effectVal>>4);
          }
          // panbrello and slides are incompatible
          chan[i].panDepth=0;
          chan[i].panRate=0;
          chan[i].panPos=0;
        } else {
          chan[i].panSpeed=0;
        }
        // send hint (for command stream export)
        dispatchCmd(DivCommand(DIV_CMD_HINT_PAN_SLIDE,i,chan[i].panSpeed&0xff));
        break;
      case 0x84: // panbrello
        if (chan[i].panDepth==0) {
          chan[i].panPos=0;
        }
        chan[i].panDepth=effectVal&15;
        chan[i].panRate=effectVal>>4;
        if (chan[i].panDepth!=0) {
          // panbrello and slides are incompatible
          chan[i].panSpeed=0;
        }
        // send hint (for command stream export)
        dispatchCmd(DivCommand(DIV_CMD_HINT_PANBRELLO,i,effectVal));
        break;
      case 0x88: // panning rear (split 4-bit)
        chan[i].panRL=(effectVal>>4)|(effectVal&0xf0);
        chan[i].panRR=(effectVal&15)|((effectVal&15)<<4);
        surroundPanChanged=true;
        break;
      case 0x89: // panning left (split 8-bit)
        chan[i].panRL=effectVal;
        surroundPanChanged=true;
        break;
      case 0x8a: // panning right (split 8-bit)
        chan[i].panRR=effectVal;
        surroundPanChanged=true;
        break;
      /// PITCH and more
      // internally, slides and portamento share the same variables
      case 0x01: // pitch slide up
        // COMPAT FLAG: ignore duplicate slides
        // - only the first 01xx effect is considered
        // - 02xx still works
        // - a previous portamento (03xx) will prevent this slide from occurring
        // - E1xy/E2xy also will if *another* flag is set
        if (song.ignoreDuplicateSlides && (lastSlide==0x01 || lastSlide==0x1337)) break;
        lastSlide=0x01;
        if (effectVal==0) {
          chan[i].portaNote=-1;
          chan[i].portaSpeed=-1;
          dispatchCmd(DivCommand(DIV_CMD_HINT_PORTA,i,CLAMP(chan[i].portaNote,-128,127),MAX(chan[i].portaSpeed,0)));
          chan[i].inPorta=false;
          // COMPAT FLAG: arpeggio inhibits non-porta slides
          // - the PRE_PORTA command is used to let the dispatch know we're entering a pitch slide
          // - this prompts dispatch to stop processing arp macros during a slide
          // - this only happens if pitch linearity is set to None
          // - if we don't let dispatch know, the slide will never occur as arp takes over
          if (!song.arpNonPorta) dispatchCmd(DivCommand(DIV_CMD_PRE_PORTA,i,false,0));
        } else {
          // COMPAT FLAG: limit slide range
          // - this confines pitch slides from dispatch->getPortaFloor to C-8 (I think)
          // - yep, the lowest portamento note depends on the system...
          chan[i].portaNote=song.limitSlides?0x60:255;
          chan[i].portaSpeed=effectVal;
          dispatchCmd(DivCommand(DIV_CMD_HINT_PORTA,i,CLAMP(chan[i].portaNote,-128,127),MAX(chan[i].portaSpeed,0)));
          // most of these are used for compat flag handling
          chan[i].portaStop=true;
          chan[i].stopOnOff=false;
          chan[i].scheduledSlideReset=false;
          chan[i].wasShorthandPorta=false;
          chan[i].inPorta=false;
          // COMPAT FLAG: arpeggio inhibits non-porta slides
          // - the PRE_PORTA command is used to let the dispatch know we're entering a pitch slide
          // - this prompts dispatch to stop processing arp macros during a slide
          // - this only happens if pitch linearity is set to None
          // - if we don't let dispatch know, the slide will never occur as arp takes over
          if (!song.arpNonPorta) dispatchCmd(DivCommand(DIV_CMD_PRE_PORTA,i,true,0));
        }
        break;
      case 0x02: // pitch slide down
        // COMPAT FLAG: ignore duplicate slides
        // - only the first 02xx effect is considered
        // - 01xx still works
        // - a previous portamento (03xx) will prevent this slide from occurring
        // - E1xy/E2xy also will if *another* flag is set
        if (song.ignoreDuplicateSlides && (lastSlide==0x02 || lastSlide==0x1337)) break;
        lastSlide=0x02;
        if (effectVal==0) {
          chan[i].portaNote=-1;
          chan[i].portaSpeed=-1;
          dispatchCmd(DivCommand(DIV_CMD_HINT_PORTA,i,CLAMP(chan[i].portaNote,-128,127),MAX(chan[i].portaSpeed,0)));
          chan[i].inPorta=false;
          // COMPAT FLAG: arpeggio inhibits non-porta slides
          if (!song.arpNonPorta) dispatchCmd(DivCommand(DIV_CMD_PRE_PORTA,i,false,0));
        } else {
          // COMPAT FLAG: limit slide range
          // - this confines pitch slides from dispatch->getPortaFloor to C-8 (I think)
          // - yep, the lowest portamento note depends on the system...
          chan[i].portaNote=song.limitSlides?disCont[dispatchOfChan[i]].dispatch->getPortaFloor(dispatchChanOfChan[i]):-60;
          chan[i].portaSpeed=effectVal;
          dispatchCmd(DivCommand(DIV_CMD_HINT_PORTA,i,CLAMP(chan[i].portaNote,-128,127),MAX(chan[i].portaSpeed,0)));
          chan[i].portaStop=true;
          chan[i].stopOnOff=false;
          chan[i].scheduledSlideReset=false;
          chan[i].wasShorthandPorta=false;
          chan[i].inPorta=false;
          // COMPAT FLAG: arpeggio inhibits non-porta slides
          if (!song.arpNonPorta) dispatchCmd(DivCommand(DIV_CMD_PRE_PORTA,i,true,0));
        }
        break;
      case 0x03: // portamento
        // exception: the arpNonPorta flag is not checked here.
        // a portamento shall override arp macros on non-linear pitch.
        if (effectVal==0) {
          chan[i].portaNote=-1;
          chan[i].portaSpeed=-1;
          dispatchCmd(DivCommand(DIV_CMD_HINT_PORTA,i,CLAMP(chan[i].portaNote,-128,127),MAX(chan[i].portaSpeed,0)));
          chan[i].inPorta=false;
          dispatchCmd(DivCommand(DIV_CMD_PRE_PORTA,i,false,0));
        } else {
          // lastPorta is used for the 06xy effect
          chan[i].lastPorta=effectVal;
          // this here is for a compatibility flag...
          calledPorta=true;
          // COMPAT FLAG: buggy portamento after sliding
          // - you might want to slide up or down and then 03xx to return to the original note
          // - if a porta to the same note is attempted after slide, for some reason it does not occur
          if (chan[i].note==chan[i].oldNote && !chan[i].inPorta && song.buggyPortaAfterSlide) {
            chan[i].portaNote=chan[i].note;
            chan[i].portaSpeed=-1;
          } else {
            // compat flags get on my way
            chan[i].portaNote=chan[i].note;
            chan[i].portaSpeed=effectVal;
            chan[i].inPorta=true;
            // ...but this one is for ANOTHER compat flag. yuck!
            chan[i].wasShorthandPorta=false;
          }
          dispatchCmd(DivCommand(DIV_CMD_HINT_PORTA,i,CLAMP(chan[i].portaNote,-128,127),MAX(chan[i].portaSpeed,0)));
          // TODO; portaStop is guaranteed to be true anyway. what's the point of this?
          chan[i].portaStop=true;
          // this is why we didn't send noye on before.
          // there may be a portamento which of course prevents a note on
          if (chan[i].keyOn) chan[i].doNote=false;
          // COMPAT FLAG: stop portamento on note off
          // - if a portamento is called and then a note off occurs, stop portamento before the next note
          // - ...unless noteOffResetsSlides is disabled
          chan[i].stopOnOff=song.stopPortaOnNoteOff; // what?!
          chan[i].scheduledSlideReset=false;
          dispatchCmd(DivCommand(DIV_CMD_PRE_PORTA,i,true,1));
          // this is used to inhibit any other slide commands if the respective compat flag is enabled
          lastSlide=0x1337; // i hate this so much
        }
        break;
      // vibratos and pitch changes are mixed in.
      case 0x04: // vibrato
        // remember the last vibrato for 05xy
        if (effectVal) chan[i].lastVibrato=effectVal;
        chan[i].vibratoDepth=effectVal&15;
        chan[i].vibratoRate=effectVal>>4;
        dispatchCmd(DivCommand(DIV_CMD_HINT_VIBRATO,i,(chan[i].vibratoDepth&15)|(chan[i].vibratoRate<<4)));
        // update pitch now
        dispatchCmd(DivCommand(DIV_CMD_PITCH,i,chan[i].pitch+(((chan[i].vibratoDepth*vibTable[chan[i].vibratoPos]*chan[i].vibratoFine)>>4)/15)));
        break;
      /// VOLUME-RELATED
      case 0x05: // vol slide + vibrato
        // this effect is weird. it shouldn't be here considering we have more
        // than one effect column, but I guess it had to be done
        if (effectVal==0) {
          chan[i].vibratoDepth=0;
          chan[i].vibratoRate=0;
        } else {
          chan[i].vibratoDepth=chan[i].lastVibrato&15;
          chan[i].vibratoRate=chan[i].lastVibrato>>4;
        }
        dispatchCmd(DivCommand(DIV_CMD_HINT_VIBRATO,i,(chan[i].vibratoDepth&15)|(chan[i].vibratoRate<<4)));
        // update pitch now
        dispatchCmd(DivCommand(DIV_CMD_PITCH,i,chan[i].pitch+(((chan[i].vibratoDepth*vibTable[chan[i].vibratoPos]*chan[i].vibratoFine)>>4)/15)));
        // TODO: non-0x-or-x0 value should be treated as 00
        if (effectVal!=0) {
          if ((effectVal&15)!=0) {
            chan[i].volSpeed=-(effectVal&15)*64;
          } else {
            chan[i].volSpeed=(effectVal>>4)*64;
          }
          // tremolo and vol slides are incompatible
          chan[i].tremoloDepth=0;
          chan[i].tremoloRate=0;
        } else {
          chan[i].volSpeed=0;
        }
        chan[i].volSpeedTarget=-1;
        dispatchCmd(DivCommand(DIV_CMD_HINT_VOL_SLIDE,i,chan[i].volSpeed));
        break;
      case 0x06: // vol slide + porta
        // same thing here. this is another effect that doesn't need to exist.
        if (effectVal==0 || chan[i].lastPorta==0) {
          chan[i].portaNote=-1;
          chan[i].portaSpeed=-1;
          dispatchCmd(DivCommand(DIV_CMD_HINT_PORTA,i,CLAMP(chan[i].portaNote,-128,127),MAX(chan[i].portaSpeed,0)));
          chan[i].inPorta=false;
          dispatchCmd(DivCommand(DIV_CMD_PRE_PORTA,i,false,0));
        } else {
          // this here is for a compatibility flag...
          calledPorta=true;
          // COMPAT FLAG: buggy portamento after sliding
          // yes, this also affects 06xy.
          if (chan[i].note==chan[i].oldNote && !chan[i].inPorta && song.buggyPortaAfterSlide) {
            chan[i].portaNote=chan[i].note;
            chan[i].portaSpeed=-1;
          } else {
            chan[i].portaNote=chan[i].note;
            chan[i].portaSpeed=chan[i].lastPorta;
            chan[i].inPorta=true;
            chan[i].wasShorthandPorta=false;
          }
          dispatchCmd(DivCommand(DIV_CMD_HINT_PORTA,i,CLAMP(chan[i].portaNote,-128,127),MAX(chan[i].portaSpeed,0)));
          // this is the same as 03xx.
          chan[i].portaStop=true;
          if (chan[i].keyOn) chan[i].doNote=false;
          chan[i].stopOnOff=song.stopPortaOnNoteOff; // what?!
          chan[i].scheduledSlideReset=false;
          dispatchCmd(DivCommand(DIV_CMD_PRE_PORTA,i,true,1));
          lastSlide=0x1337; // i hate this so much
        }
        // now handle volume slide
        // TODO: non-0x-or-x0 value should be treated as 00
        if (effectVal!=0) {
          if ((effectVal&15)!=0) {
            chan[i].volSpeed=-(effectVal&15)*64;
          } else {
            chan[i].volSpeed=(effectVal>>4)*64;
          }
          // tremolo and vol slides are incompatible
          chan[i].tremoloDepth=0;
          chan[i].tremoloRate=0;
        } else {
          chan[i].volSpeed=0;
        }
        chan[i].volSpeedTarget=-1;
        dispatchCmd(DivCommand(DIV_CMD_HINT_VOL_SLIDE,i,chan[i].volSpeed));
        break;
      case 0x07: // tremolo
        // the implementation of tremolo in Furnace is more like that of
        // vibrato. it oscillates according to a waveform.
        // this differs from Defle where it is a consecutive vol slide
        // up/down and exhibits a numbee of bugs.
        if (chan[i].tremoloDepth==0) {
          chan[i].tremoloPos=0;
        }
        chan[i].tremoloDepth=effectVal&15;
        chan[i].tremoloRate=effectVal>>4;
        dispatchCmd(DivCommand(DIV_CMD_HINT_TREMOLO,i,effectVal));
        // unfortunately, we cannot run both tremolo and vol slide at once.
        if (chan[i].tremoloDepth!=0) {
          chan[i].volSpeed=0;
          chan[i].volSpeedTarget=-1;
        } else {
          // restore the volume if tremolo is disabled
          dispatchCmd(DivCommand(DIV_CMD_VOLUME,i,chan[i].volume>>8));
          dispatchCmd(DivCommand(DIV_CMD_HINT_VOLUME,i,chan[i].volume>>8));
        }
        break;
      case 0x0a: // volume slide
        // the speed multipler is 64, which means 4 ticks between volume changes with a value of 1
        // TODO: non-0x-or-x0 value should be treated as 00
        if (effectVal!=0) {
          if ((effectVal&15)!=0) {
            chan[i].volSpeed=-(effectVal&15)*64;
          } else {
            chan[i].volSpeed=(effectVal>>4)*64;
          }
          // tremolo and vol slides are incompatible
          chan[i].tremoloDepth=0;
          chan[i].tremoloRate=0;
        } else {
          chan[i].volSpeed=0;
        }
        // reset the volume target
        chan[i].volSpeedTarget=-1;
        dispatchCmd(DivCommand(DIV_CMD_HINT_VOL_SLIDE,i,chan[i].volSpeed));
        break;
      /// NOTE
      case 0x00: // arpeggio
        chan[i].arp=effectVal;
        // COMPAT FLAG: reset note to base on arp stop (inverted in the GUI)
        // - a 0000 effect resets arpeggio position
        if (chan[i].arp==0 && song.arp0Reset) {
          chan[i].resetArp=true;
        }
        dispatchCmd(DivCommand(DIV_CMD_HINT_ARPEGGIO,i,chan[i].arp));
        break;
      case 0x0c: // retrigger
        // this is the only non-continuous effect. it takes place exclusively
        // within one row like most PC/Amiga trackers.
        // consecutive 0Cxx effects will reset on each row...
        if (effectVal!=0) {
          chan[i].retrigSpeed=effectVal;
          chan[i].retrigTick=0;
        }
        break;
      /// MISC
      case 0x90: case 0x91: case 0x92: case 0x93:
      case 0x94: case 0x95: case 0x96: case 0x97: 
      case 0x98: case 0x99: case 0x9a: case 0x9b:
      case 0x9c: case 0x9d: case 0x9e: case 0x9f: // set samp. pos
        // COMPAT FLAG: old sample offset effect
        // - before 0.6.3 the sample offset effect was 9xxx, where `xxx` is multiplied by 256
        // - the effect was then changed to 90xx/91xx/92xx, allowing you to set the low, mid and high bytes of the offset respectively
        if (song.oldSampleOffset) {
          // send sample position now
          dispatchCmd(DivCommand(DIV_CMD_SAMPLE_POS,i,(((effect&0x0f)<<8)|effectVal)*256));
        } else {
          // change one byte and schedule sample position
          if (effect<0x93) {
            chan[i].sampleOff&=~(0xff<<((effect-0x90)<<3));
            chan[i].sampleOff|=effectVal<<((effect-0x90)<<3);
            sampleOffSet=true;
          }
        }
        break;
      case 0xc0: case 0xc1: case 0xc2: case 0xc3: // set Hz
        // Cxxx, where `xxx` is between 1 and 1023
        // divider is the tick rate in Hz
        // cycles is the number of samples between ticks
        // clockDrift is used for accuracy and subticks for low-latency mode
        // (where we run faster thsn the tick rate to allow sub-tick note events from live playback)
        divider=(double)(((effect&0x3)<<8)|effectVal);
        if (divider<1) divider=1;
        cycles=got.rate/divider;
        clockDrift=0;
        subticks=0;
        break;
      case 0xdc: // delayed mute
        // used on XM import, where ECx actually mutes the note
        // COMPAT FLAG: cut/delay effect policy (delayBehavior)
        // - 0: strict
        //   - ignore cut if equal or greater than speed
        // - 1: strict old
        //   - ignore cut if equal or greater than speed
        // - 2: lax (default)
        //   - no cut is ever ignored unless overridden by another
        if (effectVal>0 && (song.delayBehavior==2 || effectVal<nextSpeed)) {
          // the cut timer is ticked after nextRow(), so we set it one tick higher.
          chan[i].volCut=effectVal+1;
          chan[i].cutType=0;
        }
        break;
      case 0xd3: // volume portamento (vol porta)/scivolando
        // tremolo and vol slides are incompatible
        chan[i].tremoloDepth=0;
        chan[i].tremoloRate=0;
        // check whether we will slide up or down
        // the speed is 1, which means that 256 ticks will elapse between volume changes with a value of 1.
        chan[i].volSpeed=volPortaTarget<0 ? 0 : volPortaTarget>chan[i].volume ? effectVal : -effectVal;
        chan[i].volSpeedTarget=chan[i].volSpeed==0 ? -1 : volPortaTarget;
        dispatchCmd(DivCommand(DIV_CMD_HINT_VOL_SLIDE_TARGET,i,chan[i].volSpeed,chan[i].volSpeedTarget));
        break;
      case 0xd4: // volume portamento fast (vol porta fast)
        // this is the same as D3xx, but 256 times faster.
        // tremolo and vol slides are incompatible
        chan[i].tremoloDepth=0;
        chan[i].tremoloRate=0;
        chan[i].volSpeed=volPortaTarget<0 ? 0 : volPortaTarget>chan[i].volume ? 256*effectVal : -256*effectVal;
        chan[i].volSpeedTarget=chan[i].volSpeed==0 ? -1 : volPortaTarget;
        dispatchCmd(DivCommand(DIV_CMD_HINT_VOL_SLIDE_TARGET,i,chan[i].volSpeed,chan[i].volSpeedTarget));
        break;
      case 0xe0: // arp speed
        // the arp speed is global. I have no idea why.
        if (effectVal>0) {
          curSubSong->arpLen=effectVal;
          dispatchCmd(DivCommand(DIV_CMD_HINT_ARP_TIME,i,curSubSong->arpLen));
        }
        break;
      case 0xe1: // portamento up
        // this is a shortcut for 03xx and a higher note.
        // it has the benefit of being able to be used in conjunction with a note.
        chan[i].portaNote=chan[i].note+(effectVal&15);
        chan[i].portaSpeed=(effectVal>>4)*4;
        dispatchCmd(DivCommand(DIV_CMD_HINT_PORTA,i,CLAMP(chan[i].portaNote,-128,127),MAX(chan[i].portaSpeed,0)));
        // these are for compatibility stuff
        chan[i].portaStop=true;
        // COMPAT FLAG: stop portamento on note off
        chan[i].stopOnOff=song.stopPortaOnNoteOff; // what?!
        chan[i].scheduledSlideReset=false;
        // only enter portamento if the speed is set
        if ((effectVal&15)!=0) {
          chan[i].inPorta=true;
          // these are for compatibility flaga.
          chan[i].shorthandPorta=true;
          chan[i].wasShorthandPorta=true;
          // COMPAT FLAG: broken shortcut slides
          // - oddly enough, shortcut slides are not communicated to the dispatch
          // - this was fixed in 0.5.7
          if (!song.brokenShortcutSlides) dispatchCmd(DivCommand(DIV_CMD_PRE_PORTA,i,true,0));
          // COMPAT FLAG: E1xy/E2xy also take priority over slides
          // - another Defle hack. it places shortcut slides above pitch slides.
          if (song.e1e2AlsoTakePriority) lastSlide=0x1337; // ...
        } else {
          chan[i].inPorta=false;
          // COMPAT FLAG: broken shortcut slides
          if (!song.brokenShortcutSlides) dispatchCmd(DivCommand(DIV_CMD_PRE_PORTA,i,false,0));
        }
        break;
      case 0xe2: // portamento down
        // this is the same as E1xy but in the opposite direction.
        chan[i].portaNote=chan[i].note-(effectVal&15);
        chan[i].portaSpeed=(effectVal>>4)*4;
        dispatchCmd(DivCommand(DIV_CMD_HINT_PORTA,i,CLAMP(chan[i].portaNote,-128,127),MAX(chan[i].portaSpeed,0)));
        chan[i].portaStop=true;
        // COMPAT FLAG: stop portamento on note off
        chan[i].stopOnOff=song.stopPortaOnNoteOff; // what?!
        chan[i].scheduledSlideReset=false;
        if ((effectVal&15)!=0) {
          chan[i].inPorta=true;
          // these are for compatibility flaga.
          chan[i].shorthandPorta=true;
          chan[i].wasShorthandPorta=true;
          // COMPAT FLAG: broken shortcut slides
          if (!song.brokenShortcutSlides) dispatchCmd(DivCommand(DIV_CMD_PRE_PORTA,i,true,0));
          // COMPAT FLAG: E1xy/E2xy also take priority over slides
          if (song.e1e2AlsoTakePriority) lastSlide=0x1337; // ...
        } else {
          chan[i].inPorta=false;
          // COMPAT FLAG: broken shortcut slides
          if (!song.brokenShortcutSlides) dispatchCmd(DivCommand(DIV_CMD_PRE_PORTA,i,false,0));
        }
        break;
      case 0xe3: // vibrato shape
        chan[i].vibratoShape=effectVal;
        dispatchCmd(DivCommand(DIV_CMD_HINT_VIBRATO_SHAPE,i,chan[i].vibratoShape));
        break;
      case 0xe4: // vibrato fine
        // this sets the multiplier for vibrato depth
        chan[i].vibratoFine=effectVal;
        dispatchCmd(DivCommand(DIV_CMD_HINT_VIBRATO_RANGE,i,chan[i].vibratoFine));
        break;
      case 0xe5: // pitch
        chan[i].pitch=effectVal-0x80;
        // send pitch now
        dispatchCmd(DivCommand(DIV_CMD_PITCH,i,chan[i].pitch+(((chan[i].vibratoDepth*vibTable[chan[i].vibratoPos]*chan[i].vibratoFine)>>4)/15)));
        dispatchCmd(DivCommand(DIV_CMD_HINT_PITCH,i,chan[i].pitch));
        break;
      case 0xe6: // delayed legato
        // why does this have to follow FamiTracker verbatim
        // couldn't you do better?
        if ((effectVal&15)!=0) {
          chan[i].legatoDelay=(((effectVal&0xf0)>>4)&7)+1;
          if (effectVal&128) {
            chan[i].legatoTarget=-(effectVal&15);
          } else {
            chan[i].legatoTarget=(effectVal&15);
          }
        } else {
          chan[i].legatoDelay=-1;
          chan[i].legatoTarget=0;
        }
        break;
      case 0xe7: // delayed macro release
        // COMPAT FLAG: cut/delay effect policy (delayBehavior)
        // - 0: strict
        //   - ignore cut if equal or greater than speed
        // - 1: strict old
        //   - ignore cut if equal or greater than speed
        // - 2: lax (default)
        //   - no cut is ever ignored unless overridden by another
        // "Bruh"
        if (effectVal>0 && (song.delayBehavior==2 || effectVal<nextSpeed)) {
          // the cut timer is ticked after nextRow(), so we set it one tick higher.
          chan[i].cut=effectVal+1;
          chan[i].cutType=2;
        }
        break;
      case 0xe8: // delayed legato up
        // see? you COULD do better!
        if ((effectVal&15)!=0) {
          chan[i].legatoDelay=((effectVal&0xf0)>>4)+1;
          chan[i].legatoTarget=(effectVal&15);
        } else {
          chan[i].legatoDelay=-1;
          chan[i].legatoTarget=0;
        }
        break;
      case 0xe9: // delayed legato down
        if ((effectVal&15)!=0) {
          chan[i].legatoDelay=((effectVal&0xf0)>>4)+1;
          chan[i].legatoTarget=-(effectVal&15);
        } else {
          chan[i].legatoDelay=-1;
          chan[i].legatoTarget=0;
        }
        break;
      case 0xea: // legato mode
        // again, that's why we didn't just send note on back then.
        // this effect inhibits note on.
        chan[i].legato=effectVal;
        break;
      case 0xeb: // sample bank
        // this is a legacy effect for compatibility.
        // in legacy sample mode (17xx), 12 samples are mapped to an octave.
        // this effect allows you to use another group of 12 samples.
        dispatchCmd(DivCommand(DIV_CMD_SAMPLE_BANK,i,effectVal));
        break;
      case 0xec: // delayed note cut
        // COMPAT FLAG: cut/delay effect policy (delayBehavior)
        // - 0: strict
        //   - ignore cut if equal or greater than speed
        // - 1: strict old
        //   - ignore cut if equal or greater than speed
        // - 2: lax (default)
        //   - no cut is ever ignored unless overridden by another
        if (effectVal>0 && (song.delayBehavior==2 || effectVal<nextSpeed)) {
          // the cut timer is ticked after nextRow(), so we set it one tick higher.
          chan[i].cut=effectVal+1;
          chan[i].cutType=0;
        }
        break;
      case 0xee: // external command
        // this does nothing in Furnace but is useful for export.
        //printf("\x1b[1;36m%d: extern command %d\x1b[m\n",i,effectVal);
        extValue=effectVal;
        extValuePresent=true;
        dispatchCmd(DivCommand(DIV_CMD_EXTERNAL,i,effectVal));
        break;
      case 0xf0: // set Hz by tempo
        // the resulting tick rate is effectVal*2/5
        // 125 BPM = 50Hz; 150 BPM = 60Hz...
        divider=(double)effectVal*2.0/5.0;
        if (divider<1) divider=1;
        cycles=got.rate/divider;
        clockDrift=0;
        subticks=0;
        break;
      case 0xf3: // fine volume slide up
        // tremolo and vol slides are incompatible
        chan[i].tremoloDepth=0;
        chan[i].tremoloRate=0;
        // this is 64 times slower than 0Axy.
        chan[i].volSpeed=effectVal;
        chan[i].volSpeedTarget=-1;
        dispatchCmd(DivCommand(DIV_CMD_HINT_VOL_SLIDE,i,chan[i].volSpeed));
        break;
      case 0xf4: // fine volume slide down
        // tremolo and vol slides are incompatible
        chan[i].tremoloDepth=0;
        chan[i].tremoloRate=0;
        // this is 64 times slower than 0Axy.
        chan[i].volSpeed=-effectVal;
        chan[i].volSpeedTarget=-1;
        dispatchCmd(DivCommand(DIV_CMD_HINT_VOL_SLIDE,i,chan[i].volSpeed));
        break;
      case 0xf5: // disable macro
        dispatchCmd(DivCommand(DIV_CMD_MACRO_OFF,i,effectVal&0xff));
        break;
      case 0xf6: // enable macro
        dispatchCmd(DivCommand(DIV_CMD_MACRO_ON,i,effectVal&0xff));
        break;
      case 0xf7: // restart macro
        dispatchCmd(DivCommand(DIV_CMD_MACRO_RESTART,i,effectVal&0xff));
        break;
      case 0xf8: // single volume slide up
        // this will stop volume slides
        chan[i].volSpeed=0; // add compat flag?
        chan[i].volSpeedTarget=-1;
        chan[i].volume=MIN(chan[i].volume+effectVal*256,chan[i].volMax);
        dispatchCmd(DivCommand(DIV_CMD_VOLUME,i,chan[i].volume>>8));
        dispatchCmd(DivCommand(DIV_CMD_HINT_VOLUME,i,chan[i].volume>>8));
        break;
      case 0xf9: // single volume slide down
        // this will stop volume slides
        chan[i].volSpeed=0; // add compat flag?
        chan[i].volSpeedTarget=-1;
        chan[i].volume=MAX(chan[i].volume-effectVal*256,0);
        dispatchCmd(DivCommand(DIV_CMD_VOLUME,i,chan[i].volume>>8));
        dispatchCmd(DivCommand(DIV_CMD_HINT_VOLUME,i,chan[i].volume>>8));
        break;
      case 0xfa: // fast volume slide
        // this is four times the speed of 0Axy.
        // effectively the value is the number of volume steps to change on each tick.
        if (effectVal!=0) {
          if ((effectVal&15)!=0) {
            chan[i].volSpeed=-(effectVal&15)*256;
          } else {
            chan[i].volSpeed=(effectVal>>4)*256;
          }
          // tremolo and vol slides are incompatible
          chan[i].tremoloDepth=0;
          chan[i].tremoloRate=0;
        } else {
          chan[i].volSpeed=0;
        }
        chan[i].volSpeedTarget=-1;
        dispatchCmd(DivCommand(DIV_CMD_HINT_VOL_SLIDE,i,chan[i].volSpeed));
        break;
      case 0xfc: // delayed note release
        // COMPAT FLAG: cut/delay effect policy (delayBehavior)
        // - 0: strict
        //   - ignore cut if equal or greater than speed
        // - 1: strict old
        //   - ignore cut if equal or greater than speed
        // - 2: lax (default)
        //   - no cut is ever ignored unless overridden by another
        if (song.delayBehavior==2 || effectVal<nextSpeed) {
          // the cut timer is ticked after nextRow(), so we set it one tick higher.
          chan[i].cut=effectVal+1;
          chan[i].cutType=1;
        }
        break;

      case 0xff: // stop song
        // this is handled in nextTick()
        shallStopSched=true;
        logV("scheduling stop");
        break;
    }
  }

  // commit pending effects
  // sample offset (9xxx)
  if (sampleOffSet) {
    dispatchCmd(DivCommand(DIV_CMD_SAMPLE_POS,i,chan[i].sampleOff));
  }

  // panning effects
  if (panChanged) {
    dispatchCmd(DivCommand(DIV_CMD_PANNING,i,chan[i].panL,chan[i].panR));
    dispatchCmd(DivCommand(DIV_CMD_HINT_PANNING,i,chan[i].panL,chan[i].panR));
  }
  if (surroundPanChanged) {
    dispatchCmd(DivCommand(DIV_CMD_SURROUND_PANNING,i,2,chan[i].panRL));
    dispatchCmd(DivCommand(DIV_CMD_SURROUND_PANNING,i,3,chan[i].panRR));
  }

  // COMPAT FLAG: instrument changes triggee on portamento (inverted in the GUI)
  // - before 0.6pre1 it was not possible to change instrument during portamento
  // - now it is. this sends a "null" note to allow such change
  if (insChanged && (chan[i].inPorta || calledPorta) && song.newInsTriggersInPorta) {
    dispatchCmd(DivCommand(DIV_CMD_NOTE_ON,i,DIV_NOTE_NULL));
  }

  // commit note on
  if (chan[i].doNote) {
    // COMPAT FLAG: continuous vibrato
    // - when enabled, the vibrato position is not reset on each note
    if (!song.continuousVibrato) {
      chan[i].vibratoPos=0;
    }
    // send pitch now (why? didn't we do that already?)
    dispatchCmd(DivCommand(DIV_CMD_PITCH,i,chan[i].pitch+(((chan[i].vibratoDepth*vibTable[chan[i].vibratoPos]*chan[i].vibratoFine)>>4)/15)));
    // handle legato
    // COMPAT FLAG: broken portamento during legato
    // - portamento would not occur if legato is on
    // - this was fixed in 0.6pre4
    if (chan[i].legato && (!chan[i].inPorta || song.brokenPortaLegato)) {
      dispatchCmd(DivCommand(DIV_CMD_LEGATO,i,chan[i].note));
      dispatchCmd(DivCommand(DIV_CMD_HINT_LEGATO,i,chan[i].note));
    } else {
      // this is where we actually send a note on command to the dispatch.
      // this does not occur if portamento is in progress and it is not a shortcut slide (E1xy/E2xy)
      if (chan[i].inPorta && chan[i].keyOn && !chan[i].shorthandPorta) {
        // COMPAT FLAG: E1xy/E2xy stop on same note
        // - if there was a shortcut slide, stop it
        if (song.e1e2StopOnSameNote && chan[i].wasShorthandPorta) {
          chan[i].portaSpeed=-1;
          dispatchCmd(DivCommand(DIV_CMD_HINT_PORTA,i,CLAMP(chan[i].portaNote,-128,127),MAX(chan[i].portaSpeed,0)));
          // COMPAT FLAG: broken shortcut slides
          // - oddly enough, shortcut slides are not communicated to the dispatch
          // - this was fixed in 0.5.7
          if (!song.brokenShortcutSlides) dispatchCmd(DivCommand(DIV_CMD_PRE_PORTA,i,false,0));
          chan[i].wasShorthandPorta=false;
          chan[i].inPorta=false;
        } else {
          // otherwise we change the portamento target
          chan[i].portaNote=chan[i].note;
          dispatchCmd(DivCommand(DIV_CMD_HINT_PORTA,i,CLAMP(chan[i].portaNote,-128,127),MAX(chan[i].portaSpeed,0)));
        }
      } else if (!chan[i].noteOnInhibit) {
        // noteOnInhibit is set during live playback to prevent an extra note from playing
        // we finally send the note on command
        dispatchCmd(DivCommand(DIV_CMD_NOTE_ON,i,chan[i].note,chan[i].volume>>8));
        chan[i].releasing=false;
        // COMPAT FLAG: reset arp position on new note
        // - this does exactly what it says
        if (song.resetArpPhaseOnNewNote) {
           chan[i].arpStage=-1;
        }
        // these are used by VGM/ROM export to determine the duration of loop trail.
        // goneThroughNote and wentThroughNote arw set once a note plays on a channel.
        // wentThroughNote is then reset on loop, and the loop trail begins.
        // once all channels which had gone through a note get a note on, the loop trail duration is determined.
        chan[i].goneThroughNote=true;
        chan[i].wentThroughNote=true;
        // this may be used by the GUI for visualizers.
        keyHit[i]=true;
      }
    }
    // now that we did note, clear this flag
    chan[i].doNote=false;
    // keyOn is false after a keyOff so we can do this
    // reset slide if scheduled and not keying on
    // I don't understand
    if (!chan[i].keyOn && chan[i].scheduledSlideReset) {
      chan[i].portaNote=-1;
      chan[i].portaSpeed=-1;
      dispatchCmd(DivCommand(DIV_CMD_HINT_PORTA,i,CLAMP(chan[i].portaNote,-128,127),MAX(chan[i].portaSpeed,0)));
      chan[i].scheduledSlideReset=false;
      chan[i].inPorta=false;
    }
    // cap the volume if it is too high and not key on
    if (!chan[i].keyOn && chan[i].volume>chan[i].volMax) {
      chan[i].volume=chan[i].volMax;
      dispatchCmd(DivCommand(DIV_CMD_VOLUME,i,chan[i].volume>>8));
      dispatchCmd(DivCommand(DIV_CMD_HINT_VOLUME,i,chan[i].volume>>8));
    }
    // now set key on
    chan[i].keyOn=true;
    chan[i].keyOff=false;
  }
  // reset these
  chan[i].shorthandPorta=false;
  chan[i].noteOnInhibit=false;

  // post effects
  for (int j=0; j<curPat[i].effectCols; j++) {
    short effect=pat->newData[whatRow][DIV_PAT_FX(j)];
    short effectVal=pat->newData[whatRow][DIV_PAT_FXVAL(j)];

    // an empty effect value is treated as zero
    if (effectVal==-1) effectVal=0;
    effectVal&=255;

    // per-system post-effects
    // if there isn't one, try with normal effects
    if (!perSystemPostEffect(i,effect,effectVal)) {
      switch (effect) {
        // these are done later to let note on happen first
        case 0xf1: // single pitch slide up
        case 0xf2: // single pitch slide down
          if (effect==0xf1) {
            // COMPAT FLAG: limit slide range
            chan[i].portaNote=song.limitSlides?0x60:255;
          } else {
            // COMPAT FLAG: limit slide range
            chan[i].portaNote=song.limitSlides?disCont[dispatchOfChan[i]].dispatch->getPortaFloor(dispatchChanOfChan[i]):-60;
          }
          chan[i].portaSpeed=effectVal;
          chan[i].portaStop=true;
          chan[i].stopOnOff=false;
          chan[i].scheduledSlideReset=false;
          chan[i].inPorta=false;
          // COMPAT FLAG: arpeggio inhibits non-porta slides
          if (!song.arpNonPorta) dispatchCmd(DivCommand(DIV_CMD_PRE_PORTA,i,true,0));
          dispatchCmd(DivCommand(DIV_CMD_NOTE_PORTA,i,chan[i].portaSpeed*(song.linearPitch?song.pitchSlideSpeed:1),chan[i].portaNote));
          chan[i].portaNote=-1;
          chan[i].portaSpeed=-1;
          chan[i].inPorta=false;
          // COMPAT FLAG: arpeggio inhibits non-porta slides
          if (!song.arpNonPorta) dispatchCmd(DivCommand(DIV_CMD_PRE_PORTA,i,false,0));
          break;
      }
    }
  }
}

// this is called by nextTick().
// this reads the next row:
// 1. update pattern console visualizer
// 2. update the metronome
// 3. call processRowPre() on all channels
// 4. call processRow() on all channels
// 5. mark row as "walked" on
// 6. advance to next row/commit pattern jumps
// 7. detect song loop
// 8. perform speed alternation
// 9. schedule cuts and pre-notes if necessary
void DivEngine::nextRow() {
  // update pattern visualizer in console mode
  // buffers for printing the next row
  static char pb[4096];
  static char pb1[4096];
  static char pb2[4096];
  static char pb3[4096];
  if (view==DIV_STATUS_PATTERN && !skipping) {
    strcpy(pb1,"");
    strcpy(pb3,"");
    for (int i=0; i<chans; i++) {
      // orders
      snprintf(pb,4095," %.2x",curOrders->ord[i][curOrder]);
      strcat(pb1,pb);

      // pattern data
      DivPattern* pat=curPat[i].getPattern(curOrders->ord[i][curOrder],false);
      snprintf(pb2,4095,"\x1b[37m %s",
              formatNote(pat->newData[curRow][DIV_PAT_NOTE]));
      strcat(pb3,pb2);
      if (pat->newData[curRow][DIV_PAT_VOL]==-1) {
        strcat(pb3,"\x1b[m--");
      } else {
        snprintf(pb2,4095,"\x1b[1;32m%.2x",pat->newData[curRow][DIV_PAT_VOL]);
        strcat(pb3,pb2);
      }
      if (pat->newData[curRow][DIV_PAT_INS]==-1) {
        strcat(pb3,"\x1b[m--");
      } else {
        snprintf(pb2,4095,"\x1b[0;36m%.2x",pat->newData[curRow][DIV_PAT_INS]);
        strcat(pb3,pb2);
      }
      for (int j=0; j<curPat[i].effectCols; j++) {
        if (pat->newData[curRow][DIV_PAT_FX(j)]==-1) {
          strcat(pb3,"\x1b[m--");
        } else {
          snprintf(pb2,4095,"\x1b[1;31m%.2x",pat->newData[curRow][DIV_PAT_FX(j)]);
          strcat(pb3,pb2);
        }
        if (pat->newData[curRow][DIV_PAT_FXVAL(j)]==-1) {
          strcat(pb3,"\x1b[m--");
        } else {
          snprintf(pb2,4095,"\x1b[1;37m%.2x",pat->newData[curRow][DIV_PAT_FXVAL(j)]);
          strcat(pb3,pb2);
        }
      }
    }
    // print orders and pattern row
    printf("| %.2x:%s | \x1b[1;33m%3d%s\x1b[m\n",curOrder,pb1,curRow,pb3);
  }

  // update and tick metronome if necessary
  // elapsedBeats/Bars is used by the GUI for the clock
  if (curSubSong->hilightA>0) {
    if ((curRow%curSubSong->hilightA)==0) {
      pendingMetroTick=1;
      elapsedBeats++;
    }
  }
  if (curSubSong->hilightB>0) {
    if ((curRow%curSubSong->hilightB)==0) {
      pendingMetroTick=2;
      elapsedBars++;
      elapsedBeats=0;
    }
  }

  // set the previous order as we'll be in the next one once done
  if (!stepPlay) {
    playPosLock.lock();
    prevOrder=curOrder;
    prevRow=curRow;
    playPosLock.unlock();
  }

  // process row pre on all channels
  for (int i=0; i<chans; i++) {
    // try to find pre effects
    processRowPre(i);
  }

  // process row on all channels
  for (int i=0; i<chans; i++) {
    // COMPAT FLAG: cut/delay effect policy (delayBehavior)
    // - if not lax, reset the row delay timer so it never happens
    if (song.delayBehavior!=2) {
      chan[i].rowDelay=0;
    }
    processRow(i,false);
  }

  // mark this row as "walked" over
  // this is used to determine loop position
  walked[((curOrder<<5)+(curRow>>3))&8191]|=1<<(curRow&7);

  // commit a pending jump if there is one
  // otherwise, advance row position
  if (changeOrd!=-1) {
    // disregard if repeat pattern is on
    if (repeatPattern) {
      curRow=0;
      changeOrd=-1;
    } else {
      // jump to order and reset position
      curRow=changePos;
      changePos=0;
      // jump to next order if it is -2
      if (changeOrd==-2) changeOrd=curOrder+1;
      // old loop detection routine, now commented
      //if (changeOrd<=curOrder) endOfSong=true;
      curOrder=changeOrd;

      // if we're out of bounds, return to the beginning
      // if this happens we're guaranteed to loop
      if (curOrder>=curSubSong->ordersLen) {
        curOrder=0;
        endOfSong=true;
        memset(walked,0,8192);
      }
      changeOrd=-1;
    }
    // halt engine if requested (debug menu)
    if (haltOn==DIV_HALT_PATTERN) halted=true;
  } else if (playing) if (++curRow>=curSubSong->patLen) {
    // if we are here it means we reached the end of this pattern, so
    // advance to next order unless the song is about to stop
    if (shallStopSched) {
      curRow=curSubSong->patLen-1;
    } else {
      nextOrder();
    }
    // halt engine if requested (debug menu)
    if (haltOn==DIV_HALT_PATTERN) halted=true;
  }

  // new loop detection routine
  // if we're stepping on a row we've already walked over, we found loop
  // if the song is going to stop though, don't do anything
  if (!endOfSong && walked[((curOrder<<5)+(curRow>>3))&8191]&(1<<(curRow&7)) && !shallStopSched) {
    logV("loop reached");
    endOfSong=true;
    memset(walked,0,8192);
  }

  // perform speed alternation
  prevSpeed=nextSpeed;
  // COMPAT FLAG: broken speed alternation
  // - DefleMask uses a mandatory two-speed system
  // - if the pattern length is odd, the speed to use is determined correctly...
  // - ...unless the order count is also odd! in that case the first row of order 0 will always use speed 1, even if the song looped and we should be using speed 2
  if (song.brokenSpeedSel) {
    unsigned char speed2=(speeds.len>=2)?speeds.val[1]:speeds.val[0];
    unsigned char speed1=speeds.val[0];
    
    // if the pattern length is odd and the current order is odd, use speed 2 for even rows and speed 1 for odd ones
    if ((curSubSong->patLen&1) && curOrder&1) {
      ticks=((curRow&1)?speed2:speed1)*(curSubSong->timeBase+1);
      nextSpeed=(curRow&1)?speed1:speed2;
    } else {
      ticks=((curRow&1)?speed1:speed2)*(curSubSong->timeBase+1);
      nextSpeed=(curRow&1)?speed2:speed1;
    }
  } else {
    // normal speed alternation
    // set the number of ticks and cycle to the next speed
    ticks=speeds.val[curSpeed]*(curSubSong->timeBase+1);
    curSpeed++;
    if (curSpeed>=speeds.len) curSpeed=0;
    // cache the next speed for future operations
    nextSpeed=speeds.val[curSpeed];
  }

  /*
  if (skipping) {
    ticks=1;
  }*/

  // post row details
  // schedule pre-notes and delays (for C64 and/or a compat flag)
  for (int i=0; i<chans; i++) {
    DivPattern* pat=curPat[i].getPattern(curOrders->ord[i][curOrder],false);
    if (pat->newData[curRow][DIV_PAT_NOTE]!=-1) {
      // if there is a note
      if (pat->newData[curRow][DIV_PAT_NOTE]!=DIV_NOTE_OFF && pat->newData[curRow][DIV_PAT_NOTE]!=DIV_NOTE_REL && pat->newData[curRow][DIV_PAT_NOTE]!=DIV_MACRO_REL) {
        // if legato isn't on
        if (!chan[i].legato) {
          // check whether we should fire a pre-note event
          bool wantPreNote=false;
          if (disCont[dispatchOfChan[i]].dispatch!=NULL) {
            wantPreNote=disCont[dispatchOfChan[i]].dispatch->getWantPreNote();
            if (wantPreNote) {
              bool doPreparePreNote=true;
              int addition=0;

              // check whether there is a portamento, legato or delay effect
              // in the former two we shouldn't send pre-note
              // the latter one will delay our pre-note command
              for (int j=0; j<curPat[i].effectCols; j++) {
                // COMPAT FLAG: pre-note does not take effect into consideration
                // - a bug which does not cancel pre-note before a portamento or during legato
                // - fixed in 0.6pre9
                if (!song.preNoteNoEffect) {
                  // handle portamento
                  if (pat->newData[curRow][DIV_PAT_FX(j)]==0x03 && pat->newData[curRow][DIV_PAT_FXVAL(j)]!=0 && pat->newData[curRow][DIV_PAT_FXVAL(j)]!=-1) {
                    doPreparePreNote=false;
                    break;
                  }
                  // handle vol slide + portamento
                  if (pat->newData[curRow][DIV_PAT_FX(j)]==0x06 && pat->newData[curRow][DIV_PAT_FXVAL(j)]!=0 && pat->newData[curRow][DIV_PAT_FXVAL(j)]!=-1) {
                    doPreparePreNote=false;
                    break;
                  }
                  // handle legato
                  if (pat->newData[curRow][DIV_PAT_FX(j)]==0xea) {
                    if (pat->newData[curRow][DIV_PAT_FXVAL(j)]>0) {
                      doPreparePreNote=false;
                      break;
                    }
                  }
                }
                // delay pre-note if there is a delay effect
                if (pat->newData[curRow][DIV_PAT_FX(j)]==0xed) {
                  if (pat->newData[curRow][DIV_PAT_FXVAL(j)]>0) {
                    addition=pat->newData[curRow][DIV_PAT_FXVAL(j)]&255;
                    break;
                  }
                }
              }
              // send pre-note command
              if (doPreparePreNote) dispatchCmd(DivCommand(DIV_CMD_PRE_NOTE,i,ticks+addition));
            }
          }

          // COMPAT FLAG: auto-insert one tick gap between notes
          // - simulates behavior of certain Amiga/C64 sound drivers where a one-tick cut occurred before another note
          if (song.oneTickCut) {
            bool doPrepareCut=true;
            int addition=0;

            for (int j=0; j<curPat[i].effectCols; j++) {
              // handle portamento
              if (pat->newData[curRow][DIV_PAT_FX(j)]==0x03 && pat->newData[curRow][DIV_PAT_FXVAL(j)]!=0 && pat->newData[curRow][DIV_PAT_FXVAL(j)]!=-1) {
                doPrepareCut=false;
                break;
              }
              // handle vol slide + portamento
              if (pat->newData[curRow][DIV_PAT_FX(j)]==0x06 && pat->newData[curRow][DIV_PAT_FXVAL(j)]!=0 && pat->newData[curRow][DIV_PAT_FXVAL(j)]!=-1) {
                doPrepareCut=false;
                break;
              }
              // handle legato
              if (pat->newData[curRow][DIV_PAT_FX(j)]==0xea) {
                if (pat->newData[curRow][DIV_PAT_FXVAL(j)]>0) {
                  doPrepareCut=false;
                  break;
                }
              }
              // delay cut if there is a delay effect
              if (pat->newData[curRow][DIV_PAT_FX(j)]==0xed) {
                if (pat->newData[curRow][DIV_PAT_FXVAL(j)]>0) {
                  addition=pat->newData[curRow][DIV_PAT_FXVAL(j)]&255;
                  break;
                }
              }
            }
            // prepare a cut if a cut hasn't been scheduled already
            // and the dispatch does not want pre-note events
            if (doPrepareCut && !wantPreNote && chan[i].cut<=0) {
              chan[i].cut=ticks+addition;
              chan[i].cutType=0;
            }
          }
        }
      }
    }
  }

  // halt engine if requested (debug menu)
  if (haltOn==DIV_HALT_ROW) halted=true;

  // set firstTick to indicate this is the first tick (used for a compat flag)
  firstTick=true;
}

// advances one tick.
// it is called by nextBuf(), playSub() nd the export functions.
// noAccum will prevent the playback time from increasing.
// if inhibitLowLat is on, low-latency mode is not taken into account. this is used by the export functions.
// returns whether the song has ended.
bool DivEngine::nextTick(bool noAccum, bool inhibitLowLat) {
  bool ret=false;
  // prevent a division by zero
  if (divider<1) divider=1;

  // low-latency mode only
  // set the tick multiplier so that when multiplied by the divider the product is close to 1000
  if (lowLatency && !skipping && !inhibitLowLat) {
    tickMult=1000/divider;
    if (tickMult<1) tickMult=1;
  } else {
    tickMult=1;
  }
  
  // set the number of samples between ticks (or sub-ticks in low-latency mode)
  cycles=got.rate/(divider*tickMult);
  clockDrift+=fmod(got.rate,(double)(divider*tickMult));
  if (clockDrift>=(divider*tickMult)) {
    // correct clock since cycles is an integer
    clockDrift-=(divider*tickMult);
    cycles++;
  }

  // don't let user play anything during export
  if (exporting) pendingNotes.clear();

  // process pending notes (live playback)
  if (!pendingNotes.empty()) {
    bool isOn[DIV_MAX_CHANS];
    memset(isOn,0,DIV_MAX_CHANS*sizeof(bool));

    // this is a check that nullifies any note off event that right after a note on
    // it prevents a situation where some notes do not play
    for (int i=pendingNotes.size()-1; i>=0; i--) {
      if (pendingNotes[i].channel<0 || pendingNotes[i].channel>=chans) continue;
      if (pendingNotes[i].on) {
        isOn[pendingNotes[i].channel]=true;
      } else {
        // this is a note off - check whether the channel is going up.
        // if so, cancel this event.
        if (isOn[pendingNotes[i].channel]) {
          //logV("erasing off -> on sequence in %d",pendingNotes[i].channel);
          pendingNotes[i].nop=true;
        }
      }
    }
  }

  // process pending notes, for real this time
  while (!pendingNotes.empty()) {
    // fetch event
    DivNoteEvent& note=pendingNotes.front();
    // don't if channel is out of bounds or event is canceled
    if (note.nop || note.channel<0 || note.channel>=chans) {
      pendingNotes.pop_front();
      continue;
    }
    // process an instrument change event
    if (note.insChange) {
      dispatchCmd(DivCommand(DIV_CMD_INSTRUMENT,note.channel,note.ins,0));
      pendingNotes.pop_front();
      continue;
    }
    // otherwise process a note event
    if (note.on) {
      // note on
      // set the instrument except on MIDI direct mode
      if (!(midiIsDirect && midiIsDirectProgram && note.fromMIDI)) {
        dispatchCmd(DivCommand(DIV_CMD_INSTRUMENT,note.channel,note.ins,1));
      }
      // set volume as long as there's one associated with the event
      // and the chip has per-channel volume
      if (note.volume>=0 && !disCont[dispatchOfChan[note.channel]].dispatch->isVolGlobal()) {
        // map velocity to curve and then to equivalent chip volume
        float curvedVol=pow((float)note.volume/127.0f,midiVolExp);
        int mappedVol=disCont[dispatchOfChan[note.channel]].dispatch->mapVelocity(dispatchChanOfChan[note.channel],curvedVol);
        // fire command
        dispatchCmd(DivCommand(DIV_CMD_VOLUME,note.channel,mappedVol));
      }
      // send note on command and set channel state
      dispatchCmd(DivCommand(DIV_CMD_NOTE_ON,note.channel,note.note));
      keyHit[note.channel]=true;
      chan[note.channel].note=note.note;
      chan[note.channel].releasing=false;
      // this prevents a duplicate note from being played while editing the pattern
      chan[note.channel].noteOnInhibit=true;
      chan[note.channel].lastIns=note.ins;
    } else {
      // note off
      DivMacroInt* macroInt=disCont[dispatchOfChan[note.channel]].dispatch->getChanMacroInt(dispatchChanOfChan[note.channel]);
      if (macroInt!=NULL) {
        // if the current instrument has a release point in any macros and
        // volume is per-channel, send a note release instead of a note off
        if (macroInt->hasRelease && !disCont[dispatchOfChan[note.channel]].dispatch->isVolGlobal()) {
          dispatchCmd(DivCommand(DIV_CMD_NOTE_OFF_ENV,note.channel));
        } else {
          dispatchCmd(DivCommand(DIV_CMD_NOTE_OFF,note.channel));
        }
      } else {
        dispatchCmd(DivCommand(DIV_CMD_NOTE_OFF,note.channel));
      }
    }
    pendingNotes.pop_front();
  }

  // tick the engine state if we are not in freelance mode (engine active but not running).
  // this includes ticking the sub-tick counter, processing delayed rows,
  // effects and of course, playing the next row.
  if (!freelance) {
    // decrease sub-tick counter (low-latency mode)
    // run a tick once it reached zero
    if (--subticks<=0) {
      subticks=tickMult;

      // apply delayed rows before potentially advancing to a new row, which would overwrite the
      // delayed row's state before it has a chance to do anything. a typical example would be
      // a delay scheduling a note-on to be simultaneous with the next row, and the next row also
      // containing a delayed note. if we don't apply the delayed row first, the world explodes.
      for (int i=0; i<chans; i++) {
        // delay effects
        if (chan[i].rowDelay>0) {
          if (--chan[i].rowDelay==0) {
            // we call processRow() here for the delayed row
            processRow(i,true);
          }
        }
      }

      // advance tempo accumulator (for virtual tempo) unless we are step playing and waiting for the next step (stepPlay==2)
      // then advance tick counter and then call nextRow()
      if (stepPlay!=1) {
        // increase accumulator by virtual tempo numerator
        tempoAccum+=virtualTempoN;
        // while accumulator is higher than virtual tempo denominator
        while (tempoAccum>=virtualTempoD) {
          // wrap the accumulator back
          tempoAccum-=virtualTempoD;
          // tick the tick counter
          if (--ticks<=0) {
            ret=endOfSong;
            // get out if the song is going to stop (we'll stop at the end of this function)
            if (shallStopSched) {
              logV("acknowledging scheduled stop");
              shallStop=true;
              break;
            } else if (endOfSong) {
              // COMPAT FLAG: loop modality
              // - 0: reset channels. call playSub() to seek back to the loop position
              // - 1: soft-reset channels. same as 0 for now
              // - 2: don't reset
              if (song.loopModality!=2) {
                playSub(true);
              }
            }
            endOfSong=false;
            // check whether we were told to step to the next row
            // if so, go back to waiting state (stepPlay==1) and update position
            if (stepPlay==2) {
              stepPlay=1;
              playPosLock.lock();
              prevOrder=curOrder;
              prevRow=curRow;
              playPosLock.unlock();

              // also set the playback position and sync file player if necessary
              TimeMicros rowTS=curSubSong->ts.getTimes(curOrder,curRow);
              if (rowTS.seconds!=-1) {
                totalTime=rowTS;
              }
              if (curFilePlayer && filePlayerSync) {
                syncFilePlayer();
              }
            }
            // ...and now process the next row!
            nextRow();
            break;
          }
        }
        // under no circumstances shall the accumulator become this large
        if (tempoAccum>1023) tempoAccum=1023;
      }

      // process stuff such as effects
      if (!shallStop) for (int i=0; i<chans; i++) {
        // retrigger
        if (chan[i].retrigSpeed) {
          if (--chan[i].retrigTick<0) {
            chan[i].retrigTick=chan[i].retrigSpeed-1;
            // retrigger is a null note, which allows it to be combined with a pitch slide
            dispatchCmd(DivCommand(DIV_CMD_NOTE_ON,i,DIV_NOTE_NULL));
            keyHit[i]=true;
          }
        }

        // volume slides and tremolo
        // COMPAT FLAG: don't slide on the first tick of a row
        // - Amiga/PC tracker behavior where slides and vibrato do not take course during the first tick of a row
        if (!song.noSlidesOnFirstTick || !firstTick) {
          // volume slides
          if (chan[i].volSpeed!=0) {
            // the call to GET_VOLUME is part of a compatibility process
            // where the stored volume in the dispatch may be different
            // from our volume (see legacy volume slides)
            chan[i].volume=(chan[i].volume&0xff)|(dispatchCmd(DivCommand(DIV_CMD_GET_VOLUME,i))<<8);
            int preSpeedVol=chan[i].volume;
            chan[i].volume+=chan[i].volSpeed;
            // handle scivolando
            if (chan[i].volSpeedTarget!=-1) {
              bool atTarget=false;
              if (chan[i].volSpeed>0) {
                atTarget=(chan[i].volume>=chan[i].volSpeedTarget);
              } else if (chan[i].volSpeed<0) {
                atTarget=(chan[i].volume<=chan[i].volSpeedTarget);
              } else {
                atTarget=true;
                chan[i].volSpeedTarget=chan[i].volume;
              }

              if (atTarget) {
                // once we are there, stop the slide
                if (chan[i].volSpeed>0) {
                  chan[i].volume=MAX(preSpeedVol,chan[i].volSpeedTarget);
                } else if (chan[i].volSpeed<0) {
                  chan[i].volume=MIN(preSpeedVol,chan[i].volSpeedTarget);
                }
                chan[i].volSpeed=0;
                chan[i].volSpeedTarget=-1;
                dispatchCmd(DivCommand(DIV_CMD_HINT_VOLUME,i,chan[i].volume>>8));
                dispatchCmd(DivCommand(DIV_CMD_VOLUME,i,chan[i].volume>>8));
                dispatchCmd(DivCommand(DIV_CMD_HINT_VOL_SLIDE,i,0));
              }
            }
            // stop sliding if we reach maximum/minimum volume
            // there isn't a compat flag for this yet... sorry...
            if (chan[i].volume>chan[i].volMax) {
              chan[i].volume=chan[i].volMax;
              chan[i].volSpeed=0;
              chan[i].volSpeedTarget=-1;
              dispatchCmd(DivCommand(DIV_CMD_HINT_VOLUME,i,chan[i].volume>>8));
              dispatchCmd(DivCommand(DIV_CMD_VOLUME,i,chan[i].volume>>8));
              dispatchCmd(DivCommand(DIV_CMD_HINT_VOL_SLIDE,i,0));
            } else if (chan[i].volume<0) {
              chan[i].volSpeed=0;
              dispatchCmd(DivCommand(DIV_CMD_HINT_VOL_SLIDE,i,0));
              // COMPAT FLAG: legacy volume slides
              // - sets volume to max once a vol slide down has finished (thus setting volume to volMax+1)
              // - there is more to this, such as the first step of volume macro resulting in unpredictable behavior, but I don't feel like implementing THAT...
              if (song.legacyVolumeSlides) {
                chan[i].volume=chan[i].volMax+1;
              } else {
                chan[i].volume=0;
              }
              chan[i].volSpeedTarget=-1;
              dispatchCmd(DivCommand(DIV_CMD_VOLUME,i,chan[i].volume>>8));
              dispatchCmd(DivCommand(DIV_CMD_HINT_VOLUME,i,chan[i].volume>>8));
            } else {
              dispatchCmd(DivCommand(DIV_CMD_VOLUME,i,chan[i].volume>>8));
            }
          } else if (chan[i].tremoloDepth>0) {
            // tremolo (increase position in look-up table and send a volume change)
            chan[i].tremoloPos+=chan[i].tremoloRate;
            chan[i].tremoloPos&=127;
            dispatchCmd(DivCommand(DIV_CMD_VOLUME,i,MAX(0,chan[i].volume-(tremTable[chan[i].tremoloPos]*chan[i].tremoloDepth))>>8));
          }
        }

        // panning slides
        if (chan[i].panSpeed!=0) {
          int newPanL=chan[i].panL;
          int newPanR=chan[i].panR;
          // increase one side until it has reached max. then decrease the other.
          if (chan[i].panSpeed>0) { // right
            if (newPanR>=0xff) {
              newPanL-=chan[i].panSpeed;
            } else {
              newPanR+=chan[i].panSpeed;
            }
          } else { // left
            if (newPanL>=0xff) {
              newPanR+=chan[i].panSpeed;
            } else {
              newPanL-=chan[i].panSpeed;
            }
          }

          // clamp to boundaries
          if (newPanL<0) newPanL=0;
          if (newPanL>0xff) newPanL=0xff;
          if (newPanR<0) newPanR=0;
          if (newPanR>0xff) newPanR=0xff;

          // set new pan
          chan[i].panL=newPanL;
          chan[i].panR=newPanR;

          // send panning command
          dispatchCmd(DivCommand(DIV_CMD_PANNING,i,chan[i].panL,chan[i].panR));
        } else if (chan[i].panDepth>0) {
          // panbrello, similar to vibrato and tremolo
          chan[i].panPos+=chan[i].panRate;
          chan[i].panPos&=255;

          // calculate inverted...
          // split position into four sections and calculate panning value
          switch (chan[i].panPos&0xc0) {
            case 0: // center -> right
              chan[i].panL=((chan[i].panPos&0x3f)<<2);
              chan[i].panR=0;
              break;
            case 0x40: // right -> center
              chan[i].panL=0xff-((chan[i].panPos&0x3f)<<2);
              chan[i].panR=0;
              break;
            case 0x80: // center -> left
              chan[i].panL=0;
              chan[i].panR=((chan[i].panPos&0x3f)<<2);
              break;
            case 0xc0: // left -> center
              chan[i].panL=0;
              chan[i].panR=0xff-((chan[i].panPos&0x3f)<<2);
              break;
          }

          // multiply by depth
          chan[i].panL=(chan[i].panL*chan[i].panDepth)/15;
          chan[i].panR=(chan[i].panR*chan[i].panDepth)/15;

          // then invert it to get final panning
          chan[i].panL^=0xff;
          chan[i].panR^=0xff;

          dispatchCmd(DivCommand(DIV_CMD_PANNING,i,chan[i].panL,chan[i].panR));
        }

        // vibrato
        if (chan[i].vibratoDepth>0) {
          chan[i].vibratoPos+=chan[i].vibratoRate;
          // clamp vibrato position
          while (chan[i].vibratoPos>=64) chan[i].vibratoPos-=64;

          // this is for the GUI's pattern visualizer
          chan[i].vibratoPosGiant+=chan[i].vibratoRate;
          while (chan[i].vibratoPosGiant>=512) chan[i].vibratoPosGiant-=512;

          // look-up table
          int vibratoOut=0;
          switch (chan[i].vibratoShape) {
            case 1: // sine, up only
              vibratoOut=MAX(0,vibTable[chan[i].vibratoPos]);
              break;
            case 2: // sine, down only
              vibratoOut=MIN(0,vibTable[chan[i].vibratoPos]);
              break;
            case 3: // triangle
              vibratoOut=(chan[i].vibratoPos&31);
              if (chan[i].vibratoPos&16) {
                vibratoOut=32-(chan[i].vibratoPos&31);
              }
              if (chan[i].vibratoPos&32) {
                vibratoOut=-vibratoOut;
              }
              vibratoOut<<=3;
              break;
            case 4: // ramp up
              vibratoOut=chan[i].vibratoPos<<1;
              break;
            case 5: // ramp down
              vibratoOut=-chan[i].vibratoPos<<1;
              break;
            case 6: // square
              vibratoOut=(chan[i].vibratoPos>=32)?-127:127;
              break;
            case 7: // random (TODO: use LFSR)
              vibratoOut=(rand()&255)-128;
              break;
            case 8: // square up
              vibratoOut=(chan[i].vibratoPos>=32)?0:127;
              break;
            case 9: // square down
              vibratoOut=(chan[i].vibratoPos>=32)?0:-127;
              break;
            case 10: // half sine up
              vibratoOut=vibTable[chan[i].vibratoPos>>1];
              break;
            case 11: // half sine down
              vibratoOut=vibTable[32|(chan[i].vibratoPos>>1)];
              break;
            default: // sine
              vibratoOut=vibTable[chan[i].vibratoPos];
              break;
          }
          // vibrato and pitch are merged into one
          dispatchCmd(DivCommand(DIV_CMD_PITCH,i,chan[i].pitch+(((chan[i].vibratoDepth*vibratoOut*chan[i].vibratoFine)>>4)/15)));
        }

        // delayed legato
        if (chan[i].legatoDelay>0) {
          if (--chan[i].legatoDelay<1) {
            // change note and send legato
            chan[i].note+=chan[i].legatoTarget;
            dispatchCmd(DivCommand(DIV_CMD_LEGATO,i,chan[i].note));
            dispatchCmd(DivCommand(DIV_CMD_HINT_LEGATO,i,chan[i].note));
            chan[i].legatoDelay=-1;
            chan[i].legatoTarget=0;
          }
        }

        // portamento and pitch slides
        // COMPAT FLAG: don't slide on the first tick of a row
        // - Amiga/PC tracker behavior where slides and vibrato do not take course during the first tick of a row
        if (!song.noSlidesOnFirstTick || !firstTick) {
          // portamento only runs if the channel has been used and the porta speed is higher than 0
          if ((chan[i].keyOn || chan[i].keyOff) && chan[i].portaSpeed>0) {
            // send a portamento update command to the dispatch.
            // it returns whether the portamento is complete and has reached the target note.
            // COMPAT FLAG: pitch linearity
            // - 0: none (pitch control and slides non-linear)
            // - 1: full (pitch slides linear... we multiply the portamento speed by a user-defined multiplier)
            // COMPAT FLAG: reset pitch slide/portamento upon reaching target (inverted in the GUI)
            // - when disabled, portamento remains active after it has finished
            if (dispatchCmd(DivCommand(DIV_CMD_NOTE_PORTA,i,chan[i].portaSpeed*(song.linearPitch?song.pitchSlideSpeed:1),chan[i].portaNote))==2 && chan[i].portaStop && song.targetResetsSlides) {
              // if we are here, it means we reached the target and shall stop
              chan[i].portaSpeed=0;
              dispatchCmd(DivCommand(DIV_CMD_HINT_PORTA,i,CLAMP(chan[i].portaNote,-128,127),MAX(chan[i].portaSpeed,0)));
              chan[i].oldNote=chan[i].note;
              chan[i].note=chan[i].portaNote;
              chan[i].inPorta=false;
              // send legato just in case
              dispatchCmd(DivCommand(DIV_CMD_LEGATO,i,chan[i].note));
              dispatchCmd(DivCommand(DIV_CMD_HINT_LEGATO,i,chan[i].note));
            }
          }
        }

        // note cut
        if (chan[i].cut>0) {
          if (--chan[i].cut<1) {
            if (chan[i].cutType==2) { // macro release
              dispatchCmd(DivCommand(DIV_CMD_ENV_RELEASE,i));
              chan[i].releasing=true;
            } else { // note off or release
              chan[i].oldNote=chan[i].note;
              //chan[i].note=-1;
              // COMPAT FLAG: reset slides on note off (inverted in the GUI)
              // - a portamento/pitch slide will be halted upon encountering note off
              // - this will not occur if the stopPortaOnNoteOff flag is on and this is a portamento
              if (chan[i].inPorta && song.noteOffResetsSlides) {
                chan[i].keyOff=true;
                chan[i].keyOn=false;
                // stopOnOff will be false if stopPortaOnNoteOff flag is off
                if (chan[i].stopOnOff) {
                  chan[i].portaNote=-1;
                  chan[i].portaSpeed=-1;
                  dispatchCmd(DivCommand(DIV_CMD_HINT_PORTA,i,CLAMP(chan[i].portaNote,-128,127),MAX(chan[i].portaSpeed,0)));
                  chan[i].stopOnOff=false;
                }
                // depending on the system, portamento may still be disabled
                if (disCont[dispatchOfChan[i]].dispatch->keyOffAffectsPorta(dispatchChanOfChan[i])) {
                  chan[i].portaNote=-1;
                  chan[i].portaSpeed=-1;
                  dispatchCmd(DivCommand(DIV_CMD_HINT_PORTA,i,CLAMP(chan[i].portaNote,-128,127),MAX(chan[i].portaSpeed,0)));
                }
                dispatchCmd(DivCommand(DIV_CMD_PRE_PORTA,i,false,0));
                // another compatibility hack which schedules a second reset later just in case
                chan[i].scheduledSlideReset=true;
              }
              if (chan[i].cutType==1) { // note release
                dispatchCmd(DivCommand(DIV_CMD_NOTE_OFF_ENV,i));
              } else { // note off
                dispatchCmd(DivCommand(DIV_CMD_NOTE_OFF,i));
              }
              // I am not sure why is this here and not inside the previous statement
              chan[i].releasing=true;
            }
          }
        }

        // volume cut/mute
        if (chan[i].volCut>0) {
          if (--chan[i].volCut<1) {
            chan[i].volume=0;
            dispatchCmd(DivCommand(DIV_CMD_VOLUME,i,chan[i].volume>>8));
            dispatchCmd(DivCommand(DIV_CMD_HINT_VOLUME,i,chan[i].volume>>8));
          }
        }

        // arpeggio
        if (chan[i].resetArp) {
          // if we must reset arp, sent a legato with the current note
          dispatchCmd(DivCommand(DIV_CMD_LEGATO,i,chan[i].note));
          dispatchCmd(DivCommand(DIV_CMD_HINT_LEGATO,i,chan[i].note));
          chan[i].resetArp=false;
        }
        // COMPAT FLAG: reset arp position on row change
        // - simulates Amiga/PC tracker behavior where the next row resets arp pos
        if (song.rowResetsArpPos && firstTick) {
          chan[i].arpStage=-1;
        }
        // arpeggio (actually)
        // don't run it if arp yield is enabled (which will be if a compat flag is on)
        if (chan[i].arp!=0 && !chan[i].arpYield && chan[i].portaSpeed<1) {
          if (--chan[i].arpTicks<1) {
            chan[i].arpTicks=curSubSong->arpLen;
            // there are three arp stages, corresponding to note, note+x and note+y in the 00xy effect
            chan[i].arpStage++;
            if (chan[i].arpStage>2) chan[i].arpStage=0;
            // arp is sent as legato
            switch (chan[i].arpStage) {
              case 0:
                dispatchCmd(DivCommand(DIV_CMD_LEGATO,i,chan[i].note));
                break;
              case 1:
                dispatchCmd(DivCommand(DIV_CMD_LEGATO,i,chan[i].note+(chan[i].arp>>4)));
                break;
              case 2:
                dispatchCmd(DivCommand(DIV_CMD_LEGATO,i,chan[i].note+(chan[i].arp&15)));
                break;
            }
          }
        } else {
          // acknowledge arp yield
          chan[i].arpYield=false;
        }
      }
    }
  } else {
    // we are in freelance mode
    // still tick the subtick counter
    if (--subticks<=0) {
      subticks=tickMult;
    }
  }

  // tick the command stream player if one is attached
  if (subticks==tickMult && cmdStreamInt) {
    if (!cmdStreamInt->tick()) {
      // !!!
    }
  }

  // this was set by nextRow()
  firstTick=false;

  // acknowledge request to stop playback
  if (shallStop) {
    freelance=false;
    playing=false;
    extValuePresent=false;
    stepPlay=0;
    remainingLoops=-1;
    sPreview.sample=-1;
    sPreview.wave=-1;
    sPreview.pos=0;
    sPreview.dir=false;
    ret=true;
    shallStop=false;
    shallStopSched=false;
    // reset all chan oscs
    for (int i=0; i<chans; i++) {
      DivDispatchOscBuffer* buf=disCont[dispatchOfChan[i]].dispatch->getOscBuffer(dispatchChanOfChan[i]);
      if (buf!=NULL) {
        buf->reset();
      }
    }
    return ret;
  }

  // tick all chip dispatches (the argument determines whether it is a system tick or a sub-tick)
  for (int i=0; i<song.systemLen; i++) disCont[i].dispatch->tick(subticks==tickMult);

  // update playback time
  if (!freelance) {
    if (stepPlay!=1) {
      if (!noAccum) {
        double dt=divider*tickMult;
        totalTicksR++;
        totalTime.micros+=1000000/dt;
        totalTimeDrift+=fmod(1000000.0,dt);
        while (totalTimeDrift>=dt) {
          totalTimeDrift-=dt;
          totalTime.micros++;
        }
      }
      if (totalTime.micros>=1000000) {
        totalTime.micros-=1000000;
        // who's gonna play a song for 68 years?
        if (totalTime.seconds<0x7fffffff) totalTime.seconds++;
        cmdsPerSecond=totalCmds-lastCmds;
        lastCmds=totalCmds;
      }
    }

    // print status in console mode
    if (consoleMode && !disableStatusOut && subticks<=1 && !skipping) {
      String timeFormatted=totalTime.toString(2,TA_TIME_FORMAT_HMS);
      fprintf(stderr,"\x1b[2K> %s  %.2x/%.2x:%.3d/%.3d  %4dcmd/s\x1b[G",timeFormatted.c_str(),curOrder,curSubSong->ordersLen,curRow,curSubSong->patLen,cmdsPerSecond);
    }
  }

  
  // halt engine if requested (debug menu)
  if (haltOn==DIV_HALT_TICK) halted=true;

  return ret;
}

// returns the buffer position. used by audio export.
int DivEngine::getBufferPos() {
  return bufferPos;
}

// runs MIDI clock.
void DivEngine::runMidiClock(int totalCycles) {
  // not in freelance mode
  if (freelance) return;
  midiClockCycles-=totalCycles;
  // run by the amount of cycles
  while (midiClockCycles<=0) {
    // send MIDI clock event
    curMidiClock++;
    if (output) if (!skipping && output->midiOut!=NULL && midiOutClock) {
      output->midiOut->send(TAMidiMessage(TA_MIDI_CLOCK,0,0));
    }

    // calculate tempo using highlight, timeBase, tick rate, speeds and virtual tempo
    double hl=curSubSong->hilightA;
    if (hl<=0.0) hl=4.0;
    double timeBase=curSubSong->timeBase+1;
    double speedSum=0;
    double vD=virtualTempoD;
    for (int i=0; i<MIN(16,speeds.len); i++) {
      speedSum+=speeds.val[i];
    }
    speedSum/=MAX(1,speeds.len);
    if (timeBase<1.0) timeBase=1.0;
    if (speedSum<1.0) speedSum=1.0;
    if (vD<1) vD=1;
    double bpm=((24.0*divider)/(timeBase*hl*speedSum))*(double)virtualTempoN/vD;
    // avoid a division by zer
    if (bpm<1.0) bpm=1.0;
    int increment=got.rate/(bpm);
    // increment should be at least 1
    if (increment<1) increment=1;

    // drift is for precision
    midiClockCycles+=increment;
    midiClockDrift+=fmod(got.rate,(double)(bpm));
    if (midiClockDrift>=(bpm)) {
      midiClockDrift-=(bpm);
      midiClockCycles++;
    }
  }
}

// runs MIDI timecode.
void DivEngine::runMidiTime(int totalCycles) {
  // not in freelance mode
  if (freelance) return;
  // not if the rate is too low
  if (got.rate<1) return;
  // run by the amount of cycles
  midiTimeCycles-=totalCycles;
  while (midiTimeCycles<=0) {
    if (curMidiTimePiece==0) {
      curMidiTimeCode=curMidiTime;
    }
    if (!(curMidiTimePiece&3)) curMidiTime++;

    double frameRate=96.0;
    int timeRate=midiOutTimeRate;
    // determine the rate depending on tick rate if set to automatic
    if (timeRate<1 || timeRate>4) {
      if (curSubSong->hz>=47.98 && curSubSong->hz<=48.02) {
        timeRate=1;
      } else if (curSubSong->hz>=49.98 && curSubSong->hz<=50.02) {
        timeRate=2;
      } else if (curSubSong->hz>=59.9 && curSubSong->hz<=60.11) {
        timeRate=4;
      } else {
        timeRate=4;
      }
    }

    // calculate the current time
    int hour=0;
    int minute=0;
    int second=0;
    int frame=0;
    int drop=0;
    int actualTime=curMidiTimeCode;
    
    switch (timeRate) {
      case 1: // 24
        frameRate=96.0;
        hour=(actualTime/(60*60*24))%24;
        minute=(actualTime/(60*24))%60;
        second=(actualTime/24)%60;
        frame=actualTime%24;
        break;
      case 2: // 25
        frameRate=100.0;
        hour=(actualTime/(60*60*25))%24;
        minute=(actualTime/(60*25))%60;
        second=(actualTime/25)%60;
        frame=actualTime%25;
        break;
      case 3: // 29.97 (NTSC drop)
        frameRate=120.0*(1000.0/1001.0);

        // drop
        drop=((actualTime/(30*60))-(actualTime/(30*600)))*2;
        actualTime+=drop;

        hour=(actualTime/(60*60*30))%24;
        minute=(actualTime/(60*30))%60;
        second=(actualTime/30)%60;
        frame=actualTime%30;
        break;
      case 4: // 30 (NTSC non-drop)
      default:
        frameRate=120.0;
        hour=(actualTime/(60*60*30))%24;
        minute=(actualTime/(60*30))%60;
        second=(actualTime/30)%60;
        frame=actualTime%30;
        break;
    }

    // output timecode
    if (output) if (!skipping && output->midiOut!=NULL && midiOutTime) {
      unsigned char val=0;
      switch (curMidiTimePiece) {
        case 0:
          val=frame&15;
          break;
        case 1:
          val=frame>>4;
          break;
        case 2:
          val=second&15;
          break;
        case 3:
          val=second>>4;
          break;
        case 4:
          val=minute&15;
          break;
        case 5:
          val=minute>>4;
          break;
        case 6:
          val=hour&15;
          break;
        case 7:
          val=(hour>>4)|((timeRate-1)<<1);
          break;
      }
      val|=curMidiTimePiece<<4;
      output->midiOut->send(TAMidiMessage(TA_MIDI_MTC_FRAME,val,0));
    }
    curMidiTimePiece=(curMidiTimePiece+1)&7;

    midiTimeCycles+=got.rate/(frameRate);
    midiTimeDrift+=fmod(got.rate,(double)(frameRate));
    if (midiTimeDrift>=(frameRate)) {
      midiTimeDrift-=(frameRate);
      midiTimeCycles++;
    }
  }
}

// these two functions are either leftovers or something or they are there for test purposes.
// I don't remember very well.
void _runDispatch1(void* d) {
}

void _runDispatch2(void* d) {

}

// this fills the audio buffer and runs tbe engine.
// called by the audio backend and during audio export.
void DivEngine::nextBuf(float** in, float** out, int inChans, int outChans, unsigned int size) {
  // debug information
  lastNBIns=inChans;
  lastNBOuts=outChans;
  lastNBSize=size;

  // don't fill a buffer if the size is 0
  if (!size) {
    logW("nextBuf called with size 0!");
    return;
  }
  lastLoopPos=-1;

  // clear the output
  if (out!=NULL) {
    for (int i=0; i<outChans; i++) {
      memset(out[i],0,size*sizeof(float));
    }
  }

  // check the mutex.
  // soft-locking happens when synchronizedSoft is called.
  if (softLocked) {
    // in this case we just return
    if (!isBusy.try_lock()) {
      logV("audio is soft-locked (%d)",softLockCount++);
      return;
    }
  } else {
    isBusy.lock();
  }
  got.bufsize=size;

  // this is used to calculate audio load
  std::chrono::steady_clock::time_point ts_processBegin=std::chrono::steady_clock::now();

  // set up the render thread pool
  if (renderPool==NULL) {
    unsigned int howManyThreads=song.systemLen;
    if (howManyThreads<2) howManyThreads=0;
    if (howManyThreads>renderPoolThreads) howManyThreads=renderPoolThreads;
    renderPool=new DivWorkPool(howManyThreads);
  }

  // process MIDI input events
  if (output) if (output->midiIn) while (!output->midiIn->queue.empty()) {
    TAMidiMessage& msg=output->midiIn->queue.front();
    // print MIDI events if MIDI debug is enabled
    if (midiDebug) {
      if (msg.type==TA_MIDI_SYSEX) {
        logD("MIDI debug: %.2X SysEx",msg.type);
      } else {
        logD("MIDI debug: %.2X %.2X %.2X",msg.type,msg.data[0],msg.data[1]);
      }
    }
    // call the MIDI callback, which may process this event further.
    // the function should return an instrument index, which will be used
    // for all forthcoming notes.
    // special values:
    // - -1: don't change
    // - -2: "preview" instrument
    // - -3: cancel event (do not add to pending notes)
    int ins=-1;
    if ((ins=midiCallback(msg))!=-3) {
      // process event if not canceled
      int chan=msg.type&15;
      switch (msg.type&0xf0) {
        case TA_MIDI_NOTE_OFF: {
          if (midiIsDirect) {
            // in direct mode, map the event directly to the channel
            if (chan<0 || chan>=chans) break;
            pendingNotes.push_back(DivNoteEvent(chan,-1,-1,-1,false,false,true));
          } else {
            // find a suitable channel and add this event to the queue
            autoNoteOff(msg.type&15,msg.data[0]-12,msg.data[1]);
          }
          // start the engine if necessary
          if (!playing) {
            reset();
            freelance=true;
            playing=true;
          }
          break;
        }
        case TA_MIDI_NOTE_ON: {
          // trigger note off if the velocity is 0
          if (msg.data[1]==0) {
            if (midiIsDirect) {
              // in direct mode, map the event directly to the channel
              if (chan<0 || chan>=chans) break;
              pendingNotes.push_back(DivNoteEvent(chan,-1,-1,-1,false,false,true));
            } else {
              // find a suitable channel and add this event to the queue
              autoNoteOff(msg.type&15,msg.data[0]-12,msg.data[1]);
            }
          } else {
            if (midiIsDirect) {
              // in direct mode, map the event directly to the channel
              if (chan<0 || chan>=chans) break;
              pendingNotes.push_back(DivNoteEvent(chan,ins,msg.data[0]-12,msg.data[1],true,false,true));
            } else {
              // find a suitable channel and add this event to the queue
              autoNoteOn(msg.type&15,ins,msg.data[0]-12,msg.data[1]);
            }
          }
          break;
        }
        case TA_MIDI_PROGRAM: {
          // program changes in direct mode are handled here
          // the GUI should cancel this event and change the current instrument
          if (midiIsDirect && midiIsDirectProgram) {
            pendingNotes.push_back(DivNoteEvent(chan,msg.data[0],0,0,false,true,true));
          }
          break;
        }
      }
    } else if (midiDebug) {
      logD("callback wants ignore");
    }
    //logD("%.2x",msg.type);
    output->midiIn->queue.pop();
  }
  
  // process sample/wave preview (not during audio export)
  if (((sPreview.sample>=0 && sPreview.sample<(int)song.sample.size()) || (sPreview.wave>=0 && sPreview.wave<(int)song.wave.size())) && !exporting) {
    // we use blip_buf to pitch the sample
    unsigned int samp_bbOff=0;
    // if there are samples, flush them (this can happen when the playback
    // rate is less than the output rate)
    unsigned int prevAvail=blip_samples_avail(samp_bb);
    if (prevAvail>size) prevAvail=size;
    if (prevAvail>0) {
      blip_read_samples(samp_bb,samp_bbOut,prevAvail,0);
      samp_bbOff=prevAvail;
    }
    // prepare to fill the buffer
    size_t prevtotal=blip_clocks_needed(samp_bb,size-prevAvail);

    // play the sample
    if (sPreview.sample>=0 && sPreview.sample<(int)song.sample.size()) {
      DivSample* s=song.sample[sPreview.sample];

      for (size_t i=0; i<prevtotal; i++) {
        if (sPreview.pos>=(int)s->samples || (sPreview.pEnd>=0 && sPreview.pos>=sPreview.pEnd)) {
          // zero if out of bounds
          samp_temp=0;
        } else {
          // fetch sample
          samp_temp=s->data16[sPreview.pos];
          if (--sPreview.posSub<=0) {
            sPreview.posSub=sPreview.rateMul;
            if (sPreview.dir) {
              sPreview.pos--;
            } else {
              sPreview.pos++;
            }
          }
        }
        // insert sample
        blip_add_delta(samp_bb,i,samp_temp-samp_prevSample);
        samp_prevSample=samp_temp;

        // check playback direction and move needle
        if (sPreview.dir) { // backward
          if (sPreview.pos<s->loopStart || (sPreview.pBegin>=0 && sPreview.pos<sPreview.pBegin)) {
            if (s->isLoopable() && sPreview.pos<s->loopEnd) {
              switch (s->loopMode) {
                case DivSampleLoopMode::DIV_SAMPLE_LOOP_FORWARD:
                  sPreview.pos=s->loopStart;
                  sPreview.dir=false;
                  break;
                case DivSampleLoopMode::DIV_SAMPLE_LOOP_BACKWARD:
                  sPreview.pos=s->loopEnd-1;
                  sPreview.dir=true;
                  break;
                case DivSampleLoopMode::DIV_SAMPLE_LOOP_PINGPONG:
                  sPreview.pos=s->loopStart;
                  sPreview.dir=false;
                  break;
                default:
                  break;
              }
            }
          }
        } else { // forward
          if (sPreview.pos>=s->loopEnd || (sPreview.pEnd>=0 && sPreview.pos>=sPreview.pEnd)) {
            if (s->isLoopable() && sPreview.pos>=s->loopStart) {
              switch (s->loopMode) {
                case DivSampleLoopMode::DIV_SAMPLE_LOOP_FORWARD:
                  sPreview.pos=s->loopStart;
                  sPreview.dir=false;
                  break;
                case DivSampleLoopMode::DIV_SAMPLE_LOOP_BACKWARD:
                  sPreview.pos=s->loopEnd-1;
                  sPreview.dir=true;
                  break;
                case DivSampleLoopMode::DIV_SAMPLE_LOOP_PINGPONG:
                  sPreview.pos=s->loopEnd-1;
                  sPreview.dir=true;
                  break;
                default:
                  break;
              }
            }
          }
        }
      }
      if (sPreview.dir) { // backward
        if (sPreview.pos<=s->loopStart || (sPreview.pBegin>=0 && sPreview.pos<=sPreview.pBegin)) {
          if (s->isLoopable() && sPreview.pos>=s->loopStart) {
            switch (s->loopMode) {
              case DivSampleLoopMode::DIV_SAMPLE_LOOP_FORWARD:
                sPreview.pos=s->loopStart;
                sPreview.dir=false;
                break;
              case DivSampleLoopMode::DIV_SAMPLE_LOOP_BACKWARD:
                sPreview.pos=s->loopEnd-1;
                sPreview.dir=true;
                break;
              case DivSampleLoopMode::DIV_SAMPLE_LOOP_PINGPONG:
                sPreview.pos=s->loopStart;
                sPreview.dir=false;
                break;
              default:
                break;
            }
          } else if (sPreview.pos<0) {
            sPreview.sample=-1;
          }
        }
      } else { // forward
        if (sPreview.pos>=s->loopEnd || (sPreview.pEnd>=0 && sPreview.pos>=sPreview.pEnd)) {
          if (s->isLoopable() && sPreview.pos>=s->loopStart) {
            switch (s->loopMode) {
              case DivSampleLoopMode::DIV_SAMPLE_LOOP_FORWARD:
                sPreview.pos=s->loopStart;
                sPreview.dir=false;
                break;
              case DivSampleLoopMode::DIV_SAMPLE_LOOP_BACKWARD:
                sPreview.pos=s->loopEnd-1;
                sPreview.dir=true;
                break;
              case DivSampleLoopMode::DIV_SAMPLE_LOOP_PINGPONG:
                sPreview.pos=s->loopEnd-1;
                sPreview.dir=true;
                break;
              default:
                break;
            }
          } else if (sPreview.pos>=(int)s->samples) {
            sPreview.sample=-1;
          }
        }
      }
    } else if (sPreview.wave>=0 && sPreview.wave<(int)song.wave.size()) {
      DivWavetable* wave=song.wave[sPreview.wave];
      for (size_t i=0; i<prevtotal; i++) {
        if (wave->max<=0) {
          samp_temp=0;
        } else {
          samp_temp=((MIN(wave->data[sPreview.pos],wave->max)<<14)/wave->max)-8192;
        }
        if (--sPreview.posSub<=0) {
          sPreview.posSub=sPreview.rateMul;
          if (++sPreview.pos>=wave->len) {
            sPreview.pos=0;
          }
        }
        blip_add_delta(samp_bb,i,samp_temp-samp_prevSample);
        samp_prevSample=samp_temp;
      }
    }

    blip_end_frame(samp_bb,prevtotal);
    blip_read_samples(samp_bb,samp_bbOut+samp_bbOff,size-samp_bbOff,0);
  } else {
    memset(samp_bbOut,0,size*sizeof(short));
  }

  // process audio (run the engine)
  bool mustPlay=playing && !halted;
  if (mustPlay) {
    // logic starts here
    // first reset the run position of all dispatches
    for (int i=0; i<song.systemLen; i++) {
      disCont[i].runPos=0;
    }

    // resize the metronome tick buffer if necessary
    if (metroTickLen<size) {
      if (metroTick!=NULL) delete[] metroTick;
      metroTick=new unsigned char[size];
      metroTickLen=size;
    }

    // reset the metronome tick buffer
    memset(metroTick,0,size);

    // this variable counts how many loops we had to go through in order to fill audio buffer
    // it prevents hangs under extraordinary bug situations
    int attempts=0;
    int runLeftG=size;
    // run until the buffer is full or we believe the engine stalled
    while (++attempts<(int)size) {
      // -1. set bufferPos
      bufferPos=size-runLeftG;

      // 0. check if we've halted
      if (halted) break;
      // 1. check whether we are done with all buffers
      if (runLeftG<=0) break;

      // 2. check whether we gonna tick
      if (cycles<=0) {
        // we have to tick
        if (nextTick()) {
          /*totalTicks=0;
          totalSeconds=0;*/
          // used by audio export to determine how many samples to write (otherwise it'll add silence at the end)
          lastLoopPos=size-runLeftG;
          logD("last loop pos: %d for a size of %d and runLeftG of %d",lastLoopPos,size,runLeftG);
          // if file player is synchronized then set its position to that of the loop row
          if (curFilePlayer && filePlayerSync) {
            if (curFilePlayer->isPlaying()) {
              TimeMicros rowTS=curSubSong->ts.loopStartTime;

              if (rowTS.seconds==-1) {
                logW("that row isn't supposed to play. report this now!");
              }

              curFilePlayer->setPosSeconds(rowTS+filePlayerCue,lastLoopPos);
            }
          }
          // increase total loop count
          totalLoops++;
          // stop playing once we hit a specific number of loops (set during audio export)
          if (remainingLoops>0) {
            remainingLoops--;
            if (!remainingLoops) {
              logI("end of song!");
              remainingLoops=-1;
              playing=false;
              freelance=false;
              extValuePresent=false;
              break;
            }
          }
        }
        // check whether we gotta insert a metronome tick
        if (pendingMetroTick) {
          unsigned int realPos=size-runLeftG;
          if (realPos>=size) realPos=size-1;
          metroTick[realPos]=pendingMetroTick;
          pendingMetroTick=0;
        }
      } else {
        // we don't have to tick yet. run chip dispatches.
        // 3. run MIDI clock
        int midiTotal=MIN(cycles,runLeftG);
        runMidiClock(midiTotal);

        // 4. run MIDI timecode
        runMidiTime(midiTotal);

        // 5. tick the clock and fill buffers as needed
        // check which is nearest: a tick or end of audio buffer
        if (cycles<runLeftG) {
          // a tick will happen before the buffer ends
          // run until the end of this tick
          for (int i=0; i<song.systemLen; i++) {
            disCont[i].cycles=cycles;
            disCont[i].size=size;
            renderPool->push([](void* d) {
              DivDispatchContainer* dc=(DivDispatchContainer*)d;

              int lastAvail=blip_samples_avail(dc->bb[0]);
              if (lastAvail>0) {
                if (lastAvail>=dc->cycles) {
                  dc->flush(dc->runPos,dc->cycles);
                  dc->runPos+=dc->cycles;
                  return;
                } else {
                  dc->flush(dc->runPos,lastAvail);
                  dc->runPos+=lastAvail;
                  dc->cycles-=lastAvail;
                }
              }
              
              // if the buffer is too small, resize it
              int total=blip_clocks_needed(dc->bb[0],dc->cycles);
              if (total>(int)dc->bbInLen) {
                logD("growing dispatch %p bbIn to %d",(void*)dc,total+256);
                dc->grow(total+256);
              }
              dc->acquire(total);
              dc->fillBuf(total,dc->runPos,dc->cycles);
              // advance run position
              dc->runPos+=dc->cycles;
            },&disCont[i]);
          }
          renderPool->wait();
          runLeftG-=cycles;
          cycles=0;
        } else {
          // the buffer will end before a tick happens
          // run until the end of this audio buffer
          cycles-=runLeftG;
          for (int i=0; i<song.systemLen; i++) {
            disCont[i].cycles=runLeftG;
            renderPool->push([](void* d) {
              DivDispatchContainer* dc=(DivDispatchContainer*)d;

              int lastAvail=blip_samples_avail(dc->bb[0]);
              if (lastAvail>0) {
                if (lastAvail>=dc->cycles) {
                  dc->flush(dc->runPos,dc->cycles);
                  dc->runPos+=dc->cycles;
                  return;
                } else {
                  dc->flush(dc->runPos,lastAvail);
                  dc->runPos+=lastAvail;
                  dc->cycles-=lastAvail;
                }
              }

              int total=blip_clocks_needed(dc->bb[0],dc->cycles);
              if (total>(int)dc->bbInLen) {
                logD("growing dispatch %p bbIn to %d",(void*)dc,total+256);
                dc->grow(total+256);
              }
              dc->acquire(total);
              dc->fillBuf(total,dc->runPos,dc->cycles);
            },&disCont[i]);
          }
          // at this point runLeftG will be zero and we can break out of the loop
          runLeftG=0;
          renderPool->wait();
        }
      }
    }

    // complain and stop playback if we believe the engine has stalled
    //logD("attempts: %d",attempts);
    if (attempts>=(int)(size+10)) {
      logE("hang detected! stopping! at %s (%d>=%d)",totalTime.toString(),attempts,(int)size);
      freelance=false;
      playing=false;
      extValuePresent=false;
    }
    // this is also used by audio export to cut out unnecessary silence after a stop song effect (FFxx)
    totalProcessed=size-runLeftG;

    // complain if a dispatch's audio buffer must be flushed and our audio buffer is too small for it
    // this may happen when a chip's output rate is lower than the sample rate
    for (int i=0; i<song.systemLen; i++) {
      if (size<disCont[i].lastAvail) {
        logW("%d: size<lastAvail! %d<%d",i,size,disCont[i].lastAvail);
        continue;
      }
      disCont[i].size=size;
      /*
      renderPool->push([](void* d) {
        DivDispatchContainer* dc=(DivDispatchContainer*)d;
        dc->fillBuf(dc->runtotal,dc->lastAvail,dc->size-dc->lastAvail);
      },&disCont[i]);*/
    }
    renderPool->wait();
  }

  // process file player
  // resize file player audio buffer if necessary
  if (filePlayerBufLen<size) {
    for (int i=0; i<DIV_MAX_OUTPUTS; i++) {
      if (filePlayerBuf[i]!=NULL) delete[] filePlayerBuf[i];
      filePlayerBuf[i]=new float[size];
    }
    filePlayerBufLen=size;
  }
  if (curFilePlayer!=NULL && !exporting) {
    curFilePlayer->mix(filePlayerBuf,outChans,size);
  } else {
    for (int i=0; i<DIV_MAX_OUTPUTS; i++) {
      memset(filePlayerBuf[i],0,size*sizeof(float));
    }
  }

  // process metronome
  // resize the metronome's audio buffer if necessary
  if (metroBufLen<size || metroBuf==NULL) {
    if (metroBuf!=NULL) delete[] metroBuf;
    metroBuf=new float[size];
    metroBufLen=size;
  }

  memset(metroBuf,0,metroBufLen*sizeof(float));

  // insert metronome ticks
  // a 1400Hz tick is used for bars (highlight 2) and a 1050Hz one for beats (highlight 1)
  if (mustPlay && metronome && !freelance) {
    for (size_t i=0; i<size; i++) {
      if (metroTick[i]) {
        if (metroTick[i]==2) {
          metroFreq=1400/got.rate;
        } else {
          metroFreq=1050/got.rate;
        }
        metroPos=0;
        metroAmp=0.7f;
      }
      // mix in the tick
      if (metroAmp>0.0f) {
        for (int j=0; j<outChans; j++) {
          metroBuf[i]=(sin(metroPos*2*M_PI))*metroAmp*metroVol;
        }
      }
      // decay
      metroAmp-=0.0003f;
      if (metroAmp<0.0f) metroAmp=0.0f;
      metroPos+=metroFreq;
      while (metroPos>=1) metroPos--;
    }
  }

  // calculate volume of reference file player (so we can attenuate the rest according to the mix slider)
  // -1 to 0: player volume goes from 0% to 100%
  // 0 to +1: tracker volume goes from 100% to 0%
  float refPlayerVol=1.0f;
  if (curFilePlayer!=NULL) {
    // only if the player window is open
    if (curFilePlayer->getActive()) {
      refPlayerVol=1.0f-curFilePlayer->getVolume();
      if (refPlayerVol<0.0f) refPlayerVol=0.0f;
      if (refPlayerVol>1.0f) refPlayerVol=1.0f;
    }
  }

  // now mix everything (resolve patchbay)
  for (unsigned int i: song.patchbay) {
    // there are 4096 portsets. each portset may have up to 16 outputs (subports).
    const unsigned short srcPort=i>>16;
    const unsigned short destPort=i&0xffff;

    const unsigned short srcPortSet=srcPort>>4;
    const unsigned short destPortSet=destPort>>4;
    const unsigned char srcSubPort=srcPort&15;
    const unsigned char destSubPort=destPort&15;

    // null portset (disconnected)
    if (destPortSet==0xfff) continue;

    // system outputs (the audio buffer)
    if (destPortSet==0x000) {
      if (destSubPort>=outChans) continue;

      // chip outputs
      if (srcPortSet<song.systemLen && playing && !halted) {
        if (srcSubPort<disCont[srcPortSet].dispatch->getOutputCount()) {
          float vol=song.systemVol[srcPortSet]*disCont[srcPortSet].dispatch->getPostAmp()*song.masterVol*refPlayerVol;

          // apply volume and panning
          switch (destSubPort&3) {
            case 0:
              vol*=MIN(1.0f,1.0f-song.systemPan[srcPortSet])*MIN(1.0f,1.0f+song.systemPanFR[srcPortSet]);
              break;
            case 1:
              vol*=MIN(1.0f,1.0f+song.systemPan[srcPortSet])*MIN(1.0f,1.0f+song.systemPanFR[srcPortSet]);
              break;
            case 2:
              vol*=MIN(1.0f,1.0f-song.systemPan[srcPortSet])*MIN(1.0f,1.0f-song.systemPanFR[srcPortSet]);
              break;
            case 3:
              vol*=MIN(1.0f,1.0f+song.systemPan[srcPortSet])*MIN(1.0f,1.0f-song.systemPanFR[srcPortSet]);
              break;
          }

          for (size_t j=0; j<size; j++) {
            out[destSubPort][j]+=((float)disCont[srcPortSet].bbOut[srcSubPort][j]/32768.0)*vol;
          }
        }
      } else if (srcPortSet==0xffc) {
        // file player
        for (size_t j=0; j<size; j++) {
          out[destSubPort][j]+=filePlayerBuf[srcSubPort][j];
        }
      } else if (srcPortSet==0xffd) {
        // sample preview
        for (size_t j=0; j<size; j++) {
          out[destSubPort][j]+=previewVol*(samp_bbOut[j]/32768.0);
        }
      } else if (srcPortSet==0xffe && playing && !halted) {
        // metronome
        for (size_t j=0; j<size; j++) {
          out[destSubPort][j]+=metroBuf[j];
        }
      }

      // nothing/invalid
    }

    // nothing/invalid
  }

<<<<<<< HEAD
  // dump to oscillator buffer
  for (int j=0; j<outChans; j++) {
    memcpy(oscBuf[j],oscBuf[j]+size,(32768-size)*sizeof(float));
    for (unsigned int i=0; i<size; i++) {
      oscBuf[j][32768-size+i]=out[j][i];
=======
  // dump to oscillator buffer (a ring buffer)
  for (unsigned int i=0; i<size; i++) {
    for (int j=0; j<outChans; j++) {
      if (oscBuf[j]==NULL) continue;
      oscBuf[j][oscWritePos]=out[j][i];
>>>>>>> 32dacdcd
    }
  }
  oscSize=size;

  // get per-chip peaks
  float decay=2.f*size/got.rate;
  for (int i=0; i<song.systemLen; i++) {
    DivDispatch* disp=disCont[i].dispatch;
    if (disp==NULL) continue;
    for (int j=0; j<disp->getOutputCount(); j++) {
      if (disCont[i].bbOut[j]==NULL) continue;
      chipPeak[i][j]*=1.0-decay;
      float peak=chipPeak[i][j];
      for (unsigned int k=0; k<size; k++) {
        float out=disCont[i].bbOut[j][k]*song.systemVol[i]*disp->getPostAmp()/32768.0f; // TODO: PARSE PANNING, FRONT/REAR AND PATCHBAY
        // switch (j) {
        //   case 0:
        //     out*=MIN(1.0f,1.0f-song.systemPan[i])*MIN(1.0f,1.0f+song.systemPanFR[i]);
        //     break;
        //   case 1:
        //     out*=MIN(1.0f,1.0f+song.systemPan[i])*MIN(1.0f,1.0f+song.systemPanFR[i]);
        //     break;
        //   case 2:
        //     out*=MIN(1.0f,1.0f-song.systemPan[i])*MIN(1.0f,1.0f-song.systemPanFR[i]);
        //     break;
        //   case 3:
        //     out*=MIN(1.0f,1.0f+song.systemPan[i])*MIN(1.0f,1.0f-song.systemPanFR[i]);
        //     break;
        //   default: break;
        // }
        if (out>peak) peak=out;
      }
      chipPeak[i][j]+=(peak-chipPeak[i][j])*0.9;
    }
  }

  // force mono audio (if enabled)
  if (forceMono && outChans>1) {
    for (size_t i=0; i<size; i++) {
      float chanSum=out[0][i];
      for (int j=1; j<outChans; j++) {
        chanSum+=out[j][i];
      }
      out[0][i]=chanSum/outChans;
      for (int j=1; j<outChans; j++) {
        out[j][i]=out[0][i];
      }
    }
  }

  // clamp output (if enabled)
  if (clampSamples) {
    for (size_t i=0; i<size; i++) {
      for (int j=0; j<outChans; j++) {
        if (out[j][i]<-0.9999) out[j][i]=-0.9999;
        if (out[j][i]>0.9999) out[j][i]=0.9999;
      }
    }
  }
  isBusy.unlock();

  std::chrono::steady_clock::time_point ts_processEnd=std::chrono::steady_clock::now();

  // this is shown in the GUI as audio load
  processTime=std::chrono::duration_cast<std::chrono::nanoseconds>(ts_processEnd-ts_processBegin).count();
}<|MERGE_RESOLUTION|>--- conflicted
+++ resolved
@@ -3389,20 +3389,13 @@
     // nothing/invalid
   }
 
-<<<<<<< HEAD
-  // dump to oscillator buffer
-  for (int j=0; j<outChans; j++) {
-    memcpy(oscBuf[j],oscBuf[j]+size,(32768-size)*sizeof(float));
-    for (unsigned int i=0; i<size; i++) {
-      oscBuf[j][32768-size+i]=out[j][i];
-=======
   // dump to oscillator buffer (a ring buffer)
   for (unsigned int i=0; i<size; i++) {
     for (int j=0; j<outChans; j++) {
       if (oscBuf[j]==NULL) continue;
       oscBuf[j][oscWritePos]=out[j][i];
->>>>>>> 32dacdcd
-    }
+    }
+    if (++oscWritePos>=32768) oscWritePos=0;
   }
   oscSize=size;
 
