/**
 * Furnace Tracker - multi-system chiptune tracker
 * Copyright (C) 2021-2022 tildearrow and contributors
 *
 * This program is free software; you can redistribute it and/or modify
 * it under the terms of the GNU General Public License as published by
 * the Free Software Foundation; either version 2 of the License, or
 * (at your option) any later version.
 *
 * This program is distributed in the hope that it will be useful,
 * but WITHOUT ANY WARRANTY; without even the implied warranty of
 * MERCHANTABILITY or FITNESS FOR A PARTICULAR PURPOSE.  See the
 * GNU General Public License for more details.
 *
 * You should have received a copy of the GNU General Public License along
 * with this program; if not, write to the Free Software Foundation, Inc.,
 * 51 Franklin Street, Fifth Floor, Boston, MA 02110-1301 USA.
 */

#ifndef _ENGINE_H
#define _ENGINE_H
#include "instrument.h"
#include "song.h"
#include "dispatch.h"
#include "dataErrors.h"
#include "safeWriter.h"
#include "../audio/taAudio.h"
#include "blip_buf.h"
#include <atomic>
#include <functional>
#include <initializer_list>
#include <thread>
#include <mutex>
#include <map>
#include <queue>

#define addWarning(x) \
  if (warnings.empty()) { \
    warnings+=x; \
  } else { \
    warnings+=(String("\n")+x); \
  }

#define BUSY_BEGIN softLocked=false; isBusy.lock();
#define BUSY_BEGIN_SOFT softLocked=true; isBusy.lock();
#define BUSY_END isBusy.unlock(); softLocked=false;

<<<<<<< HEAD
#define DIV_VERSION "devGrauw"
#define DIV_ENGINE_VERSION 4700
=======
#define DIV_VERSION "dev93"
#define DIV_ENGINE_VERSION 93
>>>>>>> 05af3c14

// for imports
#define DIV_VERSION_MOD 0xff01

enum DivStatusView {
  DIV_STATUS_NOTHING=0,
  DIV_STATUS_PATTERN,
  DIV_STATUS_COMMANDS
};

enum DivAudioEngines {
  DIV_AUDIO_JACK=0,
  DIV_AUDIO_SDL=1,
  DIV_AUDIO_NULL=2,
  DIV_AUDIO_DUMMY=3
};

enum DivAudioExportModes {
  DIV_EXPORT_MODE_ONE=0,
  DIV_EXPORT_MODE_MANY_SYS,
  DIV_EXPORT_MODE_MANY_CHAN
};

enum DivHaltPositions {
  DIV_HALT_NONE=0,
  DIV_HALT_TICK,
  DIV_HALT_ROW,
  DIV_HALT_PATTERN,
  DIV_HALT_BREAKPOINT
};

struct DivChannelState {
  std::vector<DivDelayedCommand> delayed;
  int note, oldNote, lastIns, pitch, portaSpeed, portaNote;
  int volume, volSpeed, cut, rowDelay, volMax;
  int delayOrder, delayRow, retrigSpeed, retrigTick;
  int vibratoDepth, vibratoRate, vibratoPos, vibratoDir, vibratoFine;
  int tremoloDepth, tremoloRate, tremoloPos;
  unsigned char arp, arpStage, arpTicks, panL, panR;
  bool doNote, legato, portaStop, keyOn, keyOff, nowYouCanStop, stopOnOff;
  bool arpYield, delayLocked, inPorta, scheduledSlideReset, shorthandPorta, noteOnInhibit, resetArp;

  int midiNote, curMidiNote, midiPitch;
  size_t midiAge;
  bool midiAftertouch;

  DivChannelState():
    note(-1),
    oldNote(-1),
    lastIns(-1),
    pitch(0),
    portaSpeed(-1),
    portaNote(-1),
    volume(0x7f00),
    volSpeed(0),
    cut(-1),
    rowDelay(0),
    volMax(0),
    delayOrder(0),
    delayRow(0),
    retrigSpeed(0),
    retrigTick(0),
    vibratoDepth(0),
    vibratoRate(0),
    vibratoPos(0),
    vibratoDir(0),
    vibratoFine(15),
    tremoloDepth(0),
    tremoloRate(0),
    tremoloPos(0),
    arp(0),
    arpStage(-1),
    arpTicks(1),
    panL(255),
    panR(255),
    doNote(false),
    legato(false),
    portaStop(false),
    keyOn(false),
    keyOff(false),
    nowYouCanStop(true),
    stopOnOff(false),
    arpYield(false),
    delayLocked(false),
    inPorta(false),
    scheduledSlideReset(false),
    shorthandPorta(false),
    noteOnInhibit(false),
    resetArp(false),
    midiNote(-1),
    curMidiNote(-1),
    midiPitch(-1),
    midiAge(0),
    midiAftertouch(false) {}
};

struct DivNoteEvent {
  int channel, ins, note, volume;
  bool on;
  DivNoteEvent(int c, int i, int n, int v, bool o):
    channel(c),
    ins(i),
    note(n),
    volume(v),
    on(o) {}
};

struct DivDispatchContainer {
  DivDispatch* dispatch;
  blip_buffer_t* bb[2];
  size_t bbInLen;
  int temp[2], prevSample[2];
  short* bbIn[2];
  short* bbOut[2];
  bool lowQuality, dcOffCompensation;

  void setRates(double gotRate);
  void setQuality(bool lowQual);
  void acquire(size_t offset, size_t count);
  void flush(size_t count);
  void fillBuf(size_t runtotal, size_t offset, size_t size);
  void clear();
  void init(DivSystem sys, DivEngine* eng, int chanCount, double gotRate, unsigned int flags);
  void quit();
  DivDispatchContainer():
    dispatch(NULL),
    bb{NULL,NULL},
    bbInLen(0),
    temp{0,0},
    prevSample{0,0},
    bbIn{NULL,NULL},
    bbOut{NULL,NULL},
    lowQuality(false),
    dcOffCompensation(false) {}
};

typedef std::function<bool(int,unsigned char,unsigned char)> EffectProcess;

struct DivSysDef {
  const char* name;
  const char* nameJ;
  unsigned char id;
  unsigned char id_DMF;
  int channels;
  bool isFM, isSTD, isCompound;
  unsigned int vgmVersion;
  const char* chanNames[DIV_MAX_CHANS];
  const char* chanShortNames[DIV_MAX_CHANS];
  int chanTypes[DIV_MAX_CHANS];
  // 0: primary
  // 1: alternate (usually PCM)
  DivInstrumentType chanInsType[DIV_MAX_CHANS][2];
  EffectProcess effectFunc;
  EffectProcess postEffectFunc;
  DivSysDef(
    const char* sysName, const char* sysNameJ, unsigned char fileID, unsigned char fileID_DMF, int chans,
    bool isFMChip, bool isSTDChip, unsigned int vgmVer, bool compound,
    std::initializer_list<const char*> chNames,
    std::initializer_list<const char*> chShortNames,
    std::initializer_list<int> chTypes,
    std::initializer_list<DivInstrumentType> chInsType1,
    std::initializer_list<DivInstrumentType> chInsType2={},
    EffectProcess fxHandler=[](int,unsigned char,unsigned char) -> bool {return false;},
    EffectProcess postFxHandler=[](int,unsigned char,unsigned char) -> bool {return false;}):
    name(sysName),
    nameJ(sysNameJ),
    id(fileID),
    id_DMF(fileID_DMF),
    channels(chans),
    isFM(isFMChip),
    isSTD(isSTDChip),
    isCompound(compound),
    vgmVersion(vgmVer),
    effectFunc(fxHandler),
    postEffectFunc(postFxHandler) {
    memset(chanNames,0,DIV_MAX_CHANS*sizeof(void*));
    memset(chanShortNames,0,DIV_MAX_CHANS*sizeof(void*));
    memset(chanTypes,0,DIV_MAX_CHANS*sizeof(int));
    for (int i=0; i<DIV_MAX_CHANS; i++) {
      chanInsType[i][0]=DIV_INS_NULL;
      chanInsType[i][1]=DIV_INS_NULL;
    }

    int index=0;
    for (const char* i: chNames) {
      chanNames[index++]=i;
      if (index>=DIV_MAX_CHANS) break;
    }

    index=0;
    for (const char* i: chShortNames) {
      chanShortNames[index++]=i;
      if (index>=DIV_MAX_CHANS) break;
    }

    index=0;
    for (int i: chTypes) {
      chanTypes[index++]=i;
      if (index>=DIV_MAX_CHANS) break;
    }

    index=0;
    for (DivInstrumentType i: chInsType1) {
      chanInsType[index++][0]=i;
      if (index>=DIV_MAX_CHANS) break;
    }

    index=0;
    for (DivInstrumentType i: chInsType2) {
      chanInsType[index++][1]=i;
      if (index>=DIV_MAX_CHANS) break;
    }
  }
};

enum DivChanTypes {
  DIV_CH_FM=0,
  DIV_CH_PULSE=1,
  DIV_CH_NOISE=2,
  DIV_CH_WAVE=3,
  DIV_CH_PCM=4,
  DIV_CH_OP=5
};

class DivEngine {
  DivDispatchContainer disCont[32];
  TAAudio* output;
  TAAudioDesc want, got;
  String exportPath;
  std::thread* exportThread;
  int chans;
  bool active;
  bool lowQuality;
  bool playing;
  bool freelance;
  bool speedAB;
  bool endOfSong;
  bool consoleMode;
  bool extValuePresent;
  bool repeatPattern;
  bool metronome;
  bool exporting;
  bool stopExport;
  bool halted;
  bool forceMono;
  bool cmdStreamEnabled;
  bool softLocked;
  bool firstTick;
  bool skipping;
  bool midiIsDirect;
  bool lowLatency;
  bool systemsRegistered;
  bool hasLoadedSomething;
  int softLockCount;
  int subticks, ticks, curRow, curOrder, remainingLoops, nextSpeed;
  double divider;
  int cycles;
  double clockDrift;
  int stepPlay;
  int changeOrd, changePos, totalSeconds, totalTicks, totalTicksR, totalCmds, lastCmds, cmdsPerSecond, globalPitch;
  unsigned char extValue;
  unsigned char speed1, speed2;
  DivStatusView view;
  DivHaltPositions haltOn;
  DivChannelState chan[DIV_MAX_CHANS];
  DivAudioEngines audioEngine;
  DivAudioExportModes exportMode;
  std::map<String,String> conf;
  std::queue<DivNoteEvent> pendingNotes;
  bool isMuted[DIV_MAX_CHANS];
  std::mutex isBusy, saveLock;
  String configPath;
  String configFile;
  String lastError;
  String warnings;
  std::vector<String> audioDevs;
  std::vector<String> midiIns;
  std::vector<String> midiOuts;
  std::vector<DivCommand> cmdStream;
  std::vector<DivInstrumentType> possibleInsTypes;
  DivSysDef* sysDefs[256];
  DivSystem sysFileMapFur[256];
  DivSystem sysFileMapDMF[256];

  struct SamplePreview {
    int sample;
    int wave;
    unsigned int pos;
    SamplePreview():
      sample(-1),
      wave(-1),
      pos(0) {}
  } sPreview;

  short vibTable[64];
  int reversePitchTable[4096];
  int pitchTable[4096];
  int midiBaseChan;
  size_t midiAgeCounter;

  blip_buffer_t* samp_bb;
  size_t samp_bbInLen;
  int samp_temp, samp_prevSample;
  short* samp_bbIn;
  short* samp_bbOut;
  unsigned char* metroTick;
  size_t metroTickLen;
  float metroFreq, metroPos;
  float metroAmp;
  float metroVol;

  size_t totalProcessed;

  // MIDI stuff
  std::function<int(const TAMidiMessage&)> midiCallback=[](const TAMidiMessage&) -> int {return -2;};

  DivSystem systemFromFileFur(unsigned char val);
  unsigned char systemToFileFur(DivSystem val);
  DivSystem systemFromFileDMF(unsigned char val);
  unsigned char systemToFileDMF(DivSystem val);
  int dispatchCmd(DivCommand c);
  void processRow(int i, bool afterDelay);
  void nextOrder();
  void nextRow();
  void performVGMWrite(SafeWriter* w, DivSystem sys, DivRegWrite& write, int streamOff, double* loopTimer, double* loopFreq, int* loopSample, bool isSecond);
  // returns true if end of song.
  bool nextTick(bool noAccum=false, bool inhibitLowLat=false);
  bool perSystemEffect(int ch, unsigned char effect, unsigned char effectVal);
  bool perSystemPostEffect(int ch, unsigned char effect, unsigned char effectVal);
  void recalcChans();
  void reset();
  void playSub(bool preserveDrift, int goalRow=0);

  bool loadDMF(unsigned char* file, size_t len);
  bool loadFur(unsigned char* file, size_t len);
  bool loadMod(unsigned char* file, size_t len);
  bool loadFTM(unsigned char* file, size_t len);

  void loadDMP(SafeReader& reader, std::vector<DivInstrument*>& ret, String& stripPath);
  void loadTFI(SafeReader& reader, std::vector<DivInstrument*>& ret, String& stripPath);
  void loadVGI(SafeReader& reader, std::vector<DivInstrument*>& ret, String& stripPath);
  void loadS3I(SafeReader& reader, std::vector<DivInstrument*>& ret, String& stripPath);
  void loadSBI(SafeReader& reader, std::vector<DivInstrument*>& ret, String& stripPath);
  void loadOPLI(SafeReader& reader, std::vector<DivInstrument*>& ret, String& stripPath);
  void loadOPNI(SafeReader& reader, std::vector<DivInstrument*>& ret, String& stripPath);
  void loadY12(SafeReader& reader, std::vector<DivInstrument*>& ret, String& stripPath);
  void loadBNK(SafeReader& reader, std::vector<DivInstrument*>& ret, String& stripPath);
  void loadOPM(SafeReader& reader, std::vector<DivInstrument*>& ret, String& stripPath);
  void loadFF(SafeReader& reader, std::vector<DivInstrument*>& ret, String& stripPath);

  bool initAudioBackend();
  bool deinitAudioBackend();

  void registerSystems();
  void initSongWithDesc(const int* description);

  void exchangeIns(int one, int two);
  void swapChannels(int src, int dest);
  void stompChannel(int ch);

  public:
    DivSong song;
    DivInstrument* tempIns;
    DivSystem sysOfChan[DIV_MAX_CHANS];
    int dispatchOfChan[DIV_MAX_CHANS];
    int dispatchChanOfChan[DIV_MAX_CHANS];
    bool keyHit[DIV_MAX_CHANS];
    float* oscBuf[2];
    float oscSize;
    int oscReadPos, oscWritePos;
    int tickMult;
    std::atomic<size_t> processTime;

    void runExportThread();
    void nextBuf(float** in, float** out, int inChans, int outChans, unsigned int size);
    DivInstrument* getIns(int index, DivInstrumentType fallbackType=DIV_INS_FM);
    DivWavetable* getWave(int index);
    DivSample* getSample(int index);
    DivDispatch* getDispatch(int index);
    // parse system setup description
    String encodeSysDesc(std::vector<int>& desc);
    std::vector<int> decodeSysDesc(String desc);
    // start fresh
    void createNew(const int* description);
    // load a file.
    bool load(unsigned char* f, size_t length);
    // save as .dmf.
    SafeWriter* saveDMF(unsigned char version);
    // save as .fur.
    // if notPrimary is true then the song will not be altered
    SafeWriter* saveFur(bool notPrimary=false);
    // build a ROM file (TODO).
    // specify system to build ROM for.
    SafeWriter* buildROM(int sys);
    // dump to VGM.
    SafeWriter* saveVGM(bool* sysToExport=NULL, bool loop=true, int version=0x171);
    // export to an audio file
    bool saveAudio(const char* path, int loops, DivAudioExportModes mode);
    // wait for audio export to finish
    void waitAudioFile();
    // stop audio file export
    bool haltAudioFile();
    // notify instrument parameter change
    void notifyInsChange(int ins);
    // notify wavetable change
    void notifyWaveChange(int wave);

    // returns the minimum VGM version which may carry the specified system, or 0 if none.
    int minVGMVersion(DivSystem which);

    // save config
    bool saveConf();

    // load config
    bool loadConf();

    // get a config value
    bool getConfBool(String key, bool fallback);
    int getConfInt(String key, int fallback);
    float getConfFloat(String key, float fallback);
    double getConfDouble(String key, double fallback);
    String getConfString(String key, String fallback);

    // set a config value
    void setConf(String key, bool value);
    void setConf(String key, int value);
    void setConf(String key, float value);
    void setConf(String key, double value);
    void setConf(String key, String value);

    // calculate base frequency/period
    double calcBaseFreq(double clock, double divider, int note, bool period);

    // calculate base frequency in f-num/block format
    unsigned short calcBaseFreqFNumBlock(double clock, double divider, int note, int bits);

    // calculate frequency/period
    int calcFreq(int base, int pitch, bool period=false, int octave=0, int pitch2=0);

    // convert panning formats
    int convertPanSplitToLinear(unsigned int val, unsigned char bits, int range);
    int convertPanSplitToLinearLR(unsigned char left, unsigned char right, int range);
    unsigned int convertPanLinearToSplit(int val, unsigned char bits, int range);

    // find song loop position
    void walkSong(int& loopOrder, int& loopRow, int& loopEnd);

    // play
    void play();

    // play to row
    void playToRow(int row);

    // play by one row
    void stepOne(int row);

    // stop
    void stop();

    // reset playback state
    void syncReset();

    // trigger sample preview
    void previewSample(int sample, int note=-1);
    void stopSamplePreview();

    // trigger wave preview
    void previewWave(int wave, int note);
    void stopWavePreview();

    // get config path
    String getConfigPath();

    // get sys channel count
    int getChannelCount(DivSystem sys);

    // get channel count
    int getTotalChannelCount();

    // get instrument types available for use
    std::vector<DivInstrumentType>& getPossibleInsTypes();

    // get effect description
    const char* getEffectDesc(unsigned char effect, int chan, bool notNull=false);

    // get channel type
    // - 0: FM
    // - 1: pulse
    // - 2: noise
    // - 3: wave/other
    // - 4: PCM
    // - 5: FM operator
    int getChannelType(int ch);

    // get preferred instrument type
    DivInstrumentType getPreferInsType(int ch);

    // get alternate instrument type
    DivInstrumentType getPreferInsSecondType(int ch);

    // get song system name
    String getSongSystemName(bool isMultiSystemAcceptable=true);

    // get sys name
    const char* getSystemName(DivSystem sys);

    // get japanese system name
    const char* getSystemNameJ(DivSystem sys);
    
    // convert sample rate format
    int fileToDivRate(int frate);
    int divToFileRate(int drate);

    // get effective sample rate
    int getEffectiveSampleRate(int rate);

    // is FM system
    bool isFMSystem(DivSystem sys);

    // is STD system
    bool isSTDSystem(DivSystem sys);

    // is channel muted
    bool isChannelMuted(int chan);

    // toggle mute
    void toggleMute(int chan);

    // toggle solo
    void toggleSolo(int chan);

    // set mute status
    void muteChannel(int chan, bool mute);

    // unmute all
    void unmuteAll();

    // get channel name
    const char* getChannelName(int chan);

    // get channel short name
    const char* getChannelShortName(int chan);

    // get channel max volume
    int getMaxVolumeChan(int chan);

    // get current order
    unsigned char getOrder();

    // get current row
    int getRow();

    // get speed 1
    unsigned char getSpeed1();

    // get speed 2
    unsigned char getSpeed2();

    // get Hz
    float getHz();

    // get current Hz
    float getCurHz();

    // get time
    int getTotalTicks(); // 1/1000000th of a second
    int getTotalSeconds();

    // get repeat pattern
    bool getRepeatPattern();

    // set repeat pattern
    void setRepeatPattern(bool value);

    // has ext value
    bool hasExtValue();

    // get ext value
    unsigned char getExtValue();

    // is playing
    bool isPlaying();

    // is stepping
    bool isStepping();

    // is exporting
    bool isExporting();

    // add instrument
    int addInstrument(int refChan=0);

    // add instrument from pointer
    int addInstrumentPtr(DivInstrument* which);

    // get instrument from file
    // if the returned vector is empty then there was an error.
    std::vector<DivInstrument*> instrumentFromFile(const char* path);

    // load temporary instrument
    void loadTempIns(DivInstrument* which);

    // delete instrument
    void delInstrument(int index);

    // add wavetable
    int addWave();

    // add wavetable from file
    bool addWaveFromFile(const char* path);

    // delete wavetable
    void delWave(int index);

    // add sample
    int addSample();

    // add sample from file
    int addSampleFromFile(const char* path);

    // delete sample
    void delSample(int index);

    // add order
    void addOrder(bool duplicate, bool where);

    // deep clone orders
    void deepCloneOrder(bool where);

    // delete order
    void deleteOrder();

    // move order up
    void moveOrderUp();

    // move order down
    void moveOrderDown();

    // move thing up
    bool moveInsUp(int which);
    bool moveWaveUp(int which);
    bool moveSampleUp(int which);

    // move thing down
    bool moveInsDown(int which);
    bool moveWaveDown(int which);
    bool moveSampleDown(int which);

    // play note
    void noteOn(int chan, int ins, int note, int vol=-1);

    // stop note
    void noteOff(int chan);

    void autoNoteOn(int chan, int ins, int note, int vol=-1);
    void autoNoteOff(int chan, int note, int vol=-1);
    void autoNoteOffAll();

    // go to order
    void setOrder(unsigned char order);

    // set system flags
    void setSysFlags(int system, unsigned int flags, bool restart);

    // set Hz
    void setSongRate(float hz, bool pal);

    // set remaining loops. -1 means loop forever.
    void setLoops(int loops);

    // get channel state
    DivChannelState* getChanState(int chan);

    // get dispatch channel state
    void* getDispatchChanState(int chan);
    
    // get register pool
    unsigned char* getRegisterPool(int sys, int& size, int& depth);

    // get macro interpreter
    DivMacroInt* getMacroInt(int chan);

    // get osc buffer
    DivDispatchOscBuffer* getOscBuffer(int chan);

    // enable command stream dumping
    void enableCommandStream(bool enable);

    // get command stream
    void getCommandStream(std::vector<DivCommand>& where);

    // set the audio system.
    void setAudio(DivAudioEngines which);

    // set the view mode.
    void setView(DivStatusView which);

    // get available audio devices
    std::vector<String>& getAudioDevices();

    // get available MIDI inputs
    std::vector<String>& getMidiIns();

    // get available MIDI inputs
    std::vector<String>& getMidiOuts();

    // rescan audio devices
    void rescanAudioDevices();

    // set the console mode.
    void setConsoleMode(bool enable);
    
    // get metronome
    bool getMetronome();

    // set metronome
    void setMetronome(bool enable);

    // set metronome volume (1.0 = 100%)
    void setMetronomeVol(float vol);

    // halt now
    void halt();

    // resume from halt
    void resume();

    // halt on next something
    void haltWhen(DivHaltPositions when);

    // is engine halted
    bool isHalted();

    // get register cheatsheet
    const char** getRegisterSheet(int sys);

    // UNSAFE render samples - only execute when locked
    void renderSamples();

    // public render samples
    void renderSamplesP();

    // public swap channels
    void swapChannelsP(int src, int dest);

    // UNSAFE render instruments - only execute when locked
    void renderInstruments();

    // public render instruments
    void renderInstrumentsP();

    // change system
    void changeSystem(int index, DivSystem which, bool preserveOrder=true);

    // add system
    bool addSystem(DivSystem which);

    // remove system
    bool removeSystem(int index, bool preserveOrder=true);
    
    // write to register on system
    void poke(int sys, unsigned int addr, unsigned short val);

    // write to register on system
    void poke(int sys, std::vector<DivRegWrite>& wlist);

    // get last error
    String getLastError();

    // get warnings
    String getWarnings();
    
    // switch master
    bool switchMaster();

    // set MIDI base channel
    void setMidiBaseChan(int chan);

    // set MIDI direct channel map
    void setMidiDirect(bool value);

    // set MIDI input callback
    // if the specified function returns -2, note feedback will be inhibited.
    void setMidiCallback(std::function<int(const TAMidiMessage&)> what);

    // perform secure/sync operation
    void synchronized(const std::function<void()>& what);

    // perform secure/sync song operation
    void lockSave(const std::function<void()>& what);

    // perform secure/sync song operation (and lock audio too)
    void lockEngine(const std::function<void()>& what);

    // get audio desc want
    TAAudioDesc& getAudioDescWant();

    // get audio desc
    TAAudioDesc& getAudioDescGot();

    // init dispatch
    void initDispatch();

    // quit dispatch
    void quitDispatch();

    // initialize the engine.
    bool init();

    // terminate the engine.
    bool quit();

<<<<<<< HEAD
    unsigned char* adpcmAMem;
    size_t adpcmAMemLen;
    unsigned char* adpcmBMem;
    size_t adpcmBMemLen;
    unsigned char* qsoundMem;
    size_t qsoundMemLen;
    unsigned char* qsoundAMem;
    size_t qsoundAMemLen;
    unsigned char* dpcmMem;
    size_t dpcmMemLen;
    unsigned char* x1_010Mem;
    size_t x1_010MemLen;
    unsigned char* opl4PCMMem;
    size_t opl4PCMMemLen;
    unsigned char* multiPCMMem;
    size_t multiPCMMemLen;

=======
>>>>>>> 05af3c14
    DivEngine():
      output(NULL),
      exportThread(NULL),
      chans(0),
      active(false),
      lowQuality(false),
      playing(false),
      freelance(false),
      speedAB(false),
      endOfSong(false),
      consoleMode(false),
      extValuePresent(false),
      repeatPattern(false),
      metronome(false),
      exporting(false),
      stopExport(false),
      halted(false),
      forceMono(false),
      cmdStreamEnabled(false),
      softLocked(false),
      firstTick(false),
      skipping(false),
      midiIsDirect(false),
      lowLatency(false),
      systemsRegistered(false),
      hasLoadedSomething(false),
      softLockCount(0),
      subticks(0),
      ticks(0),
      curRow(0),
      curOrder(0),
      remainingLoops(-1),
      nextSpeed(3),
      divider(60),
      cycles(0),
      clockDrift(0),
      stepPlay(0),
      changeOrd(-1),
      changePos(0),
      totalSeconds(0),
      totalTicks(0),
      totalTicksR(0),
      totalCmds(0),
      lastCmds(0),
      cmdsPerSecond(0),
      globalPitch(0),
      extValue(0),
      speed1(3),
      speed2(3),
      view(DIV_STATUS_NOTHING),
      haltOn(DIV_HALT_NONE),
      audioEngine(DIV_AUDIO_NULL),
      exportMode(DIV_EXPORT_MODE_ONE),
      midiBaseChan(0),
      midiAgeCounter(0),
      samp_bb(NULL),
      samp_bbInLen(0),
      samp_temp(0),
      samp_prevSample(0),
      samp_bbIn(NULL),
      samp_bbOut(NULL),
      metroTick(NULL),
      metroTickLen(0),
      metroFreq(0),
      metroPos(0),
      metroAmp(0.0f),
      metroVol(1.0f),
      totalProcessed(0),
      tempIns(NULL),
      oscBuf{NULL,NULL},
      oscSize(1),
      oscReadPos(0),
      oscWritePos(0),
      tickMult(1),
<<<<<<< HEAD
      adpcmAMem(NULL),
      adpcmAMemLen(0),
      adpcmBMem(NULL),
      adpcmBMemLen(0),
      qsoundMem(NULL),
      qsoundMemLen(0),
      qsoundAMem(NULL),
      qsoundAMemLen(0),
      dpcmMem(NULL),
      dpcmMemLen(0),
      x1_010Mem(NULL),
      x1_010MemLen(0),
      opl4PCMMem(NULL),
      opl4PCMMemLen(0),
      multiPCMMem(NULL),
      multiPCMMemLen(0) {
=======
      processTime(0) {
>>>>>>> 05af3c14
      memset(isMuted,0,DIV_MAX_CHANS*sizeof(bool));
      memset(keyHit,0,DIV_MAX_CHANS*sizeof(bool));
      memset(dispatchChanOfChan,0,DIV_MAX_CHANS*sizeof(int));
      memset(dispatchOfChan,0,DIV_MAX_CHANS*sizeof(int));
      memset(sysOfChan,0,DIV_MAX_CHANS*sizeof(int));
      memset(vibTable,0,64*sizeof(short));
      memset(reversePitchTable,0,4096*sizeof(int));
      memset(pitchTable,0,4096*sizeof(int));
      memset(sysDefs,0,256*sizeof(void*));

      for (int i=0; i<256; i++) {
        sysFileMapFur[i]=DIV_SYSTEM_NULL;
        sysFileMapDMF[i]=DIV_SYSTEM_NULL;
      }
    }
};
#endif<|MERGE_RESOLUTION|>--- conflicted
+++ resolved
@@ -45,13 +45,8 @@
 #define BUSY_BEGIN_SOFT softLocked=true; isBusy.lock();
 #define BUSY_END isBusy.unlock(); softLocked=false;
 
-<<<<<<< HEAD
-#define DIV_VERSION "devGrauw"
-#define DIV_ENGINE_VERSION 4700
-=======
 #define DIV_VERSION "dev93"
 #define DIV_ENGINE_VERSION 93
->>>>>>> 05af3c14
 
 // for imports
 #define DIV_VERSION_MOD 0xff01
@@ -794,14 +789,14 @@
     // public render samples
     void renderSamplesP();
 
+    // UNSAFE render instruments - only execute when locked
+    void renderInstruments();
+
+    // public render instruments
+    void renderInstrumentsP();
+
     // public swap channels
     void swapChannelsP(int src, int dest);
-
-    // UNSAFE render instruments - only execute when locked
-    void renderInstruments();
-
-    // public render instruments
-    void renderInstrumentsP();
 
     // change system
     void changeSystem(int index, DivSystem which, bool preserveOrder=true);
@@ -864,26 +859,6 @@
     // terminate the engine.
     bool quit();
 
-<<<<<<< HEAD
-    unsigned char* adpcmAMem;
-    size_t adpcmAMemLen;
-    unsigned char* adpcmBMem;
-    size_t adpcmBMemLen;
-    unsigned char* qsoundMem;
-    size_t qsoundMemLen;
-    unsigned char* qsoundAMem;
-    size_t qsoundAMemLen;
-    unsigned char* dpcmMem;
-    size_t dpcmMemLen;
-    unsigned char* x1_010Mem;
-    size_t x1_010MemLen;
-    unsigned char* opl4PCMMem;
-    size_t opl4PCMMemLen;
-    unsigned char* multiPCMMem;
-    size_t multiPCMMemLen;
-
-=======
->>>>>>> 05af3c14
     DivEngine():
       output(NULL),
       exportThread(NULL),
@@ -958,26 +933,7 @@
       oscReadPos(0),
       oscWritePos(0),
       tickMult(1),
-<<<<<<< HEAD
-      adpcmAMem(NULL),
-      adpcmAMemLen(0),
-      adpcmBMem(NULL),
-      adpcmBMemLen(0),
-      qsoundMem(NULL),
-      qsoundMemLen(0),
-      qsoundAMem(NULL),
-      qsoundAMemLen(0),
-      dpcmMem(NULL),
-      dpcmMemLen(0),
-      x1_010Mem(NULL),
-      x1_010MemLen(0),
-      opl4PCMMem(NULL),
-      opl4PCMMemLen(0),
-      multiPCMMem(NULL),
-      multiPCMMemLen(0) {
-=======
       processTime(0) {
->>>>>>> 05af3c14
       memset(isMuted,0,DIV_MAX_CHANS*sizeof(bool));
       memset(keyHit,0,DIV_MAX_CHANS*sizeof(bool));
       memset(dispatchChanOfChan,0,DIV_MAX_CHANS*sizeof(int));
