--- conflicted
+++ resolved
@@ -54,13 +54,8 @@
 
 #define DIV_UNSTABLE
 
-<<<<<<< HEAD
-#define DIV_VERSION "dev188"
-#define DIV_ENGINE_VERSION 188
-=======
 #define DIV_VERSION "dev189"
 #define DIV_ENGINE_VERSION 189
->>>>>>> 50635043
 // for imports
 #define DIV_VERSION_MOD 0xff01
 #define DIV_VERSION_FC 0xff02
