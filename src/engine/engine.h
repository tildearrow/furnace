/**
 * Furnace Tracker - multi-system chiptune tracker
 * Copyright (C) 2021-2022 tildearrow and contributors
 *
 * This program is free software; you can redistribute it and/or modify
 * it under the terms of the GNU General Public License as published by
 * the Free Software Foundation; either version 2 of the License, or
 * (at your option) any later version.
 *
 * This program is distributed in the hope that it will be useful,
 * but WITHOUT ANY WARRANTY; without even the implied warranty of
 * MERCHANTABILITY or FITNESS FOR A PARTICULAR PURPOSE.  See the
 * GNU General Public License for more details.
 *
 * You should have received a copy of the GNU General Public License along
 * with this program; if not, write to the Free Software Foundation, Inc.,
 * 51 Franklin Street, Fifth Floor, Boston, MA 02110-1301 USA.
 */

#ifndef _ENGINE_H
#define _ENGINE_H
#include "instrument.h"
#include "song.h"
#include "dispatch.h"
#include "dataErrors.h"
#include "safeWriter.h"
#include "../audio/taAudio.h"
#include "blip_buf.h"
#include <functional>
#include <initializer_list>
#include <thread>
#include <mutex>
#include <map>
#include <queue>

#define addWarning(x) \
  if (warnings.empty()) { \
    warnings+=x; \
  } else { \
    warnings+=(String("\n")+x); \
  }

#define BUSY_BEGIN softLocked=false; isBusy.lock();
#define BUSY_BEGIN_SOFT softLocked=true; isBusy.lock();
#define BUSY_END isBusy.unlock(); softLocked=false;

#define DIV_VERSION "dev90"
#define DIV_ENGINE_VERSION 90

// for imports
#define DIV_VERSION_MOD 0xff01

enum DivStatusView {
  DIV_STATUS_NOTHING=0,
  DIV_STATUS_PATTERN,
  DIV_STATUS_COMMANDS
};

enum DivAudioEngines {
  DIV_AUDIO_JACK=0,
  DIV_AUDIO_SDL=1,
  DIV_AUDIO_NULL=2,
  DIV_AUDIO_DUMMY=3
};

enum DivAudioExportModes {
  DIV_EXPORT_MODE_ONE=0,
  DIV_EXPORT_MODE_MANY_SYS,
  DIV_EXPORT_MODE_MANY_CHAN
};

enum DivHaltPositions {
  DIV_HALT_NONE=0,
  DIV_HALT_TICK,
  DIV_HALT_ROW,
  DIV_HALT_PATTERN,
  DIV_HALT_BREAKPOINT
};

struct DivChannelState {
  std::vector<DivDelayedCommand> delayed;
  int note, oldNote, lastIns, pitch, portaSpeed, portaNote;
  int volume, volSpeed, cut, rowDelay, volMax;
  int delayOrder, delayRow, retrigSpeed, retrigTick;
  int vibratoDepth, vibratoRate, vibratoPos, vibratoDir, vibratoFine;
  int tremoloDepth, tremoloRate, tremoloPos;
  unsigned char arp, arpStage, arpTicks, panL, panR;
  bool doNote, legato, portaStop, keyOn, keyOff, nowYouCanStop, stopOnOff;
  bool arpYield, delayLocked, inPorta, scheduledSlideReset, shorthandPorta, noteOnInhibit, resetArp;

  int midiNote, curMidiNote, midiPitch;
  size_t midiAge;
  bool midiAftertouch;

  DivChannelState():
    note(-1),
    oldNote(-1),
    lastIns(-1),
    pitch(0),
    portaSpeed(-1),
    portaNote(-1),
    volume(0x7f00),
    volSpeed(0),
    cut(-1),
    rowDelay(0),
    volMax(0),
    delayOrder(0),
    delayRow(0),
    retrigSpeed(0),
    retrigTick(0),
    vibratoDepth(0),
    vibratoRate(0),
    vibratoPos(0),
    vibratoDir(0),
    vibratoFine(15),
    tremoloDepth(0),
    tremoloRate(0),
    tremoloPos(0),
    arp(0),
    arpStage(-1),
    arpTicks(1),
    panL(255),
    panR(255),
    doNote(false),
    legato(false),
    portaStop(false),
    keyOn(false),
    keyOff(false),
    nowYouCanStop(true),
    stopOnOff(false),
    arpYield(false),
    delayLocked(false),
    inPorta(false),
    scheduledSlideReset(false),
    shorthandPorta(false),
    noteOnInhibit(false),
    resetArp(false),
    midiNote(-1),
    curMidiNote(-1),
    midiPitch(-1),
    midiAge(0),
    midiAftertouch(false) {}
};

struct DivNoteEvent {
  int channel, ins, note, volume;
  bool on;
  DivNoteEvent(int c, int i, int n, int v, bool o):
    channel(c),
    ins(i),
    note(n),
    volume(v),
    on(o) {}
};

struct DivDispatchContainer {
  DivDispatch* dispatch;
  blip_buffer_t* bb[2];
  size_t bbInLen;
  int temp[2], prevSample[2];
  short* bbIn[2];
  short* bbOut[2];
  bool lowQuality, dcOffCompensation;

  void setRates(double gotRate);
  void setQuality(bool lowQual);
  void acquire(size_t offset, size_t count);
  void flush(size_t count);
  void fillBuf(size_t runtotal, size_t offset, size_t size);
  void clear();
  void init(DivSystem sys, DivEngine* eng, int chanCount, double gotRate, unsigned int flags);
  void quit();
  DivDispatchContainer():
    dispatch(NULL),
    bb{NULL,NULL},
    bbInLen(0),
    temp{0,0},
    prevSample{0,0},
    bbIn{NULL,NULL},
    bbOut{NULL,NULL},
    lowQuality(false),
    dcOffCompensation(false) {}
};

typedef std::function<bool(int,unsigned char,unsigned char)> EffectProcess;

struct DivSysDef {
  const char* name;
  const char* nameJ;
  unsigned char id;
  unsigned char id_DMF;
  int channels;
  bool isFM, isSTD, isCompound;
  unsigned int vgmVersion;
  const char* chanNames[DIV_MAX_CHANS];
  const char* chanShortNames[DIV_MAX_CHANS];
  int chanTypes[DIV_MAX_CHANS];
  // 0: primary
  // 1: alternate (usually PCM)
  DivInstrumentType chanInsType[DIV_MAX_CHANS][2];
  EffectProcess effectFunc;
  EffectProcess postEffectFunc;
  DivSysDef(
    const char* sysName, const char* sysNameJ, unsigned char fileID, unsigned char fileID_DMF, int chans,
    bool isFMChip, bool isSTDChip, unsigned int vgmVer, bool compound,
    std::initializer_list<const char*> chNames,
    std::initializer_list<const char*> chShortNames,
    std::initializer_list<int> chTypes,
    std::initializer_list<DivInstrumentType> chInsType1,
    std::initializer_list<DivInstrumentType> chInsType2={},
    EffectProcess fxHandler=NULL,
    EffectProcess postFxHandler=NULL):
    name(sysName),
    nameJ(sysNameJ),
    id(fileID),
    id_DMF(fileID_DMF),
    channels(chans),
    isFM(isFMChip),
    isSTD(isSTDChip),
    isCompound(compound),
    vgmVersion(vgmVer),
    effectFunc(fxHandler),
    postEffectFunc(postFxHandler) {
    memset(chanNames,0,DIV_MAX_CHANS*sizeof(void*));
    memset(chanShortNames,0,DIV_MAX_CHANS*sizeof(void*));
    memset(chanTypes,0,DIV_MAX_CHANS*sizeof(int));
    for (int i=0; i<DIV_MAX_CHANS; i++) {
      chanInsType[i][0]=DIV_INS_NULL;
      chanInsType[i][1]=DIV_INS_NULL;
    }

    int index=0;
    for (const char* i: chNames) {
      chanNames[index++]=i;
      if (index>=DIV_MAX_CHANS) break;
    }

    index=0;
    for (const char* i: chShortNames) {
      chanShortNames[index++]=i;
      if (index>=DIV_MAX_CHANS) break;
    }

    index=0;
    for (int i: chTypes) {
      chanTypes[index++]=i;
      if (index>=DIV_MAX_CHANS) break;
    }

    index=0;
    for (DivInstrumentType i: chInsType1) {
      chanInsType[index++][0]=i;
      if (index>=DIV_MAX_CHANS) break;
    }

    index=0;
    for (DivInstrumentType i: chInsType2) {
      chanInsType[index++][1]=i;
      if (index>=DIV_MAX_CHANS) break;
    }
  }
};

enum DivChanTypes {
  DIV_CH_FM=0,
  DIV_CH_PULSE=1,
  DIV_CH_NOISE=2,
  DIV_CH_WAVE=3,
  DIV_CH_PCM=4,
  DIV_CH_OP=5
};

class DivEngine {
  DivDispatchContainer disCont[32];
  TAAudio* output;
  TAAudioDesc want, got;
  String exportPath;
  std::thread* exportThread;
  int chans;
  bool active;
  bool lowQuality;
  bool playing;
  bool freelance;
  bool speedAB;
  bool endOfSong;
  bool consoleMode;
  bool extValuePresent;
  bool repeatPattern;
  bool metronome;
  bool exporting;
  bool stopExport;
  bool halted;
  bool forceMono;
  bool cmdStreamEnabled;
  bool softLocked;
  bool firstTick;
  bool skipping;
  bool midiIsDirect;
  bool lowLatency;
  bool systemsRegistered;
  bool hasLoadedSomething;
  int softLockCount;
  int subticks, ticks, curRow, curOrder, remainingLoops, nextSpeed;
  double divider;
  int cycles;
  double clockDrift;
  int stepPlay;
  int changeOrd, changePos, totalSeconds, totalTicks, totalTicksR, totalCmds, lastCmds, cmdsPerSecond, globalPitch;
  unsigned char extValue;
  unsigned char speed1, speed2;
  DivStatusView view;
  DivHaltPositions haltOn;
  DivChannelState chan[DIV_MAX_CHANS];
  DivAudioEngines audioEngine;
  DivAudioExportModes exportMode;
  std::map<String,String> conf;
  std::queue<DivNoteEvent> pendingNotes;
  bool isMuted[DIV_MAX_CHANS];
  std::mutex isBusy, saveLock;
  String configPath;
  String configFile;
  String lastError;
  String warnings;
  std::vector<String> audioDevs;
  std::vector<String> midiIns;
  std::vector<String> midiOuts;
  std::vector<DivCommand> cmdStream;
  std::vector<DivInstrumentType> possibleInsTypes;
  DivSysDef* sysDefs[256];
  DivSystem sysFileMapFur[256];
  DivSystem sysFileMapDMF[256];

  struct SamplePreview {
    int sample;
    int wave;
    unsigned int pos;
    bool dir;
    SamplePreview():
      sample(-1),
      wave(-1),
      pos(0),
      dir(false) {}
  } sPreview;

  short vibTable[64];
  int reversePitchTable[4096];
  int pitchTable[4096];
  int midiBaseChan;
  size_t midiAgeCounter;

  blip_buffer_t* samp_bb;
  size_t samp_bbInLen;
  int samp_temp, samp_prevSample;
  short* samp_bbIn;
  short* samp_bbOut;
  unsigned char* metroTick;
  size_t metroTickLen;
  float metroFreq, metroPos;
  float metroAmp;
  float metroVol;

  size_t totalProcessed;

  // MIDI stuff
  std::function<int(const TAMidiMessage&)> midiCallback=[](const TAMidiMessage&) -> int {return -2;};

  DivSystem systemFromFileFur(unsigned char val);
  unsigned char systemToFileFur(DivSystem val);
  DivSystem systemFromFileDMF(unsigned char val);
  unsigned char systemToFileDMF(DivSystem val);
  int dispatchCmd(DivCommand c);
  void processRow(int i, bool afterDelay);
  void nextOrder();
  void nextRow();
  void performVGMWrite(SafeWriter* w, DivSystem sys, DivRegWrite& write, int streamOff, double* loopTimer, double* loopFreq, int* loopSample, bool isSecond);
  // returns true if end of song.
  bool nextTick(bool noAccum=false, bool inhibitLowLat=false);
  bool perSystemEffect(int ch, unsigned char effect, unsigned char effectVal);
  bool perSystemPostEffect(int ch, unsigned char effect, unsigned char effectVal);
  void recalcChans();
  void reset();
  void playSub(bool preserveDrift, int goalRow=0);

  bool loadDMF(unsigned char* file, size_t len);
  bool loadFur(unsigned char* file, size_t len);
  bool loadMod(unsigned char* file, size_t len);

  void loadDMP(SafeReader& reader, std::vector<DivInstrument*>& ret, String& stripPath);
  void loadTFI(SafeReader& reader, std::vector<DivInstrument*>& ret, String& stripPath);
  void loadVGI(SafeReader& reader, std::vector<DivInstrument*>& ret, String& stripPath);
  void loadS3I(SafeReader& reader, std::vector<DivInstrument*>& ret, String& stripPath);
  void loadSBI(SafeReader& reader, std::vector<DivInstrument*>& ret, String& stripPath);
  void loadOPLI(SafeReader& reader, std::vector<DivInstrument*>& ret, String& stripPath);
  void loadOPNI(SafeReader& reader, std::vector<DivInstrument*>& ret, String& stripPath);
  void loadY12(SafeReader& reader, std::vector<DivInstrument*>& ret, String& stripPath);
  void loadBNK(SafeReader& reader, std::vector<DivInstrument*>& ret, String& stripPath);
  void loadOPM(SafeReader& reader, std::vector<DivInstrument*>& ret, String& stripPath);
  void loadFF(SafeReader& reader, std::vector<DivInstrument*>& ret, String& stripPath);

  bool initAudioBackend();
  bool deinitAudioBackend();

  void registerSystems();
  void initSongWithDesc(const int* description);

  void exchangeIns(int one, int two);
  void swapChannels(int src, int dest);
  void stompChannel(int ch);

  public:
    DivSong song;
    DivInstrument* tempIns;
    DivSystem sysOfChan[DIV_MAX_CHANS];
    int dispatchOfChan[DIV_MAX_CHANS];
    int dispatchChanOfChan[DIV_MAX_CHANS];
    bool keyHit[DIV_MAX_CHANS];
    float* oscBuf[2];
    float oscSize;
    int oscReadPos, oscWritePos;
    int tickMult;

    void runExportThread();
    void nextBuf(float** in, float** out, int inChans, int outChans, unsigned int size);
    DivInstrument* getIns(int index, DivInstrumentType fallbackType=DIV_INS_FM);
    DivWavetable* getWave(int index);
    DivSample* getSample(int index);
    DivDispatch* getDispatch(int index);
    // parse system setup description
    String encodeSysDesc(std::vector<int>& desc);
    std::vector<int> decodeSysDesc(String desc);
    // start fresh
    void createNew(const int* description);
    // load a file.
    bool load(unsigned char* f, size_t length);
    // save as .dmf.
    SafeWriter* saveDMF(unsigned char version);
    // save as .fur.
    // if notPrimary is true then the song will not be altered
    SafeWriter* saveFur(bool notPrimary=false);
    // build a ROM file (TODO).
    // specify system to build ROM for.
    SafeWriter* buildROM(int sys);
    // dump to VGM.
    SafeWriter* saveVGM(bool* sysToExport=NULL, bool loop=true, int version=0x171);
    // export to an audio file
    bool saveAudio(const char* path, int loops, DivAudioExportModes mode);
    // wait for audio export to finish
    void waitAudioFile();
    // stop audio file export
    bool haltAudioFile();
    // notify instrument parameter change
    void notifyInsChange(int ins);
    // notify wavetable change
    void notifyWaveChange(int wave);

    // returns the minimum VGM version which may carry the specified system, or 0 if none.
    int minVGMVersion(DivSystem which);

    // save config
    bool saveConf();

    // load config
    bool loadConf();

    // get a config value
    bool getConfBool(String key, bool fallback);
    int getConfInt(String key, int fallback);
    float getConfFloat(String key, float fallback);
    double getConfDouble(String key, double fallback);
    String getConfString(String key, String fallback);

    // set a config value
    void setConf(String key, bool value);
    void setConf(String key, int value);
    void setConf(String key, float value);
    void setConf(String key, double value);
    void setConf(String key, String value);

    // calculate base frequency/period
    double calcBaseFreq(double clock, double divider, int note, bool period);

    // calculate base frequency in f-num/block format
    unsigned short calcBaseFreqFNumBlock(double clock, double divider, int note, int bits);

    // calculate frequency/period
    int calcFreq(int base, int pitch, bool period=false, int octave=0, int pitch2=0);

    // convert panning formats
    int convertPanSplitToLinear(unsigned int val, unsigned char bits, int range);
    int convertPanSplitToLinearLR(unsigned char left, unsigned char right, int range);
    unsigned int convertPanLinearToSplit(int val, unsigned char bits, int range);

    // find song loop position
    void walkSong(int& loopOrder, int& loopRow, int& loopEnd);

    // play
    void play();

    // play to row
    void playToRow(int row);

    // play by one row
    void stepOne(int row);

    // stop
    void stop();

    // reset playback state
    void syncReset();

    // trigger sample preview
    void previewSample(int sample, int note=-1);
    void stopSamplePreview();

    // trigger wave preview
    void previewWave(int wave, int note);
    void stopWavePreview();

    // get config path
    String getConfigPath();

    // get sys channel count
    int getChannelCount(DivSystem sys);

    // get channel count
    int getTotalChannelCount();

    // get instrument types available for use
    std::vector<DivInstrumentType>& getPossibleInsTypes();

    // get effect description
    const char* getEffectDesc(unsigned char effect, int chan, bool notNull=false);

    // get channel type
    // - 0: FM
    // - 1: pulse
    // - 2: noise
    // - 3: wave/other
    // - 4: PCM
    // - 5: FM operator
    int getChannelType(int ch);

    // get preferred instrument type
    DivInstrumentType getPreferInsType(int ch);

    // get alternate instrument type
    DivInstrumentType getPreferInsSecondType(int ch);

    // get song system name
    const char* getSongSystemName();

    // get sys name
    const char* getSystemName(DivSystem sys);

    // get japanese system name
    const char* getSystemNameJ(DivSystem sys);
    
    // convert sample rate format
    int fileToDivRate(int frate);
    int divToFileRate(int drate);

    // get effective sample rate
    int getEffectiveSampleRate(int rate);

    // is FM system
    bool isFMSystem(DivSystem sys);

    // is STD system
    bool isSTDSystem(DivSystem sys);

    // is channel muted
    bool isChannelMuted(int chan);

    // toggle mute
    void toggleMute(int chan);

    // toggle solo
    void toggleSolo(int chan);

    // set mute status
    void muteChannel(int chan, bool mute);

    // unmute all
    void unmuteAll();

    // get channel name
    const char* getChannelName(int chan);

    // get channel short name
    const char* getChannelShortName(int chan);

    // get channel max volume
    int getMaxVolumeChan(int chan);

    // get current order
    unsigned char getOrder();

    // get current row
    int getRow();

    // get speed 1
    unsigned char getSpeed1();

    // get speed 2
    unsigned char getSpeed2();

    // get Hz
    float getHz();

    // get current Hz
    float getCurHz();

    // get time
    int getTotalTicks(); // 1/1000000th of a second
    int getTotalSeconds();

    // get repeat pattern
    bool getRepeatPattern();

    // set repeat pattern
    void setRepeatPattern(bool value);

    // has ext value
    bool hasExtValue();

    // get ext value
    unsigned char getExtValue();

    // is playing
    bool isPlaying();

    // is stepping
    bool isStepping();

    // is exporting
    bool isExporting();

    // add instrument
    int addInstrument(int refChan=0);

    // add instrument from pointer
    int addInstrumentPtr(DivInstrument* which);

    // get instrument from file
    // if the returned vector is empty then there was an error.
    std::vector<DivInstrument*> instrumentFromFile(const char* path);

    // load temporary instrument
    void loadTempIns(DivInstrument* which);

    // delete instrument
    void delInstrument(int index);

    // add wavetable
    int addWave();

    // add wavetable from file
    bool addWaveFromFile(const char* path);

    // delete wavetable
    void delWave(int index);

    // add sample
    int addSample();

    // add sample from file
    int addSampleFromFile(const char* path);

    // delete sample
    void delSample(int index);

    // add order
    void addOrder(bool duplicate, bool where);

    // deep clone orders
    void deepCloneOrder(bool where);

    // delete order
    void deleteOrder();

    // move order up
    void moveOrderUp();

    // move order down
    void moveOrderDown();

    // move thing up
    bool moveInsUp(int which);
    bool moveWaveUp(int which);
    bool moveSampleUp(int which);

    // move thing down
    bool moveInsDown(int which);
    bool moveWaveDown(int which);
    bool moveSampleDown(int which);

    // play note
    void noteOn(int chan, int ins, int note, int vol=-1);

    // stop note
    void noteOff(int chan);

    void autoNoteOn(int chan, int ins, int note, int vol=-1);
    void autoNoteOff(int chan, int note, int vol=-1);
    void autoNoteOffAll();

    // go to order
    void setOrder(unsigned char order);

    // set system flags
    void setSysFlags(int system, unsigned int flags, bool restart);

    // set Hz
    void setSongRate(float hz, bool pal);

    // set remaining loops. -1 means loop forever.
    void setLoops(int loops);

    // get channel state
    DivChannelState* getChanState(int chan);

    // get dispatch channel state
    void* getDispatchChanState(int chan);
    
    // get register pool
    unsigned char* getRegisterPool(int sys, int& size, int& depth);

    // get macro interpreter
    DivMacroInt* getMacroInt(int chan);

    // get osc buffer
    DivDispatchOscBuffer* getOscBuffer(int chan);

    // enable command stream dumping
    void enableCommandStream(bool enable);

    // get command stream
    void getCommandStream(std::vector<DivCommand>& where);

    // set the audio system.
    void setAudio(DivAudioEngines which);

    // set the view mode.
    void setView(DivStatusView which);

    // get available audio devices
    std::vector<String>& getAudioDevices();

    // get available MIDI inputs
    std::vector<String>& getMidiIns();

    // get available MIDI inputs
    std::vector<String>& getMidiOuts();

    // rescan audio devices
    void rescanAudioDevices();

    // set the console mode.
    void setConsoleMode(bool enable);
    
    // get metronome
    bool getMetronome();

    // set metronome
    void setMetronome(bool enable);

    // set metronome volume (1.0 = 100%)
    void setMetronomeVol(float vol);

    // halt now
    void halt();

    // resume from halt
    void resume();

    // halt on next something
    void haltWhen(DivHaltPositions when);

    // is engine halted
    bool isHalted();

    // get register cheatsheet
    const char** getRegisterSheet(int sys);

    // UNSAFE render samples - only execute when locked
    void renderSamples();

    // public render samples
    void renderSamplesP();

    // public swap channels
    void swapChannelsP(int src, int dest);

    // change system
    void changeSystem(int index, DivSystem which, bool preserveOrder=true);

    // add system
    bool addSystem(DivSystem which);

    // remove system
    bool removeSystem(int index, bool preserveOrder=true);
    
    // write to register on system
    void poke(int sys, unsigned int addr, unsigned short val);

    // write to register on system
    void poke(int sys, std::vector<DivRegWrite>& wlist);

    // get last error
    String getLastError();

    // get warnings
    String getWarnings();
    
    // switch master
    bool switchMaster();

    // set MIDI base channel
    void setMidiBaseChan(int chan);

    // set MIDI direct channel map
    void setMidiDirect(bool value);

    // set MIDI input callback
    // if the specified function returns -2, note feedback will be inhibited.
    void setMidiCallback(std::function<int(const TAMidiMessage&)> what);

    // perform secure/sync operation
    void synchronized(const std::function<void()>& what);

    // perform secure/sync song operation
    void lockSave(const std::function<void()>& what);

    // perform secure/sync song operation (and lock audio too)
    void lockEngine(const std::function<void()>& what);

    // get audio desc want
    TAAudioDesc& getAudioDescWant();

    // get audio desc
    TAAudioDesc& getAudioDescGot();

    // init dispatch
    void initDispatch();

    // quit dispatch
    void quitDispatch();

    // initialize the engine.
    bool init();

    // terminate the engine.
    bool quit();

<<<<<<< HEAD
    unsigned char* adpcmAMem;
    size_t adpcmAMemLen;
    unsigned char* adpcmBMem;
    size_t adpcmBMemLen;
    unsigned char* qsoundMem;
    size_t qsoundMemLen;
    unsigned char* qsoundAMem;
    size_t qsoundAMemLen;
    unsigned char* dpcmMem;
    size_t dpcmMemLen;
    unsigned char* x1_010Mem;
    size_t x1_010MemLen;
    signed short* es5506Mem;
    size_t es5506MemLen;

=======
>>>>>>> 66f6ab43
    DivEngine():
      output(NULL),
      exportThread(NULL),
      chans(0),
      active(false),
      lowQuality(false),
      playing(false),
      freelance(false),
      speedAB(false),
      endOfSong(false),
      consoleMode(false),
      extValuePresent(false),
      repeatPattern(false),
      metronome(false),
      exporting(false),
      stopExport(false),
      halted(false),
      forceMono(false),
      cmdStreamEnabled(false),
      softLocked(false),
      firstTick(false),
      skipping(false),
      midiIsDirect(false),
      lowLatency(false),
      systemsRegistered(false),
      hasLoadedSomething(false),
      softLockCount(0),
      subticks(0),
      ticks(0),
      curRow(0),
      curOrder(0),
      remainingLoops(-1),
      nextSpeed(3),
      divider(60),
      cycles(0),
      clockDrift(0),
      stepPlay(0),
      changeOrd(-1),
      changePos(0),
      totalSeconds(0),
      totalTicks(0),
      totalTicksR(0),
      totalCmds(0),
      lastCmds(0),
      cmdsPerSecond(0),
      globalPitch(0),
      extValue(0),
      speed1(3),
      speed2(3),
      view(DIV_STATUS_NOTHING),
      haltOn(DIV_HALT_NONE),
      audioEngine(DIV_AUDIO_NULL),
      exportMode(DIV_EXPORT_MODE_ONE),
      midiBaseChan(0),
      midiAgeCounter(0),
      samp_bb(NULL),
      samp_bbInLen(0),
      samp_temp(0),
      samp_prevSample(0),
      samp_bbIn(NULL),
      samp_bbOut(NULL),
      metroTick(NULL),
      metroTickLen(0),
      metroFreq(0),
      metroPos(0),
      metroAmp(0.0f),
      metroVol(1.0f),
      totalProcessed(0),
      tempIns(NULL),
      oscBuf{NULL,NULL},
      oscSize(1),
      oscReadPos(0),
      oscWritePos(0),
<<<<<<< HEAD
      tickMult(1),
      adpcmAMem(NULL),
      adpcmAMemLen(0),
      adpcmBMem(NULL),
      adpcmBMemLen(0),
      qsoundMem(NULL),
      qsoundMemLen(0),
      qsoundAMem(NULL),
      qsoundAMemLen(0),
      dpcmMem(NULL),
      dpcmMemLen(0),
      x1_010Mem(NULL),
      x1_010MemLen(0),
      es5506Mem(NULL),
      es5506MemLen(0) {
=======
      tickMult(1) {
>>>>>>> 66f6ab43
      memset(isMuted,0,DIV_MAX_CHANS*sizeof(bool));
      memset(keyHit,0,DIV_MAX_CHANS*sizeof(bool));
      memset(dispatchChanOfChan,0,DIV_MAX_CHANS*sizeof(int));
      memset(dispatchOfChan,0,DIV_MAX_CHANS*sizeof(int));
      memset(sysOfChan,0,DIV_MAX_CHANS*sizeof(int));
      memset(vibTable,0,64*sizeof(short));
      memset(reversePitchTable,0,4096*sizeof(int));
      memset(pitchTable,0,4096*sizeof(int));
      memset(sysDefs,0,256*sizeof(void*));

      for (int i=0; i<256; i++) {
        sysFileMapFur[i]=DIV_SYSTEM_NULL;
        sysFileMapDMF[i]=DIV_SYSTEM_NULL;
      }
    }
};
#endif<|MERGE_RESOLUTION|>--- conflicted
+++ resolved
@@ -852,24 +852,6 @@
     // terminate the engine.
     bool quit();
 
-<<<<<<< HEAD
-    unsigned char* adpcmAMem;
-    size_t adpcmAMemLen;
-    unsigned char* adpcmBMem;
-    size_t adpcmBMemLen;
-    unsigned char* qsoundMem;
-    size_t qsoundMemLen;
-    unsigned char* qsoundAMem;
-    size_t qsoundAMemLen;
-    unsigned char* dpcmMem;
-    size_t dpcmMemLen;
-    unsigned char* x1_010Mem;
-    size_t x1_010MemLen;
-    signed short* es5506Mem;
-    size_t es5506MemLen;
-
-=======
->>>>>>> 66f6ab43
     DivEngine():
       output(NULL),
       exportThread(NULL),
@@ -943,25 +925,7 @@
       oscSize(1),
       oscReadPos(0),
       oscWritePos(0),
-<<<<<<< HEAD
-      tickMult(1),
-      adpcmAMem(NULL),
-      adpcmAMemLen(0),
-      adpcmBMem(NULL),
-      adpcmBMemLen(0),
-      qsoundMem(NULL),
-      qsoundMemLen(0),
-      qsoundAMem(NULL),
-      qsoundAMemLen(0),
-      dpcmMem(NULL),
-      dpcmMemLen(0),
-      x1_010Mem(NULL),
-      x1_010MemLen(0),
-      es5506Mem(NULL),
-      es5506MemLen(0) {
-=======
       tickMult(1) {
->>>>>>> 66f6ab43
       memset(isMuted,0,DIV_MAX_CHANS*sizeof(bool));
       memset(keyHit,0,DIV_MAX_CHANS*sizeof(bool));
       memset(dispatchChanOfChan,0,DIV_MAX_CHANS*sizeof(int));
