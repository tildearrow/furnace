/**
 * Furnace Tracker - multi-system chiptune tracker
 * Copyright (C) 2021-2025 tildearrow and contributors
 *
 * This program is free software; you can redistribute it and/or modify
 * it under the terms of the GNU General Public License as published by
 * the Free Software Foundation; either version 2 of the License, or
 * (at your option) any later version.
 *
 * This program is distributed in the hope that it will be useful,
 * but WITHOUT ANY WARRANTY; without even the implied warranty of
 * MERCHANTABILITY or FITNESS FOR A PARTICULAR PURPOSE.  See the
 * GNU General Public License for more details.
 *
 * You should have received a copy of the GNU General Public License along
 * with this program; if not, write to the Free Software Foundation, Inc.,
 * 51 Franklin Street, Fifth Floor, Boston, MA 02110-1301 USA.
 */

#ifndef _ENGINE_H
#define _ENGINE_H
#include "config.h"
#include "instrument.h"
#include "song.h"
#include "dispatch.h"
#include "effect.h"
#include "export.h"
#include "dataErrors.h"
#include "safeWriter.h"
#include "sysDef.h"
#include "cmdStream.h"
#include "filePlayer.h"
#include "../audio/taAudio.h"
#include "blip_buf.h"
#include <functional>
#include <initializer_list>
#include <thread>
#include "../fixedQueue.h"

class DivWorkPool;

#define addWarning(x) \
  if (warnings.empty()) { \
    warnings+=x; \
  } else { \
    warnings+=(String("\n")+x); \
  }

#define BUSY_BEGIN softLocked=false; isBusy.lock();
#define BUSY_BEGIN_SOFT softLocked=true; isBusy.lock();
#define BUSY_END isBusy.unlock(); softLocked=false;

#define EXTERN_BUSY_BEGIN e->softLocked=false; e->isBusy.lock();
#define EXTERN_BUSY_BEGIN_SOFT e->softLocked=true; e->isBusy.lock();
#define EXTERN_BUSY_END e->isBusy.unlock(); e->softLocked=false;

#define DIV_UNSTABLE

#define DIV_VERSION "dev241"
#define DIV_ENGINE_VERSION 241
// for imports
#define DIV_VERSION_MOD 0xff01
#define DIV_VERSION_FC 0xff02
#define DIV_VERSION_S3M 0xff03
#define DIV_VERSION_FTM 0xff04
#define DIV_VERSION_TFE 0xff05
#define DIV_VERSION_XM 0xff06
#define DIV_VERSION_IT 0xff07

enum DivStatusView {
  DIV_STATUS_NOTHING=0,
  DIV_STATUS_PATTERN,
  DIV_STATUS_COMMANDS
};

enum DivAudioEngines {
  DIV_AUDIO_JACK=0,
  DIV_AUDIO_SDL=1,
  DIV_AUDIO_PORTAUDIO=2,
  DIV_AUDIO_PIPE=3,
  DIV_AUDIO_ASIO=4,

  DIV_AUDIO_NULL=126,
  DIV_AUDIO_DUMMY=127
};

enum DivAudioExportModes {
  DIV_EXPORT_MODE_ONE=0,
  DIV_EXPORT_MODE_MANY_SYS,
  DIV_EXPORT_MODE_MANY_CHAN
};

enum DivHaltPositions {
  DIV_HALT_NONE=0,
  DIV_HALT_TICK,
  DIV_HALT_ROW,
  DIV_HALT_PATTERN,
  DIV_HALT_BREAKPOINT
};

enum DivMIDIModes {
  DIV_MIDI_MODE_OFF=0,
  DIV_MIDI_MODE_NOTE,
  DIV_MIDI_MODE_LIGHT_SHOW
};

enum DivAudioExportFormats {
  DIV_EXPORT_FORMAT_WAV=0,
  DIV_EXPORT_FORMAT_OPUS,
  DIV_EXPORT_FORMAT_FLAC,
  DIV_EXPORT_FORMAT_VORBIS,
  DIV_EXPORT_FORMAT_MPEG_L3
};

enum DivAudioExportBitrateModes {
  DIV_EXPORT_BITRATE_CONSTANT=0,
  DIV_EXPORT_BITRATE_VARIABLE,
  DIV_EXPORT_BITRATE_AVERAGE,
};

enum DivAudioExportWavFormats {
  DIV_EXPORT_WAV_U8=0,
  DIV_EXPORT_WAV_S16,
  DIV_EXPORT_WAV_F32
};

struct DivAudioExportOptions {
  DivAudioExportModes mode;
  DivAudioExportFormats format;
  DivAudioExportBitrateModes bitRateMode;
  DivAudioExportWavFormats wavFormat;
  int sampleRate;
  int chans;
  int loops;
  double fadeOut;
  int orderBegin, orderEnd;
  bool channelMask[DIV_MAX_CHANS];
  int bitRate;
  float vbrQuality;
  DivAudioExportOptions():
    mode(DIV_EXPORT_MODE_ONE),
    format(DIV_EXPORT_FORMAT_WAV),
    bitRateMode(DIV_EXPORT_BITRATE_CONSTANT),
    wavFormat(DIV_EXPORT_WAV_S16),
    sampleRate(44100),
    chans(2),
    loops(0),
    fadeOut(0.0),
    orderBegin(-1),
    orderEnd(-1),
    bitRate(128000),
    vbrQuality(6.0f) {
    for (int i=0; i<DIV_MAX_CHANS; i++) {
      channelMask[i]=true;
    }
  }
};

struct DivChannelState {
  std::vector<DivDelayedCommand> delayed;
  int note, oldNote, lastIns, pitch, portaSpeed, portaNote;
  int volume, volSpeed, volSpeedTarget, cut, volCut, legatoDelay, legatoTarget, rowDelay, volMax;
  int delayOrder, delayRow, retrigSpeed, retrigTick;
  int vibratoDepth, vibratoRate, vibratoPos, vibratoPosGiant, vibratoShape, vibratoFine;
  int tremoloDepth, tremoloRate, tremoloPos;
  int panDepth, panRate, panPos, panSpeed;
  int sampleOff;
  unsigned char arp, arpStage, arpTicks, panL, panR, panRL, panRR, lastVibrato, lastPorta, cutType;
  bool doNote, legato, portaStop, keyOn, keyOff, stopOnOff, releasing;
  bool arpYield, delayLocked, inPorta, scheduledSlideReset, shorthandPorta, wasShorthandPorta, noteOnInhibit, resetArp, sampleOffSet;
  bool wentThroughNote, goneThroughNote;

  int midiNote, curMidiNote, midiPitch;
  size_t midiAge;
  bool midiAftertouch;

  DivChannelState():
    note(-1),
    oldNote(-1),
    lastIns(-1),
    pitch(0),
    portaSpeed(-1),
    portaNote(-1),
    volume(0x7f00),
    volSpeed(0),
    volSpeedTarget(-1),
    cut(-1),
    volCut(-1),
    legatoDelay(-1),
    legatoTarget(0),
    rowDelay(0),
    volMax(0),
    delayOrder(0),
    delayRow(0),
    retrigSpeed(0),
    retrigTick(0),
    vibratoDepth(0),
    vibratoRate(0),
    vibratoPos(0),
    vibratoPosGiant(0),
    vibratoShape(0),
    vibratoFine(15),
    tremoloDepth(0),
    tremoloRate(0),
    tremoloPos(0),
    panDepth(0),
    panRate(0),
    panPos(0),
    panSpeed(0),
    sampleOff(0),
    arp(0),
    arpStage(-1),
    arpTicks(1),
    panL(255),
    panR(255),
    panRL(0),
    panRR(0),
    lastVibrato(0),
    lastPorta(0),
    cutType(0),
    doNote(false),
    legato(false),
    portaStop(false),
    keyOn(false),
    keyOff(false),
    stopOnOff(false),
    releasing(false),
    arpYield(false),
    delayLocked(false),
    inPorta(false),
    scheduledSlideReset(false),
    shorthandPorta(false),
    wasShorthandPorta(false),
    noteOnInhibit(false),
    resetArp(false),
    sampleOffSet(false),
    wentThroughNote(false),
    goneThroughNote(false),
    midiNote(-1),
    curMidiNote(-1),
    midiPitch(-1),
    midiAge(0),
    midiAftertouch(false) {}
};

struct DivNoteEvent {
  signed char channel;
  short ins;
  signed char note, volume;
  bool on, nop, insChange, fromMIDI;
  DivNoteEvent(int c, int i, int n, int v, bool o, bool ic=false, bool fm=false):
    channel(c),
    ins(i),
    note(n),
    volume(v),
    on(o),
    nop(false),
    insChange(ic),
    fromMIDI(fm) {}
  DivNoteEvent():
    channel(-1),
    ins(0),
    note(0),
    volume(-1),
    on(false),
    nop(true),
    insChange(false),
    fromMIDI(false) {}
};

struct DivDispatchContainer {
  DivDispatch* dispatch;
  blip_buffer_t* bb[DIV_MAX_OUTPUTS];
  size_t bbInLen, runtotal, runLeft, runPos, lastAvail;
  int temp[DIV_MAX_OUTPUTS], prevSample[DIV_MAX_OUTPUTS];
  short* bbInMapped[DIV_MAX_OUTPUTS];
  short* bbIn[DIV_MAX_OUTPUTS];
  short* bbOut[DIV_MAX_OUTPUTS];
  bool lowQuality, dcOffCompensation, hiPass;
  double rateMemory;

  // used in multi-thread
  int cycles;
  unsigned int size;

  void setRates(double gotRate);
  void setQuality(bool lowQual, bool dcHiPass);
  void grow(size_t size);
  void acquire(size_t count);
  void flush(size_t offset, size_t count);
  void fillBuf(size_t runtotal, size_t offset, size_t size);
  void clear();
  void init(DivSystem sys, DivEngine* eng, int chanCount, double gotRate, const DivConfig& flags, bool isRender=false);
  void quit();
  DivDispatchContainer():
    dispatch(NULL),
    bbInLen(0),
    runtotal(0),
    runLeft(0),
    runPos(0),
    lastAvail(0),
    lowQuality(false),
    dcOffCompensation(false),
    hiPass(true),
    rateMemory(0.0),
    cycles(0),
    size(0) {
    memset(bb,0,DIV_MAX_OUTPUTS*sizeof(blip_buffer_t*));
    memset(temp,0,DIV_MAX_OUTPUTS*sizeof(int));
    memset(prevSample,0,DIV_MAX_OUTPUTS*sizeof(int));
    memset(bbIn,0,DIV_MAX_OUTPUTS*sizeof(short*));
    memset(bbInMapped,0,DIV_MAX_OUTPUTS*sizeof(short*));
    memset(bbOut,0,DIV_MAX_OUTPUTS*sizeof(short*));
  }
};

struct DivEffectContainer {
  DivEffect* effect;
  float* in[DIV_MAX_OUTPUTS];
  float* out[DIV_MAX_OUTPUTS];
  size_t inLen, outLen;

  void preAcquire(size_t count);
  void acquire(size_t count);
  bool init(DivEffectType effectType, DivEngine* eng, double rate, unsigned short version, const unsigned char* data, size_t len);
  void quit();
  DivEffectContainer():
    effect(NULL),
    inLen(0),
    outLen(0) {
    memset(in,0,DIV_MAX_OUTPUTS*sizeof(float*));
    memset(out,0,DIV_MAX_OUTPUTS*sizeof(float*));
  }
};

extern const char* cmdName[];

class DivEngine {
  DivDispatchContainer disCont[DIV_MAX_CHIPS];
  TAAudio* output;
  TAAudioDesc want, got;
  String exportPath;
  std::thread* exportThread;
  bool configLoaded;
  bool active;
  bool lowQuality;
  bool dcHiPass;
  bool playing;
  bool freelance;
  bool shallStop, shallStopSched;
  bool endOfSong;
  bool consoleMode;
  bool disableStatusOut;
  bool extValuePresent;
  bool repeatPattern;
  bool metronome;
  bool exporting;
  bool stopExport;
  bool halted;
  bool forceMono;
  bool clampSamples;
  bool cmdStreamEnabled;
  bool softLocked;
  bool firstTick;
  bool skipping;
  bool midiIsDirect;
  bool midiIsDirectProgram;
  bool lowLatency;
  bool systemsRegistered;
  bool romExportsRegistered;
  bool hasLoadedSomething;
  bool midiOutClock;
  bool midiOutTime;
  bool midiOutProgramChange;
  int midiOutMode;
  int midiOutTimeRate;
  float midiVolExp;
  int softLockCount;
  int subticks, ticks, curRow, curOrder, prevRow, prevOrder, remainingLoops, totalLoops, lastLoopPos, exportLoopCount, curExportChan, nextSpeed, prevSpeed, elapsedBars, elapsedBeats, curSpeed;
  size_t curSubSongIndex;
  size_t bufferPos;
  double divider;
  int cycles;
  double clockDrift;
  int midiClockCycles;
  double midiClockDrift;
  int midiTimeCycles;
  double midiTimeDrift;
  int stepPlay;
  int changeOrd, changePos, totalTicksR, curMidiClock, curMidiTime, totalCmds, lastCmds, cmdsPerSecond;
  TimeMicros totalTime;
  double totalTimeDrift;
  int curMidiTimePiece, curMidiTimeCode;
  unsigned char extValue, pendingMetroTick;
  DivGroovePattern speeds;
  short virtualTempoN, virtualTempoD;
  short tempoAccum;
  DivStatusView view;
  DivHaltPositions haltOn;
  DivChannelState chan[DIV_MAX_CHANS];
  DivAudioEngines audioEngine;
  DivAudioExportModes exportMode;
  DivAudioExportFormats exportFormat;
  DivAudioExportWavFormats wavFormat;
  DivAudioExportBitrateModes exportBitRateMode;
  double exportFadeOut;
  bool isFadingOut;
  int exportOutputs;
  int exportBitRate;
  float exportVBRQuality;
  bool exportChannelMask[DIV_MAX_CHANS];
  DivConfig conf;
  FixedQueue<DivNoteEvent,8192> pendingNotes;
  // bitfield
  unsigned char walked[8192];
  bool isMuted[DIV_MAX_CHANS];
  std::mutex isBusy, saveLock, playPosLock;
  String configPath;
  String configFile;
  String lastError;
  String warnings;
  std::vector<String> audioDevs;
  std::vector<String> midiIns;
  std::vector<String> midiOuts;
  std::vector<DivCommand> cmdStream;
  std::vector<DivEffectContainer> effectInst;
  std::vector<int> curChanMask;
  static DivSysDef* sysDefs[DIV_MAX_CHIP_DEFS];
  static DivSystem sysFileMapFur[DIV_MAX_CHIP_DEFS];
  static DivSystem sysFileMapDMF[DIV_MAX_CHIP_DEFS];
  static DivROMExportDef* romExportDefs[DIV_ROM_MAX];

  DivCSPlayer* cmdStreamInt;

  struct SamplePreview {
    double rate;
    int sample;
    int wave;
    int pos;
    int pBegin, pEnd;
    int rateMul, posSub;
    bool dir;
    SamplePreview():
      rate(0.0),
      sample(-1),
      wave(-1),
      pos(0),
      pBegin(-1),
      pEnd(-1),
      rateMul(1),
      posSub(0),
      dir(false) {}
  } sPreview;

  short vibTable[64];
  short tremTable[128];
  short effectSlotMap[4096];
  int midiBaseChan;
  bool midiPoly;
  bool midiDebug;
  size_t midiAgeCounter;

  blip_buffer_t* samp_bb;
  size_t samp_bbInLen;
  int samp_temp, samp_prevSample;
  short* samp_bbIn;
  short* samp_bbOut;

  unsigned char* metroTick;
  size_t metroTickLen;
  float* metroBuf;
  size_t metroBufLen;
  float metroFreq, metroPos;
  float metroAmp;
  float metroVol;
  float previewVol;

  float* filePlayerBuf[DIV_MAX_OUTPUTS];
  size_t filePlayerBufLen;
  DivFilePlayer* curFilePlayer;
  bool filePlayerSync;
  TimeMicros filePlayerCue;
  int filePlayerLoopTrail;
  int curFilePlayerTrail;

  size_t totalProcessed;

  unsigned int renderPoolThreads;
  DivWorkPool* renderPool;

  // MIDI stuff
  std::function<int(const TAMidiMessage&)> midiCallback=[](const TAMidiMessage&) -> int {return -3;};

  void processRowPre(int i);
  void processRow(int i, bool afterDelay);
  void nextOrder();
  void nextRow();
  void performVGMWrite(SafeWriter* w, DivSystem sys, DivRegWrite& write, int streamOff, double* loopTimer, double* loopFreq, int* loopSample, bool* sampleDir, bool isSecond, int* pendingFreq, int* playingSample, int* setPos, unsigned int* sampleOff8, unsigned int* sampleLen8, size_t bankOffset, bool directStream, bool* sampleStoppable, bool dpcm07, DivDispatch** writeNES, int rateCorrection);
  // returns true if end of song.
  bool nextTick(bool noAccum=false, bool inhibitLowLat=false);
  bool perSystemEffect(int ch, unsigned char effect, unsigned char effectVal);
  bool perSystemPostEffect(int ch, unsigned char effect, unsigned char effectVal);
  bool perSystemPreEffect(int ch, unsigned char effect, unsigned char effectVal);
  void reset();
  void playSub(bool preserveDrift, int goalRow=0);
  void runMidiClock(int totalCycles=1);
  void runMidiTime(int totalCycles=1);
  bool shallSwitchCores();

  void testFunction();

  bool loadDMF(unsigned char* file, size_t len);
  bool loadFur(unsigned char* file, size_t len, int variantID=0);
  bool loadMod(unsigned char* file, size_t len);
  bool loadS3M(unsigned char* file, size_t len);
  bool loadXM(unsigned char* file, size_t len);
  bool loadIT(unsigned char* file, size_t len);
  bool loadFTM(unsigned char* file, size_t len, bool dnft, bool dnftSig, bool eft);
  bool loadFC(unsigned char* file, size_t len);
  bool loadTFMv1(unsigned char* file, size_t len);
  bool loadTFMv2(unsigned char* file, size_t len);

  void loadDMP(SafeReader& reader, std::vector<DivInstrument*>& ret, String& stripPath);
  void loadTFI(SafeReader& reader, std::vector<DivInstrument*>& ret, String& stripPath);
  void loadVGI(SafeReader& reader, std::vector<DivInstrument*>& ret, String& stripPath);
  void loadEIF(SafeReader& reader, std::vector<DivInstrument*>& ret, String& stripPath);
  void loadS3I(SafeReader& reader, std::vector<DivInstrument*>& ret, String& stripPath);
  void loadSBI(SafeReader& reader, std::vector<DivInstrument*>& ret, String& stripPath);
  void loadOPLI(SafeReader& reader, std::vector<DivInstrument*>& ret, String& stripPath);
  void loadOPNI(SafeReader& reader, std::vector<DivInstrument*>& ret, String& stripPath);
  void loadY12(SafeReader& reader, std::vector<DivInstrument*>& ret, String& stripPath);
  void loadBNK(SafeReader& reader, std::vector<DivInstrument*>& ret, String& stripPath);
  void loadGYB(SafeReader& reader, std::vector<DivInstrument*>& ret, String& stripPath);
  void loadOPM(SafeReader& reader, std::vector<DivInstrument*>& ret, String& stripPath);
  void loadFF(SafeReader& reader, std::vector<DivInstrument*>& ret, String& stripPath);
  void loadWOPL(SafeReader& reader, std::vector<DivInstrument*>& ret, String& stripPath);
  void loadWOPN(SafeReader& reader, std::vector<DivInstrument*>& ret, String& stripPath);
 
 //sample banks
  void loadP(SafeReader& reader, std::vector<DivSample*>& ret, String& stripPath);
  void loadPPC(SafeReader& reader, std::vector<DivSample*>& ret, String& stripPath);
  void loadPPS(SafeReader& reader, std::vector<DivSample*>& ret, String& stripPath);
  void loadPVI(SafeReader& reader, std::vector<DivSample*>& ret, String& stripPath);
  void loadPDX(SafeReader& reader, std::vector<DivSample*>& ret, String& stripPath);
  void loadPZI(SafeReader& reader, std::vector<DivSample*>& ret, String& stripPath);
  void loadP86(SafeReader& reader, std::vector<DivSample*>& ret, String& stripPath);



  int loadSampleROM(String path, ssize_t expectedSize, unsigned char*& ret);

  bool initAudioBackend();
  bool deinitAudioBackend(bool dueToSwitchMaster=false);

  void registerSystems();
  void registerROMExports();
  void initSongWithDesc(const char* description, bool inBase64=true, bool oldVol=false);

  void exchangeIns(int one, int two);
  void exchangeWave(int one, int two);
  void exchangeSample(int one, int two);

  void copyChannel(int src, int dest);
  void swapChannels(int src, int dest);
  void stompChannel(int ch);
  bool sysChanCountChange(int firstChan, int before, int after);

  // recalculate patchbay (UNSAFE)
  void recalcPatchbay();

  // change song (UNSAFE)
  void changeSong(size_t songIndex);

  // convert legacy sample mode to normal
  // returns whether conversion occurred
  bool convertLegacySampleMode();

  void swapSystemUnsafe(int src, int dest, bool preserveOrder=true);

  // add every export method here
  friend class DivROMExport;
  friend class DivExportAmigaValidation;
  friend class DivExportSAPR;
  friend class DivExportTiuna;
  friend class DivExportZSM;
  friend class DivExportiPod;
  friend class DivExportGRUB;

  public:
    DivSong song;
    DivOrders* curOrders;
    DivChannelData* curPat;
    DivSubSong* curSubSong;
    DivInstrument* tempIns;
    bool keyHit[DIV_MAX_CHANS];
    float* oscBuf[DIV_MAX_OUTPUTS];
    float oscSize;
    int oscReadPos, oscWritePos;
    int tickMult;
    int lastNBIns, lastNBOuts, lastNBSize;
    std::atomic<size_t> processTime;

    float chipPeak[DIV_MAX_CHIPS][DIV_MAX_OUTPUTS];

    void runExportThread();
    void nextBuf(float** in, float** out, int inChans, int outChans, unsigned int size);
    DivInstrument* getIns(int index, DivInstrumentType fallbackType=DIV_INS_FM);
    DivWavetable* getWave(int index);
    DivSample* getSample(int index);
    DivDispatch* getDispatch(int index);
    // parse old system setup description
    String decodeSysDesc(String desc);
    // start fresh
    void createNew(const char* description, String sysName, bool inBase64=true);
    void createNewFromDefaults();
    // load a file.
    bool load(unsigned char* f, size_t length, const char* nameHint=NULL);

    // play a binary command stream.
    bool playStream(unsigned char* f, size_t length);
    // get the playing stream.
    DivCSPlayer* getStreamPlayer();
    // destroy command stream player.
    bool killStream();

    // get the audio file player.
    DivFilePlayer* getFilePlayer();
    // get whether the player is synchronized with song playback.
    bool getFilePlayerSync();
    void setFilePlayerSync(bool doSync);
    // get/set file player cue position.
    TimeMicros getFilePlayerCue();
    void setFilePlayerCue(TimeMicros cue);
    // UNSAFE - sync file player to current playback position.
    void syncFilePlayer();

    // save as .dmf.
    SafeWriter* saveDMF(unsigned char version);
    // save as .fur.
    // if notPrimary is true then the song will not be altered
    SafeWriter* saveFur(bool notPrimary=false);
    // return a ROM exporter.
    DivROMExport* buildROM(DivROMExportOptions sys);
    // dump to VGM.
    // set trailingTicks to:
    // - 0 to add one tick of trailing
    // - x to add x+1 ticks of trailing
    // - -1 to auto-determine trailing
    // - -2 to add a whole loop of trailing
    SafeWriter* saveVGM(bool* sysToExport=NULL, bool loop=true, int version=0x171, bool patternHints=false, bool directStream=false, int trailingTicks=-1, bool dpcm07=false, int correctedRate=44100);
    // dump to TIunA.
    SafeWriter* saveTiuna(const bool* sysToExport, const char* baseLabel, int firstBankSize, int otherBankSize);
    // dump command stream.
    SafeWriter* saveCommand(DivCSProgress* progress=NULL, DivCSOptions options=DivCSOptions());
    // export to text
    SafeWriter* saveText(bool separatePatterns=true);
    // export to an audio file
    bool saveAudio(const char* path, DivAudioExportOptions options);
    // wait for audio export to finish
    void waitAudioFile();
    // stop audio file export
    bool haltAudioFile();
    // return back to playback cores if necessary
    void finishAudioFile();
    // notify instrument parameter change
    void notifyInsChange(int ins);
    // notify wavetable change
    void notifyWaveChange(int wave);
    // notify sample change
    void notifySampleChange(int sample);

    // dispatch a command
    int dispatchCmd(DivCommand c);

    // get system IDs
    static DivSystem systemFromFileFur(unsigned char val);
    static unsigned char systemToFileFur(DivSystem val);
    static DivSystem systemFromFileDMF(unsigned char val);
    static unsigned char systemToFileDMF(DivSystem val);

    // convert old flags
    static void convertOldFlags(unsigned int oldFlags, DivConfig& newFlags, DivSystem sys);

    // benchmark (returns time in seconds)
    double benchmarkPlayback();
    double benchmarkSeek();
    double benchmarkWalk();

    // returns the minimum VGM version which may carry the specified system, or 0 if none.
    int minVGMVersion(DivSystem which);

    // determine and setup config dir
    void initConfDir();

    // save config
    bool saveConf();

    // load config
    bool loadConf();

    // get a config value
    bool getConfBool(String key, bool fallback);
    int getConfInt(String key, int fallback);
    float getConfFloat(String key, float fallback);
    double getConfDouble(String key, double fallback);
    String getConfString(String key, String fallback);

    // get config object
    DivConfig& getConfObject();

    // set a config value
    void setConf(String key, bool value);
    void setConf(String key, int value);
    void setConf(String key, float value);
    void setConf(String key, double value);
    void setConf(String key, const char* value);
    void setConf(String key, String value);

    // get whether config value exists
    bool hasConf(String key);

    // reset all settings
    void factoryReset();

    // calculate base frequency/period
    double calcBaseFreq(double clock, double divider, int note, bool period);

    // calculate base frequency in f-num/block format
    int calcBaseFreqFNumBlock(double clock, double divider, int note, int bits, int fixedBlock);

    // calculate frequency/period
    int calcFreq(int base, int pitch, int arp, bool arpFixed, bool period=false, int octave=0, int pitch2=0, double clock=1.0, double divider=1.0, int blockBits=0, int fixedBlock=0);

    // calculate arpeggio
    int calcArp(int note, int arp, int offset=0);

    // convert panning formats
    int convertPanSplitToLinear(unsigned int val, unsigned char bits, int range);
    int convertPanSplitToLinearLR(unsigned char left, unsigned char right, int range);
    unsigned int convertPanLinearToSplit(int val, unsigned char bits, int range);

    // calculate all song timestamps
    void calcSongTimestamps();

    // play (returns whether successful)
    bool play();

    // play to row (returns whether successful)
    bool playToRow(int row);

    // play by one row
    void stepOne(int row);

    // stop
    void stop();

    // reset playback state
    void syncReset();

    // get C-4 rate for samples
    double getCenterRate();

    // sample preview query
    bool isPreviewingSample();
    int getSamplePreviewSample();
    int getSamplePreviewPos();
    double getSamplePreviewRate();

    // set sample preview volume (1.0 = 100%)
    void setSamplePreviewVol(float vol);

    // trigger sample preview
    void previewSample(int sample, int note=-1, int pStart=-1, int pEnd=-1);
    void stopSamplePreview();

    // trigger wave preview
    void previewWave(int wave, int note);
    void stopWavePreview();

    // trigger sample preview
    void previewSampleNoLock(int sample, int note=-1, int pStart=-1, int pEnd=-1);
    void stopSamplePreviewNoLock();

    // trigger wave preview
    void previewWaveNoLock(int wave, int note);
    void stopWavePreviewNoLock();

    // get config path
    String getConfigPath();

    // get sys channel count
    int getChannelCount(DivSystem sys);

    // get channel count
    int getTotalChannelCount();

    // get instrument types available for use
    std::vector<DivInstrumentType>& getPossibleInsTypes();

    // get effect description
    const char* getEffectDesc(unsigned char effect, int chan, bool notNull=false);

    // get channel type
    // - 0: FM
    // - 1: pulse
    // - 2: noise
    // - 3: wave/other
    // - 4: PCM
    // - 5: FM operator
    int getChannelType(int ch);

    // get preferred instrument type
    DivInstrumentType getPreferInsType(int ch);

    // get alternate instrument type
    DivInstrumentType getPreferInsSecondType(int ch);

    // get song system name
    String getSongSystemLegacyName(DivSong& ds, bool isMultiSystemAcceptable=true);

    // get sys name
    const char* getSystemName(DivSystem sys);

    // get japanese system name
    const char* getSystemNameJ(DivSystem sys);

    // get sys definition
    static const DivSysDef* getSystemDef(DivSystem sys);

    // get ROM export definition
    const DivROMExportDef* getROMExportDef(DivROMExportOptions opt);
    // check whether ROM export option is viable for current song
    bool isROMExportViable(DivROMExportOptions opt);

    // convert sample rate format
    int fileToDivRate(int frate);
    int divToFileRate(int drate);

    // get effective sample rate
    int getEffectiveSampleRate(int rate);

    // convert between old and new note/octave format
    short splitNoteToNote(short note, short octave);
    void noteToSplitNote(short note, short& outNote, short& outOctave);

    // is FM system
    bool isFMSystem(DivSystem sys);

    // is STD system
    bool isSTDSystem(DivSystem sys);

    // is channel muted
    bool isChannelMuted(int chan);

    // toggle mute
    void toggleMute(int chan);

    // toggle solo
    void toggleSolo(int chan);

    // set mute status
    void muteChannel(int chan, bool mute);

    // unmute all
    void unmuteAll();

    // get channel name
    const char* getChannelName(int chan);

    // get channel short name
    const char* getChannelShortName(int chan);

    // get channel max volume
    int getMaxVolumeChan(int chan);

    // map MIDI velocity to volume
    int mapVelocity(int ch, float vel);

    // map volume to gain
    float getGain(int ch, int vol);

    // get current order
    unsigned char getOrder();

    // get current row
    int getRow();

    // synchronous get order/row
    void getPlayPos(int& order, int& row);
    void getPlayPosTick(int& order, int& row, int& tick, int& speed);

    // get beat/bar
    int getElapsedBars();
    int getElapsedBeats();

    // get current subsong
    size_t getCurrentSubSong();

    // get speeds
    const DivGroovePattern& getSpeeds();

    // get Hz
    float getHz();

    // get current Hz
    float getCurHz();

    // get virtual tempo
    short getVirtualTempoN();
    short getVirtualTempoD();

    // tell engine about virtual tempo changes
    void virtualTempoChanged();

    // get time
<<<<<<< HEAD
    int getTotalTicksR(); // engine ticks
    int getTotalTicks(); // 1/1000000th of a second
    int getTotalSeconds();
=======
    TimeMicros getCurTime();
>>>>>>> 3de64c3c

    // get repeat pattern
    bool getRepeatPattern();

    // set repeat pattern
    void setRepeatPattern(bool value);

    // has ext value
    bool hasExtValue();

    // get ext value
    unsigned char getExtValue();

    // dump song info to stdout
    void dumpSongInfo();

    // is playing
    bool isPlaying();

    // is running
    bool isRunning();

    // is freelance
    bool isFreelance();

    // is stepping
    bool isStepping();

    // is exporting
    bool isExporting();

    // get how many loops is left
    void getLoopsLeft(int& loops);

    // get how many loops in total export needs to do
    void getTotalLoops(int& loops);

    // get current position in song
    void getCurSongPos(int& row, int& order);

    // get how many files export needs to create
    void getTotalAudioFiles(int& files);

    // get which file is processed right now (progress for e.g. per-channel export)
    void getCurFileIndex(int& file);

    // get fadeout state
    bool getIsFadingOut();

    // add instrument
    int addInstrument(int refChan=0, DivInstrumentType fallbackType=DIV_INS_STD);

    // add instrument from pointer
    int addInstrumentPtr(DivInstrument* which);

    // get instrument from file
    // if the returned vector is empty then there was an error.
    std::vector<DivInstrument*> instrumentFromFile(const char* path, bool loadAssets=true, bool readInsName=true);

    // load temporary instrument
    void loadTempIns(DivInstrument* which);

    // delete instrument
    void delInstrument(int index);
    void delInstrumentUnsafe(int index);

    // add wavetable
    int addWave();

    // add wavetable from pointer
    int addWavePtr(DivWavetable* which);

    // get wavetable from file
    DivWavetable* waveFromFile(const char* path, bool loadRaw=true);

    // delete wavetable
    void delWave(int index);
    void delWaveUnsafe(int index);

    // add sample
    int addSample();

    // add sample from pointer
    int addSamplePtr(DivSample* which);

    // get sample from file
    //DivSample* sampleFromFile(const char* path);
    std::vector<DivSample*> sampleFromFile(const char* path);

    // get raw sample
    DivSample* sampleFromFileRaw(const char* path, DivSampleDepth depth, int channels, bool bigEndian, bool unsign, bool swapNibbles, int rate);

    // delete sample
    void delSample(int index);
    void delSampleUnsafe(int index, bool render=true);

    // add order
    void addOrder(int pos, bool duplicate, bool where);

    // deep clone orders
    void deepCloneOrder(int pos, bool where);

    // delete order
    void deleteOrder(int pos);

    // move order up
    void moveOrderUp(int& pos);

    // move order down
    void moveOrderDown(int& pos);

    // move thing up
    bool moveInsUp(int which);
    bool moveWaveUp(int which);
    bool moveSampleUp(int which);

    // move thing down
    bool moveInsDown(int which);
    bool moveWaveDown(int which);
    bool moveSampleDown(int which);

    // swap things
    bool swapInstruments(int a, int b);
    bool swapWaves(int a, int b);
    bool swapSamples(int a, int b);

    // automatic patchbay
    void autoPatchbay();
    void autoPatchbayP();

    // connect in patchbay
    // returns false if connection already made
    bool patchConnect(unsigned int src, unsigned int dest);

    // disconnect in patchbay
    // returns false if connection doesn't exist
    bool patchDisconnect(unsigned int src, unsigned int dest);

    // disconnect all in patchbay
    void patchDisconnectAll(unsigned int portSet);

    // play note
    void noteOn(int chan, int ins, int note, int vol=-1);

    // stop note
    void noteOff(int chan);

    // returns whether it could
    bool autoNoteOn(int chan, int ins, int note, int vol=-1, int transpose=0);
    void autoNoteOff(int chan, int note, int vol=-1);
    void autoNoteOffAll();

    // set whether autoNoteIn is mono or poly
    void setAutoNotePoly(bool poly);

    // get next viable channel with an offset
    // chan is the base channel, off is the offset and ins is the instrument.
    int getViableChannel(int chan, int off, int ins);

    // go to order
    void setOrder(unsigned char order);

    // update system flags
    void updateSysFlags(int system, bool restart, bool render);

    // set Hz
    void setSongRate(float hz);

    // set remaining loops. -1 means loop forever.
    void setLoops(int loops);

    // get channel state
    DivChannelState* getChanState(int chan);

    // get dispatch channel state
    void* getDispatchChanState(int chan);

    // get channel pairs
    void getChanPaired(int chan, std::vector<DivChannelPair>& ret);

    // get channel mode hints
    DivChannelModeHints getChanModeHints(int chan);

    // get register pool
    unsigned char* getRegisterPool(int sys, int& size, int& depth);

    // get macro interpreter
    DivMacroInt* getMacroInt(int chan);

    // get channel panning
    unsigned short getChanPan(int chan);

    // get sample position
    DivSamplePos getSamplePos(int chan);

    // get osc buffer
    DivDispatchOscBuffer* getOscBuffer(int chan);

    // enable command stream dumping
    void enableCommandStream(bool enable);

    // get command stream
    void getCommandStream(std::vector<DivCommand>& where);

    // set the audio system.
    void setAudio(DivAudioEngines which);

    // set the view mode.
    void setView(DivStatusView which);

    // get available audio devices
    std::vector<String>& getAudioDevices();

    // get available MIDI inputs
    std::vector<String>& getMidiIns();

    // get available MIDI inputs
    std::vector<String>& getMidiOuts();

    // rescan audio devices
    void rescanAudioDevices();

    /** rescan midi devices */
    void rescanMidiDevices();

    // set the console mode.
    void setConsoleMode(bool enable, bool statusOut=true);

    // get metronome
    bool getMetronome();

    // set metronome
    void setMetronome(bool enable);

    // set metronome volume (1.0 = 100%)
    void setMetronomeVol(float vol);

    // get buffer position
    int getBufferPos();

    // halt now
    void halt();

    // resume from halt
    void resume();

    // halt on next something
    void haltWhen(DivHaltPositions when);

    // is engine halted
    bool isHalted();

    // get register cheatsheet
    const char** getRegisterSheet(int sys);

    // load sample ROMs
    int loadSampleROMs();

    // get the sample format mask
    unsigned int getSampleFormatMask();

    // UNSAFE render samples - only execute when locked
    void renderSamples(int whichSample=-1);

    // public render samples
    // values for whichSample
    // -2: don't render anything - just update chip sample memory
    // -1: render all samples
    // >=0: render specific sample
    void renderSamplesP(int whichSample=-1);

    // public copy channel
    void copyChannelP(int src, int dest);

    // public swap channels
    void swapChannelsP(int src, int dest);

    // public change song
    void changeSongP(size_t index);

    // add subsong
    int addSubSong();

    // duplicate subsong
    int duplicateSubSong(int index);

    // remove subsong
    bool removeSubSong(int index);

    // move subsong
    void moveSubSongUp(size_t index);
    void moveSubSongDown(size_t index);

    // clear all subsong data
    void clearSubSongs();

    // optimize assets
    void delUnusedIns();
    void delUnusedWaves();
    void delUnusedSamples();

    // change system
    bool changeSystem(int index, DivSystem which, bool preserveOrder=true);

    // set system channel count
    bool setSystemChans(int index, int ch, bool preserveOrder=true);

    // add system
    bool addSystem(DivSystem which);

    // duplicate system
    bool duplicateSystem(int index, bool pat=true, bool end=false);

    // remove system
    bool removeSystem(int index, bool preserveOrder=true);

    // move system
    bool swapSystem(int src, int dest, bool preserveOrder=true);

    // add effect
    bool addEffect(DivEffectType which);

    // remove effect
    bool removeEffect(int index);

    // write to register on system
    void poke(int sys, unsigned int addr, unsigned short val);

    // write to register on system
    void poke(int sys, std::vector<DivRegWrite>& wlist);

    // get last error
    String getLastError();

    // get warnings
    String getWarnings();

    // get debug info
    String getPlaybackDebugInfo();

    // switch master
    bool switchMaster(bool full=false);

    // set MIDI base channel
    void setMidiBaseChan(int chan);

    // set MIDI direct channel map
    void setMidiDirect(bool value);

    // set MIDI direct program change
    void setMidiDirectProgram(bool value);

    // set MIDI volume curve exponent
    void setMidiVolExp(float value);

    // set MIDI input callback
    // if the specified function returns -3, note feedback will be inhibited.
    void setMidiCallback(std::function<int(const TAMidiMessage&)> what);

    // send MIDI message
    bool sendMidiMessage(TAMidiMessage& msg);

    // enable MIDI debug
    void setMidiDebug(bool enable);

    // perform secure/sync operation
    void synchronized(const std::function<void()>& what);

    // perform secure/sync operation (soft)
    void synchronizedSoft(const std::function<void()>& what);

    // perform secure/sync song operation
    void lockSave(const std::function<void()>& what);

    // perform secure/sync song operation (and lock audio too)
    void lockEngine(const std::function<void()>& what);

    // get audio desc want
    TAAudioDesc& getAudioDescWant();

    // get audio desc
    TAAudioDesc& getAudioDescGot();

    // get audio device status
    TAAudioDeviceStatus getAudioDeviceStatus();

    // acknowledge an audio device status change
    void acceptAudioDeviceStatus();

    // send command to audio backend
    int audioBackendCommand(TAAudioCommand which);

    // init dispatch
    void initDispatch(bool isRender=false);

    // quit dispatch
    void quitDispatch();

    // pre-pre-initialize the engine.
    bool prePreInit();

    // pre-initialize the engine. returns whether Furnace should run in safe mode.
    bool preInit(bool noSafeMode=true);

    // initialize the engine.
    bool init();

    // confirm that the engine is running (delete safe mode file).
    void everythingOK();

    // terminate the engine.
    bool quit(bool saveConfig=true);

    unsigned char* yrw801ROM;
    unsigned char* tg100ROM;
    unsigned char* mu5ROM;

    DivEngine():
      output(NULL),
      exportThread(NULL),
      configLoaded(false),
      active(false),
      lowQuality(false),
      dcHiPass(true),
      playing(false),
      freelance(false),
      shallStop(false),
      shallStopSched(false),
      endOfSong(false),
      consoleMode(false),
      disableStatusOut(false),
      extValuePresent(false),
      repeatPattern(false),
      metronome(false),
      exporting(false),
      stopExport(false),
      halted(false),
      forceMono(false),
      cmdStreamEnabled(false),
      softLocked(false),
      firstTick(false),
      skipping(false),
      midiIsDirect(false),
      midiIsDirectProgram(false),
      lowLatency(false),
      systemsRegistered(false),
      romExportsRegistered(false),
      hasLoadedSomething(false),
      midiOutClock(false),
      midiOutTime(false),
      midiOutProgramChange(false),
      midiOutMode(DIV_MIDI_MODE_NOTE),
      midiOutTimeRate(0),
      midiVolExp(2.0f), // General MIDI standard
      softLockCount(0),
      subticks(0),
      ticks(0),
      curRow(0),
      curOrder(0),
      prevRow(0),
      prevOrder(0),
      remainingLoops(-1),
      totalLoops(0),
      lastLoopPos(0),
      exportLoopCount(0),
      curExportChan(0),
      nextSpeed(3),
      prevSpeed(6),
      elapsedBars(0),
      elapsedBeats(0),
      curSpeed(0),
      curSubSongIndex(0),
      bufferPos(0),
      divider(60),
      cycles(0),
      clockDrift(0),
      midiClockCycles(0),
      midiClockDrift(0),
      midiTimeCycles(0),
      midiTimeDrift(0),
      stepPlay(0),
      changeOrd(-1),
      changePos(0),
      totalTicksR(0),
      curMidiClock(0),
      curMidiTime(0),
      totalCmds(0),
      lastCmds(0),
      cmdsPerSecond(0),
      totalTimeDrift(0.0),
      curMidiTimePiece(0),
      curMidiTimeCode(0),
      extValue(0),
      pendingMetroTick(0),
      virtualTempoN(150),
      virtualTempoD(150),
      tempoAccum(0),
      view(DIV_STATUS_NOTHING),
      haltOn(DIV_HALT_NONE),
      audioEngine(DIV_AUDIO_NULL),
      exportMode(DIV_EXPORT_MODE_ONE),
      exportFormat(DIV_EXPORT_FORMAT_WAV),
      wavFormat(DIV_EXPORT_WAV_S16),
      exportBitRateMode(DIV_EXPORT_BITRATE_CONSTANT),
      exportFadeOut(0.0),
      isFadingOut(false),
      exportOutputs(2),
      exportBitRate(128000),
      exportVBRQuality(6.0f),
      cmdStreamInt(NULL),
      midiBaseChan(0),
      midiPoly(true),
      midiDebug(false),
      midiAgeCounter(0),
      samp_bb(NULL),
      samp_bbInLen(0),
      samp_temp(0),
      samp_prevSample(0),
      samp_bbIn(NULL),
      samp_bbOut(NULL),
      metroTick(NULL),
      metroTickLen(0),
      metroBuf(NULL),
      metroBufLen(0),
      metroFreq(0),
      metroPos(0),
      metroAmp(0.0f),
      metroVol(1.0f),
      previewVol(1.0f),
      filePlayerBufLen(0),
      curFilePlayer(NULL),
      filePlayerSync(false),
      filePlayerCue(0,0),
      filePlayerLoopTrail(0),
      curFilePlayerTrail(0),
      totalProcessed(0),
      renderPoolThreads(0),
      renderPool(NULL),
      curOrders(NULL),
      curPat(NULL),
      tempIns(NULL),
      oscSize(1),
      oscReadPos(0),
      oscWritePos(0),
      tickMult(1),
      lastNBIns(0),
      lastNBOuts(0),
      lastNBSize(0),
      processTime(0),
      yrw801ROM(NULL),
      tg100ROM(NULL),
      mu5ROM(NULL) {
      memset(isMuted,0,DIV_MAX_CHANS*sizeof(bool));
      memset(keyHit,0,DIV_MAX_CHANS*sizeof(bool));
      memset(vibTable,0,64*sizeof(short));
      memset(tremTable,0,128*sizeof(short));
      memset(effectSlotMap,-1,4096*sizeof(short));
      memset(sysDefs,0,DIV_MAX_CHIP_DEFS*sizeof(void*));
      memset(romExportDefs,0,DIV_ROM_MAX*sizeof(void*));
      memset(walked,0,8192);
      memset(oscBuf,0,DIV_MAX_OUTPUTS*(sizeof(float*)));
      memset(exportChannelMask,1,DIV_MAX_CHANS*sizeof(bool));
      memset(chipPeak,0,DIV_MAX_CHIPS*DIV_MAX_OUTPUTS*sizeof(float));
      memset(filePlayerBuf,0,DIV_MAX_OUTPUTS*sizeof(float));

      for (int i=0; i<DIV_MAX_CHIP_DEFS; i++) {
        sysFileMapFur[i]=DIV_SYSTEM_NULL;
        sysFileMapDMF[i]=DIV_SYSTEM_NULL;
      }

      changeSong(0);
    }
};
#endif<|MERGE_RESOLUTION|>--- conflicted
+++ resolved
@@ -913,13 +913,8 @@
     void virtualTempoChanged();
 
     // get time
-<<<<<<< HEAD
     int getTotalTicksR(); // engine ticks
-    int getTotalTicks(); // 1/1000000th of a second
-    int getTotalSeconds();
-=======
     TimeMicros getCurTime();
->>>>>>> 3de64c3c
 
     // get repeat pattern
     bool getRepeatPattern();
