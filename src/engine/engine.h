--- conflicted
+++ resolved
@@ -45,13 +45,8 @@
 #define BUSY_BEGIN_SOFT softLocked=true; isBusy.lock();
 #define BUSY_END isBusy.unlock(); softLocked=false;
 
-<<<<<<< HEAD
-#define DIV_VERSION "devff" // it breaks compatiblity
-#define DIV_ENGINE_VERSION 0xff
-=======
-#define DIV_VERSION "dev92"
+#define DIV_VERSION "dev92" // it breaks compatiblity
 #define DIV_ENGINE_VERSION 92
->>>>>>> 202a5284
 
 // for imports
 #define DIV_VERSION_MOD 0xff01
