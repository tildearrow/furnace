--- conflicted
+++ resolved
@@ -545,15 +545,9 @@
           w->writeC(0x95);
           w->writeC(streamID);
           w->writeS(write.val); // sample number
-<<<<<<< HEAD
-          w->writeC((sample->loopStart==0)|(sampleDir[streamID]?0x10:0)); // flags
-          if (sample->loopStart>0 && !sampleDir[streamID]) {
-            loopTimer[streamID]=(double)sample->loopEnd;
-=======
           w->writeC((sample->getLoopStartPosition(DIV_SAMPLE_DEPTH_8BIT)==0)|(sampleDir[streamID]?0x10:0)); // flags
           if (sample->isLoopable() && !sampleDir[streamID]) {
             loopTimer[streamID]=sample->length8;
->>>>>>> 78baff55
             loopSample[streamID]=write.val;
           }
         }
@@ -1619,15 +1613,9 @@
       sample->offSegaPCM=memPos;
       unsigned int readPos=0;
       for (unsigned int j=0; j<alignedSize; j++) {
-<<<<<<< HEAD
-        if (((sample->loopMode != DIV_SAMPLE_LOOPMODE_ONESHOT) && readPos>=sample->loopEnd) || readPos>=sample->length8) {
-          if (sample->isLoopable()) {
-            readPos=sample->loopStart;
-=======
         if (readPos>=(unsigned int)sample->getLoopEndPosition(DIV_SAMPLE_DEPTH_8BIT)) {
           if (sample->isLoopable()) {
             readPos=sample->getLoopStartPosition(DIV_SAMPLE_DEPTH_8BIT);
->>>>>>> 78baff55
             pcmMem[memPos++]=((unsigned char)sample->data8[readPos]+0x80);
           } else {
             pcmMem[memPos++]=0x80;
@@ -1976,20 +1964,12 @@
         if (loopSample[nextToTouch]<song.sampleLen) {
           DivSample* sample=song.sample[loopSample[nextToTouch]];
           // insert loop
-<<<<<<< HEAD
-          if (sample->loopStart<(int)sample->loopEnd) {
-=======
           if (sample->getLoopStartPosition(DIV_SAMPLE_DEPTH_8BIT)<sample->getLoopEndPosition(DIV_SAMPLE_DEPTH_8BIT)) {
->>>>>>> 78baff55
             w->writeC(0x93);
             w->writeC(nextToTouch);
             w->writeI(sample->off8+sample->getLoopStartPosition(DIV_SAMPLE_DEPTH_8BIT));
             w->writeC(0x81);
-<<<<<<< HEAD
-            w->writeI(sample->loopEnd-sample->loopStart);
-=======
             w->writeI(sample->getLoopEndPosition(DIV_SAMPLE_DEPTH_8BIT)-sample->getLoopStartPosition(DIV_SAMPLE_DEPTH_8BIT));
->>>>>>> 78baff55
           }
         }
         loopSample[nextToTouch]=-1;
