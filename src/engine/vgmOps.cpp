/**
 * Furnace Tracker - multi-system chiptune tracker
 * Copyright (C) 2021-2022 tildearrow and contributors
 *
 * This program is free software; you can redistribute it and/or modify
 * it under the terms of the GNU General Public License as published by
 * the Free Software Foundation; either version 2 of the License, or
 * (at your option) any later version.
 *
 * This program is distributed in the hope that it will be useful,
 * but WITHOUT ANY WARRANTY; without even the implied warranty of
 * MERCHANTABILITY or FITNESS FOR A PARTICULAR PURPOSE.  See the
 * GNU General Public License for more details.
 *
 * You should have received a copy of the GNU General Public License along
 * with this program; if not, write to the Free Software Foundation, Inc.,
 * 51 Franklin Street, Fifth Floor, Boston, MA 02110-1301 USA.
 */

#include "engine.h"
#include "../ta-log.h"
#include "../utfutils.h"
#include "song.h"

constexpr int MASTER_CLOCK_PREC=(sizeof(void*)==8)?8:0;

void DivEngine::performVGMWrite(SafeWriter* w, DivSystem sys, DivRegWrite& write, int streamOff, double* loopTimer, double* loopFreq, int* loopSample, bool isSecond) {
  unsigned char baseAddr1=isSecond?0xa0:0x50;
  unsigned char baseAddr2=isSecond?0x80:0;
  unsigned short baseAddr2S=isSecond?0x8000:0;
  unsigned char smsAddr=isSecond?0x30:0x50;
  if (write.addr==0xffffffff) { // Furnace fake reset
    switch (sys) {
      case DIV_SYSTEM_YM2612:
      case DIV_SYSTEM_YM2612_EXT:
        for (int i=0; i<3; i++) { // set SL and RR to highest
          w->writeC(2|baseAddr1);
          w->writeC(0x80+i);
          w->writeC(0xff);
          w->writeC(2|baseAddr1);
          w->writeC(0x84+i);
          w->writeC(0xff);
          w->writeC(2|baseAddr1);
          w->writeC(0x88+i);
          w->writeC(0xff);
          w->writeC(2|baseAddr1);
          w->writeC(0x8c+i);
          w->writeC(0xff);

          w->writeC(3|baseAddr1);
          w->writeC(0x80+i);
          w->writeC(0xff);
          w->writeC(3|baseAddr1);
          w->writeC(0x84+i);
          w->writeC(0xff);
          w->writeC(3|baseAddr1);
          w->writeC(0x88+i);
          w->writeC(0xff);
          w->writeC(3|baseAddr1);
          w->writeC(0x8c+i);
          w->writeC(0xff);
        }
        for (int i=0; i<3; i++) { // note off
          w->writeC(2|baseAddr1);
          w->writeC(0x28);
          w->writeC(i);
          w->writeC(2|baseAddr1);
          w->writeC(0x28);
          w->writeC(4+i);
        }
        w->writeC(2|baseAddr1); // disable DAC
        w->writeC(0x2b);
        w->writeC(0);
        break;
      case DIV_SYSTEM_SMS:
        for (int i=0; i<4; i++) {
          w->writeC(smsAddr);
          w->writeC(0x90|(i<<5)|15);
        }
        break;
      case DIV_SYSTEM_GB:
        // square 1
        w->writeC(0xb3);
        w->writeC(2|baseAddr2);
        w->writeC(0);
        w->writeC(0xb3);
        w->writeC(4|baseAddr2);
        w->writeC(0x80);

        // square 2
        w->writeC(0xb3);
        w->writeC(7|baseAddr2);
        w->writeC(0);
        w->writeC(0xb3);
        w->writeC(9|baseAddr2);
        w->writeC(0x80);

        // wave
        w->writeC(0xb3);
        w->writeC(0x0c|baseAddr2);
        w->writeC(0);
        w->writeC(0xb3);
        w->writeC(0x0e|baseAddr2);
        w->writeC(0x80);

        // noise
        w->writeC(0xb3);
        w->writeC(0x11|baseAddr2);
        w->writeC(0);
        w->writeC(0xb3);
        w->writeC(0x13|baseAddr2);
        w->writeC(0x80);
        break;
      case DIV_SYSTEM_PCE:
        for (int i=0; i<6; i++) {
          w->writeC(0xb9);
          w->writeC(0|baseAddr2);
          w->writeC(i);
          w->writeC(0xb9);
          w->writeC(4|baseAddr2);
          w->writeC(0);
        }
        break;
      case DIV_SYSTEM_NES:
        w->writeC(0xb4);
        w->writeC(0x15|baseAddr2);
        w->writeC(0);
        break;
      case DIV_SYSTEM_YM2151:
        for (int i=0; i<8; i++) {
          w->writeC(4|baseAddr1);
          w->writeC(0xe0+i);
          w->writeC(0xff);
          w->writeC(4|baseAddr1);
          w->writeC(0xe8+i);
          w->writeC(0xff);
          w->writeC(4|baseAddr1);
          w->writeC(0xf0+i);
          w->writeC(0xff);
          w->writeC(4|baseAddr1);
          w->writeC(0xf8+i);
          w->writeC(0xff);

          w->writeC(4|baseAddr1);
          w->writeC(0x08);
          w->writeC(i);
        }
        break;
      case DIV_SYSTEM_SEGAPCM:
      case DIV_SYSTEM_SEGAPCM_COMPAT:
        for (int i=0; i<16; i++) {
          w->writeC(0xc0);
          w->writeS((0x86|baseAddr2S)+(i<<3));
          w->writeC(3);
        }
        break;
      case DIV_SYSTEM_X1_010:
        for (int i=0; i<16; i++) {
          w->writeC(0xc8);
          w->writeS_BE(baseAddr2S+(i<<3));
          w->writeC(0);
        }
        break;
      case DIV_SYSTEM_YM2610:
      case DIV_SYSTEM_YM2610_FULL:
      case DIV_SYSTEM_YM2610B:
      case DIV_SYSTEM_YM2610_EXT:
      case DIV_SYSTEM_YM2610_FULL_EXT:
      case DIV_SYSTEM_YM2610B_EXT:
        for (int i=0; i<2; i++) { // set SL and RR to highest
          w->writeC(8|baseAddr1);
          w->writeC(0x81+i);
          w->writeC(0xff);
          w->writeC(8|baseAddr1);
          w->writeC(0x85+i);
          w->writeC(0xff);
          w->writeC(8|baseAddr1);
          w->writeC(0x89+i);
          w->writeC(0xff);
          w->writeC(8|baseAddr1);
          w->writeC(0x8d+i);
          w->writeC(0xff);

          w->writeC(9|baseAddr1);
          w->writeC(0x81+i);
          w->writeC(0xff);
          w->writeC(9|baseAddr1);
          w->writeC(0x85+i);
          w->writeC(0xff);
          w->writeC(9|baseAddr1);
          w->writeC(0x89+i);
          w->writeC(0xff);
          w->writeC(9|baseAddr1);
          w->writeC(0x8d+i);
          w->writeC(0xff);
        }
        for (int i=0; i<2; i++) { // note off
          w->writeC(8|baseAddr1);
          w->writeC(0x28);
          w->writeC(1+i);
          w->writeC(8|baseAddr1);
          w->writeC(0x28);
          w->writeC(5+i);
        }
        
        // reset AY
        w->writeC(8|baseAddr1);
        w->writeC(7);
        w->writeC(0x3f);

        w->writeC(8|baseAddr1);
        w->writeC(8);
        w->writeC(0);

        w->writeC(8|baseAddr1);
        w->writeC(9);
        w->writeC(0);

        w->writeC(8|baseAddr1);
        w->writeC(10);
        w->writeC(0);

        // reset sample
        w->writeC(9|baseAddr1);
        w->writeC(0);
        w->writeC(0xbf);
        break;
      case DIV_SYSTEM_OPLL:
      case DIV_SYSTEM_OPLL_DRUMS:
      case DIV_SYSTEM_VRC7:
        for (int i=0; i<9; i++) {
          w->writeC(1|baseAddr1);
          w->writeC(0x20+i);
          w->writeC(0);
          w->writeC(1|baseAddr1);
          w->writeC(0x30+i);
          w->writeC(0);
          w->writeC(1|baseAddr1);
          w->writeC(0x10+i);
          w->writeC(0);
        }
        break;
      case DIV_SYSTEM_AY8910:
        w->writeC(0xa0);
        w->writeC(7|baseAddr2);
        w->writeC(0x3f);

        w->writeC(0xa0);
        w->writeC(8|baseAddr2);
        w->writeC(0);

        w->writeC(0xa0);
        w->writeC(9|baseAddr2);
        w->writeC(0);

        w->writeC(0xa0);
        w->writeC(10|baseAddr2);
        w->writeC(0);
        break;
      case DIV_SYSTEM_AY8930:
        w->writeC(0xa0);
        w->writeC(0x0d|baseAddr2);
        w->writeC(0);
        w->writeC(0xa0);
        w->writeC(0x0d|baseAddr2);
        w->writeC(0xa0);
        break;
      case DIV_SYSTEM_SAA1099:
        w->writeC(0xbd);
        w->writeC(0x1c|baseAddr2);
        w->writeC(0x02);
        w->writeC(0xbd);
        w->writeC(0x14|baseAddr2);
        w->writeC(0);
        w->writeC(0xbd);
        w->writeC(0x15|baseAddr2);
        w->writeC(0);

        for (int i=0; i<6; i++) {
          w->writeC(0xbd);
          w->writeC((0|baseAddr2)+i);
          w->writeC(0);
        }
        break;
      case DIV_SYSTEM_LYNX:
        w->writeC(0x4e);
        w->writeC(0x44);
        w->writeC(0xff); //stereo attenuation select
        w->writeC(0x4e);
        w->writeC(0x50);
        w->writeC(0x00); //stereo channel disable
        for (int i=0; i<4; i++) { //stereo attenuation value
          w->writeC(0x4e);
          w->writeC(0x40+i);
          w->writeC(0xff);
        }
        break;
      case DIV_SYSTEM_QSOUND:
        for (int i=0; i<16; i++) {
          w->writeC(0xc4);
          w->writeC(0);
          w->writeC(0);
          w->writeC(2+(i*8));
          w->writeC(0xc4);
          w->writeC(0);
          w->writeC(0);
          w->writeC(6+(i*8));
        }
        for (int i=0; i<3; i++) {
          w->writeC(0xc4);
          w->writeC(0);
          w->writeC(0);
          w->writeC(0xcd+(i*4));
          w->writeC(0xc4);
          w->writeC(0x00);
          w->writeC(0x01);
          w->writeC(0xd6+i);
        }
        break;
      // TODO: it's 3:35am
      case DIV_SYSTEM_OPL:
      case DIV_SYSTEM_OPL_DRUMS:
        // disable envelope
        for (int i=0; i<6; i++) {
          w->writeC(0x0b|baseAddr1);
          w->writeC(0x80+i);
          w->writeC(0x0f);
          w->writeC(0x0b|baseAddr1);
          w->writeC(0x88+i);
          w->writeC(0x0f);
          w->writeC(0x0b|baseAddr1);
          w->writeC(0x90+i);
          w->writeC(0x0f);
        }
        // key off + freq reset
        for (int i=0; i<9; i++) {
          w->writeC(0x0b|baseAddr1);
          w->writeC(0xa0+i);
          w->writeC(0);
          w->writeC(0x0b|baseAddr1);
          w->writeC(0xb0+i);
          w->writeC(0);
        }
        break;
      case DIV_SYSTEM_OPL2:
      case DIV_SYSTEM_OPL2_DRUMS:
        // disable envelope
        for (int i=0; i<6; i++) {
          w->writeC(0x0a|baseAddr1);
          w->writeC(0x80+i);
          w->writeC(0x0f);
          w->writeC(0x0a|baseAddr1);
          w->writeC(0x88+i);
          w->writeC(0x0f);
          w->writeC(0x0a|baseAddr1);
          w->writeC(0x90+i);
          w->writeC(0x0f);
        }
        // key off + freq reset
        for (int i=0; i<9; i++) {
          w->writeC(0x0a|baseAddr1);
          w->writeC(0xa0+i);
          w->writeC(0);
          w->writeC(0x0a|baseAddr1);
          w->writeC(0xb0+i);
          w->writeC(0);
        }
        break;
      case DIV_SYSTEM_OPL3:
      case DIV_SYSTEM_OPL3_DRUMS:
        // disable envelope
        for (int i=0; i<6; i++) {
          w->writeC(0x0e|baseAddr1);
          w->writeC(0x80+i);
          w->writeC(0x0f);
          w->writeC(0x0e|baseAddr1);
          w->writeC(0x88+i);
          w->writeC(0x0f);
          w->writeC(0x0e|baseAddr1);
          w->writeC(0x90+i);
          w->writeC(0x0f);
          w->writeC(0x0f|baseAddr1);
          w->writeC(0x80+i);
          w->writeC(0x0f);
          w->writeC(0x0f|baseAddr1);
          w->writeC(0x88+i);
          w->writeC(0x0f);
          w->writeC(0x0f|baseAddr1);
          w->writeC(0x90+i);
          w->writeC(0x0f);
        }
        // key off + freq reset
        for (int i=0; i<9; i++) {
          w->writeC(0x0e|baseAddr1);
          w->writeC(0xa0+i);
          w->writeC(0);
          w->writeC(0x0e|baseAddr1);
          w->writeC(0xb0+i);
          w->writeC(0);
          w->writeC(0x0f|baseAddr1);
          w->writeC(0xa0+i);
          w->writeC(0);
          w->writeC(0x0f|baseAddr1);
          w->writeC(0xb0+i);
          w->writeC(0);
        }
        // reset 4-op
        w->writeC(0x0f|baseAddr1);
        w->writeC(0x04);
        w->writeC(0x00);
        break;
      case DIV_SYSTEM_OPL4:
      case DIV_SYSTEM_OPL4_DRUMS:
        w->writeC(0xd0);
        w->writeC(write.addr>>8|baseAddr2);
        w->writeC(write.addr&0xff);
        w->writeC(write.val);
        // disable envelope
        for (int i=0; i<6; i++) {
          w->writeC(0xd0);
          w->writeC(0x00|baseAddr2);
          w->writeC(0x80+i);
          w->writeC(0x0f);
          w->writeC(0xd0);
          w->writeC(0x00|baseAddr2);
          w->writeC(0x88+i);
          w->writeC(0x0f);
          w->writeC(0xd0);
          w->writeC(0x00|baseAddr2);
          w->writeC(0x90+i);
          w->writeC(0x0f);
          w->writeC(0xd0);
          w->writeC(0x01|baseAddr2);
          w->writeC(0x80+i);
          w->writeC(0x0f);
          w->writeC(0xd0);
          w->writeC(0x01|baseAddr2);
          w->writeC(0x88+i);
          w->writeC(0x0f);
          w->writeC(0xd0);
          w->writeC(0x01|baseAddr2);
          w->writeC(0x90+i);
          w->writeC(0x0f);
        }
        // key off + freq reset
        for (int i=0; i<9; i++) {
          w->writeC(0xd0);
          w->writeC(0x00|baseAddr2);
          w->writeC(0xa0+i);
          w->writeC(0);
          w->writeC(0xd0);
          w->writeC(0x00|baseAddr2);
          w->writeC(0xb0+i);
          w->writeC(0);
          w->writeC(0xd0);
          w->writeC(0x01|baseAddr2);
          w->writeC(0xa0+i);
          w->writeC(0);
          w->writeC(0xd0);
          w->writeC(0x01|baseAddr2);
          w->writeC(0xb0+i);
          w->writeC(0);
        }
        // reset 4-op
        w->writeC(0xd0);
        w->writeC(0x01|baseAddr2);
        w->writeC(0x04);
        w->writeC(0x00);
        // PCM
        for (int i=0; i<2; i++) {
          w->writeC(0xd0); // fm mix
          w->writeC(0x02|baseAddr2);
          w->writeC(0xf8+i);
          w->writeC(0x1b);
          w->writeC(0xd0); // pcm mix
          w->writeC(0x02|baseAddr2);
          w->writeC(0xf9+i);
          w->writeC(0x00);
        }
        for (int i=0; i<24; i++) {
          w->writeC(0xd0); // key off + damp + LFO reset + pan (mute)
          w->writeC(0x02|baseAddr2);
          w->writeC(0x68+i);
          w->writeC(0x68);
          w->writeC(0xd0); // fnum low
          w->writeC(0x02|baseAddr2);
          w->writeC(0x20+i);
          w->writeC(0x00);
          w->writeC(0xd0); // fnum high
          w->writeC(0x02|baseAddr2);
          w->writeC(0x38+i);
          w->writeC(0x00);
          w->writeC(0xd0); // tl, direct
          w->writeC(0x02|baseAddr2);
          w->writeC(0x38+i);
          w->writeC(0x01);
        }
        break;
      case DIV_SYSTEM_MULTIPCM:
        for (int i=0; i<28; i++) {
          w->writeC(0xb5); // key off
          w->writeC(0x01|baseAddr2);
          w->writeC(i / 7 * 8 + i % 7);
          w->writeC(0xb5);
          w->writeC(0x02|baseAddr2);
          w->writeC(0x04);
          w->writeC(0xb5);
          w->writeC(0x00|baseAddr2);
          w->writeC(0x00);
          w->writeC(0xb5); // freq low
          w->writeC(0x01|baseAddr2);
          w->writeC(i / 7 * 8 + i % 7);
          w->writeC(0xb5);
          w->writeC(0x02|baseAddr2);
          w->writeC(0x01);
          w->writeC(0xb5);
          w->writeC(0x00|baseAddr2);
          w->writeC(0x00);
          w->writeC(0xb5); // freq high
          w->writeC(0x01|baseAddr2);
          w->writeC(i / 7 * 8 + i % 7);
          w->writeC(0xb5);
          w->writeC(0x02|baseAddr2);
          w->writeC(0x02);
          w->writeC(0xb5);
          w->writeC(0x00|baseAddr2);
          w->writeC(0x00);
          w->writeC(0xb5); // pan
          w->writeC(0x01|baseAddr2);
          w->writeC(i / 7 * 8 + i % 7);
          w->writeC(0xb5);
          w->writeC(0x02|baseAddr2);
          w->writeC(0x00);
          w->writeC(0xb5);
          w->writeC(0x00|baseAddr2);
          w->writeC(0x00);
          w->writeC(0xb5); // tl
          w->writeC(0x01|baseAddr2);
          w->writeC(i / 7 * 8 + i % 7);
          w->writeC(0xb5);
          w->writeC(0x02|baseAddr2);
          w->writeC(0x05);
          w->writeC(0xb5);
          w->writeC(0x00|baseAddr2);
          w->writeC(0x01);
        }
        break;
      default:
        break;
    }
  }
  if (write.addr>=0xffff0000) { // Furnace special command
    unsigned char streamID=streamOff+((write.addr&0xff00)>>8);
    logD("writing stream command %x:%x with stream ID %d",write.addr,write.val,streamID);
    switch (write.addr&0xff) {
      case 0: // play sample
        if (write.val<song.sampleLen) {
          DivSample* sample=song.sample[write.val];
          w->writeC(0x95);
          w->writeC(streamID);
          w->writeS(write.val); // sample number
          w->writeC((sample->loopStart==0)); // flags
          if (sample->loopStart>0) {
            loopTimer[streamID]=sample->length8;
            loopSample[streamID]=write.val;
          }
        }
        break;
      case 1: // set sample freq
        w->writeC(0x92);
        w->writeC(streamID);
        w->writeI(write.val);
        loopFreq[streamID]=write.val;
        break;
      case 2: // stop sample
        w->writeC(0x94);
        w->writeC(streamID);
        loopSample[streamID]=-1;
        break;
    }
    return;
  }
  switch (sys) {
    case DIV_SYSTEM_YM2612:
    case DIV_SYSTEM_YM2612_EXT:
      switch (write.addr>>8) {
        case 0: // port 0
          w->writeC(2|baseAddr1);
          w->writeC(write.addr&0xff);
          w->writeC(write.val);
          break;
        case 1: // port 1
          w->writeC(3|baseAddr1);
          w->writeC(write.addr&0xff);
          w->writeC(write.val);
          break;
        case 2: // PSG
          w->writeC(smsAddr);
          w->writeC(write.val);
          break;
      }
      break;
    case DIV_SYSTEM_SMS:
      w->writeC(smsAddr);
      w->writeC(write.val);
      break;
    case DIV_SYSTEM_GB:
      w->writeC(0xb3);
      w->writeC(baseAddr2|((write.addr-16)&0xff));
      w->writeC(write.val);
      break;
    case DIV_SYSTEM_PCE:
      w->writeC(0xb9);
      w->writeC(baseAddr2|(write.addr&0xff));
      w->writeC(write.val);
      break;
    case DIV_SYSTEM_NES:
      w->writeC(0xb4);
      w->writeC(baseAddr2|(write.addr&0xff));
      w->writeC(write.val);
      break;
    case DIV_SYSTEM_FDS: // yeah
      w->writeC(0xb4);
      if ((write.addr&0xff)==0x23) {
        w->writeC(baseAddr2|0x3f);
      } else if ((write.addr&0xff)>=0x80) {
        w->writeC(baseAddr2|(0x20+(write.addr&0x7f)));
      } else {
        w->writeC(baseAddr2|(write.addr&0xff));
      }
      
      w->writeC(write.val);
      break;
    case DIV_SYSTEM_YM2151:
      w->writeC(4|baseAddr1);
      w->writeC(write.addr&0xff);
      w->writeC(write.val);
      break;
    case DIV_SYSTEM_SEGAPCM:
    case DIV_SYSTEM_SEGAPCM_COMPAT:
      w->writeC(0xc0);
      w->writeS(baseAddr2S|(write.addr&0xffff));
      w->writeC(write.val);
      break;
    case DIV_SYSTEM_X1_010:
      w->writeC(0xc8);
      w->writeS_BE(baseAddr2S|(write.addr&0x1fff));
      w->writeC(write.val);
      break;
    case DIV_SYSTEM_YM2610:
    case DIV_SYSTEM_YM2610_FULL:
    case DIV_SYSTEM_YM2610B:
    case DIV_SYSTEM_YM2610_EXT:
    case DIV_SYSTEM_YM2610_FULL_EXT:
    case DIV_SYSTEM_YM2610B_EXT:
      switch (write.addr>>8) {
        case 0: // port 0
          w->writeC(8|baseAddr1);
          w->writeC(write.addr&0xff);
          w->writeC(write.val);
          break;
        case 1: // port 1
          w->writeC(9|baseAddr1);
          w->writeC(write.addr&0xff);
          w->writeC(write.val);
          break;
      }
      break;
    case DIV_SYSTEM_OPN:
      w->writeC(5|baseAddr1);
      w->writeC(write.addr&0xff);
      w->writeC(write.val);
      break;
    case DIV_SYSTEM_OPLL:
    case DIV_SYSTEM_OPLL_DRUMS:
    case DIV_SYSTEM_VRC7:
      w->writeC(1|baseAddr1);
      w->writeC(write.addr&0xff);
      w->writeC(write.val);
      break;
    case DIV_SYSTEM_AY8910:
    case DIV_SYSTEM_AY8930:
      w->writeC(0xa0);
      w->writeC(baseAddr2|(write.addr&0xff));
      w->writeC(write.val);
      break;
    case DIV_SYSTEM_SAA1099:
      w->writeC(0xbd);
      w->writeC(baseAddr2|(write.addr&0xff));
      w->writeC(write.val);
      break;
    case DIV_SYSTEM_LYNX:
      w->writeC(0x4e);
      w->writeC(write.addr&0xff);
      w->writeC(write.val&0xff);
      break;
    case DIV_SYSTEM_QSOUND:
      w->writeC(0xc4);
      w->writeC((write.val>>8)&0xff);
      w->writeC(write.val&0xff);
      w->writeC(write.addr&0xff);
      break;
    case DIV_SYSTEM_SWAN:
      if ((write.addr&0x7f)<0x40) {
        w->writeC(0xbc);
        w->writeC(baseAddr2|(write.addr&0x3f));
        w->writeC(write.val&0xff);
      } else {
        // (Wave) RAM write
        w->writeC(0xc6);
        w->writeS_BE(baseAddr2S|(write.addr&0x3f));
        w->writeC(write.val&0xff);
      }
      break;
    case DIV_SYSTEM_OPL:
    case DIV_SYSTEM_OPL_DRUMS:
      w->writeC(0x0b|baseAddr1);
      w->writeC(write.addr&0xff);
      w->writeC(write.val);
      break;
    case DIV_SYSTEM_OPL2:
    case DIV_SYSTEM_OPL2_DRUMS:
      w->writeC(0x0a|baseAddr1);
      w->writeC(write.addr&0xff);
      w->writeC(write.val);
      break;
    case DIV_SYSTEM_OPL3:
    case DIV_SYSTEM_OPL3_DRUMS:
      switch (write.addr>>8) {
        case 0: // port 0
          w->writeC(0x0e|baseAddr1);
          w->writeC(write.addr&0xff);
          w->writeC(write.val);
          break;
        case 1: // port 1
          w->writeC(0x0f|baseAddr1);
          w->writeC(write.addr&0xff);
          w->writeC(write.val);
          break;
      }
      break;
<<<<<<< HEAD
    case DIV_SYSTEM_OPL4:
    case DIV_SYSTEM_OPL4_DRUMS:
      w->writeC(0xd0);
      w->writeC(write.addr>>8|baseAddr2);
      w->writeC(write.addr&0xff);
      w->writeC(write.val);
      break;
    case DIV_SYSTEM_MULTIPCM:
      w->writeC(0xb5);
      w->writeC(0x01|baseAddr2);
      w->writeC(write.addr&0x1f);
      w->writeC(0xb5);
      w->writeC(0x02|baseAddr2);
      w->writeC(write.addr>>5);
      w->writeC(0xb5);
      w->writeC(0x00|baseAddr2);
      w->writeC(write.val);
=======
    case DIV_SYSTEM_SCC:
      if (write.addr<0x80) {
        w->writeC(0xd2);
        w->writeC(baseAddr2|0);
        w->writeC(write.addr&0x7f);
        w->writeC(write.val&0xff);
      } else if (write.addr<0x8a) {
        w->writeC(0xd2);
        w->writeC(baseAddr2|1);
        w->writeC((write.addr-0x80)&0x7f);
        w->writeC(write.val&0xff);
      } else if (write.addr<0x8f) {
        w->writeC(0xd2);
        w->writeC(baseAddr2|2);
        w->writeC((write.addr-0x8a)&0x7f);
        w->writeC(write.val&0xff);
      } else if (write.addr<0x90) {
        w->writeC(0xd2);
        w->writeC(baseAddr2|3);
        w->writeC((write.addr-0x8f)&0x7f);
        w->writeC(write.val&0xff);
      } else if (write.addr>=0xe0) {
        w->writeC(0xd2);
        w->writeC(baseAddr2|5);
        w->writeC((write.addr-0xe0)&0x7f);
        w->writeC(write.val&0xff);
      } else {
        logW("SCC: writing to unmapped address %.2x!",write.addr);
      }
      break;
    case DIV_SYSTEM_SCC_PLUS:
      if (write.addr<0x80) {
        w->writeC(0xd2);
        w->writeC(baseAddr2|0);
        w->writeC(write.addr&0x7f);
        w->writeC(write.val&0xff);
      } else if (write.addr<0xa0) {
        w->writeC(0xd2);
        w->writeC(baseAddr2|4);
        w->writeC(write.addr);
        w->writeC(write.val&0xff);
      } else if (write.addr<0xaa) {
        w->writeC(0xd2);
        w->writeC(baseAddr2|1);
        w->writeC((write.addr-0xa0)&0x7f);
        w->writeC(write.val&0xff);
      } else if (write.addr<0xaf) {
        w->writeC(0xd2);
        w->writeC(baseAddr2|2);
        w->writeC((write.addr-0xaa)&0x7f);
        w->writeC(write.val&0xff);
      } else if (write.addr<0xb0) {
        w->writeC(0xd2);
        w->writeC(baseAddr2|3);
        w->writeC((write.addr-0xaf)&0x7f);
        w->writeC(write.val&0xff);
      } else if (write.addr>=0xe0) {
        w->writeC(0xd2);
        w->writeC(baseAddr2|5);
        w->writeC((write.addr-0xe0)&0x7f);
        w->writeC(write.val&0xff);
      } else {
        logW("SCC+: writing to unmapped address %.2x!",write.addr);
      }
>>>>>>> 34d86852
      break;
    default:
      logW("write not handled!");
      break;
  }
}

SafeWriter* DivEngine::saveVGM(bool* sysToExport, bool loop, int version) {
  if (version<0x150) {
    lastError="VGM version is too low";
    return NULL;
  }
  stop();
  repeatPattern=false;
  setOrder(0);
  BUSY_BEGIN_SOFT;
  double origRate=got.rate;
  got.rate=44100;
  // determine loop point
  int loopOrder=0;
  int loopRow=0;
  int loopEnd=0;
  walkSong(loopOrder,loopRow,loopEnd);
  logI("loop point: %d %d",loopOrder,loopRow);
  warnings="";

  curOrder=0;
  freelance=false;
  playing=false;
  extValuePresent=false;
  remainingLoops=-1;

  // play the song ourselves
  bool done=false;
  int writeCount=0;

  int gd3Off=0;

  int hasSN=0;
  int snNoiseConfig=9;
  int snNoiseSize=16;
  int snFlags=0;
  int hasOPLL=0;
  int hasOPN2=0;
  int hasOPM=0;
  int hasSegaPCM=0;
  int segaPCMOffset=0xf8000d;
  int hasRFC=0;
  int hasOPN=0;
  int hasOPNA=0;
  int hasOPNB=0;
  int hasOPL2=0;
  int hasOPL=0;
  int hasY8950=0;
  int hasOPL3=0;
  int hasOPL4=0;
  int hasOPX=0;
  int hasZ280=0;
  int hasRFC1=0;
  int hasPWM=0;
  int hasAY=0;
  int ayConfig=0;
  int ayFlags=0;
  int hasGB=0;
  int hasNES=0;
  int hasMultiPCM=0;
  int hasuPD7759=0;
  int hasOKIM6258=0;
  int hasK054539=0;
  int hasOKIM6295=0;
  int hasK051649=0;
  int hasPCE=0;
  int hasNamco=0;
  int hasK053260=0;
  int hasPOKEY=0;
  int hasQSound=0;
  int hasSCSP=0;
  int hasSwan=0;
  int hasVSU=0;
  int hasSAA=0;
  int hasES5503=0;
  int hasES5505=0;
  int hasX1=0;
  int hasC352=0;
  int hasGA20=0;
  int hasLynx=0;

  int howManyChips=0;

  int loopPos=-1;
  int loopTick=-1;

  SafeWriter* w=new SafeWriter;
  w->init();

  // write header
  w->write("Vgm ",4);
  w->writeI(0); // will be written later
  w->writeI(version);

  bool willExport[32];
  bool isSecond[32];
  int streamIDs[32];
  double loopTimer[DIV_MAX_CHANS];
  double loopFreq[DIV_MAX_CHANS];
  int loopSample[DIV_MAX_CHANS];

  for (int i=0; i<DIV_MAX_CHANS; i++) {
    loopTimer[i]=0;
    loopFreq[i]=0;
    loopSample[i]=-1;
  }

  bool writeDACSamples=false;
  bool writeNESSamples=false;
  bool writePCESamples=false;
  DivDispatch* writeADPCM[2]={NULL,NULL};
  int writeSegaPCM=0;
  DivDispatch* writeX1010[2]={NULL,NULL};
  DivDispatch* writeQSound[2]={NULL,NULL};
  DivDispatch* writeMultiPCM[2]={NULL,NULL};
  DivDispatch* writeOPL4PCM[2]={NULL,NULL};

  for (int i=0; i<song.systemLen; i++) {
    willExport[i]=false;
    isSecond[i]=false;
    streamIDs[i]=0;
    if (sysToExport!=NULL) {
      if (!sysToExport[i]) continue;
    }
    if (minVGMVersion(song.system[i])>version) continue;
    switch (song.system[i]) {
      case DIV_SYSTEM_SMS:
        if (!hasSN) {
          hasSN=disCont[i].dispatch->chipClock;
          willExport[i]=true;
          switch ((song.systemFlags[i]>>2)&3) {
            case 1: // real SN
              snNoiseConfig=3;
              snNoiseSize=15;
              break;
            case 2: // real SN atari bass (seemingly unsupported)
              snNoiseConfig=3;
              snNoiseSize=15;
              break;
            default: // Sega VDP
              snNoiseConfig=9;
              snNoiseSize=16;
              break;
          }
        } else if (!(hasSN&0x40000000)) {
          isSecond[i]=true;
          willExport[i]=true;
          hasSN|=0x40000000;
          howManyChips++;
        }
        break;
      case DIV_SYSTEM_GB:
        if (!hasGB) {
          hasGB=disCont[i].dispatch->chipClock;
          willExport[i]=true;
        } else if (!(hasGB&0x40000000)) {
          isSecond[i]=true;
          willExport[i]=true;
          hasGB|=0x40000000;
          howManyChips++;
        }
        break;
      case DIV_SYSTEM_PCE:
        if (!hasPCE) {
          hasPCE=disCont[i].dispatch->chipClock;
          willExport[i]=true;
          writePCESamples=true;
        } else if (!(hasPCE&0x40000000)) {
          isSecond[i]=true;
          willExport[i]=true;
          hasPCE|=0x40000000;
          howManyChips++;
        }
        break;
      case DIV_SYSTEM_NES:
        if (!hasNES) {
          hasNES=disCont[i].dispatch->chipClock;
          willExport[i]=true;
          writeNESSamples=true;
        } else if (!(hasNES&0x40000000)) {
          isSecond[i]=true;
          willExport[i]=true;
          hasNES|=0x40000000;
          howManyChips++;
        }
        break;
      case DIV_SYSTEM_SEGAPCM:
      case DIV_SYSTEM_SEGAPCM_COMPAT:
        if (!hasSegaPCM) {
          hasSegaPCM=4000000;
          willExport[i]=true;
          writeSegaPCM=1;
        } else if (!(hasSegaPCM&0x40000000)) {
          isSecond[i]=true;
          willExport[i]=true;
          writeSegaPCM=2;
          hasSegaPCM|=0x40000000;
          howManyChips++;
        }
        break;
      case DIV_SYSTEM_X1_010:
        if (!hasX1) {
          hasX1=disCont[i].dispatch->chipClock;
          willExport[i]=true;
          writeX1010[0]=disCont[i].dispatch;
        } else if (!(hasX1&0x40000000)) {
          isSecond[i]=true;
          willExport[i]=true;
          writeX1010[1]=disCont[i].dispatch;
          hasX1|=0x40000000;
          howManyChips++;
        }
        break;
      case DIV_SYSTEM_YM2610:
      case DIV_SYSTEM_YM2610_FULL:
      case DIV_SYSTEM_YM2610B:
      case DIV_SYSTEM_YM2610_EXT:
      case DIV_SYSTEM_YM2610_FULL_EXT:
      case DIV_SYSTEM_YM2610B_EXT:
        if (!hasOPNB) {
          hasOPNB=disCont[i].dispatch->chipClock;
          willExport[i]=true;
          writeADPCM[0]=disCont[i].dispatch;
        } else if (!(hasOPNB&0x40000000)) {
          isSecond[i]=true;
          willExport[i]=true;
          writeADPCM[1]=disCont[i].dispatch;
          hasOPNB|=0x40000000;
          howManyChips++;
        }
        if (((song.system[i]==DIV_SYSTEM_YM2610B) || (song.system[i]==DIV_SYSTEM_YM2610B_EXT)) && (!(hasOPNB&0x80000000))) { // YM2610B flag
          hasOPNB|=0x80000000;
        }
        break;
      case DIV_SYSTEM_AY8910:
      case DIV_SYSTEM_AY8930:
        if (!hasAY) {
          hasAY=disCont[i].dispatch->chipClock;
          ayConfig=(song.system[i]==DIV_SYSTEM_AY8930)?3:0;
          ayFlags=1;
          willExport[i]=true;
        } else if (!(hasAY&0x40000000)) {
          isSecond[i]=true;
          willExport[i]=true;
          hasAY|=0x40000000;
          howManyChips++;
        }
        break;
      case DIV_SYSTEM_SAA1099:
        if (!hasSAA) {
          hasSAA=disCont[i].dispatch->chipClock;
          willExport[i]=true;
        } else if (!(hasSAA&0x40000000)) {
          isSecond[i]=true;
          willExport[i]=true;
          hasSAA|=0x40000000;
          howManyChips++;
        }
        break;
      case DIV_SYSTEM_YM2612:
      case DIV_SYSTEM_YM2612_EXT:
        if (!hasOPN2) {
          hasOPN2=disCont[i].dispatch->chipClock;
          willExport[i]=true;
          writeDACSamples=true;
        } else if (!(hasOPN2&0x40000000)) {
          isSecond[i]=true;
          willExport[i]=true;
          hasOPN2|=0x40000000;
          howManyChips++;
        }
        break;
      case DIV_SYSTEM_YM2151:
        if (!hasOPM) {
          hasOPM=disCont[i].dispatch->chipClock;
          willExport[i]=true;
        } else if (!(hasOPM&0x40000000)) {
          isSecond[i]=true;
          willExport[i]=true;
          hasOPM|=0x40000000;
          howManyChips++;
        }
        break;
      case DIV_SYSTEM_OPN:
        if (!hasOPN) {
          hasOPN=disCont[i].dispatch->chipClock;
          willExport[i]=true;
          writeDACSamples=true;
        } else if (!(hasOPN&0x40000000)) {
          isSecond[i]=true;
          willExport[i]=true;
          hasOPN|=0x40000000;
          howManyChips++;
        }
        break;
      case DIV_SYSTEM_OPLL:
      case DIV_SYSTEM_OPLL_DRUMS:
      case DIV_SYSTEM_VRC7:
        if (!hasOPLL) {
          hasOPLL=disCont[i].dispatch->chipClock;
          willExport[i]=true;
        } else if (!(hasOPLL&0x40000000)) {
          isSecond[i]=true;
          willExport[i]=true;
          hasOPLL|=0x40000000;
          howManyChips++;
        }
        break;
      case DIV_SYSTEM_FDS:
        if (!hasNES) {
          hasNES=0x80000000|disCont[i].dispatch->chipClock;
          willExport[i]=true;
        } else if (!(hasNES&0x80000000)) {
          hasNES|=0x80000000;
          willExport[i]=true;
        } else if (!(hasNES&0x40000000)) {
          isSecond[i]=true;
          willExport[i]=true;
          hasNES|=0xc0000000;
          howManyChips++;
        }
        break;
      case DIV_SYSTEM_LYNX:
        if (!hasLynx) {
          hasLynx=disCont[i].dispatch->chipClock;
          willExport[i]=true;
        } else if (!(hasLynx&0x40000000)) {
          isSecond[i]=true;
          willExport[i]=true;
          hasLynx|=0x40000000;
          howManyChips++;
        }
        break;
      case DIV_SYSTEM_QSOUND:
        if (!hasQSound) {
          // could set chipClock to 4000000 here for compatibility
          // However I think it it not necessary because old VGM players will still
          // not be able to handle the 64kb sample bank trick
          hasQSound=disCont[i].dispatch->chipClock;
          willExport[i]=true;
          writeQSound[0]=disCont[i].dispatch;
        } else if (!(hasQSound&0x40000000)) {
          isSecond[i]=true;
          willExport[i]=false;
          writeQSound[1]=disCont[i].dispatch;
          addWarning("dual QSound is not supported by the VGM format");
        }
        break;
      case DIV_SYSTEM_SWAN:
        if (!hasSwan) {
          hasSwan=disCont[i].dispatch->chipClock;
          willExport[i]=true;
          // funny enough, VGM doesn't have support for WSC's sound DMA by design
          // so DAC stream it goes
          // since WS has the same PCM format as YM2612 DAC, I can just reuse this flag
          writeDACSamples=true;
        } else if (!(hasSwan&0x40000000)) {
          isSecond[i]=true;
          willExport[i]=true;
          hasSwan|=0x40000000;
          howManyChips++;
        }
        break;
      case DIV_SYSTEM_OPL:
      case DIV_SYSTEM_OPL_DRUMS:
        if (!hasOPL) {
          hasOPL=disCont[i].dispatch->chipClock;
          willExport[i]=true;
        } else if (!(hasOPL&0x40000000)) {
          isSecond[i]=true;
          willExport[i]=true;
          hasOPL|=0x40000000;
          howManyChips++;
        }
        break;
      case DIV_SYSTEM_OPL2:
      case DIV_SYSTEM_OPL2_DRUMS:
        if (!hasOPL2) {
          hasOPL2=disCont[i].dispatch->chipClock;
          willExport[i]=true;
        } else if (!(hasOPL2&0x40000000)) {
          isSecond[i]=true;
          willExport[i]=true;
          hasOPL2|=0x40000000;
          howManyChips++;
        }
        break;
      case DIV_SYSTEM_OPL3:
      case DIV_SYSTEM_OPL3_DRUMS:
        if (!hasOPL3) {
          hasOPL3=disCont[i].dispatch->chipClock;
          willExport[i]=true;
        } else if (!(hasOPL3&0x40000000)) {
          isSecond[i]=true;
          willExport[i]=true;
          hasOPL3|=0x40000000;
          howManyChips++;
        }
        break;
<<<<<<< HEAD
      case DIV_SYSTEM_OPL4:
      case DIV_SYSTEM_OPL4_DRUMS:
        if (!hasOPL4) {
          hasOPL4=disCont[i].dispatch->chipClock;
          willExport[i]=true;
          writeOPL4PCM[0]=disCont[i].dispatch;
        } else if (!(hasOPL4&0x40000000)) {
          isSecond[i]=true;
          willExport[i]=true;
          writeOPL4PCM[1]=disCont[i].dispatch;
          hasOPL4|=0x40000000;
          howManyChips++;
        }
        break;
      case DIV_SYSTEM_MULTIPCM:
        if (!hasMultiPCM) {
          hasMultiPCM=disCont[i].dispatch->chipClock * 180 / 224;
          willExport[i]=true;
          writeMultiPCM[0]=disCont[i].dispatch;
        } else if (!(hasMultiPCM&0x40000000)) {
          isSecond[i]=true;
          willExport[i]=true;
          writeMultiPCM[1]=disCont[i].dispatch;
          hasMultiPCM|=0x40000000;
=======
      case DIV_SYSTEM_SCC:
      case DIV_SYSTEM_SCC_PLUS:
        if (!hasK051649) {
          hasK051649=disCont[i].dispatch->chipClock;
          if (song.system[i]==DIV_SYSTEM_SCC_PLUS) {
            hasK051649|=0x80000000;
          }
          willExport[i]=true;
        } else if (!(hasK051649&0x40000000)) {
          isSecond[i]=true;
          willExport[i]=true;
          hasK051649|=0x40000000;
          if (song.system[i]==DIV_SYSTEM_SCC_PLUS) {
            hasK051649|=0x80000000;
          }
>>>>>>> 34d86852
          howManyChips++;
        }
        break;
      default:
        break;
    }
    if (willExport[i]) {
      disCont[i].dispatch->toggleRegisterDump(true);
    }
  }

  //bool wantsExtraHeader=false;
  /*for (int i=0; i<song.systemLen; i++) {
    if (isSecond[i]) {
      wantsExtraHeader=true;
      break;
    }
  }*/

  // write chips and stuff
  w->writeI(hasSN);
  w->writeI(hasOPLL);
  w->writeI(0);
  w->writeI(0); // length. will be written later
  w->writeI(0); // loop. will be written later
  w->writeI(0); // loop length. why is this necessary?
  w->writeI(0); // tick rate
  w->writeS(snNoiseConfig);
  w->writeC(snNoiseSize);
  if (version>=0x151) {
    w->writeC(snFlags);
  } else {
    w->writeC(0);
  }
  w->writeI(hasOPN2);
  w->writeI(hasOPM);
  w->writeI(0); // data pointer. will be written later
  if (version>=0x151) {
    w->writeI(hasSegaPCM);
    w->writeI(segaPCMOffset);
    w->writeI(hasRFC);
    w->writeI(hasOPN);
    w->writeI(hasOPNA);
    w->writeI(hasOPNB);
    w->writeI(hasOPL2);
    w->writeI(hasOPL);
    w->writeI(hasY8950);
    w->writeI(hasOPL3);
    w->writeI(hasOPL4);
    w->writeI(hasOPX);
    w->writeI(hasZ280);
    w->writeI(hasRFC1);
    w->writeI(hasPWM);
    w->writeI(hasAY);
    w->writeC(ayConfig);
    w->writeC(ayFlags);
    w->writeC(ayFlags); // OPN
    w->writeC(ayFlags); // OPNA
  } else {
    w->writeI(0);
    w->writeI(0);
    w->writeI(0);
    w->writeI(0);
    w->writeI(0);
    w->writeI(0);
    w->writeI(0);
    w->writeI(0);
    w->writeI(0);
    w->writeI(0);
    w->writeI(0);
    w->writeI(0);
    w->writeI(0);
    w->writeI(0);
    w->writeI(0);
    w->writeI(0);
    w->writeC(0);
    w->writeC(0);
    w->writeC(0); // OPN
    w->writeC(0); // OPNA
  }
  // currently not used but is part of 1.60
  w->writeC(0); // volume
  w->writeC(0); // reserved
  w->writeC(0); // loop count
  // 1.51
  w->writeC(0); // loop modifier
  
  if (version>=0x161) {
    w->writeI(hasGB);
    w->writeI(hasNES);
    w->writeI(hasMultiPCM);
    w->writeI(hasuPD7759);
    w->writeI(hasOKIM6258);
    w->writeC(0); // flags
    w->writeC(0); // K flags
    w->writeC(0); // C140 chip type
    w->writeC(0); // reserved
    w->writeI(hasOKIM6295);
    w->writeI(hasK051649);
    w->writeI(hasK054539);
    w->writeI(hasPCE);
    w->writeI(hasNamco);
    w->writeI(hasK053260);
    w->writeI(hasPOKEY);
    w->writeI(hasQSound);
  } else {
    w->writeI(0);
    w->writeI(0);
    w->writeI(0);
    w->writeI(0);
    w->writeI(0);
    w->writeC(0); // flags
    w->writeC(0); // K flags
    w->writeC(0); // C140 chip type
    w->writeC(0); // reserved
    w->writeI(0);
    w->writeI(0);
    w->writeI(0);
    w->writeI(0);
    w->writeI(0);
    w->writeI(0);
    w->writeI(0);
    w->writeI(0);
  }
  if (version>=0x171) {
    w->writeI(hasSCSP);
  } else {
    w->writeI(0);
  }
  // 1.70
  w->writeI(0); // extra header
  // 1.71
  if (version>=0x171) {
    w->writeI(hasSwan);
    w->writeI(hasVSU);
    w->writeI(hasSAA);
    w->writeI(hasES5503);
    w->writeI(hasES5505);
    w->writeC(0); // 5503 chans
    w->writeC(0); // 5505 chans
    w->writeC(0); // C352 clock divider
    w->writeC(0); // reserved
    w->writeI(hasX1);
    w->writeI(hasC352);
    w->writeI(hasGA20);
    w->writeI(hasLynx);
  } else {
    w->writeI(0);
    w->writeI(0);
    w->writeI(0);
    w->writeI(0);
    w->writeI(0);
    w->writeC(0); // 5503 chans
    w->writeC(0); // 5505 chans
    w->writeC(0); // C352 clock divider
    w->writeC(0); // reserved
    w->writeI(0);
    w->writeI(0);
    w->writeI(0);
    w->writeI(0);
  }
  for (int i=0; i<6; i++) { // reserved
    w->writeI(0);
  }

  /* TODO
  unsigned int exHeaderOff=w->tell();
  if (wantsExtraHeader) {
    w->writeI(4);
    w->writeI(4);

    // write clocks
    w->writeC(howManyChips);
  }*/

  unsigned int songOff=w->tell();

  // write samples
  unsigned int sampleSeek=0;
  for (int i=0; i<song.sampleLen; i++) {
    DivSample* sample=song.sample[i];
    logI("setting seek to %d",sampleSeek);
    sample->off8=sampleSeek;
    sampleSeek+=sample->length8;
  }

  if (writeDACSamples) for (int i=0; i<song.sampleLen; i++) {
    DivSample* sample=song.sample[i];
    w->writeC(0x67);
    w->writeC(0x66);
    w->writeC(0);
    w->writeI(sample->length8);
    for (unsigned int j=0; j<sample->length8; j++) {
      w->writeC((unsigned char)sample->data8[j]+0x80);
    }
  }

  if (writeNESSamples) for (int i=0; i<song.sampleLen; i++) {
    DivSample* sample=song.sample[i];
    w->writeC(0x67);
    w->writeC(0x66);
    w->writeC(7);
    w->writeI(sample->length8);
    for (unsigned int j=0; j<sample->length8; j++) {
      w->writeC(((unsigned char)sample->data8[j]+0x80)>>1);
    }
  }

  if (writePCESamples) for (int i=0; i<song.sampleLen; i++) {
    DivSample* sample=song.sample[i];
    w->writeC(0x67);
    w->writeC(0x66);
    w->writeC(5);
    w->writeI(sample->length8);
    for (unsigned int j=0; j<sample->length8; j++) {
      w->writeC(((unsigned char)sample->data8[j]+0x80)>>3);
    }
  }

  if (writeSegaPCM>0) {
    unsigned char* pcmMem=new unsigned char[16777216];

    size_t memPos=0;
    for (int i=0; i<song.sampleLen; i++) {
      DivSample* sample=song.sample[i];
      if ((memPos&0xff0000)!=((memPos+sample->length8)&0xff0000)) {
        memPos=(memPos+0xffff)&0xff0000;
      }
      if (memPos>=16777216) break;
      sample->offSegaPCM=memPos;
      unsigned int alignedSize=(sample->length8+0xff)&(~0xff);
      unsigned int readPos=0;
      if (alignedSize>65536) alignedSize=65536;
      for (unsigned int j=0; j<alignedSize; j++) {
        if (readPos>=sample->length8) {
          if (sample->loopStart>=0 && sample->loopStart<(int)sample->length8) {
            readPos=sample->loopStart;
            pcmMem[memPos++]=((unsigned char)sample->data8[readPos]+0x80);
          } else {
            pcmMem[memPos++]=0x80;
          }
        } else {
          pcmMem[memPos++]=((unsigned char)sample->data8[readPos]+0x80);
        }
        readPos++;
        if (memPos>=16777216) break;
      }
      sample->loopOffP=readPos-sample->loopStart;
      if (memPos>=16777216) break;
    }

    for (int i=0; i<writeSegaPCM; i++) {
      w->writeC(0x67);
      w->writeC(0x66);
      w->writeC(0x80);
      w->writeI((memPos+8)|(i*0x80000000));
      w->writeI(memPos);
      w->writeI(0);
      w->write(pcmMem,memPos);
    }

    delete[] pcmMem;
  }

  for (int i=0; i<2; i++) {
    if (writeADPCM[i]!=NULL && writeADPCM[i]->getSampleMemUsage(0)>0) {
      w->writeC(0x67);
      w->writeC(0x66);
      w->writeC(0x82);
      w->writeI((writeADPCM[i]->getSampleMemUsage(0)+8)|(i*0x80000000));
      w->writeI(writeADPCM[i]->getSampleMemCapacity(0));
      w->writeI(0);
      w->write(writeADPCM[i]->getSampleMem(0),writeADPCM[i]->getSampleMemUsage(0));
    }
  }

  for (int i=0; i<2; i++) {
    if (writeADPCM[i]!=NULL && writeADPCM[i]->getSampleMemUsage(1)>0) {
      w->writeC(0x67);
      w->writeC(0x66);
      w->writeC(0x83);
      w->writeI((writeADPCM[i]->getSampleMemUsage(1)+8)|(i*0x80000000));
      w->writeI(writeADPCM[i]->getSampleMemCapacity(1));
      w->writeI(0);
      w->write(writeADPCM[i]->getSampleMem(1),writeADPCM[i]->getSampleMemUsage(1));
    }
  }

  for (int i=0; i<2; i++) {
    if (writeQSound[i]!=NULL && writeQSound[i]->getSampleMemUsage()>0) {
      unsigned int blockSize=(writeQSound[i]->getSampleMemUsage()+0xffff)&(~0xffff);
      if (blockSize > 0x1000000) {
        blockSize = 0x1000000;
      }
      w->writeC(0x67);
      w->writeC(0x66);
      w->writeC(0x8F);
      w->writeI((blockSize+8)|(i*0x80000000));
      w->writeI(writeQSound[i]->getSampleMemCapacity());
      w->writeI(0);
      w->write(writeQSound[i]->getSampleMem(),blockSize);
    }
  }

  for (int i=0; i<2; i++) {
    if (writeX1010[i]!=NULL && writeX1010[i]->getSampleMemUsage()>0) {
      w->writeC(0x67);
      w->writeC(0x66);
      w->writeC(0x91);
      w->writeI((writeX1010[i]->getSampleMemUsage()+8)|(i*0x80000000));
      w->writeI(writeX1010[i]->getSampleMemCapacity());
      w->writeI(0);
      w->write(writeX1010[i]->getSampleMem(),writeX1010[i]->getSampleMemUsage());
    }
  }

  for (int i=0; i<2; i++) {
    if (writeOPL4PCM[i]!=NULL) {
      int bank=writeOPL4PCM[i]->getSampleMemCapacity(1)>0?1:0;
      if (writeOPL4PCM[i]->getSampleMemUsage(bank)>0) {
        w->writeC(0x67);
        w->writeC(0x66);
        w->writeC(bank==0?0x84:0x87);
        w->writeI((writeOPL4PCM[i]->getSampleMemUsage(bank)+8)|(i*0x80000000));
        w->writeI(writeOPL4PCM[i]->getSampleMemCapacity(bank));
        w->writeI(0);
        w->write(writeOPL4PCM[i]->getSampleMem(bank),writeOPL4PCM[i]->getSampleMemUsage(bank));
      }
    }
  }

  for (int i=0; i<2; i++) {
    if (writeMultiPCM[i]!=NULL && writeMultiPCM[i]->getSampleMemUsage()>0) {
      w->writeC(0x67);
      w->writeC(0x66);
      w->writeC(0x89);
      w->writeI((writeMultiPCM[i]->getSampleMemUsage()+8)|(i*0x80000000));
      w->writeI(writeMultiPCM[i]->getSampleMemCapacity());
      w->writeI(0);
      w->write(writeMultiPCM[i]->getSampleMem(),writeMultiPCM[i]->getSampleMemUsage());
    }
  }

  // initialize streams
  int streamID=0;
  for (int i=0; i<song.systemLen; i++) {
    if (!willExport[i]) continue;
    streamIDs[i]=streamID;
    switch (song.system[i]) {
      case DIV_SYSTEM_YM2612:
      case DIV_SYSTEM_YM2612_EXT:
        w->writeC(0x90);
        w->writeC(streamID);
        w->writeC(0x02);
        w->writeC(0); // port
        w->writeC(0x2a); // DAC

        w->writeC(0x91);
        w->writeC(streamID);
        w->writeC(0);
        w->writeC(1);
        w->writeC(0);

        w->writeC(0x92);
        w->writeC(streamID);
        w->writeI(32000); // default
        streamID++;
        break;
      case DIV_SYSTEM_NES:
        w->writeC(0x90);
        w->writeC(streamID);
        w->writeC(20);
        w->writeC(0); // port
        w->writeC(0x11); // DAC

        w->writeC(0x91);
        w->writeC(streamID);
        w->writeC(7);
        w->writeC(1);
        w->writeC(0);

        w->writeC(0x92);
        w->writeC(streamID);
        w->writeI(32000); // default
        streamID++;
        break;
      case DIV_SYSTEM_PCE:
        for (int j=0; j<6; j++) {
          w->writeC(0x90);
          w->writeC(streamID);
          w->writeC(27);
          w->writeC(j); // port
          w->writeC(0x06); // select+DAC

          w->writeC(0x91);
          w->writeC(streamID);
          w->writeC(5);
          w->writeC(1);
          w->writeC(0);

          w->writeC(0x92);
          w->writeC(streamID);
          w->writeI(16000); // default
          streamID++;
        }
        break;
      case DIV_SYSTEM_SWAN:
        w->writeC(0x90);
        w->writeC(streamID);
        w->writeC(isSecond[i]?0xa1:0x21);
        w->writeC(0); // port
        w->writeC(0x09); // DAC

        w->writeC(0x91);
        w->writeC(streamID);
        w->writeC(0);
        w->writeC(1);
        w->writeC(0);

        w->writeC(0x92);
        w->writeC(streamID);
        w->writeI(24000); // default
        streamID++;
        break;
      default:
        break;
    }
  }

  // write song data
  playSub(false);
  size_t tickCount=0;
  bool writeLoop=false;
  while (!done) {
    if (loopPos==-1) {
      if (loopOrder==curOrder && loopRow==curRow && ticks==1) {
        writeLoop=true;
      }
    }
    if (nextTick(false,true) || !playing) {
      done=true;
      if (!loop) {
        for (int i=0; i<song.systemLen; i++) {
          disCont[i].dispatch->getRegisterWrites().clear();
        }
        break;
      }
      // stop all streams
      for (int i=0; i<streamID; i++) {
        w->writeC(0x94);
        w->writeC(i);
        loopSample[i]=-1;
      }

      if (!playing) {
        writeLoop=false;
        loopPos=-1;
      }
    }
    // get register dumps
    for (int i=0; i<song.systemLen; i++) {
      std::vector<DivRegWrite>& writes=disCont[i].dispatch->getRegisterWrites();
      for (DivRegWrite& j: writes) {
        performVGMWrite(w,song.system[i],j,streamIDs[i],loopTimer,loopFreq,loopSample,isSecond[i]);
        writeCount++;
      }
      writes.clear();
    }
    // check whether we need to loop
    int totalWait=cycles>>MASTER_CLOCK_PREC;
    for (int i=0; i<streamID; i++) {
      if (loopSample[i]>=0) {
        loopTimer[i]-=(loopFreq[i]/44100.0)*(double)totalWait;
      }
    }
    bool haveNegatives=false;
    for (int i=0; i<streamID; i++) {
      if (loopSample[i]>=0) {
        if (loopTimer[i]<0) {
          haveNegatives=true;
        }
      }
    }
    while (haveNegatives) {
      // finish all negatives
      int nextToTouch=-1;
      for (int i=0; i<streamID; i++) {
        if (loopSample[i]>=0) {
          if (loopTimer[i]<0) {
            if (nextToTouch>=0) {
              if (loopTimer[nextToTouch]>loopTimer[i]) nextToTouch=i;
            } else {
              nextToTouch=i;
            }
          }
        }
      }
      if (nextToTouch>=0) {
        double waitTime=totalWait+(loopTimer[nextToTouch]*(44100.0/MAX(1,loopFreq[nextToTouch])));
        if (waitTime>0) {
          w->writeC(0x61);
          w->writeS(waitTime);
          logV("wait is: %f",waitTime);
          totalWait-=waitTime;
          tickCount+=waitTime;
        }
        if (loopSample[nextToTouch]<song.sampleLen) {
          DivSample* sample=song.sample[loopSample[nextToTouch]];
          // insert loop
          if (sample->loopStart<(int)sample->length8) {
            w->writeC(0x93);
            w->writeC(nextToTouch);
            w->writeI(sample->off8+sample->loopStart);
            w->writeC(0x81);
            w->writeI(sample->length8-sample->loopStart);
          }
        }
        loopSample[nextToTouch]=-1;
      } else {
        haveNegatives=false;
      }
    }
    // write wait
    if (totalWait>0) {
      if (totalWait==735) {
        w->writeC(0x62);
      } else if (totalWait==882) {
        w->writeC(0x63);
      } else {
        w->writeC(0x61);
        w->writeS(totalWait);
      }
      tickCount+=totalWait;
    }
    if (writeLoop) {
      writeLoop=false;
      loopPos=w->tell();
      loopTick=tickCount;
    }
  }
  // end of song
  w->writeC(0x66);

  got.rate=origRate;

  for (int i=0; i<song.systemLen; i++) {
    disCont[i].dispatch->toggleRegisterDump(false);
  }

  // write GD3 tag
  gd3Off=w->tell();
  w->write("Gd3 ",4);
  w->writeI(0x100);
  w->writeI(0); // length. will be written later

  WString ws;
  ws=utf8To16(song.name.c_str());
  w->writeWString(ws,false); // name
  w->writeS(0); // japanese name
  w->writeS(0); // game name
  w->writeS(0); // japanese game name
  if (song.systemLen>1) {
    ws=L"Multiple Systems";
  } else {
    ws=utf8To16(getSystemName(song.system[0]));
  }
  w->writeWString(ws,false); // system name
  if (song.systemLen>1) {
    ws=L"複数システム";
  } else {
    ws=utf8To16(getSystemNameJ(song.system[0]));
  }
  w->writeWString(ws,false); // japanese system name
  ws=utf8To16(song.author.c_str());
  w->writeWString(ws,false); // author name
  w->writeS(0); // japanese author name
  w->writeS(0); // date
  w->writeWString(L"Furnace Tracker",false); // ripper
  w->writeS(0); // notes

  int gd3Len=w->tell()-gd3Off-12;

  w->seek(gd3Off+8,SEEK_SET);
  w->writeI(gd3Len);

  // finish file
  size_t len=w->size()-4;
  w->seek(4,SEEK_SET);
  w->writeI(len);
  w->seek(0x14,SEEK_SET);
  w->writeI(gd3Off-0x14);
  w->writeI(tickCount);
  if (loop) {
    if (loopPos==-1) {
      w->writeI(0);
      w->writeI(0);
    } else {
      w->writeI(loopPos-0x1c);
      w->writeI(tickCount-loopTick-1);
    }
  } else {
    w->writeI(0);
    w->writeI(0);
  }
  w->seek(0x34,SEEK_SET);
  w->writeI(songOff-0x34);
  /*if (wantsExtraHeader) {
    w->seek(0xbc,SEEK_SET);
    w->writeI(exHeaderOff-0xbc);
  }*/

  remainingLoops=-1;
  playing=false;
  freelance=false;
  extValuePresent=false;

  logI("%d register writes total.",writeCount);

  BUSY_END;
  return w;
}<|MERGE_RESOLUTION|>--- conflicted
+++ resolved
@@ -739,25 +739,6 @@
           break;
       }
       break;
-<<<<<<< HEAD
-    case DIV_SYSTEM_OPL4:
-    case DIV_SYSTEM_OPL4_DRUMS:
-      w->writeC(0xd0);
-      w->writeC(write.addr>>8|baseAddr2);
-      w->writeC(write.addr&0xff);
-      w->writeC(write.val);
-      break;
-    case DIV_SYSTEM_MULTIPCM:
-      w->writeC(0xb5);
-      w->writeC(0x01|baseAddr2);
-      w->writeC(write.addr&0x1f);
-      w->writeC(0xb5);
-      w->writeC(0x02|baseAddr2);
-      w->writeC(write.addr>>5);
-      w->writeC(0xb5);
-      w->writeC(0x00|baseAddr2);
-      w->writeC(write.val);
-=======
     case DIV_SYSTEM_SCC:
       if (write.addr<0x80) {
         w->writeC(0xd2);
@@ -822,7 +803,24 @@
       } else {
         logW("SCC+: writing to unmapped address %.2x!",write.addr);
       }
->>>>>>> 34d86852
+      break;
+    case DIV_SYSTEM_OPL4:
+    case DIV_SYSTEM_OPL4_DRUMS:
+      w->writeC(0xd0);
+      w->writeC(write.addr>>8|baseAddr2);
+      w->writeC(write.addr&0xff);
+      w->writeC(write.val);
+      break;
+    case DIV_SYSTEM_MULTIPCM:
+      w->writeC(0xb5);
+      w->writeC(0x01|baseAddr2);
+      w->writeC(write.addr&0x1f);
+      w->writeC(0xb5);
+      w->writeC(0x02|baseAddr2);
+      w->writeC(write.addr>>5);
+      w->writeC(0xb5);
+      w->writeC(0x00|baseAddr2);
+      w->writeC(write.val);
       break;
     default:
       logW("write not handled!");
@@ -1228,32 +1226,6 @@
           howManyChips++;
         }
         break;
-<<<<<<< HEAD
-      case DIV_SYSTEM_OPL4:
-      case DIV_SYSTEM_OPL4_DRUMS:
-        if (!hasOPL4) {
-          hasOPL4=disCont[i].dispatch->chipClock;
-          willExport[i]=true;
-          writeOPL4PCM[0]=disCont[i].dispatch;
-        } else if (!(hasOPL4&0x40000000)) {
-          isSecond[i]=true;
-          willExport[i]=true;
-          writeOPL4PCM[1]=disCont[i].dispatch;
-          hasOPL4|=0x40000000;
-          howManyChips++;
-        }
-        break;
-      case DIV_SYSTEM_MULTIPCM:
-        if (!hasMultiPCM) {
-          hasMultiPCM=disCont[i].dispatch->chipClock * 180 / 224;
-          willExport[i]=true;
-          writeMultiPCM[0]=disCont[i].dispatch;
-        } else if (!(hasMultiPCM&0x40000000)) {
-          isSecond[i]=true;
-          willExport[i]=true;
-          writeMultiPCM[1]=disCont[i].dispatch;
-          hasMultiPCM|=0x40000000;
-=======
       case DIV_SYSTEM_SCC:
       case DIV_SYSTEM_SCC_PLUS:
         if (!hasK051649) {
@@ -1269,7 +1241,33 @@
           if (song.system[i]==DIV_SYSTEM_SCC_PLUS) {
             hasK051649|=0x80000000;
           }
->>>>>>> 34d86852
+          howManyChips++;
+        }
+        break;
+      case DIV_SYSTEM_OPL4:
+      case DIV_SYSTEM_OPL4_DRUMS:
+        if (!hasOPL4) {
+          hasOPL4=disCont[i].dispatch->chipClock;
+          willExport[i]=true;
+          writeOPL4PCM[0]=disCont[i].dispatch;
+        } else if (!(hasOPL4&0x40000000)) {
+          isSecond[i]=true;
+          willExport[i]=true;
+          writeOPL4PCM[1]=disCont[i].dispatch;
+          hasOPL4|=0x40000000;
+          howManyChips++;
+        }
+        break;
+      case DIV_SYSTEM_MULTIPCM:
+        if (!hasMultiPCM) {
+          hasMultiPCM=disCont[i].dispatch->chipClock * 180 / 224;
+          willExport[i]=true;
+          writeMultiPCM[0]=disCont[i].dispatch;
+        } else if (!(hasMultiPCM&0x40000000)) {
+          isSecond[i]=true;
+          willExport[i]=true;
+          writeMultiPCM[1]=disCont[i].dispatch;
+          hasMultiPCM|=0x40000000;
           howManyChips++;
         }
         break;
