--- conflicted
+++ resolved
@@ -983,11 +983,7 @@
       w->writeC(write.val);
       break;
     case DIV_SYSTEM_SEGAPCM:
-<<<<<<< HEAD
-    case DIV_SYSTEM_SEGAPCM_COMPAT:
     case DIV_SYSTEM_SEGAPCM_DISCRETE:
-=======
->>>>>>> de0a4e65
       w->writeC(0xc0);
       w->writeS(baseAddr2S|(write.addr&0xffff));
       w->writeC(write.val);
@@ -1513,11 +1509,7 @@
         }
         break;
       case DIV_SYSTEM_SEGAPCM:
-<<<<<<< HEAD
-      case DIV_SYSTEM_SEGAPCM_COMPAT:
       case DIV_SYSTEM_SEGAPCM_DISCRETE:
-=======
->>>>>>> de0a4e65
         if (!hasSegaPCM) {
           hasSegaPCM=disCont[i].dispatch->chipClock;
           CHIP_VOL(4,0.67);
