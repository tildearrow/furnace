/**
 * Furnace Tracker - multi-system chiptune tracker
 * Copyright (C) 2021-2022 tildearrow and contributors
 *
 * This program is free software; you can redistribute it and/or modify
 * it under the terms of the GNU General Public License as published by
 * the Free Software Foundation; either version 2 of the License, or
 * (at your option) any later version.
 *
 * This program is distributed in the hope that it will be useful,
 * but WITHOUT ANY WARRANTY; without even the implied warranty of
 * MERCHANTABILITY or FITNESS FOR A PARTICULAR PURPOSE.  See the
 * GNU General Public License for more details.
 *
 * You should have received a copy of the GNU General Public License along
 * with this program; if not, write to the Free Software Foundation, Inc.,
 * 51 Franklin Street, Fifth Floor, Boston, MA 02110-1301 USA.
 */

#include "engine.h"
#include "../ta-log.h"
#include "../utfutils.h"
#include "song.h"

constexpr int MASTER_CLOCK_PREC=(sizeof(void*)==8)?8:0;

void DivEngine::performVGMWrite(SafeWriter* w, DivSystem sys, DivRegWrite& write, int streamOff, double* loopTimer, double* loopFreq, int* loopSample, bool isSecond) {
  unsigned char baseAddr1=isSecond?0xa0:0x50;
  unsigned char baseAddr2=isSecond?0x80:0;
  unsigned short baseAddr2S=isSecond?0x8000:0;
  unsigned char smsAddr=isSecond?0x30:0x50;
  if (write.addr==0xffffffff) { // Furnace fake reset
    switch (sys) {
      case DIV_SYSTEM_YM2612:
      case DIV_SYSTEM_YM2612_EXT:
        for (int i=0; i<3; i++) { // set SL and RR to highest
          w->writeC(2|baseAddr1);
          w->writeC(0x80+i);
          w->writeC(0xff);
          w->writeC(2|baseAddr1);
          w->writeC(0x84+i);
          w->writeC(0xff);
          w->writeC(2|baseAddr1);
          w->writeC(0x88+i);
          w->writeC(0xff);
          w->writeC(2|baseAddr1);
          w->writeC(0x8c+i);
          w->writeC(0xff);

          w->writeC(3|baseAddr1);
          w->writeC(0x80+i);
          w->writeC(0xff);
          w->writeC(3|baseAddr1);
          w->writeC(0x84+i);
          w->writeC(0xff);
          w->writeC(3|baseAddr1);
          w->writeC(0x88+i);
          w->writeC(0xff);
          w->writeC(3|baseAddr1);
          w->writeC(0x8c+i);
          w->writeC(0xff);
        }
        for (int i=0; i<3; i++) { // note off
          w->writeC(2|baseAddr1);
          w->writeC(0x28);
          w->writeC(i);
          w->writeC(2|baseAddr1);
          w->writeC(0x28);
          w->writeC(4+i);
        }
        w->writeC(2|baseAddr1); // disable DAC
        w->writeC(0x2b);
        w->writeC(0);
        break;
      case DIV_SYSTEM_SMS:
        for (int i=0; i<4; i++) {
          w->writeC(smsAddr);
          w->writeC(0x90|(i<<5)|15);
        }
        break;
      case DIV_SYSTEM_GB:
        // square 1
        w->writeC(0xb3);
        w->writeC(2|baseAddr2);
        w->writeC(0);
        w->writeC(0xb3);
        w->writeC(4|baseAddr2);
        w->writeC(0x80);

        // square 2
        w->writeC(0xb3);
        w->writeC(7|baseAddr2);
        w->writeC(0);
        w->writeC(0xb3);
        w->writeC(9|baseAddr2);
        w->writeC(0x80);

        // wave
        w->writeC(0xb3);
        w->writeC(0x0c|baseAddr2);
        w->writeC(0);
        w->writeC(0xb3);
        w->writeC(0x0e|baseAddr2);
        w->writeC(0x80);

        // noise
        w->writeC(0xb3);
        w->writeC(0x11|baseAddr2);
        w->writeC(0);
        w->writeC(0xb3);
        w->writeC(0x13|baseAddr2);
        w->writeC(0x80);
        break;
      case DIV_SYSTEM_PCE:
        for (int i=0; i<6; i++) {
          w->writeC(0xb9);
          w->writeC(0|baseAddr2);
          w->writeC(i);
          w->writeC(0xb9);
          w->writeC(4|baseAddr2);
          w->writeC(0);
        }
        break;
      case DIV_SYSTEM_NES:
        w->writeC(0xb4);
        w->writeC(0x15|baseAddr2);
        w->writeC(0);
        break;
      case DIV_SYSTEM_YM2151:
        for (int i=0; i<8; i++) {
          w->writeC(4|baseAddr1);
          w->writeC(0xe0+i);
          w->writeC(0xff);
          w->writeC(4|baseAddr1);
          w->writeC(0xe8+i);
          w->writeC(0xff);
          w->writeC(4|baseAddr1);
          w->writeC(0xf0+i);
          w->writeC(0xff);
          w->writeC(4|baseAddr1);
          w->writeC(0xf8+i);
          w->writeC(0xff);

          w->writeC(4|baseAddr1);
          w->writeC(0x08);
          w->writeC(i);
        }
        break;
      case DIV_SYSTEM_SEGAPCM:
      case DIV_SYSTEM_SEGAPCM_COMPAT:
        for (int i=0; i<16; i++) {
          w->writeC(0xc0);
          w->writeS((0x86|baseAddr2S)+(i<<3));
          w->writeC(3);
        }
        break;
      case DIV_SYSTEM_X1_010:
        for (int i=0; i<16; i++) {
          w->writeC(0xc8);
          w->writeS_BE(baseAddr2S+(i<<3));
          w->writeC(0);
        }
        break;
      case DIV_SYSTEM_YM2610:
      case DIV_SYSTEM_YM2610_FULL:
      case DIV_SYSTEM_YM2610B:
      case DIV_SYSTEM_YM2610_EXT:
      case DIV_SYSTEM_YM2610_FULL_EXT:
      case DIV_SYSTEM_YM2610B_EXT:
        for (int i=0; i<2; i++) { // set SL and RR to highest
          w->writeC(8|baseAddr1);
          w->writeC(0x81+i);
          w->writeC(0xff);
          w->writeC(8|baseAddr1);
          w->writeC(0x85+i);
          w->writeC(0xff);
          w->writeC(8|baseAddr1);
          w->writeC(0x89+i);
          w->writeC(0xff);
          w->writeC(8|baseAddr1);
          w->writeC(0x8d+i);
          w->writeC(0xff);

          w->writeC(9|baseAddr1);
          w->writeC(0x81+i);
          w->writeC(0xff);
          w->writeC(9|baseAddr1);
          w->writeC(0x85+i);
          w->writeC(0xff);
          w->writeC(9|baseAddr1);
          w->writeC(0x89+i);
          w->writeC(0xff);
          w->writeC(9|baseAddr1);
          w->writeC(0x8d+i);
          w->writeC(0xff);
        }
        for (int i=0; i<2; i++) { // note off
          w->writeC(8|baseAddr1);
          w->writeC(0x28);
          w->writeC(1+i);
          w->writeC(8|baseAddr1);
          w->writeC(0x28);
          w->writeC(5+i);
        }
        
        // reset AY
        w->writeC(8|baseAddr1);
        w->writeC(7);
        w->writeC(0x3f);

        w->writeC(8|baseAddr1);
        w->writeC(8);
        w->writeC(0);

        w->writeC(8|baseAddr1);
        w->writeC(9);
        w->writeC(0);

        w->writeC(8|baseAddr1);
        w->writeC(10);
        w->writeC(0);

        // reset sample
        w->writeC(9|baseAddr1);
        w->writeC(0);
        w->writeC(0xbf);
        break;
      case DIV_SYSTEM_OPLL:
      case DIV_SYSTEM_OPLL_DRUMS:
      case DIV_SYSTEM_VRC7:
        for (int i=0; i<9; i++) {
          w->writeC(1|baseAddr1);
          w->writeC(0x20+i);
          w->writeC(0);
          w->writeC(1|baseAddr1);
          w->writeC(0x30+i);
          w->writeC(0);
          w->writeC(1|baseAddr1);
          w->writeC(0x10+i);
          w->writeC(0);
        }
        break;
      case DIV_SYSTEM_AY8910:
        w->writeC(0xa0);
        w->writeC(7|baseAddr2);
        w->writeC(0x3f);

        w->writeC(0xa0);
        w->writeC(8|baseAddr2);
        w->writeC(0);

        w->writeC(0xa0);
        w->writeC(9|baseAddr2);
        w->writeC(0);

        w->writeC(0xa0);
        w->writeC(10|baseAddr2);
        w->writeC(0);
        break;
      case DIV_SYSTEM_AY8930:
        w->writeC(0xa0);
        w->writeC(0x0d|baseAddr2);
        w->writeC(0);
        w->writeC(0xa0);
        w->writeC(0x0d|baseAddr2);
        w->writeC(0xa0);
        break;
      case DIV_SYSTEM_SAA1099:
        w->writeC(0xbd);
        w->writeC(0x1c|baseAddr2);
        w->writeC(0x02);
        w->writeC(0xbd);
        w->writeC(0x14|baseAddr2);
        w->writeC(0);
        w->writeC(0xbd);
        w->writeC(0x15|baseAddr2);
        w->writeC(0);

        for (int i=0; i<6; i++) {
          w->writeC(0xbd);
          w->writeC((0|baseAddr2)+i);
          w->writeC(0);
        }
        break;
      case DIV_SYSTEM_LYNX:
        w->writeC(0x4e);
        w->writeC(0x44);
        w->writeC(0xff); //stereo attenuation select
        w->writeC(0x4e);
        w->writeC(0x50);
        w->writeC(0x00); //stereo channel disable
        for (int i=0; i<4; i++) { //stereo attenuation value
          w->writeC(0x4e);
          w->writeC(0x40+i);
          w->writeC(0xff);
        }
        break;
      case DIV_SYSTEM_QSOUND:
        for (int i=0; i<16; i++) {
          w->writeC(0xc4);
          w->writeC(0);
          w->writeC(0);
          w->writeC(2+(i*8));
          w->writeC(0xc4);
          w->writeC(0);
          w->writeC(0);
          w->writeC(6+(i*8));
        }
        for (int i=0; i<3; i++) {
          w->writeC(0xc4);
          w->writeC(0);
          w->writeC(0);
          w->writeC(0xcd+(i*4));
          w->writeC(0xc4);
          w->writeC(0x00);
          w->writeC(0x01);
          w->writeC(0xd6+i);
        }
        break;
      // TODO: it's 3:35am
      case DIV_SYSTEM_OPL:
      case DIV_SYSTEM_OPL_DRUMS:
        // disable envelope
        for (int i=0; i<6; i++) {
          w->writeC(0x0b|baseAddr1);
          w->writeC(0x80+i);
          w->writeC(0x0f);
          w->writeC(0x0b|baseAddr1);
          w->writeC(0x88+i);
          w->writeC(0x0f);
          w->writeC(0x0b|baseAddr1);
          w->writeC(0x90+i);
          w->writeC(0x0f);
        }
        // key off + freq reset
        for (int i=0; i<9; i++) {
          w->writeC(0x0b|baseAddr1);
          w->writeC(0xa0+i);
          w->writeC(0);
          w->writeC(0x0b|baseAddr1);
          w->writeC(0xb0+i);
          w->writeC(0);
        }
        break;
      case DIV_SYSTEM_OPL2:
      case DIV_SYSTEM_OPL2_DRUMS:
        // disable envelope
        for (int i=0; i<6; i++) {
          w->writeC(0x0a|baseAddr1);
          w->writeC(0x80+i);
          w->writeC(0x0f);
          w->writeC(0x0a|baseAddr1);
          w->writeC(0x88+i);
          w->writeC(0x0f);
          w->writeC(0x0a|baseAddr1);
          w->writeC(0x90+i);
          w->writeC(0x0f);
        }
        // key off + freq reset
        for (int i=0; i<9; i++) {
          w->writeC(0x0a|baseAddr1);
          w->writeC(0xa0+i);
          w->writeC(0);
          w->writeC(0x0a|baseAddr1);
          w->writeC(0xb0+i);
          w->writeC(0);
        }
        break;
      case DIV_SYSTEM_OPL3:
      case DIV_SYSTEM_OPL3_DRUMS:
        // disable envelope
        for (int i=0; i<6; i++) {
          w->writeC(0x0e|baseAddr1);
          w->writeC(0x80+i);
          w->writeC(0x0f);
          w->writeC(0x0e|baseAddr1);
          w->writeC(0x88+i);
          w->writeC(0x0f);
          w->writeC(0x0e|baseAddr1);
          w->writeC(0x90+i);
          w->writeC(0x0f);
          w->writeC(0x0f|baseAddr1);
          w->writeC(0x80+i);
          w->writeC(0x0f);
          w->writeC(0x0f|baseAddr1);
          w->writeC(0x88+i);
          w->writeC(0x0f);
          w->writeC(0x0f|baseAddr1);
          w->writeC(0x90+i);
          w->writeC(0x0f);
        }
        // key off + freq reset
        for (int i=0; i<9; i++) {
          w->writeC(0x0e|baseAddr1);
          w->writeC(0xa0+i);
          w->writeC(0);
          w->writeC(0x0e|baseAddr1);
          w->writeC(0xb0+i);
          w->writeC(0);
          w->writeC(0x0f|baseAddr1);
          w->writeC(0xa0+i);
          w->writeC(0);
          w->writeC(0x0f|baseAddr1);
          w->writeC(0xb0+i);
          w->writeC(0);
        }
        // reset 4-op
        w->writeC(0x0f|baseAddr1);
        w->writeC(0x04);
        w->writeC(0x00);
        break;
      case DIV_SYSTEM_OPL4:
      case DIV_SYSTEM_OPL4_DRUMS:
        w->writeC(0xd0);
        w->writeC(write.addr>>8|baseAddr2);
        w->writeC(write.addr&0xff);
        w->writeC(write.val);
        // disable envelope
        for (int i=0; i<6; i++) {
          w->writeC(0xd0);
          w->writeC(0x00|baseAddr2);
          w->writeC(0x80+i);
          w->writeC(0x0f);
          w->writeC(0xd0);
          w->writeC(0x00|baseAddr2);
          w->writeC(0x88+i);
          w->writeC(0x0f);
          w->writeC(0xd0);
          w->writeC(0x00|baseAddr2);
          w->writeC(0x90+i);
          w->writeC(0x0f);
          w->writeC(0xd0);
          w->writeC(0x01|baseAddr2);
          w->writeC(0x80+i);
          w->writeC(0x0f);
          w->writeC(0xd0);
          w->writeC(0x01|baseAddr2);
          w->writeC(0x88+i);
          w->writeC(0x0f);
          w->writeC(0xd0);
          w->writeC(0x01|baseAddr2);
          w->writeC(0x90+i);
          w->writeC(0x0f);
        }
        // key off + freq reset
        for (int i=0; i<9; i++) {
          w->writeC(0xd0);
          w->writeC(0x00|baseAddr2);
          w->writeC(0xa0+i);
          w->writeC(0);
          w->writeC(0xd0);
          w->writeC(0x00|baseAddr2);
          w->writeC(0xb0+i);
          w->writeC(0);
          w->writeC(0xd0);
          w->writeC(0x01|baseAddr2);
          w->writeC(0xa0+i);
          w->writeC(0);
          w->writeC(0xd0);
          w->writeC(0x01|baseAddr2);
          w->writeC(0xb0+i);
          w->writeC(0);
        }
        // reset 4-op
        w->writeC(0xd0);
        w->writeC(0x01|baseAddr2);
        w->writeC(0x04);
        w->writeC(0x00);
        // PCM
        for (int i=0; i<2; i++) {
          w->writeC(0xd0); // fm mix
          w->writeC(0x02|baseAddr2);
          w->writeC(0xf8+i);
          w->writeC(0x1b);
          w->writeC(0xd0); // pcm mix
          w->writeC(0x02|baseAddr2);
          w->writeC(0xf9+i);
          w->writeC(0x00);
        }
        for (int i=0; i<24; i++) {
          w->writeC(0xd0); // key off + damp + LFO reset + pan (mute)
          w->writeC(0x02|baseAddr2);
          w->writeC(0x68+i);
          w->writeC(0x68);
          w->writeC(0xd0); // fnum low
          w->writeC(0x02|baseAddr2);
          w->writeC(0x20+i);
          w->writeC(0x00);
          w->writeC(0xd0); // fnum high
          w->writeC(0x02|baseAddr2);
          w->writeC(0x38+i);
          w->writeC(0x00);
          w->writeC(0xd0); // tl, direct
          w->writeC(0x02|baseAddr2);
          w->writeC(0x38+i);
          w->writeC(0x01);
        }
        break;
      case DIV_SYSTEM_MULTIPCM:
        for (int i=0; i<28; i++) {
          w->writeC(0xb5); // key off
          w->writeC(0x01|baseAddr2);
          w->writeC(i / 7 * 8 + i % 7);
          w->writeC(0xb5);
          w->writeC(0x02|baseAddr2);
          w->writeC(0x04);
          w->writeC(0xb5);
          w->writeC(0x00|baseAddr2);
          w->writeC(0x00);
          w->writeC(0xb5); // freq low
          w->writeC(0x01|baseAddr2);
          w->writeC(i / 7 * 8 + i % 7);
          w->writeC(0xb5);
          w->writeC(0x02|baseAddr2);
          w->writeC(0x01);
          w->writeC(0xb5);
          w->writeC(0x00|baseAddr2);
          w->writeC(0x00);
          w->writeC(0xb5); // freq high
          w->writeC(0x01|baseAddr2);
          w->writeC(i / 7 * 8 + i % 7);
          w->writeC(0xb5);
          w->writeC(0x02|baseAddr2);
          w->writeC(0x02);
          w->writeC(0xb5);
          w->writeC(0x00|baseAddr2);
          w->writeC(0x00);
          w->writeC(0xb5); // pan
          w->writeC(0x01|baseAddr2);
          w->writeC(i / 7 * 8 + i % 7);
          w->writeC(0xb5);
          w->writeC(0x02|baseAddr2);
          w->writeC(0x00);
          w->writeC(0xb5);
          w->writeC(0x00|baseAddr2);
          w->writeC(0x00);
          w->writeC(0xb5); // tl
          w->writeC(0x01|baseAddr2);
          w->writeC(i / 7 * 8 + i % 7);
          w->writeC(0xb5);
          w->writeC(0x02|baseAddr2);
          w->writeC(0x05);
          w->writeC(0xb5);
          w->writeC(0x00|baseAddr2);
          w->writeC(0x01);
        }
        break;
      default:
        break;
    }
  }
  if (write.addr>=0xffff0000) { // Furnace special command
    unsigned char streamID=streamOff+((write.addr&0xff00)>>8);
    logD("writing stream command %x:%x with stream ID %d",write.addr,write.val,streamID);
    switch (write.addr&0xff) {
      case 0: // play sample
        if (write.val<song.sampleLen) {
          DivSample* sample=song.sample[write.val];
          w->writeC(0x95);
          w->writeC(streamID);
          w->writeS(write.val); // sample number
          w->writeC((sample->loopStart==0)); // flags
          if (sample->loopStart>0) {
            loopTimer[streamID]=sample->length8;
            loopSample[streamID]=write.val;
          }
        }
        break;
      case 1: // set sample freq
        w->writeC(0x92);
        w->writeC(streamID);
        w->writeI(write.val);
        loopFreq[streamID]=write.val;
        break;
      case 2: // stop sample
        w->writeC(0x94);
        w->writeC(streamID);
        loopSample[streamID]=-1;
        break;
    }
    return;
  }
  switch (sys) {
    case DIV_SYSTEM_YM2612:
    case DIV_SYSTEM_YM2612_EXT:
      switch (write.addr>>8) {
        case 0: // port 0
          w->writeC(2|baseAddr1);
          w->writeC(write.addr&0xff);
          w->writeC(write.val);
          break;
        case 1: // port 1
          w->writeC(3|baseAddr1);
          w->writeC(write.addr&0xff);
          w->writeC(write.val);
          break;
        case 2: // PSG
          w->writeC(smsAddr);
          w->writeC(write.val);
          break;
      }
      break;
    case DIV_SYSTEM_SMS:
      w->writeC(smsAddr);
      w->writeC(write.val);
      break;
    case DIV_SYSTEM_GB:
      w->writeC(0xb3);
      w->writeC(baseAddr2|((write.addr-16)&0xff));
      w->writeC(write.val);
      break;
    case DIV_SYSTEM_PCE:
      w->writeC(0xb9);
      w->writeC(baseAddr2|(write.addr&0xff));
      w->writeC(write.val);
      break;
    case DIV_SYSTEM_NES:
      w->writeC(0xb4);
      w->writeC(baseAddr2|(write.addr&0xff));
      w->writeC(write.val);
      break;
    case DIV_SYSTEM_FDS: // yeah
      w->writeC(0xb4);
      if ((write.addr&0xff)==0x23) {
        w->writeC(baseAddr2|0x3f);
      } else if ((write.addr&0xff)>=0x80) {
        w->writeC(baseAddr2|(0x20+(write.addr&0x7f)));
      } else {
        w->writeC(baseAddr2|(write.addr&0xff));
      }
      
      w->writeC(write.val);
      break;
    case DIV_SYSTEM_YM2151:
      w->writeC(4|baseAddr1);
      w->writeC(write.addr&0xff);
      w->writeC(write.val);
      break;
    case DIV_SYSTEM_SEGAPCM:
    case DIV_SYSTEM_SEGAPCM_COMPAT:
      w->writeC(0xc0);
      w->writeS(baseAddr2S|(write.addr&0xffff));
      w->writeC(write.val);
      break;
    case DIV_SYSTEM_X1_010:
      w->writeC(0xc8);
      w->writeS_BE(baseAddr2S|(write.addr&0x1fff));
      w->writeC(write.val);
      break;
    case DIV_SYSTEM_YM2610:
    case DIV_SYSTEM_YM2610_FULL:
    case DIV_SYSTEM_YM2610B:
    case DIV_SYSTEM_YM2610_EXT:
    case DIV_SYSTEM_YM2610_FULL_EXT:
    case DIV_SYSTEM_YM2610B_EXT:
      switch (write.addr>>8) {
        case 0: // port 0
          w->writeC(8|baseAddr1);
          w->writeC(write.addr&0xff);
          w->writeC(write.val);
          break;
        case 1: // port 1
          w->writeC(9|baseAddr1);
          w->writeC(write.addr&0xff);
          w->writeC(write.val);
          break;
      }
      break;
    case DIV_SYSTEM_OPLL:
    case DIV_SYSTEM_OPLL_DRUMS:
    case DIV_SYSTEM_VRC7:
      w->writeC(1|baseAddr1);
      w->writeC(write.addr&0xff);
      w->writeC(write.val);
      break;
    case DIV_SYSTEM_AY8910:
    case DIV_SYSTEM_AY8930:
      w->writeC(0xa0);
      w->writeC(baseAddr2|(write.addr&0xff));
      w->writeC(write.val);
      break;
    case DIV_SYSTEM_SAA1099:
      w->writeC(0xbd);
      w->writeC(baseAddr2|(write.addr&0xff));
      w->writeC(write.val);
      break;
    case DIV_SYSTEM_LYNX:
      w->writeC(0x4e);
      w->writeC(write.addr&0xff);
      w->writeC(write.val&0xff);
      break;
    case DIV_SYSTEM_QSOUND:
      w->writeC(0xc4);
      w->writeC((write.val>>8)&0xff);
      w->writeC(write.val&0xff);
      w->writeC(write.addr&0xff);
      break;
    case DIV_SYSTEM_SWAN:
      if ((write.addr&0x7f)<0x40) {
        w->writeC(0xbc);
        w->writeC(baseAddr2|(write.addr&0x3f));
        w->writeC(write.val&0xff);
      } else {
        // (Wave) RAM write
        w->writeC(0xc6);
        w->writeS_BE(baseAddr2S|(write.addr&0x3f));
        w->writeC(write.val&0xff);
      }
      break;
    case DIV_SYSTEM_OPL:
    case DIV_SYSTEM_OPL_DRUMS:
      w->writeC(0x0b|baseAddr1);
      w->writeC(write.addr&0xff);
      w->writeC(write.val);
      break;
    case DIV_SYSTEM_OPL2:
    case DIV_SYSTEM_OPL2_DRUMS:
      w->writeC(0x0a|baseAddr1);
      w->writeC(write.addr&0xff);
      w->writeC(write.val);
      break;
    case DIV_SYSTEM_OPL3:
    case DIV_SYSTEM_OPL3_DRUMS:
      switch (write.addr>>8) {
        case 0: // port 0
          w->writeC(0x0e|baseAddr1);
          w->writeC(write.addr&0xff);
          w->writeC(write.val);
          break;
        case 1: // port 1
          w->writeC(0x0f|baseAddr1);
          w->writeC(write.addr&0xff);
          w->writeC(write.val);
          break;
      }
      break;
    case DIV_SYSTEM_OPL4:
    case DIV_SYSTEM_OPL4_DRUMS:
      w->writeC(0xd0);
      w->writeC(write.addr>>8|baseAddr2);
      w->writeC(write.addr&0xff);
      w->writeC(write.val);
      break;
    case DIV_SYSTEM_MULTIPCM:
      w->writeC(0xb5);
      w->writeC(0x01|baseAddr2);
      w->writeC(write.addr&0x1f);
      w->writeC(0xb5);
      w->writeC(0x02|baseAddr2);
      w->writeC(write.addr>>5);
      w->writeC(0xb5);
      w->writeC(0x00|baseAddr2);
      w->writeC(write.val);
      break;
    default:
      logW("write not handled!");
      break;
  }
}

SafeWriter* DivEngine::saveVGM(bool* sysToExport, bool loop, int version) {
  if (version<0x150) {
    lastError="VGM version is too low";
    return NULL;
  }
  stop();
  repeatPattern=false;
  setOrder(0);
  BUSY_BEGIN_SOFT;
  double origRate=got.rate;
  got.rate=44100;
  // determine loop point
  int loopOrder=0;
  int loopRow=0;
  int loopEnd=0;
  walkSong(loopOrder,loopRow,loopEnd);
  logI("loop point: %d %d",loopOrder,loopRow);
  warnings="";

  curOrder=0;
  freelance=false;
  playing=false;
  extValuePresent=false;
  remainingLoops=-1;

  // play the song ourselves
  bool done=false;
  int writeCount=0;

  int gd3Off=0;

  int hasSN=0;
  int snNoiseConfig=9;
  int snNoiseSize=16;
  int snFlags=0;
  int hasOPLL=0;
  int hasOPN2=0;
  int hasOPM=0;
  int hasSegaPCM=0;
  int segaPCMOffset=0xf8000d;
  int hasRFC=0;
  int hasOPN=0;
  int hasOPNA=0;
  int hasOPNB=0;
  int hasOPL2=0;
  int hasOPL=0;
  int hasY8950=0;
  int hasOPL3=0;
  int hasOPL4=0;
  int hasOPX=0;
  int hasZ280=0;
  int hasRFC1=0;
  int hasPWM=0;
  int hasAY=0;
  int ayConfig=0;
  int ayFlags=0;
  int hasGB=0;
  int hasNES=0;
  int hasMultiPCM=0;
  int hasuPD7759=0;
  int hasOKIM6258=0;
  int hasK054539=0;
  int hasOKIM6295=0;
  int hasK051649=0;
  int hasPCE=0;
  int hasNamco=0;
  int hasK053260=0;
  int hasPOKEY=0;
  int hasQSound=0;
  int hasSCSP=0;
  int hasSwan=0;
  int hasVSU=0;
  int hasSAA=0;
  int hasES5503=0;
  int hasES5505=0;
  int hasX1=0;
  int hasC352=0;
  int hasGA20=0;
  int hasLynx=0;

  int howManyChips=0;

  int loopPos=-1;
  int loopTick=-1;

  SafeWriter* w=new SafeWriter;
  w->init();

  // write header
  w->write("Vgm ",4);
  w->writeI(0); // will be written later
  w->writeI(version);

  bool willExport[32];
  bool isSecond[32];
  int streamIDs[32];
  double loopTimer[DIV_MAX_CHANS];
  double loopFreq[DIV_MAX_CHANS];
  int loopSample[DIV_MAX_CHANS];

  for (int i=0; i<DIV_MAX_CHANS; i++) {
    loopTimer[i]=0;
    loopFreq[i]=0;
    loopSample[i]=-1;
  }

  bool writeDACSamples=false;
  bool writeNESSamples=false;
  bool writePCESamples=false;
  DivDispatch* writeADPCM[2]={NULL,NULL};
  int writeSegaPCM=0;
<<<<<<< HEAD
  int writeX1010=0;
  int writeQSound=0;
  int writeOPL4PCM=0;
  int writeMultiPCM=0;
=======
  DivDispatch* writeX1010[2]={NULL,NULL};
  DivDispatch* writeQSound[2]={NULL,NULL};
>>>>>>> 05af3c14

  for (int i=0; i<song.systemLen; i++) {
    willExport[i]=false;
    isSecond[i]=false;
    streamIDs[i]=0;
    if (sysToExport!=NULL) {
      if (!sysToExport[i]) continue;
    }
    if (minVGMVersion(song.system[i])>version) continue;
    switch (song.system[i]) {
      case DIV_SYSTEM_SMS:
        if (!hasSN) {
          hasSN=disCont[i].dispatch->chipClock;
          willExport[i]=true;
          switch ((song.systemFlags[i]>>2)&3) {
            case 1: // real SN
              snNoiseConfig=3;
              snNoiseSize=15;
              break;
            case 2: // real SN atari bass (seemingly unsupported)
              snNoiseConfig=3;
              snNoiseSize=15;
              break;
            default: // Sega VDP
              snNoiseConfig=9;
              snNoiseSize=16;
              break;
          }
        } else if (!(hasSN&0x40000000)) {
          isSecond[i]=true;
          willExport[i]=true;
          hasSN|=0x40000000;
          howManyChips++;
        }
        break;
      case DIV_SYSTEM_GB:
        if (!hasGB) {
          hasGB=disCont[i].dispatch->chipClock;
          willExport[i]=true;
        } else if (!(hasGB&0x40000000)) {
          isSecond[i]=true;
          willExport[i]=true;
          hasGB|=0x40000000;
          howManyChips++;
        }
        break;
      case DIV_SYSTEM_PCE:
        if (!hasPCE) {
          hasPCE=disCont[i].dispatch->chipClock;
          willExport[i]=true;
          writePCESamples=true;
        } else if (!(hasPCE&0x40000000)) {
          isSecond[i]=true;
          willExport[i]=true;
          hasPCE|=0x40000000;
          howManyChips++;
        }
        break;
      case DIV_SYSTEM_NES:
        if (!hasNES) {
          hasNES=disCont[i].dispatch->chipClock;
          willExport[i]=true;
          writeNESSamples=true;
        } else if (!(hasNES&0x40000000)) {
          isSecond[i]=true;
          willExport[i]=true;
          hasNES|=0x40000000;
          howManyChips++;
        }
        break;
      case DIV_SYSTEM_SEGAPCM:
      case DIV_SYSTEM_SEGAPCM_COMPAT:
        if (!hasSegaPCM) {
          hasSegaPCM=4000000;
          willExport[i]=true;
          writeSegaPCM=1;
        } else if (!(hasSegaPCM&0x40000000)) {
          isSecond[i]=true;
          willExport[i]=true;
          writeSegaPCM=2;
          hasSegaPCM|=0x40000000;
          howManyChips++;
        }
        break;
      case DIV_SYSTEM_X1_010:
        if (!hasX1) {
          hasX1=disCont[i].dispatch->chipClock;
          willExport[i]=true;
          writeX1010[0]=disCont[i].dispatch;
        } else if (!(hasX1&0x40000000)) {
          isSecond[i]=true;
          willExport[i]=true;
          writeX1010[1]=disCont[i].dispatch;
          hasX1|=0x40000000;
          howManyChips++;
        }
        break;
      case DIV_SYSTEM_YM2610:
      case DIV_SYSTEM_YM2610_FULL:
      case DIV_SYSTEM_YM2610B:
      case DIV_SYSTEM_YM2610_EXT:
      case DIV_SYSTEM_YM2610_FULL_EXT:
      case DIV_SYSTEM_YM2610B_EXT:
        if (!hasOPNB) {
          hasOPNB=disCont[i].dispatch->chipClock;
          willExport[i]=true;
          writeADPCM[0]=disCont[i].dispatch;
        } else if (!(hasOPNB&0x40000000)) {
          isSecond[i]=true;
          willExport[i]=true;
          writeADPCM[1]=disCont[i].dispatch;
          hasOPNB|=0x40000000;
          howManyChips++;
        }
        if (((song.system[i]==DIV_SYSTEM_YM2610B) || (song.system[i]==DIV_SYSTEM_YM2610B_EXT)) && (!(hasOPNB&0x80000000))) { // YM2610B flag
          hasOPNB|=0x80000000;
        }
        break;
      case DIV_SYSTEM_AY8910:
      case DIV_SYSTEM_AY8930:
        if (!hasAY) {
          hasAY=disCont[i].dispatch->chipClock;
          ayConfig=(song.system[i]==DIV_SYSTEM_AY8930)?3:0;
          ayFlags=1;
          willExport[i]=true;
        } else if (!(hasAY&0x40000000)) {
          isSecond[i]=true;
          willExport[i]=true;
          hasAY|=0x40000000;
          howManyChips++;
        }
        break;
      case DIV_SYSTEM_SAA1099:
        if (!hasSAA) {
          hasSAA=disCont[i].dispatch->chipClock;
          willExport[i]=true;
        } else if (!(hasSAA&0x40000000)) {
          isSecond[i]=true;
          willExport[i]=true;
          hasSAA|=0x40000000;
          howManyChips++;
        }
        break;
      case DIV_SYSTEM_YM2612:
      case DIV_SYSTEM_YM2612_EXT:
        if (!hasOPN2) {
          hasOPN2=disCont[i].dispatch->chipClock;
          willExport[i]=true;
          writeDACSamples=true;
        } else if (!(hasOPN2&0x40000000)) {
          isSecond[i]=true;
          willExport[i]=true;
          hasOPN2|=0x40000000;
          howManyChips++;
        }
        break;
      case DIV_SYSTEM_YM2151:
        if (!hasOPM) {
          hasOPM=disCont[i].dispatch->chipClock;
          willExport[i]=true;
        } else if (!(hasOPM&0x40000000)) {
          isSecond[i]=true;
          willExport[i]=true;
          hasOPM|=0x40000000;
          howManyChips++;
        }
        break;
      case DIV_SYSTEM_OPLL:
      case DIV_SYSTEM_OPLL_DRUMS:
      case DIV_SYSTEM_VRC7:
        if (!hasOPLL) {
          hasOPLL=disCont[i].dispatch->chipClock;
          willExport[i]=true;
        } else if (!(hasOPLL&0x40000000)) {
          isSecond[i]=true;
          willExport[i]=true;
          hasOPLL|=0x40000000;
          howManyChips++;
        }
        break;
      case DIV_SYSTEM_FDS:
        if (!hasNES) {
          hasNES=0x80000000|disCont[i].dispatch->chipClock;
          willExport[i]=true;
        } else if (!(hasNES&0x80000000)) {
          hasNES|=0x80000000;
          willExport[i]=true;
        } else if (!(hasNES&0x40000000)) {
          isSecond[i]=true;
          willExport[i]=true;
          hasNES|=0xc0000000;
          howManyChips++;
        }
        break;
      case DIV_SYSTEM_LYNX:
        if (!hasLynx) {
          hasLynx=disCont[i].dispatch->chipClock;
          willExport[i]=true;
        } else if (!(hasLynx&0x40000000)) {
          isSecond[i]=true;
          willExport[i]=true;
          hasLynx|=0x40000000;
          howManyChips++;
        }
        break;
      case DIV_SYSTEM_QSOUND:
        if (!hasQSound) {
          // could set chipClock to 4000000 here for compatibility
          // However I think it it not necessary because old VGM players will still
          // not be able to handle the 64kb sample bank trick
          hasQSound=disCont[i].dispatch->chipClock;
          willExport[i]=true;
          writeQSound[0]=disCont[i].dispatch;
        } else if (!(hasQSound&0x40000000)) {
          isSecond[i]=true;
          willExport[i]=false;
          writeQSound[1]=disCont[i].dispatch;
          addWarning("dual QSound is not supported by the VGM format");
        }
        break;
      case DIV_SYSTEM_SWAN:
        if (!hasSwan) {
          hasSwan=disCont[i].dispatch->chipClock;
          willExport[i]=true;
          // funny enough, VGM doesn't have support for WSC's sound DMA by design
          // so DAC stream it goes
          // since WS has the same PCM format as YM2612 DAC, I can just reuse this flag
          writeDACSamples=true;
        } else if (!(hasSwan&0x40000000)) {
          isSecond[i]=true;
          willExport[i]=true;
          hasSwan|=0x40000000;
          howManyChips++;
        }
        break;
      case DIV_SYSTEM_OPL:
      case DIV_SYSTEM_OPL_DRUMS:
        if (!hasOPL) {
          hasOPL=disCont[i].dispatch->chipClock;
          willExport[i]=true;
        } else if (!(hasOPL&0x40000000)) {
          isSecond[i]=true;
          willExport[i]=true;
          hasOPL|=0x40000000;
          howManyChips++;
        }
        break;
      case DIV_SYSTEM_OPL2:
      case DIV_SYSTEM_OPL2_DRUMS:
        if (!hasOPL2) {
          hasOPL2=disCont[i].dispatch->chipClock;
          willExport[i]=true;
        } else if (!(hasOPL2&0x40000000)) {
          isSecond[i]=true;
          willExport[i]=true;
          hasOPL2|=0x40000000;
          howManyChips++;
        }
        break;
      case DIV_SYSTEM_OPL3:
      case DIV_SYSTEM_OPL3_DRUMS:
        if (!hasOPL3) {
          hasOPL3=disCont[i].dispatch->chipClock;
          willExport[i]=true;
        } else if (!(hasOPL3&0x40000000)) {
          isSecond[i]=true;
          willExport[i]=true;
          hasOPL3|=0x40000000;
          howManyChips++;
        }
        break;
      case DIV_SYSTEM_OPL4:
      case DIV_SYSTEM_OPL4_DRUMS:
        if (!hasOPL4) {
          hasOPL4=disCont[i].dispatch->chipClock;
          willExport[i]=true;
          writeOPL4PCM=1;
        } else if (!(hasOPL4&0x40000000)) {
          isSecond[i]=true;
          willExport[i]=true;
          writeOPL4PCM=2;
          hasOPL4|=0x40000000;
          howManyChips++;
        }
        break;
      case DIV_SYSTEM_MULTIPCM:
        if (!hasMultiPCM) {
          hasMultiPCM=disCont[i].dispatch->chipClock * 180 / 224;
          willExport[i]=true;
          writeMultiPCM=1;
        } else if (!(hasMultiPCM&0x40000000)) {
          isSecond[i]=true;
          willExport[i]=true;
          writeMultiPCM=2;
          hasMultiPCM|=0x40000000;
          howManyChips++;
        }
        break;
      default:
        break;
    }
    if (willExport[i]) {
      disCont[i].dispatch->toggleRegisterDump(true);
    }
  }

  //bool wantsExtraHeader=false;
  /*for (int i=0; i<song.systemLen; i++) {
    if (isSecond[i]) {
      wantsExtraHeader=true;
      break;
    }
  }*/

  // write chips and stuff
  w->writeI(hasSN);
  w->writeI(hasOPLL);
  w->writeI(0);
  w->writeI(0); // length. will be written later
  w->writeI(0); // loop. will be written later
  w->writeI(0); // loop length. why is this necessary?
  w->writeI(0); // tick rate
  w->writeS(snNoiseConfig);
  w->writeC(snNoiseSize);
  if (version>=0x151) {
    w->writeC(snFlags);
  } else {
    w->writeC(0);
  }
  w->writeI(hasOPN2);
  w->writeI(hasOPM);
  w->writeI(0); // data pointer. will be written later
  if (version>=0x151) {
    w->writeI(hasSegaPCM);
    w->writeI(segaPCMOffset);
    w->writeI(hasRFC);
    w->writeI(hasOPN);
    w->writeI(hasOPNA);
    w->writeI(hasOPNB);
    w->writeI(hasOPL2);
    w->writeI(hasOPL);
    w->writeI(hasY8950);
    w->writeI(hasOPL3);
    w->writeI(hasOPL4);
    w->writeI(hasOPX);
    w->writeI(hasZ280);
    w->writeI(hasRFC1);
    w->writeI(hasPWM);
    w->writeI(hasAY);
    w->writeC(ayConfig);
    w->writeC(ayFlags);
    w->writeC(ayFlags); // OPN
    w->writeC(ayFlags); // OPNA
  } else {
    w->writeI(0);
    w->writeI(0);
    w->writeI(0);
    w->writeI(0);
    w->writeI(0);
    w->writeI(0);
    w->writeI(0);
    w->writeI(0);
    w->writeI(0);
    w->writeI(0);
    w->writeI(0);
    w->writeI(0);
    w->writeI(0);
    w->writeI(0);
    w->writeI(0);
    w->writeI(0);
    w->writeC(0);
    w->writeC(0);
    w->writeC(0); // OPN
    w->writeC(0); // OPNA
  }
  // currently not used but is part of 1.60
  w->writeC(0); // volume
  w->writeC(0); // reserved
  w->writeC(0); // loop count
  // 1.51
  w->writeC(0); // loop modifier
  
  if (version>=0x161) {
    w->writeI(hasGB);
    w->writeI(hasNES);
    w->writeI(hasMultiPCM);
    w->writeI(hasuPD7759);
    w->writeI(hasOKIM6258);
    w->writeC(0); // flags
    w->writeC(0); // K flags
    w->writeC(0); // C140 chip type
    w->writeC(0); // reserved
    w->writeI(hasOKIM6295);
    w->writeI(hasK051649);
    w->writeI(hasK054539);
    w->writeI(hasPCE);
    w->writeI(hasNamco);
    w->writeI(hasK053260);
    w->writeI(hasPOKEY);
    w->writeI(hasQSound);
  } else {
    w->writeI(0);
    w->writeI(0);
    w->writeI(0);
    w->writeI(0);
    w->writeI(0);
    w->writeC(0); // flags
    w->writeC(0); // K flags
    w->writeC(0); // C140 chip type
    w->writeC(0); // reserved
    w->writeI(0);
    w->writeI(0);
    w->writeI(0);
    w->writeI(0);
    w->writeI(0);
    w->writeI(0);
    w->writeI(0);
    w->writeI(0);
  }
  if (version>=0x171) {
    w->writeI(hasSCSP);
  } else {
    w->writeI(0);
  }
  // 1.70
  w->writeI(0); // extra header
  // 1.71
  if (version>=0x171) {
    w->writeI(hasSwan);
    w->writeI(hasVSU);
    w->writeI(hasSAA);
    w->writeI(hasES5503);
    w->writeI(hasES5505);
    w->writeC(0); // 5503 chans
    w->writeC(0); // 5505 chans
    w->writeC(0); // C352 clock divider
    w->writeC(0); // reserved
    w->writeI(hasX1);
    w->writeI(hasC352);
    w->writeI(hasGA20);
    w->writeI(hasLynx);
  } else {
    w->writeI(0);
    w->writeI(0);
    w->writeI(0);
    w->writeI(0);
    w->writeI(0);
    w->writeC(0); // 5503 chans
    w->writeC(0); // 5505 chans
    w->writeC(0); // C352 clock divider
    w->writeC(0); // reserved
    w->writeI(0);
    w->writeI(0);
    w->writeI(0);
    w->writeI(0);
  }
  for (int i=0; i<6; i++) { // reserved
    w->writeI(0);
  }

  /* TODO
  unsigned int exHeaderOff=w->tell();
  if (wantsExtraHeader) {
    w->writeI(4);
    w->writeI(4);

    // write clocks
    w->writeC(howManyChips);
  }*/

  unsigned int songOff=w->tell();

  // write samples
  unsigned int sampleSeek=0;
  for (int i=0; i<song.sampleLen; i++) {
    DivSample* sample=song.sample[i];
    logI("setting seek to %d",sampleSeek);
    sample->off8=sampleSeek;
    sampleSeek+=sample->length8;
  }

  if (writeDACSamples) for (int i=0; i<song.sampleLen; i++) {
    DivSample* sample=song.sample[i];
    w->writeC(0x67);
    w->writeC(0x66);
    w->writeC(0);
    w->writeI(sample->length8);
    for (unsigned int j=0; j<sample->length8; j++) {
      w->writeC((unsigned char)sample->data8[j]+0x80);
    }
  }

  if (writeNESSamples) for (int i=0; i<song.sampleLen; i++) {
    DivSample* sample=song.sample[i];
    w->writeC(0x67);
    w->writeC(0x66);
    w->writeC(7);
    w->writeI(sample->length8);
    for (unsigned int j=0; j<sample->length8; j++) {
      w->writeC(((unsigned char)sample->data8[j]+0x80)>>1);
    }
  }

  if (writePCESamples) for (int i=0; i<song.sampleLen; i++) {
    DivSample* sample=song.sample[i];
    w->writeC(0x67);
    w->writeC(0x66);
    w->writeC(5);
    w->writeI(sample->length8);
    for (unsigned int j=0; j<sample->length8; j++) {
      w->writeC(((unsigned char)sample->data8[j]+0x80)>>3);
    }
  }

  if (writeSegaPCM>0) {
    unsigned char* pcmMem=new unsigned char[16777216];

    size_t memPos=0;
    for (int i=0; i<song.sampleLen; i++) {
      DivSample* sample=song.sample[i];
      if ((memPos&0xff0000)!=((memPos+sample->length8)&0xff0000)) {
        memPos=(memPos+0xffff)&0xff0000;
      }
      if (memPos>=16777216) break;
      sample->offSegaPCM=memPos;
      unsigned int alignedSize=(sample->length8+0xff)&(~0xff);
      unsigned int readPos=0;
      if (alignedSize>65536) alignedSize=65536;
      for (unsigned int j=0; j<alignedSize; j++) {
        if (readPos>=sample->length8) {
          if (sample->loopStart>=0 && sample->loopStart<(int)sample->length8) {
            readPos=sample->loopStart;
            pcmMem[memPos++]=((unsigned char)sample->data8[readPos]+0x80);
          } else {
            pcmMem[memPos++]=0x80;
          }
        } else {
          pcmMem[memPos++]=((unsigned char)sample->data8[readPos]+0x80);
        }
        readPos++;
        if (memPos>=16777216) break;
      }
      sample->loopOffP=readPos-sample->loopStart;
      if (memPos>=16777216) break;
    }

    for (int i=0; i<writeSegaPCM; i++) {
      w->writeC(0x67);
      w->writeC(0x66);
      w->writeC(0x80);
      w->writeI((memPos+8)|(i*0x80000000));
      w->writeI(memPos);
      w->writeI(0);
      w->write(pcmMem,memPos);
    }

    delete[] pcmMem;
  }

  for (int i=0; i<2; i++) {
    if (writeADPCM[i]!=NULL && writeADPCM[i]->getSampleMemUsage(0)>0) {
      w->writeC(0x67);
      w->writeC(0x66);
      w->writeC(0x82);
      w->writeI((writeADPCM[i]->getSampleMemUsage(0)+8)|(i*0x80000000));
      w->writeI(writeADPCM[i]->getSampleMemCapacity(0));
      w->writeI(0);
      w->write(writeADPCM[i]->getSampleMem(0),writeADPCM[i]->getSampleMemUsage(0));
    }
  }

  for (int i=0; i<2; i++) {
    if (writeADPCM[i]!=NULL && writeADPCM[i]->getSampleMemUsage(1)>0) {
      w->writeC(0x67);
      w->writeC(0x66);
      w->writeC(0x83);
      w->writeI((writeADPCM[i]->getSampleMemUsage(1)+8)|(i*0x80000000));
      w->writeI(writeADPCM[i]->getSampleMemCapacity(1));
      w->writeI(0);
      w->write(writeADPCM[i]->getSampleMem(1),writeADPCM[i]->getSampleMemUsage(1));
    }
  }

  for (int i=0; i<2; i++) {
    if (writeQSound[i]!=NULL && writeQSound[i]->getSampleMemUsage()>0) {
      unsigned int blockSize=(writeQSound[i]->getSampleMemUsage()+0xffff)&(~0xffff);
      if (blockSize > 0x1000000) {
        blockSize = 0x1000000;
      }
      w->writeC(0x67);
      w->writeC(0x66);
      w->writeC(0x8F);
      w->writeI((blockSize+8)|(i*0x80000000));
      w->writeI(writeQSound[i]->getSampleMemCapacity());
      w->writeI(0);
      w->write(writeQSound[i]->getSampleMem(),blockSize);
    }
  }

  for (int i=0; i<2; i++) {
    if (writeX1010[i]!=NULL && writeX1010[i]->getSampleMemUsage()>0) {
      w->writeC(0x67);
      w->writeC(0x66);
      w->writeC(0x91);
      w->writeI((writeX1010[i]->getSampleMemUsage()+8)|(i*0x80000000));
      w->writeI(writeX1010[i]->getSampleMemCapacity());
      w->writeI(0);
      w->write(writeX1010[i]->getSampleMem(),writeX1010[i]->getSampleMemUsage());
    }
  }

  if (opl4PCMMemLen>0) {
    for (int i=0; i<writeOPL4PCM; i++) {
      w->writeC(0x67);
      w->writeC(0x66);
      w->writeC(0x84);
      w->writeI((opl4PCMMemLen+8)|(i*0x80000000));
      w->writeI(0x400000);
      w->writeI(0);
      w->write(opl4PCMMem,opl4PCMMemLen);
    }
  }

  if (multiPCMMemLen>0) {
    for (int i=0; i<writeMultiPCM; i++) {
      w->writeC(0x67);
      w->writeC(0x66);
      w->writeC(0x89);
      w->writeI((multiPCMMemLen+8)|(i*0x80000000));
      w->writeI(0x200000);
      w->writeI(0);
      w->write(multiPCMMem,multiPCMMemLen);
    }
  }

  // initialize streams
  int streamID=0;
  for (int i=0; i<song.systemLen; i++) {
    if (!willExport[i]) continue;
    streamIDs[i]=streamID;
    switch (song.system[i]) {
      case DIV_SYSTEM_YM2612:
      case DIV_SYSTEM_YM2612_EXT:
        w->writeC(0x90);
        w->writeC(streamID);
        w->writeC(0x02);
        w->writeC(0); // port
        w->writeC(0x2a); // DAC

        w->writeC(0x91);
        w->writeC(streamID);
        w->writeC(0);
        w->writeC(1);
        w->writeC(0);

        w->writeC(0x92);
        w->writeC(streamID);
        w->writeI(32000); // default
        streamID++;
        break;
      case DIV_SYSTEM_NES:
        w->writeC(0x90);
        w->writeC(streamID);
        w->writeC(20);
        w->writeC(0); // port
        w->writeC(0x11); // DAC

        w->writeC(0x91);
        w->writeC(streamID);
        w->writeC(7);
        w->writeC(1);
        w->writeC(0);

        w->writeC(0x92);
        w->writeC(streamID);
        w->writeI(32000); // default
        streamID++;
        break;
      case DIV_SYSTEM_PCE:
        for (int j=0; j<6; j++) {
          w->writeC(0x90);
          w->writeC(streamID);
          w->writeC(27);
          w->writeC(j); // port
          w->writeC(0x06); // select+DAC

          w->writeC(0x91);
          w->writeC(streamID);
          w->writeC(5);
          w->writeC(1);
          w->writeC(0);

          w->writeC(0x92);
          w->writeC(streamID);
          w->writeI(16000); // default
          streamID++;
        }
        break;
      case DIV_SYSTEM_SWAN:
        w->writeC(0x90);
        w->writeC(streamID);
        w->writeC(isSecond[i]?0xa1:0x21);
        w->writeC(0); // port
        w->writeC(0x09); // DAC

        w->writeC(0x91);
        w->writeC(streamID);
        w->writeC(0);
        w->writeC(1);
        w->writeC(0);

        w->writeC(0x92);
        w->writeC(streamID);
        w->writeI(24000); // default
        streamID++;
        break;
      default:
        break;
    }
  }

  // write song data
  playSub(false);
  size_t tickCount=0;
  bool writeLoop=false;
  while (!done) {
    if (loopPos==-1) {
      if (loopOrder==curOrder && loopRow==curRow && ticks==1) {
        writeLoop=true;
      }
    }
    if (nextTick(false,true) || !playing) {
      done=true;
      if (!loop) {
        for (int i=0; i<song.systemLen; i++) {
          disCont[i].dispatch->getRegisterWrites().clear();
        }
        break;
      }
      // stop all streams
      for (int i=0; i<streamID; i++) {
        w->writeC(0x94);
        w->writeC(i);
        loopSample[i]=-1;
      }

      if (!playing) {
        writeLoop=false;
        loopPos=-1;
      }
    }
    // get register dumps
    for (int i=0; i<song.systemLen; i++) {
      std::vector<DivRegWrite>& writes=disCont[i].dispatch->getRegisterWrites();
      for (DivRegWrite& j: writes) {
        performVGMWrite(w,song.system[i],j,streamIDs[i],loopTimer,loopFreq,loopSample,isSecond[i]);
        writeCount++;
      }
      writes.clear();
    }
    // check whether we need to loop
    int totalWait=cycles>>MASTER_CLOCK_PREC;
    for (int i=0; i<streamID; i++) {
      if (loopSample[i]>=0) {
        loopTimer[i]-=(loopFreq[i]/44100.0)*(double)totalWait;
      }
    }
    bool haveNegatives=false;
    for (int i=0; i<streamID; i++) {
      if (loopSample[i]>=0) {
        if (loopTimer[i]<0) {
          haveNegatives=true;
        }
      }
    }
    while (haveNegatives) {
      // finish all negatives
      int nextToTouch=-1;
      for (int i=0; i<streamID; i++) {
        if (loopSample[i]>=0) {
          if (loopTimer[i]<0) {
            if (nextToTouch>=0) {
              if (loopTimer[nextToTouch]>loopTimer[i]) nextToTouch=i;
            } else {
              nextToTouch=i;
            }
          }
        }
      }
      if (nextToTouch>=0) {
        double waitTime=totalWait+(loopTimer[nextToTouch]*(44100.0/MAX(1,loopFreq[nextToTouch])));
        if (waitTime>0) {
          w->writeC(0x61);
          w->writeS(waitTime);
          logV("wait is: %f",waitTime);
          totalWait-=waitTime;
          tickCount+=waitTime;
        }
        if (loopSample[nextToTouch]<song.sampleLen) {
          DivSample* sample=song.sample[loopSample[nextToTouch]];
          // insert loop
          if (sample->loopStart<(int)sample->length8) {
            w->writeC(0x93);
            w->writeC(nextToTouch);
            w->writeI(sample->off8+sample->loopStart);
            w->writeC(0x81);
            w->writeI(sample->length8-sample->loopStart);
          }
        }
        loopSample[nextToTouch]=-1;
      } else {
        haveNegatives=false;
      }
    }
    // write wait
    if (totalWait>0) {
      if (totalWait==735) {
        w->writeC(0x62);
      } else if (totalWait==882) {
        w->writeC(0x63);
      } else {
        w->writeC(0x61);
        w->writeS(totalWait);
      }
      tickCount+=totalWait;
    }
    if (writeLoop) {
      writeLoop=false;
      loopPos=w->tell();
      loopTick=tickCount;
    }
  }
  // end of song
  w->writeC(0x66);

  got.rate=origRate;

  for (int i=0; i<song.systemLen; i++) {
    disCont[i].dispatch->toggleRegisterDump(false);
  }

  // write GD3 tag
  gd3Off=w->tell();
  w->write("Gd3 ",4);
  w->writeI(0x100);
  w->writeI(0); // length. will be written later

  WString ws;
  ws=utf8To16(song.name.c_str());
  w->writeWString(ws,false); // name
  w->writeS(0); // japanese name
  w->writeS(0); // game name
  w->writeS(0); // japanese game name
  if (song.systemLen>1) {
    ws=L"Multiple Systems";
  } else {
    ws=utf8To16(getSystemName(song.system[0]));
  }
  w->writeWString(ws,false); // system name
  if (song.systemLen>1) {
    ws=L"複数システム";
  } else {
    ws=utf8To16(getSystemNameJ(song.system[0]));
  }
  w->writeWString(ws,false); // japanese system name
  ws=utf8To16(song.author.c_str());
  w->writeWString(ws,false); // author name
  w->writeS(0); // japanese author name
  w->writeS(0); // date
  w->writeWString(L"Furnace Tracker",false); // ripper
  w->writeS(0); // notes

  int gd3Len=w->tell()-gd3Off-12;

  w->seek(gd3Off+8,SEEK_SET);
  w->writeI(gd3Len);

  // finish file
  size_t len=w->size()-4;
  w->seek(4,SEEK_SET);
  w->writeI(len);
  w->seek(0x14,SEEK_SET);
  w->writeI(gd3Off-0x14);
  w->writeI(tickCount);
  if (loop) {
    if (loopPos==-1) {
      w->writeI(0);
      w->writeI(0);
    } else {
      w->writeI(loopPos-0x1c);
      w->writeI(tickCount-loopTick-1);
    }
  } else {
    w->writeI(0);
    w->writeI(0);
  }
  w->seek(0x34,SEEK_SET);
  w->writeI(songOff-0x34);
  /*if (wantsExtraHeader) {
    w->seek(0xbc,SEEK_SET);
    w->writeI(exHeaderOff-0xbc);
  }*/

  remainingLoops=-1;
  playing=false;
  freelance=false;
  extValuePresent=false;

  logI("%d register writes total.",writeCount);

  BUSY_END;
  return w;
}<|MERGE_RESOLUTION|>--- conflicted
+++ resolved
@@ -869,15 +869,10 @@
   bool writePCESamples=false;
   DivDispatch* writeADPCM[2]={NULL,NULL};
   int writeSegaPCM=0;
-<<<<<<< HEAD
-  int writeX1010=0;
-  int writeQSound=0;
-  int writeOPL4PCM=0;
-  int writeMultiPCM=0;
-=======
   DivDispatch* writeX1010[2]={NULL,NULL};
   DivDispatch* writeQSound[2]={NULL,NULL};
->>>>>>> 05af3c14
+  DivDispatch* writeMultiPCM[2]={NULL,NULL};
+  DivDispatch* writeOPL4PCM[2]={NULL,NULL};
 
   for (int i=0; i<song.systemLen; i++) {
     willExport[i]=false;
@@ -1154,11 +1149,11 @@
         if (!hasOPL4) {
           hasOPL4=disCont[i].dispatch->chipClock;
           willExport[i]=true;
-          writeOPL4PCM=1;
+          writeOPL4PCM[0]=disCont[i].dispatch;
         } else if (!(hasOPL4&0x40000000)) {
           isSecond[i]=true;
           willExport[i]=true;
-          writeOPL4PCM=2;
+          writeOPL4PCM[1]=disCont[i].dispatch;
           hasOPL4|=0x40000000;
           howManyChips++;
         }
@@ -1167,11 +1162,11 @@
         if (!hasMultiPCM) {
           hasMultiPCM=disCont[i].dispatch->chipClock * 180 / 224;
           willExport[i]=true;
-          writeMultiPCM=1;
+          writeMultiPCM[0]=disCont[i].dispatch;
         } else if (!(hasMultiPCM&0x40000000)) {
           isSecond[i]=true;
           willExport[i]=true;
-          writeMultiPCM=2;
+          writeMultiPCM[1]=disCont[i].dispatch;
           hasMultiPCM|=0x40000000;
           howManyChips++;
         }
@@ -1489,27 +1484,27 @@
     }
   }
 
-  if (opl4PCMMemLen>0) {
-    for (int i=0; i<writeOPL4PCM; i++) {
+  for (int i=0; i<2; i++) {
+    if (writeOPL4PCM[i]!=NULL && writeOPL4PCM[i]->getSampleMemUsage()>0) {
       w->writeC(0x67);
       w->writeC(0x66);
       w->writeC(0x84);
-      w->writeI((opl4PCMMemLen+8)|(i*0x80000000));
-      w->writeI(0x400000);
+      w->writeI((writeOPL4PCM[i]->getSampleMemUsage()+8)|(i*0x80000000));
+      w->writeI(writeOPL4PCM[i]->getSampleMemCapacity());
       w->writeI(0);
-      w->write(opl4PCMMem,opl4PCMMemLen);
-    }
-  }
-
-  if (multiPCMMemLen>0) {
-    for (int i=0; i<writeMultiPCM; i++) {
+      w->write(writeOPL4PCM[i]->getSampleMem(),writeOPL4PCM[i]->getSampleMemUsage());
+    }
+  }
+
+  for (int i=0; i<2; i++) {
+    if (writeMultiPCM[i]!=NULL && writeMultiPCM[i]->getSampleMemUsage()>0) {
       w->writeC(0x67);
       w->writeC(0x66);
       w->writeC(0x89);
-      w->writeI((multiPCMMemLen+8)|(i*0x80000000));
-      w->writeI(0x200000);
+      w->writeI((writeMultiPCM[i]->getSampleMemUsage()+8)|(i*0x80000000));
+      w->writeI(writeMultiPCM[i]->getSampleMemCapacity());
       w->writeI(0);
-      w->write(multiPCMMem,multiPCMMemLen);
+      w->write(writeMultiPCM[i]->getSampleMem(),writeMultiPCM[i]->getSampleMemUsage());
     }
   }
 
