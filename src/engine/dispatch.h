/**
 * Furnace Tracker - multi-system chiptune tracker
 * Copyright (C) 2021-2022 tildearrow and contributors
 *
 * This program is free software; you can redistribute it and/or modify
 * it under the terms of the GNU General Public License as published by
 * the Free Software Foundation; either version 2 of the License, or
 * (at your option) any later version.
 *
 * This program is distributed in the hope that it will be useful,
 * but WITHOUT ANY WARRANTY; without even the implied warranty of
 * MERCHANTABILITY or FITNESS FOR A PARTICULAR PURPOSE.  See the
 * GNU General Public License for more details.
 *
 * You should have received a copy of the GNU General Public License along
 * with this program; if not, write to the Free Software Foundation, Inc.,
 * 51 Franklin Street, Fifth Floor, Boston, MA 02110-1301 USA.
 */

#ifndef _DISPATCH_H
#define _DISPATCH_H

#include <stdlib.h>
#include <vector>

#define ONE_SEMITONE 2200

#define DIV_NOTE_NULL 0x7fffffff

#define addWrite(a,v) regWrites.push_back(DivRegWrite(a,v));

enum DivDispatchCmds {
  DIV_CMD_NOTE_ON=0,
  DIV_CMD_NOTE_OFF,
  DIV_CMD_NOTE_OFF_ENV,
  DIV_CMD_ENV_RELEASE,
  DIV_CMD_INSTRUMENT,
  DIV_CMD_VOLUME,
  DIV_CMD_GET_VOLUME,
  DIV_CMD_GET_VOLMAX,
  DIV_CMD_NOTE_PORTA,
  DIV_CMD_PITCH,
  DIV_CMD_PANNING,
  DIV_CMD_LEGATO,
  DIV_CMD_PRE_PORTA,
  DIV_CMD_PRE_NOTE, // used in C64

  DIV_CMD_SAMPLE_MODE,
  DIV_CMD_SAMPLE_FREQ,
  DIV_CMD_SAMPLE_BANK,

  DIV_CMD_FM_LFO,
  DIV_CMD_FM_LFO_WAVE,
  DIV_CMD_FM_TL,
  DIV_CMD_FM_AR,
  DIV_CMD_FM_FB,
  DIV_CMD_FM_MULT,
  DIV_CMD_FM_EXTCH,
  DIV_CMD_FM_AM_DEPTH,
  DIV_CMD_FM_PM_DEPTH,

  DIV_CMD_GENESIS_LFO,
  
  DIV_CMD_ARCADE_LFO,

  DIV_CMD_STD_NOISE_FREQ,
  DIV_CMD_STD_NOISE_MODE,

  DIV_CMD_WAVE,
  
  DIV_CMD_GB_SWEEP_TIME,
  DIV_CMD_GB_SWEEP_DIR,

  DIV_CMD_PCE_LFO_MODE,
  DIV_CMD_PCE_LFO_SPEED,

  DIV_CMD_NES_SWEEP,

  DIV_CMD_C64_CUTOFF,
  DIV_CMD_C64_RESONANCE,
  DIV_CMD_C64_FILTER_MODE,
  DIV_CMD_C64_RESET_TIME,
  DIV_CMD_C64_RESET_MASK,
  DIV_CMD_C64_FILTER_RESET,
  DIV_CMD_C64_DUTY_RESET,
  DIV_CMD_C64_EXTENDED,
  DIV_CMD_C64_FINE_DUTY,
  DIV_CMD_C64_FINE_CUTOFF,

  DIV_CMD_AY_ENVELOPE_SET,
  DIV_CMD_AY_ENVELOPE_LOW,
  DIV_CMD_AY_ENVELOPE_HIGH,
  DIV_CMD_AY_ENVELOPE_SLIDE,
  DIV_CMD_AY_NOISE_MASK_AND,
  DIV_CMD_AY_NOISE_MASK_OR,
  DIV_CMD_AY_AUTO_ENVELOPE,

  DIV_CMD_SAA_ENVELOPE,

<<<<<<< HEAD
  DIV_CMD_LYNX_LFSR_LOAD,
=======
  DIV_CMD_QSOUND_ECHO_FEEDBACK,
  DIV_CMD_QSOUND_ECHO_DELAY,
  DIV_CMD_QSOUND_ECHO_LEVEL,
>>>>>>> e32ef2d8

  DIV_ALWAYS_SET_VOLUME,

  DIV_CMD_MAX
};

struct DivCommand {
  DivDispatchCmds cmd;
  unsigned char chan, dis;
  int value, value2;
  DivCommand(DivDispatchCmds c, unsigned char ch, int val, int val2):
    cmd(c),
    chan(ch),
    dis(ch),
    value(val),
    value2(val2) {}
  DivCommand(DivDispatchCmds c, unsigned char ch, int val):
    cmd(c),
    chan(ch),
    dis(ch),
    value(val),
    value2(0) {}
  DivCommand(DivDispatchCmds c, unsigned char ch):
    cmd(c),
    chan(ch),
    dis(ch),
    value(0),
    value2(0) {}
};

struct DivDelayedCommand {
  int ticks;
  DivCommand cmd;
};

struct DivRegWrite {
  /**
   * an address of 0xffffxx00 indicates a Furnace specific command.
   * the following addresses are available:
   * - 0xffffxx00: start sample playback
   *   - xx is the instance ID
   *   - data is the sample number
   * - 0xffffxx01: set sample rate
   *   - xx is the instance ID
   *   - data is the sample rate
   * - 0xffffxx02: stop sample playback
   *   - xx is the instance ID
   * - 0xffffffff: reset
   */
  unsigned int addr;
  unsigned short val;
  DivRegWrite(unsigned int a, unsigned short v):
    addr(a), val(v) {}
};

class DivEngine;

class DivDispatch {
  protected:
    DivEngine* parent;
    std::vector<DivRegWrite> regWrites;
    /**
     * please honor these variables if needed.
     */
    bool skipRegisterWrites, dumpWrites;
  public:
    /**
     * the rate the samples are provided.
     * the engine shall resample to the output rate.
     */
    int rate;
    
    /**
     * the actual chip's clock.
     */
    int chipClock;

    /**
     * fill a buffer with sound data.
     * @param bufL the left or mono channel buffer.
     * @param bufR the right channel buffer.
     * @param start the start offset.
     * @param len the amount of samples to fill.
     */
    virtual void acquire(short* bufL, short* bufR, size_t start, size_t len);

    /**
     * send a command to this dispatch.
     * @param c a DivCommand.
     * @return a return value which varies depending on the command.
     */
    virtual int dispatch(DivCommand c);

    /**
     * reset the state of this dispatch.
     */
    virtual void reset();

    /**
     * ticks this dispatch.
     */
    virtual void tick();

    /**
     * get the state of a channel.
     * @return a pointer, or NULL.
     */
    virtual void* getChanState(int chan);
    
    /**
     * get the register pool of this dispatch.
     * @return a pointer, or NULL.
     */
    virtual unsigned char* getRegisterPool();

    /**
     * get the size of the register pool of this dispatch.
     * @return the size.
     */
    virtual int getRegisterPoolSize();

    /**
     * get the bit depth of the register pool of this dispatch.
	 * If the result is 16, it should be casted to unsigned short
     * @return the depth. Default value is 8
     */
    virtual int getRegisterPoolDepth();

    /**
     * get this dispatch's state. DO NOT IMPLEMENT YET.
     * @return a pointer to the dispatch's state. must be deallocated manually!
     */
    virtual void* getState();

    /**
     * set this dispatch's state. DO NOT IMPLEMENT YET.
     * @param state a pointer to a state pertaining to this dispatch,
     * or NULL if this dispatch does not support state saves.
     */
    virtual void setState(void* state);

    /**
     * mute a channel.
     * @param ch the channel to mute.
     * @param mute whether to mute or unmute.
     */
    virtual void muteChannel(int ch, bool mute);

    /**
     * test whether this dispatch outputs audio in two channels.
     * @return whether it does.
     */
    virtual bool isStereo();

    /**
     * test whether sending a key off command to a channel should reset arp too.
     * @param ch the channel in question.
     * @return whether it does.
     */
    virtual bool keyOffAffectsArp(int ch);

    /**
     * test whether sending a key off command to a channel should reset slides too.
     * @param ch the channel in question.
     * @return whether it does.
     */
    virtual bool keyOffAffectsPorta(int ch);

    /**
     * get the lowest note in a portamento.
     * @param ch the channel in question.
     * @return the lowest note.
     */
    virtual int getPortaFloor(int ch);

    /**
     * get a description of a dispatch-specific effect.
     * @param effect the effect.
     * @return the description, or NULL if effect is invalid.
     */
     virtual const char* getEffectName(unsigned char effect);

    /**
     * set the chip flags.
     * @param flags the flags. see song.h for possible values.
     */
    virtual void setFlags(unsigned int flags);

    /**
     * set skip reg writes.
     */
    void setSkipRegisterWrites(bool value);

    /**
     * notify instrument change.
     */
    virtual void notifyInsChange(int ins);

    /**
     * notify wavetable change.
     */
    virtual void notifyWaveChange(int wave);

    /**
     * notify deletion of an instrument.
     */
    virtual void notifyInsDeletion(void* ins);

    /**
     * force-retrigger instruments.
     */
    virtual void forceIns();

    /**
     * enable register dumping.
     */
    virtual void toggleRegisterDump(bool enable);

    /**
     * get register writes.
     */
    std::vector<DivRegWrite>& getRegisterWrites();

    /**
     * poke a register.
     * @param addr address.
     * @param val value.
     */
    virtual void poke(unsigned int addr, unsigned short val);

    /**
     * poke a register.
     * @param wlist a vector containing DivRegWrites.
     */
    virtual void poke(std::vector<DivRegWrite>& wlist);

    /**
     * get available registers.
     * @return an array of C strings, terminated by NULL; or NULL if none available.
     */
    virtual const char** getRegisterSheet();

    /**
     * initialize this DivDispatch.
     * @param parent the parent DivEngine.
     * @param channels the number of channels to acquire.
     * @param sugRate the suggested rate. this may change, so don't rely on it.
     * @param flags the chip flags. see song.h for possible values.
     * @return the number of channels allocated.
     */
    virtual int init(DivEngine* parent, int channels, int sugRate, unsigned int flags);

    /**
     * quit the DivDispatch.
     */
     virtual void quit();

     virtual ~DivDispatch();
};

#define NOTE_PERIODIC(x) parent->calcBaseFreq(chipClock,CHIP_DIVIDER,x,true)
#define NOTE_FREQUENCY(x) parent->calcBaseFreq(chipClock,CHIP_FREQBASE,x,false)

#define COLOR_NTSC (315000000.0/88.0)
#define COLOR_PAL (283.75*15625.0+25.0)

#endif<|MERGE_RESOLUTION|>--- conflicted
+++ resolved
@@ -97,13 +97,11 @@
 
   DIV_CMD_SAA_ENVELOPE,
 
-<<<<<<< HEAD
   DIV_CMD_LYNX_LFSR_LOAD,
-=======
+  
   DIV_CMD_QSOUND_ECHO_FEEDBACK,
   DIV_CMD_QSOUND_ECHO_DELAY,
   DIV_CMD_QSOUND_ECHO_LEVEL,
->>>>>>> e32ef2d8
 
   DIV_ALWAYS_SET_VOLUME,
 
