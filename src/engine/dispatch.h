--- conflicted
+++ resolved
@@ -248,7 +248,6 @@
   DIV_CMD_ESFM_OUTLVL, // (op, value)
   DIV_CMD_ESFM_MODIN, // (op, value)
   DIV_CMD_ESFM_ENV_DELAY, // (op, value)
-<<<<<<< HEAD
 
   DIV_CMD_ES5503_NUM_ENABLED_OSC, // (value); set number of enabled oscillators (more oscs enabled = less sample rate)
   DIV_CMD_ES5503_OSC_OUTPUT, // (value)
@@ -257,8 +256,6 @@
   DIV_CMD_ES5503_OSC_MODE,
 
   DIV_ALWAYS_SET_VOLUME, // () -> alwaysSetVol
-=======
->>>>>>> 3cb81902
 
   DIV_CMD_MAX
 };
