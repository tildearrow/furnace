--- conflicted
+++ resolved
@@ -410,9 +410,6 @@
      * @return truth.
      */
     virtual bool getDCOffRequired();
-<<<<<<< HEAD
-    
-=======
 
     /**
      * check whether PRE_NOTE command is desired.
@@ -420,14 +417,6 @@
      */
     virtual bool getWantPreNote();
 
-    /**
-     * get a description of a dispatch-specific effect.
-     * @param effect the effect.
-     * @return the description, or NULL if effect is invalid.
-     */
-     virtual const char* getEffectName(unsigned char effect);
-
->>>>>>> 5c5d9368
     /**
      * set the chip flags.
      * @param flags the flags. see song.h for possible values.
