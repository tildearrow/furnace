/**
 * Furnace Tracker - multi-system chiptune tracker
 * Copyright (C) 2021-2022 tildearrow and contributors
 *
 * This program is free software; you can redistribute it and/or modify
 * it under the terms of the GNU General Public License as published by
 * the Free Software Foundation; either version 2 of the License, or
 * (at your option) any later version.
 *
 * This program is distributed in the hope that it will be useful,
 * but WITHOUT ANY WARRANTY; without even the implied warranty of
 * MERCHANTABILITY or FITNESS FOR A PARTICULAR PURPOSE.  See the
 * GNU General Public License for more details.
 *
 * You should have received a copy of the GNU General Public License along
 * with this program; if not, write to the Free Software Foundation, Inc.,
 * 51 Franklin Street, Fifth Floor, Boston, MA 02110-1301 USA.
 */

#include "engine.h"
#include "song.h"
#include "../ta-log.h"

DivSystem DivEngine::systemFromFileFur(unsigned char val) {
  return sysFileMapFur[val];
}

unsigned char DivEngine::systemToFileFur(DivSystem val) {
  if (sysDefs[val]==NULL) return 0;
  return sysDefs[val]->id;
}

DivSystem DivEngine::systemFromFileDMF(unsigned char val) {
  return sysFileMapDMF[val];
}

unsigned char DivEngine::systemToFileDMF(DivSystem val) {
  if (sysDefs[val]==NULL) return 0;
  return sysDefs[val]->id_DMF;
}

int DivEngine::getChannelCount(DivSystem sys) {
  if (sysDefs[sys]==NULL) return 0;
  return sysDefs[sys]->channels;
}

int DivEngine::getTotalChannelCount() {
  return chans;
}

std::vector<DivInstrumentType>& DivEngine::getPossibleInsTypes() {
  return possibleInsTypes;
}

// TODO: rewrite this function (again). it's an unreliable mess.
String DivEngine::getSongSystemName(bool isMultiSystemAcceptable) {
  switch (song.systemLen) {
    case 0:
      return "help! what's going on!";
    case 1:
      if (song.system[0]==DIV_SYSTEM_AY8910) {
        switch (song.systemFlags[0]&0x3f) {
          case 0: // AY-3-8910, 1.79MHz
          case 1: // AY-3-8910, 1.77MHz
          case 2: // AY-3-8910, 1.75MHz
            return "ZX Spectrum";
          case 3: // AY-3-8910, 2MHz
            return "Fujitsu Micro-7";
          case 4: // AY-3-8910, 1.5MHz
            return "Vectrex";
          case 5: // AY-3-8910, 1MHz
            return "Amstrad CPC";

          case 0x10: // YM2149, 1.79MHz
            return "MSX";
          case 0x13: // YM2149, 2MHz
            return "Atari ST";
          case 0x26: // 5B NTSC
            return "Sunsoft 5B standalone";
          case 0x28: // 5B PAL
            return "Sunsoft 5B standalone (PAL)";

          case 0x30: // AY-3-8914, 1.79MHz
            return "Intellivision";
          case 0x33: // AY-3-8914, 2MHz
            return "Intellivision (PAL)";

          default:
            if ((song.systemFlags[0]&0x30)==0x00) {
              return "AY-3-8910";
            } else if ((song.systemFlags[0]&0x30)==0x10) {
              return "Yamaha YM2149";
            } else if ((song.systemFlags[0]&0x30)==0x20) {
              return "Overclocked Sunsoft 5B";
            } else if ((song.systemFlags[0]&0x30)==0x30) {
              return "Intellivision";
            }
        }
      } else if (song.system[0]==DIV_SYSTEM_SMS) {
        switch (song.systemFlags[0]&0x0f) {
          case 0: case 1:
            return "Sega Master System";
          case 6:
            return "BBC Micro";
        }
      } else if (song.system[0]==DIV_SYSTEM_YM2612) {
        switch (song.systemFlags[0]&3) {
          case 2:
            return "FM Towns";
        }
      } else if (song.system[0]==DIV_SYSTEM_YM2151) {
        switch (song.systemFlags[0]&3) {
          case 2:
            return "Sharp X68000";
        }
      } else if (song.system[0]==DIV_SYSTEM_SAA1099) {
        switch (song.systemFlags[0]&3) {
          case 0:
            return "SAM Coupé";
        }
      }
      return getSystemName(song.system[0]);
    case 2:
      if (song.system[0]==DIV_SYSTEM_YM2612 && song.system[1]==DIV_SYSTEM_SMS) {
        return "Sega Genesis/Mega Drive";
      }
      if (song.system[0]==DIV_SYSTEM_YM2612_EXT && song.system[1]==DIV_SYSTEM_SMS) {
        return "Sega Genesis Extended Channel 3";
      }

      if (song.system[0]==DIV_SYSTEM_OPLL && song.system[1]==DIV_SYSTEM_SMS) {
        return "NTSC-J Sega Master System";
      }
      if (song.system[0]==DIV_SYSTEM_OPLL_DRUMS && song.system[1]==DIV_SYSTEM_SMS) {
        return "NTSC-J Sega Master System + drums";
      }
      if (song.system[0]==DIV_SYSTEM_OPLL && song.system[1]==DIV_SYSTEM_AY8910) {
        return "MSX-MUSIC";
      }
      if (song.system[0]==DIV_SYSTEM_OPLL_DRUMS && song.system[1]==DIV_SYSTEM_AY8910) {
        return "MSX-MUSIC + drums";
      }
      if (song.system[0]==DIV_SYSTEM_C64_6581 && song.system[1]==DIV_SYSTEM_C64_6581) {
        return "Commodore 64 with dual 6581";
      }
      if (song.system[0]==DIV_SYSTEM_C64_8580 && song.system[1]==DIV_SYSTEM_C64_8580) {
        return "Commodore 64 with dual 8580";
      }

      if (song.system[0]==DIV_SYSTEM_YM2151 && song.system[1]==DIV_SYSTEM_SEGAPCM_COMPAT) {
        return "YM2151 + SegaPCM Arcade (compatibility)";
      }
      if (song.system[0]==DIV_SYSTEM_YM2151 && song.system[1]==DIV_SYSTEM_SEGAPCM) {
        return "YM2151 + SegaPCM Arcade";
      }

      if (song.system[0]==DIV_SYSTEM_SAA1099 && song.system[1]==DIV_SYSTEM_SAA1099) {
        return "Creative Music System";
      }

      if (song.system[0]==DIV_SYSTEM_GB && song.system[1]==DIV_SYSTEM_AY8910) {
        return "Game Boy with AY expansion";
      }

      if (song.system[0]==DIV_SYSTEM_NES && song.system[1]==DIV_SYSTEM_VRC6) {
        return "NES + Konami VRC6";
      }
      if (song.system[0]==DIV_SYSTEM_NES && song.system[1]==DIV_SYSTEM_VRC7) {
        return "NES + Konami VRC7";
      }
      if (song.system[0]==DIV_SYSTEM_NES && song.system[1]==DIV_SYSTEM_OPLL) {
        return "NES + Yamaha OPLL";
      }
      if (song.system[0]==DIV_SYSTEM_NES && song.system[1]==DIV_SYSTEM_FDS) {
        return "Famicom Disk System";
      }
      if (song.system[0]==DIV_SYSTEM_NES && song.system[1]==DIV_SYSTEM_N163) {
        return "NES + Namco 163";
      }
      if (song.system[0]==DIV_SYSTEM_NES && song.system[1]==DIV_SYSTEM_MMC5) {
        return "NES + MMC5";
      }
      if (song.system[0]==DIV_SYSTEM_NES && song.system[1]==DIV_SYSTEM_AY8910) {
        return "NES + Sunsoft 5B";
      }

      if (song.system[0]==DIV_SYSTEM_AY8910 && song.system[1]==DIV_SYSTEM_AY8910) {
        return "Bally Midway MCR";
      }

      if (song.system[0]==DIV_SYSTEM_YM2151 && song.system[1]==DIV_SYSTEM_VERA) {
        return "Commander X16";
      }
      break;
    case 3:
      if (song.system[0]==DIV_SYSTEM_AY8910 && song.system[1]==DIV_SYSTEM_AY8910 && song.system[2]==DIV_SYSTEM_BUBSYS_WSG) {
        return "Konami Bubble System";
      }
      break;
  }
  if (isMultiSystemAcceptable) return "multi-system";

  String ret="";
  for (int i=0; i<song.systemLen; i++) {
    if (i>0) ret+=" + ";
    ret+=getSystemName(song.system[i]);
  }

  return ret;
}

const char* DivEngine::getSystemName(DivSystem sys) {
  if (sysDefs[sys]==NULL) return "Unknown";
  return sysDefs[sys]->name;
}

const char* DivEngine::getSystemNameJ(DivSystem sys) {
  if (sysDefs[sys]==NULL) return "不明";
  if (sysDefs[sys]->nameJ==NULL) return "";
  return sysDefs[sys]->nameJ;
  /*
  switch (sys) {
    case DIV_SYSTEM_NULL:
      return "不明";
    case DIV_SYSTEM_YMU759:
      return "";
    case DIV_SYSTEM_GENESIS:
      return "セガメガドライブ";
    case DIV_SYSTEM_SMS:
    case DIV_SYSTEM_SMS_OPLL:
      return "セガマスターシステム";
    case DIV_SYSTEM_GB:
      return "ゲームボーイ";
    case DIV_SYSTEM_PCE:
      return "PCエンジン";
    case DIV_SYSTEM_NES:
      return "ファミリーコンピュータ";
    case DIV_SYSTEM_C64_6581:
      return "コモドール64 (6581)";
    case DIV_SYSTEM_C64_8580:
      return "コモドール64 (8580)";
    case DIV_SYSTEM_ARCADE:
      return "Arcade";
    case DIV_SYSTEM_GENESIS_EXT:
      return "";
    case DIV_SYSTEM_YM2610:
      return "業務用ネオジオ";
    case DIV_SYSTEM_YM2610_EXT:
      return "業務用ネオジオ";
    case DIV_SYSTEM_YM2610_FULL:
      return "業務用ネオジオ";
    case DIV_SYSTEM_YM2610_FULL_EXT:
      return "業務用ネオジオ";
    case DIV_SYSTEM_AY8910:
      return "";
    case DIV_SYSTEM_AMIGA:
      return "";
    case DIV_SYSTEM_YM2151:
      return "";
    case DIV_SYSTEM_YM2612:
      return "";
    case DIV_SYSTEM_TIA:
      return "";
    case DIV_SYSTEM_SAA1099:
      return "";
    case DIV_SYSTEM_AY8930:
      return "";
    default: // TODO
      return "";
  }
  */
}

bool DivEngine::isFMSystem(DivSystem sys) {
  if (sysDefs[sys]==NULL) return false;
  return sysDefs[sys]->isFM;
}

bool DivEngine::isSTDSystem(DivSystem sys) {
  if (sysDefs[sys]==NULL) return false;
  return sysDefs[sys]->isSTD;
}

const char* DivEngine::getChannelName(int chan) {
  if (chan<0 || chan>chans) return "??";
  if (!song.chanName[chan].empty()) return song.chanName[chan].c_str();
  if (sysDefs[sysOfChan[chan]]==NULL) return "??";
  
  const char* ret=sysDefs[sysOfChan[chan]]->chanNames[dispatchChanOfChan[chan]];
  if (ret==NULL) return "??";
  return ret;
}

const char* DivEngine::getChannelShortName(int chan) {
  if (chan<0 || chan>chans) return "??";
  if (!song.chanShortName[chan].empty()) return song.chanShortName[chan].c_str();
  if (sysDefs[sysOfChan[chan]]==NULL) return "??";
  
  const char* ret=sysDefs[sysOfChan[chan]]->chanShortNames[dispatchChanOfChan[chan]];
  if (ret==NULL) return "??";
  return ret;
}

int DivEngine::getChannelType(int chan) {
  if (chan<0 || chan>chans) return DIV_CH_NOISE;
  if (sysDefs[sysOfChan[chan]]==NULL) return DIV_CH_NOISE;
  return sysDefs[sysOfChan[chan]]->chanTypes[dispatchChanOfChan[chan]];
}

DivInstrumentType DivEngine::getPreferInsType(int chan) {
  if (chan<0 || chan>chans) return DIV_INS_STD;
  if (sysDefs[sysOfChan[chan]]==NULL) return DIV_INS_STD;
  return sysDefs[sysOfChan[chan]]->chanInsType[dispatchChanOfChan[chan]][0];
}

DivInstrumentType DivEngine::getPreferInsSecondType(int chan) {
  if (chan<0 || chan>chans) return DIV_INS_NULL;
  if (sysDefs[sysOfChan[chan]]==NULL) return DIV_INS_NULL;
  return sysDefs[sysOfChan[chan]]->chanInsType[dispatchChanOfChan[chan]][1];
}

int DivEngine::minVGMVersion(DivSystem which) {
<<<<<<< HEAD
  switch (which) {
    case DIV_SYSTEM_YM2612:
    case DIV_SYSTEM_YM2612_EXT:
    case DIV_SYSTEM_SMS:
    case DIV_SYSTEM_OPLL:
    case DIV_SYSTEM_OPLL_DRUMS:
    case DIV_SYSTEM_VRC7:
    case DIV_SYSTEM_YM2151:
      return 0x150; // due to usage of data blocks
    case DIV_SYSTEM_SEGAPCM:
    case DIV_SYSTEM_SEGAPCM_COMPAT:
    case DIV_SYSTEM_YM2610:
    case DIV_SYSTEM_YM2610_EXT:
    case DIV_SYSTEM_YM2610_FULL:
    case DIV_SYSTEM_YM2610_FULL_EXT:
    case DIV_SYSTEM_YM2610B:
    case DIV_SYSTEM_YM2610B_EXT:
    case DIV_SYSTEM_OPL:
    case DIV_SYSTEM_OPL_DRUMS:
    case DIV_SYSTEM_OPL2:
    case DIV_SYSTEM_OPL2_DRUMS:
    case DIV_SYSTEM_OPL3:
    case DIV_SYSTEM_OPL3_DRUMS:
    case DIV_SYSTEM_OPL4:
    case DIV_SYSTEM_OPL4_DRUMS:
    case DIV_SYSTEM_AY8910:
    case DIV_SYSTEM_AY8930:
      return 0x151;
    case DIV_SYSTEM_GB:
    case DIV_SYSTEM_PCE:
    case DIV_SYSTEM_NES:
    case DIV_SYSTEM_FDS:
    case DIV_SYSTEM_QSOUND:
    case DIV_SYSTEM_MULTIPCM:
      return 0x161;
    case DIV_SYSTEM_SAA1099:
    case DIV_SYSTEM_X1_010:
    case DIV_SYSTEM_SWAN:
      return 0x171;
    default:
      return 0;
  }
  return 0;
=======
  if (sysDefs[which]==NULL) return 0;
  return sysDefs[which]->vgmVersion;
>>>>>>> 05af3c14
}

#define IS_YM2610 (sysOfChan[ch]==DIV_SYSTEM_YM2610 || sysOfChan[ch]==DIV_SYSTEM_YM2610_EXT || sysOfChan[ch]==DIV_SYSTEM_YM2610_FULL || sysOfChan[ch]==DIV_SYSTEM_YM2610_FULL_EXT || sysOfChan[ch]==DIV_SYSTEM_YM2610B || sysOfChan[ch]==DIV_SYSTEM_YM2610B_EXT)
#define IS_OPM_LIKE (sysOfChan[ch]==DIV_SYSTEM_YM2151 || sysOfChan[ch]==DIV_SYSTEM_OPZ)

#define OP_EFFECT_MULTI(x,c,op,mask) \
  case x: \
    dispatchCmd(DivCommand(c,ch,op,effectVal&mask)); \
    break;

#define OP_EFFECT_SINGLE(x,c,maxOp,mask) \
  case x: \
    if ((effectVal>>4)>=0 && (effectVal>>4)<=maxOp) { \
      dispatchCmd(DivCommand(c,ch,(effectVal>>4)-1,effectVal&mask)); \
    } \
    break;

// define systems like:
// sysDefs[DIV_SYSTEM_ID]=new DivSysDef(
//   "Name", "Name (japanese, optional)", fileID, fileID_DMF, channels, isFM, isSTD, vgmVersion,
//   {"Channel Names", ...},
//   {"Channel Short Names", ...},
//   {chanTypes, ...},
//   {chanPreferInsType, ...},
//   {chanPreferInsType2, ...}, (optional)
//   [this](int ch, unsigned char effect, unsigned char effectVal) -> bool {}, (effect handler, optional)
//   [this](int ch, unsigned char effect, unsigned char effectVal) -> bool {} (post effect handler, optional)
// );

void DivEngine::registerSystems() {
  logD("registering systems...");

  auto fmPostEffectHandler=[this](int ch, unsigned char effect, unsigned char effectVal) -> bool {
    switch (effect) {
      case 0x10: // LFO or noise mode
        if (IS_OPM_LIKE) {
          dispatchCmd(DivCommand(DIV_CMD_STD_NOISE_FREQ,ch,effectVal));
        } else {
          dispatchCmd(DivCommand(DIV_CMD_FM_LFO,ch,effectVal));
        }
        break;
      case 0x11: // FB
        dispatchCmd(DivCommand(DIV_CMD_FM_FB,ch,effectVal&7));
        break;
      case 0x12: // TL op1
        dispatchCmd(DivCommand(DIV_CMD_FM_TL,ch,0,effectVal&0x7f));
        break;
      case 0x13: // TL op2
        dispatchCmd(DivCommand(DIV_CMD_FM_TL,ch,1,effectVal&0x7f));
        break;
      case 0x14: // TL op3
        dispatchCmd(DivCommand(DIV_CMD_FM_TL,ch,2,effectVal&0x7f));
        break;
      case 0x15: // TL op4
        dispatchCmd(DivCommand(DIV_CMD_FM_TL,ch,3,effectVal&0x7f));
        break;
      case 0x16: // MULT
        if ((effectVal>>4)>0 && (effectVal>>4)<5) {
          dispatchCmd(DivCommand(DIV_CMD_FM_MULT,ch,(effectVal>>4)-1,effectVal&15));
        }
        break;
      case 0x17: // arcade LFO
        if (IS_OPM_LIKE) {
          dispatchCmd(DivCommand(DIV_CMD_FM_LFO,ch,effectVal));
        }
        break;
      case 0x18: // EXT or LFO waveform
        if (IS_OPM_LIKE) {
          dispatchCmd(DivCommand(DIV_CMD_FM_LFO_WAVE,ch,effectVal));
        } else {
          dispatchCmd(DivCommand(DIV_CMD_FM_EXTCH,ch,effectVal));
        }
        break;
      case 0x19: // AR global
        dispatchCmd(DivCommand(DIV_CMD_FM_AR,ch,-1,effectVal&31));
        break;
      case 0x1a: // AR op1
        dispatchCmd(DivCommand(DIV_CMD_FM_AR,ch,0,effectVal&31));
        break;
      case 0x1b: // AR op2
        dispatchCmd(DivCommand(DIV_CMD_FM_AR,ch,1,effectVal&31));
        break;
      case 0x1c: // AR op3
        dispatchCmd(DivCommand(DIV_CMD_FM_AR,ch,2,effectVal&31));
        break;
      case 0x1d: // AR op4
        dispatchCmd(DivCommand(DIV_CMD_FM_AR,ch,3,effectVal&31));
        break;
      case 0x1e: // UNOFFICIAL: Arcade AM depth
        dispatchCmd(DivCommand(DIV_CMD_FM_AM_DEPTH,ch,effectVal&127));
        break;
      case 0x1f: // UNOFFICIAL: Arcade PM depth
        dispatchCmd(DivCommand(DIV_CMD_FM_PM_DEPTH,ch,effectVal&127));
        break;
      case 0x20: // Neo Geo PSG mode
        if (IS_YM2610) {
          dispatchCmd(DivCommand(DIV_CMD_STD_NOISE_MODE,ch,effectVal));
        }
        break;
      case 0x21: // Neo Geo PSG noise freq
        if (IS_YM2610) {
          dispatchCmd(DivCommand(DIV_CMD_STD_NOISE_FREQ,ch,effectVal));
        }
        break;
      case 0x22: // UNOFFICIAL: Neo Geo PSG envelope enable
        if (IS_YM2610) {
          dispatchCmd(DivCommand(DIV_CMD_AY_ENVELOPE_SET,ch,effectVal));
        }
        break;
      case 0x23: // UNOFFICIAL: Neo Geo PSG envelope period low
        if (IS_YM2610) {
          dispatchCmd(DivCommand(DIV_CMD_AY_ENVELOPE_LOW,ch,effectVal));
        }
        break;
      case 0x24: // UNOFFICIAL: Neo Geo PSG envelope period high
        if (IS_YM2610) {
          dispatchCmd(DivCommand(DIV_CMD_AY_ENVELOPE_HIGH,ch,effectVal));
        }
        break;
      case 0x25: // UNOFFICIAL: Neo Geo PSG envelope slide up
        if (IS_YM2610) {
          dispatchCmd(DivCommand(DIV_CMD_AY_ENVELOPE_SLIDE,ch,-effectVal));
        }
        break;
      case 0x26: // UNOFFICIAL: Neo Geo PSG envelope slide down
        if (IS_YM2610) {
          dispatchCmd(DivCommand(DIV_CMD_AY_ENVELOPE_SLIDE,ch,effectVal));
        }
        break;
      case 0x29: // auto-envelope
        if (IS_YM2610) {
          dispatchCmd(DivCommand(DIV_CMD_AY_AUTO_ENVELOPE,ch,effectVal));
        }
        break;
      // fixed frequency effects on OPZ
      case 0x30: case 0x31: case 0x32: case 0x33:
      case 0x34: case 0x35: case 0x36: case 0x37:
        if (sysOfChan[ch]==DIV_SYSTEM_OPZ) {
          dispatchCmd(DivCommand(DIV_CMD_FM_FIXFREQ,ch,0,((effect&7)<<8)|effectVal));
        }
        break;
      case 0x38: case 0x39: case 0x3a: case 0x3b:
      case 0x3c: case 0x3d: case 0x3e: case 0x3f:
        if (sysOfChan[ch]==DIV_SYSTEM_OPZ) {
          dispatchCmd(DivCommand(DIV_CMD_FM_FIXFREQ,ch,1,((effect&7)<<8)|effectVal));
        }
        break;
      case 0x40: case 0x41: case 0x42: case 0x43:
      case 0x44: case 0x45: case 0x46: case 0x47:
        if (sysOfChan[ch]==DIV_SYSTEM_OPZ) {
          dispatchCmd(DivCommand(DIV_CMD_FM_FIXFREQ,ch,2,((effect&7)<<8)|effectVal));
        }
        break;
      case 0x48: case 0x49: case 0x4a: case 0x4b:
      case 0x4c: case 0x4d: case 0x4e: case 0x4f:
        if (sysOfChan[ch]==DIV_SYSTEM_OPZ) {
          dispatchCmd(DivCommand(DIV_CMD_FM_FIXFREQ,ch,3,((effect&7)<<8)|effectVal));
        }
        break;
      // extra FM effects here
      OP_EFFECT_SINGLE(0x50,DIV_CMD_FM_AM,4,1);
      OP_EFFECT_SINGLE(0x51,DIV_CMD_FM_SL,4,15);
      OP_EFFECT_SINGLE(0x52,DIV_CMD_FM_RR,4,15);
      OP_EFFECT_SINGLE(0x53,DIV_CMD_FM_DT,4,7);
      OP_EFFECT_SINGLE(0x54,DIV_CMD_FM_RS,4,3);
      OP_EFFECT_SINGLE(0x55,DIV_CMD_FM_SSG,4,(IS_OPM_LIKE?3:15));

      OP_EFFECT_MULTI(0x56,DIV_CMD_FM_DR,-1,31);
      OP_EFFECT_MULTI(0x57,DIV_CMD_FM_DR,0,31);
      OP_EFFECT_MULTI(0x58,DIV_CMD_FM_DR,1,31);
      OP_EFFECT_MULTI(0x59,DIV_CMD_FM_DR,2,31);
      OP_EFFECT_MULTI(0x5a,DIV_CMD_FM_DR,3,31);

      OP_EFFECT_MULTI(0x5b,DIV_CMD_FM_D2R,-1,31);
      OP_EFFECT_MULTI(0x5c,DIV_CMD_FM_D2R,0,31);
      OP_EFFECT_MULTI(0x5d,DIV_CMD_FM_D2R,1,31);
      OP_EFFECT_MULTI(0x5e,DIV_CMD_FM_D2R,2,31);
      OP_EFFECT_MULTI(0x5f,DIV_CMD_FM_D2R,3,31);

      OP_EFFECT_SINGLE(0x28,DIV_CMD_FM_REV,4,7);
      OP_EFFECT_SINGLE(0x2a,DIV_CMD_FM_WS,4,7);
      OP_EFFECT_SINGLE(0x2b,DIV_CMD_FM_EG_SHIFT,4,3);
      OP_EFFECT_SINGLE(0x2c,DIV_CMD_FM_FINE,4,15);
      default:
        return false;
    }
    return true;
  };

  auto fmOPLLPostEffectHandler=[this](int ch, unsigned char effect, unsigned char effectVal) -> bool {
    switch (effect) {
      case 0x11: // FB
        dispatchCmd(DivCommand(DIV_CMD_FM_FB,ch,effectVal&7));
        break;
      case 0x12: // TL op1
        dispatchCmd(DivCommand(DIV_CMD_FM_TL,ch,0,effectVal&0x3f));
        break;
      case 0x13: // TL op2
        dispatchCmd(DivCommand(DIV_CMD_FM_TL,ch,1,effectVal&0x0f));
        break;
      case 0x16: // MULT
        if ((effectVal>>4)>0 && (effectVal>>4)<3) {
          dispatchCmd(DivCommand(DIV_CMD_FM_MULT,ch,(effectVal>>4)-1,effectVal&15));
        }
        break;
      case 0x19: // AR global
        dispatchCmd(DivCommand(DIV_CMD_FM_AR,ch,-1,effectVal&31));
        break;
      case 0x1a: // AR op1
        dispatchCmd(DivCommand(DIV_CMD_FM_AR,ch,0,effectVal&31));
        break;
      case 0x1b: // AR op2
        dispatchCmd(DivCommand(DIV_CMD_FM_AR,ch,1,effectVal&31));
        break;

      // extra FM effects here
      OP_EFFECT_SINGLE(0x50,DIV_CMD_FM_AM,2,1);
      OP_EFFECT_SINGLE(0x51,DIV_CMD_FM_SL,2,15);
      OP_EFFECT_SINGLE(0x52,DIV_CMD_FM_RR,2,15);
      OP_EFFECT_SINGLE(0x53,DIV_CMD_FM_VIB,2,1);
      OP_EFFECT_SINGLE(0x54,DIV_CMD_FM_RS,2,3);
      OP_EFFECT_SINGLE(0x55,DIV_CMD_FM_SUS,2,1);

      OP_EFFECT_MULTI(0x56,DIV_CMD_FM_DR,-1,15);
      OP_EFFECT_MULTI(0x57,DIV_CMD_FM_DR,0,15);
      OP_EFFECT_MULTI(0x58,DIV_CMD_FM_DR,1,15);

      OP_EFFECT_SINGLE(0x5b,DIV_CMD_FM_KSR,2,1);
      default:
        return false;
    }
    return true;
  };

  auto fmOPLPostEffectHandler=[this](int ch, unsigned char effect, unsigned char effectVal) -> bool {
    switch (effect) {
      case 0x10: // DAM
        dispatchCmd(DivCommand(DIV_CMD_FM_LFO,ch,effectVal&1));
        break;
      case 0x11: // FB
        dispatchCmd(DivCommand(DIV_CMD_FM_FB,ch,effectVal&7));
        break;
      case 0x12: // TL op1
        dispatchCmd(DivCommand(DIV_CMD_FM_TL,ch,0,effectVal&0x3f));
        break;
      case 0x13: // TL op2
        dispatchCmd(DivCommand(DIV_CMD_FM_TL,ch,1,effectVal&0x3f));
        break;
      case 0x14: // TL op3
        dispatchCmd(DivCommand(DIV_CMD_FM_TL,ch,2,effectVal&0x3f));
        break;
      case 0x15: // TL op4
        dispatchCmd(DivCommand(DIV_CMD_FM_TL,ch,3,effectVal&0x3f));
        break;
      case 0x16: // MULT
        if ((effectVal>>4)>0 && (effectVal>>4)<5) {
          dispatchCmd(DivCommand(DIV_CMD_FM_MULT,ch,(effectVal>>4)-1,effectVal&15));
        }
        break;
      case 0x17: // DVB
        dispatchCmd(DivCommand(DIV_CMD_FM_LFO,ch,2+(effectVal&1)));
        break;
      case 0x19: // AR global
        dispatchCmd(DivCommand(DIV_CMD_FM_AR,ch,-1,effectVal&15));
        break;
      case 0x1a: // AR op1
        dispatchCmd(DivCommand(DIV_CMD_FM_AR,ch,0,effectVal&15));
        break;
      case 0x1b: // AR op2
        dispatchCmd(DivCommand(DIV_CMD_FM_AR,ch,1,effectVal&15));
        break;
      case 0x1c: // AR op3
        dispatchCmd(DivCommand(DIV_CMD_FM_AR,ch,2,effectVal&15));
        break;
      case 0x1d: // AR op4
        dispatchCmd(DivCommand(DIV_CMD_FM_AR,ch,3,effectVal&15));
        break;
      
      // extra FM effects here
      OP_EFFECT_SINGLE(0x50,DIV_CMD_FM_AM,4,1);
      OP_EFFECT_SINGLE(0x51,DIV_CMD_FM_SL,4,15);
      OP_EFFECT_SINGLE(0x52,DIV_CMD_FM_RR,4,15);
      OP_EFFECT_SINGLE(0x53,DIV_CMD_FM_VIB,4,1);
      OP_EFFECT_SINGLE(0x54,DIV_CMD_FM_RS,4,3);
      OP_EFFECT_SINGLE(0x55,DIV_CMD_FM_SUS,4,1);

      OP_EFFECT_MULTI(0x56,DIV_CMD_FM_DR,-1,15);
      OP_EFFECT_MULTI(0x57,DIV_CMD_FM_DR,0,15);
      OP_EFFECT_MULTI(0x58,DIV_CMD_FM_DR,1,15);
      OP_EFFECT_MULTI(0x59,DIV_CMD_FM_DR,2,15);
      OP_EFFECT_MULTI(0x5a,DIV_CMD_FM_DR,3,15);

      OP_EFFECT_SINGLE(0x5b,DIV_CMD_FM_KSR,4,1);
      OP_EFFECT_SINGLE(0x2a,DIV_CMD_FM_WS,4,7);

      default:
        return false;
    }
    return true;
  };

  auto c64PostEffectHandler=[this](int ch, unsigned char effect, unsigned char effectVal) -> bool {
    switch (effect) {
      case 0x10: // select waveform
        dispatchCmd(DivCommand(DIV_CMD_WAVE,ch,effectVal));
        break;
      case 0x11: // cutoff
        dispatchCmd(DivCommand(DIV_CMD_C64_CUTOFF,ch,effectVal));
        break;
      case 0x12: // duty
        dispatchCmd(DivCommand(DIV_CMD_STD_NOISE_MODE,ch,effectVal));
        break;
      case 0x13: // resonance
        dispatchCmd(DivCommand(DIV_CMD_C64_RESONANCE,ch,effectVal));
        break;
      case 0x14: // filter mode
        dispatchCmd(DivCommand(DIV_CMD_C64_FILTER_MODE,ch,effectVal));
        break;
      case 0x15: // reset time
        dispatchCmd(DivCommand(DIV_CMD_C64_RESET_TIME,ch,effectVal));
        break;
      case 0x1a: // reset mask
        dispatchCmd(DivCommand(DIV_CMD_C64_RESET_MASK,ch,effectVal));
        break;
      case 0x1b: // cutoff reset
        dispatchCmd(DivCommand(DIV_CMD_C64_FILTER_RESET,ch,effectVal));
        break;
      case 0x1c: // duty reset
        dispatchCmd(DivCommand(DIV_CMD_C64_DUTY_RESET,ch,effectVal));
        break;
      case 0x1e: // extended
        dispatchCmd(DivCommand(DIV_CMD_C64_EXTENDED,ch,effectVal));
        break;
      case 0x30: case 0x31: case 0x32: case 0x33:
      case 0x34: case 0x35: case 0x36: case 0x37:
      case 0x38: case 0x39: case 0x3a: case 0x3b:
      case 0x3c: case 0x3d: case 0x3e: case 0x3f: // fine duty
        dispatchCmd(DivCommand(DIV_CMD_C64_FINE_DUTY,ch,((effect&0x0f)<<8)|effectVal));
        break;
      case 0x40: case 0x41: case 0x42: case 0x43:
      case 0x44: case 0x45: case 0x46: case 0x47: // fine cutoff
        dispatchCmd(DivCommand(DIV_CMD_C64_FINE_CUTOFF,ch,((effect&0x07)<<8)|effectVal));
        break;
      default:
        return false;
    }
    return true;
  };

  auto ayPostEffectHandler=[this](int ch, unsigned char effect, unsigned char effectVal) -> bool {
    switch (effect) {
      case 0x12: // duty on 8930
        dispatchCmd(DivCommand(DIV_CMD_STD_NOISE_MODE,ch,0x10+(effectVal&15)));
        break;
      case 0x20: // mode
        dispatchCmd(DivCommand(DIV_CMD_STD_NOISE_MODE,ch,effectVal&15));
        break;
      case 0x21: // noise freq
        dispatchCmd(DivCommand(DIV_CMD_STD_NOISE_FREQ,ch,effectVal));
        break;
      case 0x22: // envelope enable
        dispatchCmd(DivCommand(DIV_CMD_AY_ENVELOPE_SET,ch,effectVal));
        break;
      case 0x23: // envelope period low
        dispatchCmd(DivCommand(DIV_CMD_AY_ENVELOPE_LOW,ch,effectVal));
        break;
      case 0x24: // envelope period high
        dispatchCmd(DivCommand(DIV_CMD_AY_ENVELOPE_HIGH,ch,effectVal));
        break;
      case 0x25: // envelope slide up
        dispatchCmd(DivCommand(DIV_CMD_AY_ENVELOPE_SLIDE,ch,-effectVal));
        break;
      case 0x26: // envelope slide down
        dispatchCmd(DivCommand(DIV_CMD_AY_ENVELOPE_SLIDE,ch,effectVal));
        break;
      case 0x27: // noise and mask
        dispatchCmd(DivCommand(DIV_CMD_AY_NOISE_MASK_AND,ch,effectVal));
        break;
      case 0x28: // noise or mask
        dispatchCmd(DivCommand(DIV_CMD_AY_NOISE_MASK_OR,ch,effectVal));
        break;
      case 0x29: // auto-envelope
        dispatchCmd(DivCommand(DIV_CMD_AY_AUTO_ENVELOPE,ch,effectVal));
        break;
      case 0x2d: // TEST
        dispatchCmd(DivCommand(DIV_CMD_AY_IO_WRITE,ch,255,effectVal));
        break;
      case 0x2e: // I/O port A
        dispatchCmd(DivCommand(DIV_CMD_AY_IO_WRITE,ch,0,effectVal));
        break;
      case 0x2f: // I/O port B
        dispatchCmd(DivCommand(DIV_CMD_AY_IO_WRITE,ch,1,effectVal));
        break;
      default:
        return false;
    }
    return true;
  };

  auto segaPCMPostEffectHandler=[this](int ch, unsigned char effect, unsigned char effectVal) -> bool {
    switch (effect) {
      case 0x20: // PCM frequency
        dispatchCmd(DivCommand(DIV_CMD_SAMPLE_FREQ,ch,effectVal));
        break;
      default:
        return false;
    }
    return true;
  };

  sysDefs[DIV_SYSTEM_YMU759]=new DivSysDef(
    "Yamaha YMU759 (MA-2)", NULL, 0x01, 0x01, 17, true, false, 0, false,
    {"Channel 1", "Channel 2", "Channel 3", "Channel 4", "Channel 5", "Channel 6", "Channel 7", "Channel 8", "Channel 9", "Channel 10", "Channel 11", "Channel 12", "Channel 13", "Channel 14", "Channel 15", "Channel 16", "PCM"        }, // name
    {"1",         "2",         "3",         "4",         "5",         "6",         "7",         "8",         "9",         "10",         "11",         "12",         "13",         "14",         "15",         "16",         "PCM"        }, // short
    {DIV_CH_FM,   DIV_CH_FM,   DIV_CH_FM,   DIV_CH_FM,   DIV_CH_FM,   DIV_CH_FM,   DIV_CH_FM,   DIV_CH_FM,   DIV_CH_FM,   DIV_CH_FM,    DIV_CH_FM,    DIV_CH_FM,    DIV_CH_FM,    DIV_CH_FM,    DIV_CH_FM,    DIV_CH_FM,    DIV_CH_PCM   }, // type
    {DIV_INS_OPL, DIV_INS_OPL, DIV_INS_OPL, DIV_INS_OPL, DIV_INS_OPL, DIV_INS_OPL, DIV_INS_OPL, DIV_INS_OPL, DIV_INS_OPL, DIV_INS_OPL,  DIV_INS_OPL,  DIV_INS_OPL,  DIV_INS_OPL,  DIV_INS_OPL,  DIV_INS_OPL,  DIV_INS_OPL,  DIV_INS_AMIGA}  // ins
  );

  sysDefs[DIV_SYSTEM_GENESIS]=new DivSysDef(
    "Sega Genesis/Mega Drive", "セガメガドライブ", 0x02, 0x02, 10, true, true, 0, true,
    {}, {}, {}, {}
  );

  sysDefs[DIV_SYSTEM_GENESIS_EXT]=new DivSysDef(
    "Sega Genesis Extended Channel 3", NULL, 0x42, 0x42, 13, true, true, 0, true,
    {}, {}, {}, {}
  );

  sysDefs[DIV_SYSTEM_SMS]=new DivSysDef(
    "TI SN76489", NULL, 0x03, 0x03, 4, false, true, 0x150, false,
    {"Square 1", "Square 2", "Square 3", "Noise"},
    {"S1", "S2", "S3", "NO"},
    {DIV_CH_PULSE, DIV_CH_PULSE, DIV_CH_PULSE, DIV_CH_NOISE},
    {DIV_INS_STD, DIV_INS_STD, DIV_INS_STD, DIV_INS_STD},
    {},
    [this](int ch, unsigned char effect, unsigned char effectVal) -> bool {
      switch (effect) {
        case 0x20: // SN noise mode
          dispatchCmd(DivCommand(DIV_CMD_STD_NOISE_MODE,ch,effectVal));
          break;
        default:
          return false;
      }
      return true;
    }
  );

  sysDefs[DIV_SYSTEM_SMS_OPLL]=new DivSysDef(
    "Sega Master System + FM Expansion", NULL, 0x43, 0x43, 13, true, true, 0, true,
    {}, {}, {}, {}
  );

  sysDefs[DIV_SYSTEM_GB]=new DivSysDef(
    "Game Boy", NULL, 0x04, 0x04, 4, false, true, 0x161, false,
    {"Pulse 1", "Pulse 2", "Wavetable", "Noise"},
    {"S1", "S2", "WA", "NO"},
    {DIV_CH_PULSE, DIV_CH_PULSE, DIV_CH_WAVE, DIV_CH_NOISE},
    {DIV_INS_GB, DIV_INS_GB, DIV_INS_GB, DIV_INS_GB},
    {},
    [this](int ch, unsigned char effect, unsigned char effectVal) -> bool {
      switch (effect) {
        case 0x10: // select waveform
          dispatchCmd(DivCommand(DIV_CMD_WAVE,ch,effectVal));
          break;
        case 0x11: case 0x12: // duty or noise mode
          dispatchCmd(DivCommand(DIV_CMD_STD_NOISE_MODE,ch,effectVal));
          break;
        case 0x13: // sweep params
          dispatchCmd(DivCommand(DIV_CMD_GB_SWEEP_TIME,ch,effectVal));
          break;
        case 0x14: // sweep direction
          dispatchCmd(DivCommand(DIV_CMD_GB_SWEEP_DIR,ch,effectVal));
          break;
        default:
          return false;
      }
      return true;
    }
  );

  sysDefs[DIV_SYSTEM_PCE]=new DivSysDef(
    "PC Engine/TurboGrafx-16", NULL, 0x05, 0x05, 6, false, true, 0x161, false,
    {"Channel 1", "Channel 2", "Channel 3", "Channel 4", "Channel 5", "Channel 6"},
    {"CH1", "CH2", "CH3", "CH4", "CH5", "CH6"},
    {DIV_CH_WAVE, DIV_CH_WAVE, DIV_CH_WAVE, DIV_CH_WAVE, DIV_CH_WAVE, DIV_CH_WAVE},
    {DIV_INS_PCE, DIV_INS_PCE, DIV_INS_PCE, DIV_INS_PCE, DIV_INS_PCE, DIV_INS_PCE},
    {DIV_INS_AMIGA, DIV_INS_AMIGA, DIV_INS_AMIGA, DIV_INS_AMIGA, DIV_INS_AMIGA, DIV_INS_AMIGA},
    [this](int ch, unsigned char effect, unsigned char effectVal) -> bool {
      switch (effect) {
        case 0x10: // select waveform
          dispatchCmd(DivCommand(DIV_CMD_WAVE,ch,effectVal));
          break;
        case 0x11: // noise mode
          dispatchCmd(DivCommand(DIV_CMD_STD_NOISE_MODE,ch,effectVal));
          break;
        case 0x12: // LFO mode
          dispatchCmd(DivCommand(DIV_CMD_PCE_LFO_MODE,ch,effectVal));
          break;
        case 0x13: // LFO speed
          dispatchCmd(DivCommand(DIV_CMD_PCE_LFO_SPEED,ch,effectVal));
          break;
        case 0x17: // PCM enable
          dispatchCmd(DivCommand(DIV_CMD_SAMPLE_MODE,ch,(effectVal>0)));
          break;
        default:
          return false;
      }
      return true;
    }
  );

  sysDefs[DIV_SYSTEM_NES]=new DivSysDef(
    "NES (Ricoh 2A03)", NULL, 0x06, 0x06, 5, false, true, 0x161, false,
    {"Pulse 1", "Pulse 2", "Triangle", "Noise", "PCM"},
    {"S1", "S2", "TR", "NO", "PCM"},
    {DIV_CH_PULSE, DIV_CH_PULSE, DIV_CH_WAVE, DIV_CH_NOISE, DIV_CH_PCM},
    {DIV_INS_STD, DIV_INS_STD, DIV_INS_STD, DIV_INS_STD, DIV_INS_AMIGA},
    {},
    [this](int ch, unsigned char effect, unsigned char effectVal) -> bool {
      switch (effect) {
        case 0x11: // DMC write
          dispatchCmd(DivCommand(DIV_CMD_NES_DMC,ch,effectVal));
          break;
        case 0x12: // duty or noise mode
          dispatchCmd(DivCommand(DIV_CMD_STD_NOISE_MODE,ch,effectVal));
          break;
        case 0x13: // sweep up
          dispatchCmd(DivCommand(DIV_CMD_NES_SWEEP,ch,0,effectVal));
          break;
        case 0x14: // sweep down
          dispatchCmd(DivCommand(DIV_CMD_NES_SWEEP,ch,1,effectVal));
          break;
        case 0x18: // DPCM mode
          dispatchCmd(DivCommand(DIV_CMD_SAMPLE_MODE,ch,effectVal));
          break;
        default:
          return false;
      }
      return true;
    }
  );

  sysDefs[DIV_SYSTEM_NES_VRC7]=new DivSysDef(
    "NES + Konami VRC7", NULL, 0x46, 0x46, 11, true, true, 0, true,
    {}, {}, {}, {}
  );

  sysDefs[DIV_SYSTEM_NES_FDS]=new DivSysDef(
    "Famicom Disk System", NULL, 0, 0x86, 6, false, true, 0, true,
    {}, {}, {}, {}
  );

  sysDefs[DIV_SYSTEM_C64_6581]=new DivSysDef(
    "Commodore 64 (6581)", NULL, 0x47, 0x47, 3, false, true, 0, false,
    {"Channel 1", "Channel 2", "Channel 3"},
    {"CH1", "CH2", "CH3"},
    {DIV_CH_NOISE, DIV_CH_NOISE, DIV_CH_NOISE},
    {DIV_INS_C64, DIV_INS_C64, DIV_INS_C64},
    {},
    [](int,unsigned char,unsigned char) -> bool {return false;},
    c64PostEffectHandler
  );

  sysDefs[DIV_SYSTEM_C64_8580]=new DivSysDef(
    "Commodore 64 (8580)", NULL, 0x07, 0x07, 3, false, true, 0, false,
    {"Channel 1", "Channel 2", "Channel 3"},
    {"CH1", "CH2", "CH3"},
    {DIV_CH_NOISE, DIV_CH_NOISE, DIV_CH_NOISE},
    {DIV_INS_C64, DIV_INS_C64, DIV_INS_C64},
    {},
    [](int,unsigned char,unsigned char) -> bool {return false;},
    c64PostEffectHandler
  );

  sysDefs[DIV_SYSTEM_ARCADE]=new DivSysDef(
    "DefleCade", NULL, 0x08, 0x08, 13, true, false, 0, true,
    {}, {}, {}, {}
  );

  auto fmHardResetEffectHandler=[this](int ch, unsigned char effect, unsigned char effectVal) -> bool {
    switch (effect) {
      case 0x30: // toggle hard-reset
        dispatchCmd(DivCommand(DIV_CMD_FM_HARD_RESET,ch,effectVal));
        break;
      default:
        return false;
    }
    return true;
  };

  sysDefs[DIV_SYSTEM_YM2610]=new DivSysDef(
    "Neo Geo CD", NULL, 0x09, 0x09, 13, true, true, 0x151, false,
    {"FM 1", "FM 2", "FM 3", "FM 4", "PSG 1", "PSG 2", "PSG 3", "ADPCM-A 1", "ADPCM-A 2", "ADPCM-A 3", "ADPCM-A 4", "ADPCM-A 5", "ADPCM-A 6"},
    {"F1", "F2", "F3", "F4", "S1", "S2", "S3", "P1", "P2", "P3", "P4", "P5", "P6"},
    {DIV_CH_FM, DIV_CH_FM, DIV_CH_FM, DIV_CH_FM, DIV_CH_PULSE, DIV_CH_PULSE, DIV_CH_PULSE, DIV_CH_PCM, DIV_CH_PCM, DIV_CH_PCM, DIV_CH_PCM, DIV_CH_PCM, DIV_CH_PCM},
    {DIV_INS_FM, DIV_INS_FM, DIV_INS_FM, DIV_INS_FM, DIV_INS_AY, DIV_INS_AY, DIV_INS_AY, DIV_INS_AMIGA, DIV_INS_AMIGA, DIV_INS_AMIGA, DIV_INS_AMIGA, DIV_INS_AMIGA, DIV_INS_AMIGA},
    {},
    fmHardResetEffectHandler,
    fmPostEffectHandler
  );

  sysDefs[DIV_SYSTEM_YM2610_EXT]=new DivSysDef(
    "Neo Geo CD Extended Channel 2", NULL, 0x49, 0x49, 16, true, true, 0x151, false,
    {"FM 1", "FM 2 OP1", "FM 2 OP2", "FM 2 OP3", "FM 2 OP4", "FM 3", "FM 4", "PSG 1", "PSG 2", "PSG 3", "ADPCM-A 1", "ADPCM-A 2", "ADPCM-A 3", "ADPCM-A 4", "ADPCM-A 5", "ADPCM-A 6"},
    {"F1", "O1", "O2", "O3", "O4", "F3", "F4", "S1", "S2", "S3", "P1", "P2", "P3", "P4", "P5", "P6"},
    {DIV_CH_FM, DIV_CH_OP, DIV_CH_OP, DIV_CH_OP, DIV_CH_OP, DIV_CH_FM, DIV_CH_FM, DIV_CH_PULSE, DIV_CH_PULSE, DIV_CH_PULSE, DIV_CH_PCM, DIV_CH_PCM, DIV_CH_PCM, DIV_CH_PCM, DIV_CH_PCM, DIV_CH_PCM},
    {DIV_INS_FM, DIV_INS_FM, DIV_INS_FM, DIV_INS_FM, DIV_INS_FM, DIV_INS_FM, DIV_INS_FM, DIV_INS_AY, DIV_INS_AY, DIV_INS_AY, DIV_INS_AMIGA, DIV_INS_AMIGA, DIV_INS_AMIGA, DIV_INS_AMIGA, DIV_INS_AMIGA, DIV_INS_AMIGA},
    {},
    fmHardResetEffectHandler,
    fmPostEffectHandler
  );

  sysDefs[DIV_SYSTEM_AY8910]=new DivSysDef(
    "AY-3-8910", NULL, 0x80, 0, 3, false, true, 0x151, false,
    {"PSG 1", "PSG 2", "PSG 3"},
    {"S1", "S2", "S3"},
    {DIV_CH_PULSE, DIV_CH_PULSE, DIV_CH_PULSE},
    {DIV_INS_AY, DIV_INS_AY, DIV_INS_AY},
    {},
    [](int,unsigned char,unsigned char) -> bool {return false;},
    ayPostEffectHandler
  );

  sysDefs[DIV_SYSTEM_AMIGA]=new DivSysDef(
    "Amiga", NULL, 0x81, 0, 4, false, true, 0, false,
    {"Channel 1", "Channel 2", "Channel 3", "Channel 4"},
    {"CH1", "CH2", "CH3", "CH4"},
    {DIV_CH_PCM, DIV_CH_PCM, DIV_CH_PCM, DIV_CH_PCM},
    {DIV_INS_AMIGA, DIV_INS_AMIGA, DIV_INS_AMIGA, DIV_INS_AMIGA},
    {},
    [](int,unsigned char,unsigned char) -> bool {return false;},
    [this](int ch, unsigned char effect, unsigned char effectVal) -> bool {
      switch (effect) {
        case 0x10: // toggle filter
          dispatchCmd(DivCommand(DIV_CMD_AMIGA_FILTER,ch,effectVal));
          break;
        case 0x11: // toggle AM
          dispatchCmd(DivCommand(DIV_CMD_AMIGA_AM,ch,effectVal));
          break;
        case 0x12: // toggle PM
          dispatchCmd(DivCommand(DIV_CMD_AMIGA_PM,ch,effectVal));
          break;
        default:
          return false;
      }
      return true;
    }
  );

  sysDefs[DIV_SYSTEM_YM2151]=new DivSysDef(
    "Yamaha YM2151 (OPM)", NULL, 0x82, 0, 8, true, false, 0x150, false,
    {"FM 1", "FM 2", "FM 3", "FM 4", "FM 5", "FM 6", "FM 7", "FM 8"},
    {"F1", "F2", "F3", "F4", "F5", "F6", "F7", "F8"},
    {DIV_CH_FM, DIV_CH_FM, DIV_CH_FM, DIV_CH_FM, DIV_CH_FM, DIV_CH_FM, DIV_CH_FM, DIV_CH_FM},
    {DIV_INS_FM, DIV_INS_FM, DIV_INS_FM, DIV_INS_FM, DIV_INS_FM, DIV_INS_FM, DIV_INS_FM, DIV_INS_FM},
    {},
    fmHardResetEffectHandler,
    fmPostEffectHandler
  );

  auto opn2EffectHandler=[this](int ch, unsigned char effect, unsigned char effectVal) -> bool {
    switch (effect) {
      case 0x17: // DAC enable
        dispatchCmd(DivCommand(DIV_CMD_SAMPLE_MODE,ch,(effectVal>0)));
        break;
      case 0x30: // toggle hard-reset
        dispatchCmd(DivCommand(DIV_CMD_FM_HARD_RESET,ch,effectVal));
        break;
      default:
        return false;
    }
    return true;
  };

  sysDefs[DIV_SYSTEM_YM2612]=new DivSysDef(
    "Yamaha YM2612 (OPN2)", NULL, 0x83, 0, 6, true, false, 0x150, false,
    {"FM 1", "FM 2", "FM 3", "FM 4", "FM 5", "FM 6"},
    {"F1", "F2", "F3", "F4", "F5", "F6"},
    {DIV_CH_FM, DIV_CH_FM, DIV_CH_FM, DIV_CH_FM, DIV_CH_FM, DIV_CH_FM},
    {DIV_INS_FM, DIV_INS_FM, DIV_INS_FM, DIV_INS_FM, DIV_INS_FM, DIV_INS_FM},
    {DIV_INS_NULL, DIV_INS_NULL, DIV_INS_NULL, DIV_INS_NULL, DIV_INS_NULL, DIV_INS_AMIGA},
    opn2EffectHandler,
    fmPostEffectHandler
  );

  sysDefs[DIV_SYSTEM_TIA]=new DivSysDef(
    "Atari 2600", NULL, 0x84, 0, 2, false, true, 0, false,
    {"Channel 1", "Channel 2"},
    {"CH1", "CH2"},
    {DIV_CH_WAVE, DIV_CH_WAVE},
    {DIV_INS_TIA, DIV_INS_TIA},
    {},
    [](int,unsigned char,unsigned char) -> bool {return false;},
    [this](int ch, unsigned char effect, unsigned char effectVal) -> bool {
      switch (effect) {
        case 0x10: // select waveform
          dispatchCmd(DivCommand(DIV_CMD_WAVE,ch,effectVal));
          break;
        default:
          return false;
      }
      return true;
    }
  );

  sysDefs[DIV_SYSTEM_SAA1099]=new DivSysDef(
    "Philips SAA1099", NULL, 0x97, 0, 6, false, true, 0x171, false,
    {"PSG 1", "PSG 2", "PSG 3", "PSG 4", "PSG 5", "PSG 6"},
    {"S1", "S2", "S3", "S4", "S5", "S6"},
    {DIV_CH_PULSE, DIV_CH_PULSE, DIV_CH_PULSE, DIV_CH_PULSE, DIV_CH_PULSE, DIV_CH_PULSE},
    {DIV_INS_SAA1099, DIV_INS_SAA1099, DIV_INS_SAA1099, DIV_INS_SAA1099, DIV_INS_SAA1099, DIV_INS_SAA1099},
    {},
    [](int,unsigned char,unsigned char) -> bool {return false;},
    [this](int ch, unsigned char effect, unsigned char effectVal) -> bool {
      switch (effect) {
        case 0x10: // select channel mode
          dispatchCmd(DivCommand(DIV_CMD_STD_NOISE_MODE,ch,effectVal));
          break;
        case 0x11: // set noise freq
          dispatchCmd(DivCommand(DIV_CMD_STD_NOISE_FREQ,ch,effectVal));
          break;
        case 0x12: // setup envelope
          dispatchCmd(DivCommand(DIV_CMD_SAA_ENVELOPE,ch,effectVal));
          break;
        default:
          return false;
      }
      return true;
    }
  );

  sysDefs[DIV_SYSTEM_AY8930]=new DivSysDef(
    "Microchip AY8930", NULL, 0x9a, 0, 3, false, true, 0x151, false,
    {"PSG 1", "PSG 2", "PSG 3"},
    {"S1", "S2", "S3"},
    {DIV_CH_PULSE, DIV_CH_PULSE, DIV_CH_PULSE},
    {DIV_INS_AY8930, DIV_INS_AY8930, DIV_INS_AY8930},
    {},
    [](int,unsigned char,unsigned char) -> bool {return false;},
    ayPostEffectHandler
  );

  auto waveOnlyEffectHandler=[this](int ch, unsigned char effect, unsigned char effectVal) -> bool {
    switch (effect) {
      case 0x10: // select waveform
        dispatchCmd(DivCommand(DIV_CMD_WAVE,ch,effectVal));
        break;
      default:
        return false;
    }
    return true;
  };

  sysDefs[DIV_SYSTEM_VIC20]=new DivSysDef(
    "Commodore VIC-20", NULL, 0x85, 0, 4, false, true, 0, false,
    {"Low", "Mid", "High", "Noise"},
    {"LO", "MID", "HI", "NO"},
    {DIV_CH_PULSE, DIV_CH_PULSE, DIV_CH_PULSE, DIV_CH_NOISE},
    {DIV_INS_VIC, DIV_INS_VIC, DIV_INS_VIC, DIV_INS_VIC},
    {},
    waveOnlyEffectHandler
  );

  sysDefs[DIV_SYSTEM_PET]=new DivSysDef(
    "Commodore PET", NULL, 0x86, 0, 1, false, true, 0, false,
    {"Wave"},
    {"PET"},
    {DIV_CH_PULSE},
    {DIV_INS_PET},
    {},
    waveOnlyEffectHandler
  );

  sysDefs[DIV_SYSTEM_SNES]=new DivSysDef(
    "SNES", NULL, 0x87, 0, 8, false, true, 0, false,
    {"Channel 1", "Channel 2", "Channel 3", "Channel 4", "Channel 5", "Channel 6", "Channel 7", "Channel 8"},
    {"CH1", "CH2", "CH3", "CH4", "CH5", "CH6", "CH7", "CH8"},
    {DIV_CH_PCM, DIV_CH_PCM, DIV_CH_PCM, DIV_CH_PCM, DIV_CH_PCM, DIV_CH_PCM, DIV_CH_PCM, DIV_CH_PCM},
    {DIV_INS_SNES, DIV_INS_SNES, DIV_INS_SNES, DIV_INS_SNES, DIV_INS_SNES, DIV_INS_SNES, DIV_INS_SNES, DIV_INS_SNES}
  );

  sysDefs[DIV_SYSTEM_VRC6]=new DivSysDef(
    "Konami VRC6", NULL, 0x88, 0, 3, false, true, 0, false,
    {"VRC6 1", "VRC6 2", "VRC6 Saw"},
    {"V1", "V2", "VS"},
    {DIV_CH_PULSE, DIV_CH_PULSE, DIV_CH_WAVE},
    {DIV_INS_VRC6, DIV_INS_VRC6, DIV_INS_VRC6_SAW},
    {DIV_INS_AMIGA, DIV_INS_AMIGA, DIV_INS_NULL},
    [this](int ch, unsigned char effect, unsigned char effectVal) -> bool {
      switch (effect) {
        case 0x12: // duty or noise mode
          dispatchCmd(DivCommand(DIV_CMD_STD_NOISE_MODE,ch,effectVal));
          break;
        case 0x17: // PCM enable
          dispatchCmd(DivCommand(DIV_CMD_SAMPLE_MODE,ch,(effectVal>0)));
          break;
        default:
          return false;
      }
      return true;
    }
  );

  auto oplEffectHandler=[this](int ch, unsigned char effect, unsigned char effectVal) -> bool {
    switch (effect) {
      case 0x30: // toggle hard-reset
        dispatchCmd(DivCommand(DIV_CMD_FM_HARD_RESET,ch,effectVal));
        break;
      default:
        return false;
    }
    return true;
  };

  sysDefs[DIV_SYSTEM_OPLL]=new DivSysDef(
    "Yamaha YM2413 (OPLL)", NULL, 0x89, 0, 9, true, false, 0x150, false,
    {"FM 1", "FM 2", "FM 3", "FM 4", "FM 5", "FM 6", "FM 7", "FM 8", "FM 9"},
    {"F1", "F2", "F3", "F4", "F5", "F6", "F7", "F8", "F9"},
    {DIV_CH_FM, DIV_CH_FM, DIV_CH_FM, DIV_CH_FM, DIV_CH_FM, DIV_CH_FM, DIV_CH_FM, DIV_CH_FM, DIV_CH_FM},
    {DIV_INS_OPLL, DIV_INS_OPLL, DIV_INS_OPLL, DIV_INS_OPLL, DIV_INS_OPLL, DIV_INS_OPLL, DIV_INS_OPLL, DIV_INS_OPLL, DIV_INS_OPLL},
    {},
    oplEffectHandler,
    fmOPLLPostEffectHandler
  );

  sysDefs[DIV_SYSTEM_FDS]=new DivSysDef(
    "Famicom Disk System (chip)", NULL, 0x8a, 0, 1, false, true, 0x161, false,
    {"FDS"},
    {"FDS"},
    {DIV_CH_WAVE},
    {DIV_INS_FDS},
    {},
    [this](int ch, unsigned char effect, unsigned char effectVal) -> bool {
      switch (effect) {
        case 0x10: // select waveform
          dispatchCmd(DivCommand(DIV_CMD_WAVE,ch,effectVal));
          break;
        case 0x11: // modulation depth
          dispatchCmd(DivCommand(DIV_CMD_FDS_MOD_DEPTH,ch,effectVal));
          break;
        case 0x12: // modulation enable/high
          dispatchCmd(DivCommand(DIV_CMD_FDS_MOD_HIGH,ch,effectVal));
          break;
        case 0x13: // modulation low
          dispatchCmd(DivCommand(DIV_CMD_FDS_MOD_LOW,ch,effectVal));
          break;
        case 0x14: // modulation pos
          dispatchCmd(DivCommand(DIV_CMD_FDS_MOD_POS,ch,effectVal));
          break;
        case 0x15: // modulation wave
          dispatchCmd(DivCommand(DIV_CMD_FDS_MOD_WAVE,ch,effectVal));
          break;
        default:
          return false;
      }
      return true;
    }
  );

  sysDefs[DIV_SYSTEM_MMC5]=new DivSysDef(
    "MMC5", NULL, 0x8b, 0, 3, false, true, 0, false,
    {"Pulse 1", "Pulse 2", "PCM"},
    {"S1", "S2", "PCM"},
    {DIV_CH_PULSE, DIV_CH_PULSE, DIV_CH_PCM},
    {DIV_INS_STD, DIV_INS_STD, DIV_INS_AMIGA},
    {},
    [this](int ch, unsigned char effect, unsigned char effectVal) -> bool {
      switch (effect) {
        case 0x11: // DMC write
          dispatchCmd(DivCommand(DIV_CMD_NES_DMC,ch,effectVal));
          break;
        case 0x12: // duty or noise mode
          dispatchCmd(DivCommand(DIV_CMD_STD_NOISE_MODE,ch,effectVal));
          break;
        default:
          return false;
      }
      return true;
    }
  );

  sysDefs[DIV_SYSTEM_N163]=new DivSysDef(
    "Namco 163", NULL, 0x8c, 0, 8, false, true, 0, false,
    {"Channel 1", "Channel 2", "Channel 3", "Channel 4", "Channel 5", "Channel 6", "Channel 7", "Channel 8"},
    {"CH1", "CH2", "CH3", "CH4", "CH5", "CH6", "CH7", "CH8"},
    {DIV_CH_WAVE, DIV_CH_WAVE, DIV_CH_WAVE, DIV_CH_WAVE, DIV_CH_WAVE, DIV_CH_WAVE, DIV_CH_WAVE, DIV_CH_WAVE},
    {DIV_INS_N163, DIV_INS_N163, DIV_INS_N163, DIV_INS_N163, DIV_INS_N163, DIV_INS_N163, DIV_INS_N163, DIV_INS_N163},
    {},
    [this](int ch, unsigned char effect, unsigned char effectVal) -> bool {
      switch (effect) {
        case 0x10: // select instrument waveform
          dispatchCmd(DivCommand(DIV_CMD_WAVE,ch,effectVal));
          break;
        case 0x11: // select instrument waveform position in RAM
          dispatchCmd(DivCommand(DIV_CMD_N163_WAVE_POSITION,ch,effectVal));
          break;
        case 0x12: // select instrument waveform length in RAM
          dispatchCmd(DivCommand(DIV_CMD_N163_WAVE_LENGTH,ch,effectVal));
          break;
        case 0x13: // change instrument waveform update mode
          dispatchCmd(DivCommand(DIV_CMD_N163_WAVE_MODE,ch,effectVal));
          break;
        case 0x14: // select waveform for load to RAM
          dispatchCmd(DivCommand(DIV_CMD_N163_WAVE_LOAD,ch,effectVal));
          break;
        case 0x15: // select waveform position for load to RAM
          dispatchCmd(DivCommand(DIV_CMD_N163_WAVE_LOADPOS,ch,effectVal));
          break;
        case 0x16: // select waveform length for load to RAM
          dispatchCmd(DivCommand(DIV_CMD_N163_WAVE_LOADLEN,ch,effectVal));
          break;
        case 0x17: // change waveform load mode
          dispatchCmd(DivCommand(DIV_CMD_N163_WAVE_LOADMODE,ch,effectVal));
          break;
        case 0x18: // change channel limits
          dispatchCmd(DivCommand(DIV_CMD_N163_CHANNEL_LIMIT,ch,effectVal));
          break;
        case 0x20: // (global) select waveform for load to RAM
          dispatchCmd(DivCommand(DIV_CMD_N163_GLOBAL_WAVE_LOAD,ch,effectVal));
          break;
        case 0x21: // (global) select waveform position for load to RAM
          dispatchCmd(DivCommand(DIV_CMD_N163_GLOBAL_WAVE_LOADPOS,ch,effectVal));
          break;
        case 0x22: // (global) select waveform length for load to RAM
          dispatchCmd(DivCommand(DIV_CMD_N163_GLOBAL_WAVE_LOADLEN,ch,effectVal));
          break;
        case 0x23: // (global) change waveform load mode
          dispatchCmd(DivCommand(DIV_CMD_N163_GLOBAL_WAVE_LOADMODE,ch,effectVal));
          break;
        default:
          return false;
      }
      return true;
    }
  );

  sysDefs[DIV_SYSTEM_OPN]=new DivSysDef(
    "Yamaha YM2203 (OPN)", NULL, 0x8d, 0, 6, true, false, 0, false,
    {"FM 1", "FM 2", "FM 3", "PSG 1", "PSG 2", "PSG 3"},
    {"F1", "F2", "F3", "S1", "S2", "S3"},
    {DIV_CH_FM, DIV_CH_FM, DIV_CH_FM, DIV_CH_PULSE, DIV_CH_PULSE, DIV_CH_PULSE},
    {DIV_INS_FM, DIV_INS_FM, DIV_INS_FM, DIV_INS_AY, DIV_INS_AY, DIV_INS_AY}
  );

  sysDefs[DIV_SYSTEM_PC98]=new DivSysDef(
    "Yamaha YM2608 (OPNA)", NULL, 0x8e, 0, 16, true, false, 0, false,
    {"FM 1", "FM 2", "FM 3", "FM 4", "FM 5", "FM 6", "Square 1", "Square 2", "Square 3", "Kick", "Snare", "Top", "HiHat", "Tom", "Rim", "ADPCM"},
    {"F1", "F2", "F3", "F4", "F5", "F6", "S1", "S2", "S3", "BD", "SD", "TP", "HH", "TM", "RM", "P"},
    {DIV_CH_FM, DIV_CH_FM, DIV_CH_FM, DIV_CH_FM, DIV_CH_FM, DIV_CH_FM, DIV_CH_PULSE, DIV_CH_PULSE, DIV_CH_PULSE, DIV_CH_NOISE, DIV_CH_NOISE, DIV_CH_NOISE, DIV_CH_NOISE, DIV_CH_NOISE, DIV_CH_NOISE, DIV_CH_PCM},
    {DIV_INS_FM, DIV_INS_FM, DIV_INS_FM, DIV_INS_FM, DIV_INS_FM, DIV_INS_FM, DIV_INS_AY, DIV_INS_AY, DIV_INS_AY, DIV_INS_AMIGA, DIV_INS_AMIGA, DIV_INS_AMIGA, DIV_INS_AMIGA, DIV_INS_AMIGA, DIV_INS_AMIGA, DIV_INS_AMIGA}
  );

  sysDefs[DIV_SYSTEM_OPL]=new DivSysDef(
    "Yamaha YM3526 (OPL)", NULL, 0x8f, 0, 9, true, false, 0x151, false,
    {"FM 1", "FM 2", "FM 3", "FM 4", "FM 5", "FM 6", "FM 7", "FM 8", "FM 9"},
    {"F1", "F2", "F3", "F4", "F5", "F6", "F7", "F8", "F9"},
    {DIV_CH_FM, DIV_CH_FM, DIV_CH_FM, DIV_CH_FM, DIV_CH_FM, DIV_CH_FM, DIV_CH_FM, DIV_CH_FM, DIV_CH_FM},
    {DIV_INS_OPL, DIV_INS_OPL, DIV_INS_OPL, DIV_INS_OPL, DIV_INS_OPL, DIV_INS_OPL, DIV_INS_OPL, DIV_INS_OPL, DIV_INS_OPL},
    {},
    oplEffectHandler,
    fmOPLPostEffectHandler
  );

  sysDefs[DIV_SYSTEM_OPL2]=new DivSysDef(
    "Yamaha YM3812 (OPL2)", NULL, 0x90, 0, 9, true, false, 0x151, false,
    {"FM 1", "FM 2", "FM 3", "FM 4", "FM 5", "FM 6", "FM 7", "FM 8", "FM 9"},
    {"F1", "F2", "F3", "F4", "F5", "F6", "F7", "F8", "F9"},
    {DIV_CH_FM, DIV_CH_FM, DIV_CH_FM, DIV_CH_FM, DIV_CH_FM, DIV_CH_FM, DIV_CH_FM, DIV_CH_FM, DIV_CH_FM},
    {DIV_INS_OPL, DIV_INS_OPL, DIV_INS_OPL, DIV_INS_OPL, DIV_INS_OPL, DIV_INS_OPL, DIV_INS_OPL, DIV_INS_OPL, DIV_INS_OPL},
    {},
    oplEffectHandler,
    fmOPLPostEffectHandler
  );

  sysDefs[DIV_SYSTEM_OPL3]=new DivSysDef(
    "Yamaha YMF262 (OPL3)", NULL, 0x91, 0, 18, true, false, 0x151, false,
    {"4OP 1", "FM 2", "4OP 3", "FM 4", "4OP 5", "FM 6", "4OP 7", "FM 8", "4OP 9", "FM 10", "4OP 11", "FM 12", "FM 13", "FM 14", "FM 15", "FM 16", "FM 17", "FM 18"},
    {"1", "2", "3", "4", "5", "6", "7", "8", "9", "10", "11", "12", "13", "14", "15", "16", "17", "18"},
    {DIV_CH_OP, DIV_CH_FM, DIV_CH_OP, DIV_CH_FM, DIV_CH_OP, DIV_CH_FM, DIV_CH_OP, DIV_CH_FM, DIV_CH_OP, DIV_CH_FM, DIV_CH_OP, DIV_CH_FM, DIV_CH_FM, DIV_CH_FM, DIV_CH_FM, DIV_CH_FM, DIV_CH_FM, DIV_CH_FM},
    {DIV_INS_OPL, DIV_INS_OPL, DIV_INS_OPL, DIV_INS_OPL, DIV_INS_OPL, DIV_INS_OPL, DIV_INS_OPL, DIV_INS_OPL, DIV_INS_OPL, DIV_INS_OPL, DIV_INS_OPL, DIV_INS_OPL, DIV_INS_OPL, DIV_INS_OPL, DIV_INS_OPL, DIV_INS_OPL, DIV_INS_OPL, DIV_INS_OPL},
    {},
    oplEffectHandler,
    fmOPLPostEffectHandler
  );

  sysDefs[DIV_SYSTEM_MULTIPCM]=new DivSysDef(
    "MultiPCM", NULL, 0x92, 0, 28, false, true, 0x161, false,
    {"Channel 1", "Channel 2", "Channel 3", "Channel 4", "Channel 5", "Channel 6", "Channel 7", "Channel 8", "Channel 9", "Channel 10", "Channel 11", "Channel 12", "Channel 13", "Channel 14", "Channel 15", "Channel 16", "Channel 17", "Channel 18", "Channel 19", "Channel 20", "Channel 21", "Channel 22", "Channel 23", "Channel 24", "Channel 25", "Channel 26", "Channel 27", "Channel 28"},
    {"1", "2", "3", "4", "5", "6", "7", "8", "9", "10", "11", "12", "13", "14", "15", "16", "17", "18", "19", "20", "21", "22", "23", "24", "25", "26", "27", "28"},
    {DIV_CH_PCM, DIV_CH_PCM, DIV_CH_PCM, DIV_CH_PCM, DIV_CH_PCM, DIV_CH_PCM, DIV_CH_PCM, DIV_CH_PCM, DIV_CH_PCM, DIV_CH_PCM, DIV_CH_PCM, DIV_CH_PCM, DIV_CH_PCM, DIV_CH_PCM, DIV_CH_PCM, DIV_CH_PCM, DIV_CH_PCM, DIV_CH_PCM, DIV_CH_PCM, DIV_CH_PCM, DIV_CH_PCM, DIV_CH_PCM, DIV_CH_PCM, DIV_CH_PCM, DIV_CH_PCM, DIV_CH_PCM, DIV_CH_PCM, DIV_CH_PCM},
    {DIV_INS_MULTIPCM, DIV_INS_MULTIPCM, DIV_INS_MULTIPCM, DIV_INS_MULTIPCM, DIV_INS_MULTIPCM, DIV_INS_MULTIPCM, DIV_INS_MULTIPCM, DIV_INS_MULTIPCM, DIV_INS_MULTIPCM, DIV_INS_MULTIPCM, DIV_INS_MULTIPCM, DIV_INS_MULTIPCM, DIV_INS_MULTIPCM, DIV_INS_MULTIPCM, DIV_INS_MULTIPCM, DIV_INS_MULTIPCM, DIV_INS_MULTIPCM, DIV_INS_MULTIPCM, DIV_INS_MULTIPCM, DIV_INS_MULTIPCM, DIV_INS_MULTIPCM, DIV_INS_MULTIPCM, DIV_INS_MULTIPCM, DIV_INS_MULTIPCM, DIV_INS_MULTIPCM, DIV_INS_MULTIPCM, DIV_INS_MULTIPCM, DIV_INS_MULTIPCM}
  );

  sysDefs[DIV_SYSTEM_PCSPKR]=new DivSysDef(
    "PC Speaker", NULL, 0x93, 0, 1, false, true, 0, false,
    {"Square"},
    {"SQ"},
    {DIV_CH_PULSE},
    {DIV_INS_STD}
  );

  sysDefs[DIV_SYSTEM_POKEY]=new DivSysDef(
    "POKEY", NULL, 0x94, 0, 4, false, true, 0, false,
    {"Channel 1", "Channel 2", "Channel 3", "Channel 4"},
    {"CH1", "CH2", "CH3", "CH4"},
    {DIV_CH_WAVE, DIV_CH_WAVE, DIV_CH_WAVE, DIV_CH_WAVE},
    {DIV_INS_POKEY, DIV_INS_POKEY, DIV_INS_POKEY, DIV_INS_POKEY}
  );

  sysDefs[DIV_SYSTEM_RF5C68]=new DivSysDef(
    "Ricoh RF5C68", NULL, 0x95, 0, 8, false, true, 0, false,
    {"Channel 1", "Channel 2", "Channel 3", "Channel 4", "Channel 5", "Channel 6", "Channel 7", "Channel 8"},
    {"CH1", "CH2", "CH3", "CH4", "CH5", "CH6", "CH7", "CH8"},
    {DIV_CH_PCM, DIV_CH_PCM, DIV_CH_PCM, DIV_CH_PCM, DIV_CH_PCM, DIV_CH_PCM, DIV_CH_PCM, DIV_CH_PCM},
    {DIV_INS_AMIGA, DIV_INS_AMIGA, DIV_INS_AMIGA, DIV_INS_AMIGA, DIV_INS_AMIGA, DIV_INS_AMIGA, DIV_INS_AMIGA, DIV_INS_AMIGA}
  );

  sysDefs[DIV_SYSTEM_SWAN]=new DivSysDef(
    "WonderSwan", NULL, 0x96, 0, 4, false, true, 0x171, false,
    {"Wave", "Wave/PCM", "Wave", "Wave/Noise"},
    {"CH1", "CH2", "CH3", "CH4"},
    {DIV_CH_WAVE, DIV_CH_PCM, DIV_CH_WAVE, DIV_CH_NOISE},
    {DIV_INS_SWAN, DIV_INS_SWAN, DIV_INS_SWAN, DIV_INS_SWAN},
    {DIV_INS_NULL, DIV_INS_AMIGA, DIV_INS_NULL, DIV_INS_NULL},
    [this](int ch, unsigned char effect, unsigned char effectVal) -> bool {
      switch (effect) {
        case 0x10: // select waveform
          dispatchCmd(DivCommand(DIV_CMD_WAVE,ch,effectVal));
          break;
        case 0x11: // noise mode
          dispatchCmd(DivCommand(DIV_CMD_STD_NOISE_MODE,ch,effectVal));
          break;
        case 0x12: // sweep period
          dispatchCmd(DivCommand(DIV_CMD_WS_SWEEP_TIME,ch,effectVal));
          break;
        case 0x13: // sweep amount
          dispatchCmd(DivCommand(DIV_CMD_WS_SWEEP_AMOUNT,ch,effectVal));
          break;
        case 0x17: // PCM enable
          dispatchCmd(DivCommand(DIV_CMD_SAMPLE_MODE,ch,(effectVal>0)));
          break;
        default:
          return false;
      }
      return true;
    }
  );

  sysDefs[DIV_SYSTEM_OPZ]=new DivSysDef(
    "Yamaha YM2414 (OPZ)", NULL, 0x98, 0, 8, true, false, 0, false,
    {"FM 1", "FM 2", "FM 3", "FM 4", "FM 5", "FM 6", "FM 7", "FM 8"},
    {"F1", "F2", "F3", "F4", "F5", "F6", "F7", "F8"},
    {DIV_CH_FM, DIV_CH_FM, DIV_CH_FM, DIV_CH_FM, DIV_CH_FM, DIV_CH_FM, DIV_CH_FM, DIV_CH_FM},
    {DIV_INS_OPZ, DIV_INS_OPZ, DIV_INS_OPZ, DIV_INS_OPZ, DIV_INS_OPZ, DIV_INS_OPZ, DIV_INS_OPZ, DIV_INS_OPZ},
    {},
    [this](int ch, unsigned char effect, unsigned char effectVal) -> bool {
      switch (effect) {
        case 0x2f: // toggle hard-reset
          dispatchCmd(DivCommand(DIV_CMD_FM_HARD_RESET,ch,effectVal));
          break;
        default:
          return false;
      }
      return true;
    },
    fmPostEffectHandler
  );

  sysDefs[DIV_SYSTEM_POKEMINI]=new DivSysDef(
    "Pokémon Mini", NULL, 0x99, 0, 1, false, true, 0, false,
    {"Square"},
    {"SQ"},
    {DIV_CH_PULSE},
    {DIV_INS_STD}
  );

  sysDefs[DIV_SYSTEM_SEGAPCM]=new DivSysDef(
    "SegaPCM", NULL, 0x9b, 0, 16, false, true, 0x151, false,
    {"Channel 1", "Channel 2", "Channel 3", "Channel 4", "Channel 5", "Channel 6", "Channel 7", "Channel 8", "Channel 9", "Channel 10", "Channel 11", "Channel 12", "Channel 13", "Channel 14", "Channel 15", "Channel 16"},
    {"1", "2", "3", "4", "5", "6", "7", "8", "9", "10", "11", "12", "13", "14", "15", "16"},
    {DIV_CH_PCM, DIV_CH_PCM, DIV_CH_PCM, DIV_CH_PCM, DIV_CH_PCM, DIV_CH_PCM, DIV_CH_PCM, DIV_CH_PCM, DIV_CH_PCM, DIV_CH_PCM, DIV_CH_PCM, DIV_CH_PCM, DIV_CH_PCM, DIV_CH_PCM, DIV_CH_PCM, DIV_CH_PCM},
    {DIV_INS_AMIGA, DIV_INS_AMIGA, DIV_INS_AMIGA, DIV_INS_AMIGA, DIV_INS_AMIGA, DIV_INS_AMIGA, DIV_INS_AMIGA, DIV_INS_AMIGA, DIV_INS_AMIGA, DIV_INS_AMIGA, DIV_INS_AMIGA, DIV_INS_AMIGA, DIV_INS_AMIGA, DIV_INS_AMIGA, DIV_INS_AMIGA, DIV_INS_AMIGA},
    {},
    [](int,unsigned char,unsigned char) -> bool {return false;},
    segaPCMPostEffectHandler
  );

  sysDefs[DIV_SYSTEM_VBOY]=new DivSysDef(
    "Virtual Boy", NULL, 0x9c, 0, 6, false, true, 0, false,
    {"Channel 1", "Channel 2", "Channel 3", "Channel 4", "Channel 5", "Noise"},
    {"CH1", "CH2", "CH3", "CH4", "CH5", "NO"},
    {DIV_CH_WAVE, DIV_CH_WAVE, DIV_CH_WAVE, DIV_CH_WAVE, DIV_CH_WAVE, DIV_CH_NOISE},
    {DIV_INS_VBOY, DIV_INS_VBOY, DIV_INS_VBOY, DIV_INS_VBOY, DIV_INS_VBOY, DIV_INS_VBOY}
  );

  sysDefs[DIV_SYSTEM_VRC7]=new DivSysDef(
    "Konami VRC7", NULL, 0x9d, 0, 6, true, false, 0x151, false,
    {"FM 1", "FM 2", "FM 3", "FM 4", "FM 5", "FM 6"},
    {"F1", "F2", "F3", "F4", "F5", "F6"},
    {DIV_CH_FM, DIV_CH_FM, DIV_CH_FM, DIV_CH_FM, DIV_CH_FM, DIV_CH_FM},
    {DIV_INS_OPLL, DIV_INS_OPLL, DIV_INS_OPLL, DIV_INS_OPLL, DIV_INS_OPLL, DIV_INS_OPLL},
    {},
    oplEffectHandler,
    fmOPLLPostEffectHandler
  );

  sysDefs[DIV_SYSTEM_YM2610B]=new DivSysDef(
    "Yamaha YM2610B (OPNB-B)", NULL, 0x9e, 0, 16, true, false, 0x151, false,
    {"FM 1", "FM 2", "FM 3", "FM 4", "FM 5", "FM 6", "PSG 1", "PSG 2", "PSG 3", "ADPCM-A 1", "ADPCM-A 2", "ADPCM-A 3", "ADPCM-A 4", "ADPCM-A 5", "ADPCM-A 6", "ADPCM-B"},
    {"F1", "F2", "F3", "F4", "F5", "F6", "S1", "S2", "S3", "P1", "P2", "P3", "P4", "P5", "P6", "B"},
    {DIV_CH_FM, DIV_CH_FM, DIV_CH_FM, DIV_CH_FM, DIV_CH_FM, DIV_CH_FM, DIV_CH_PULSE, DIV_CH_PULSE, DIV_CH_PULSE, DIV_CH_PCM, DIV_CH_PCM, DIV_CH_PCM, DIV_CH_PCM, DIV_CH_PCM, DIV_CH_PCM, DIV_CH_PCM},
    {DIV_INS_FM, DIV_INS_FM, DIV_INS_FM, DIV_INS_FM, DIV_INS_FM, DIV_INS_FM, DIV_INS_AY, DIV_INS_AY, DIV_INS_AY, DIV_INS_AMIGA, DIV_INS_AMIGA, DIV_INS_AMIGA, DIV_INS_AMIGA, DIV_INS_AMIGA, DIV_INS_AMIGA, DIV_INS_AMIGA},
    {},
    fmHardResetEffectHandler,
    fmPostEffectHandler
  );

  sysDefs[DIV_SYSTEM_SFX_BEEPER]=new DivSysDef(
    "ZX Spectrum Beeper", NULL, 0x9f, 0, 6, false, true, 0, false,
    {"Channel 1", "Channel 2", "Channel 3", "Channel 4", "Channel 5", "Channel 6"},
    {"CH1", "CH2", "CH3", "CH4", "CH5", "CH6"},
    {DIV_CH_WAVE, DIV_CH_WAVE, DIV_CH_WAVE, DIV_CH_WAVE, DIV_CH_WAVE, DIV_CH_WAVE},
    {DIV_INS_BEEPER, DIV_INS_BEEPER, DIV_INS_BEEPER, DIV_INS_BEEPER, DIV_INS_BEEPER, DIV_INS_BEEPER}
  );

  sysDefs[DIV_SYSTEM_YM2612_EXT]=new DivSysDef(
    "Yamaha YM2612 Extended Channel 3", NULL, 0xa0, 0, 9, true, false, 0x150, false,
    {"FM 1", "FM 2", "FM 3 OP1", "FM 3 OP2", "FM 3 OP3", "FM 3 OP4", "FM 4", "FM 5", "FM 6"},
    {"F1", "F2", "O1", "O2", "O3", "O4", "F4", "F5", "F6"},
    {DIV_CH_FM, DIV_CH_FM, DIV_CH_OP, DIV_CH_OP, DIV_CH_OP, DIV_CH_OP, DIV_CH_FM, DIV_CH_FM, DIV_CH_FM},
    {DIV_INS_FM, DIV_INS_FM, DIV_INS_FM, DIV_INS_FM, DIV_INS_FM, DIV_INS_FM, DIV_INS_FM, DIV_INS_FM, DIV_INS_FM},
    {DIV_INS_NULL, DIV_INS_NULL, DIV_INS_NULL, DIV_INS_NULL, DIV_INS_NULL, DIV_INS_NULL, DIV_INS_NULL, DIV_INS_NULL, DIV_INS_AMIGA},
    opn2EffectHandler,
    fmPostEffectHandler
  );

  sysDefs[DIV_SYSTEM_SCC]=new DivSysDef(
    "Konami SCC", NULL, 0xa1, 0, 5, false, true, 0, false,
    {"Channel 1", "Channel 2", "Channel 3", "Channel 4", "Channel 5"},
    {"CH1", "CH2", "CH3", "CH4", "CH5"},
    {DIV_CH_WAVE, DIV_CH_WAVE, DIV_CH_WAVE, DIV_CH_WAVE, DIV_CH_WAVE},
    {DIV_INS_SCC, DIV_INS_SCC, DIV_INS_SCC, DIV_INS_SCC, DIV_INS_SCC}
  );

  auto oplDrumsEffectHandler=[this](int ch, unsigned char effect, unsigned char effectVal) -> bool {
    switch (effect) {
      case 0x18: // drum mode toggle
        dispatchCmd(DivCommand(DIV_CMD_FM_EXTCH,ch,effectVal));
        break;
      case 0x30: // toggle hard-reset
        dispatchCmd(DivCommand(DIV_CMD_FM_HARD_RESET,ch,effectVal));
        break;
      default:
        return false;
    }
    return true;
  };

  sysDefs[DIV_SYSTEM_OPL_DRUMS]=new DivSysDef(
    "Yamaha OPL with drums", NULL, 0xa2, 0, 11, true, false, 0x151, false,
    {"FM 1", "FM 2", "FM 3", "FM 4", "FM 5", "FM 6", "Kick", "Snare", "Tom", "Top", "HiHat"},
    {"F1", "F2", "F3", "F4", "F5", "F6", "BD", "SD", "TM", "TP", "HH"},
    {DIV_CH_FM, DIV_CH_FM, DIV_CH_FM, DIV_CH_FM, DIV_CH_FM, DIV_CH_FM, DIV_CH_NOISE, DIV_CH_NOISE, DIV_CH_NOISE, DIV_CH_NOISE, DIV_CH_NOISE},
    {DIV_INS_OPL, DIV_INS_OPL, DIV_INS_OPL, DIV_INS_OPL, DIV_INS_OPL, DIV_INS_OPL, DIV_INS_OPL, DIV_INS_OPL, DIV_INS_OPL, DIV_INS_OPL, DIV_INS_OPL},
    {},
    oplDrumsEffectHandler,
    fmOPLPostEffectHandler
  );

  sysDefs[DIV_SYSTEM_OPL2_DRUMS]=new DivSysDef(
    "Yamaha OPL2 with drums", NULL, 0xa3, 0, 11, true, false, 0x151, false,
    {"FM 1", "FM 2", "FM 3", "FM 4", "FM 5", "FM 6", "Kick", "Snare", "Tom", "Top", "HiHat"},
    {"F1", "F2", "F3", "F4", "F5", "F6", "BD", "SD", "TM", "TP", "HH"},
    {DIV_CH_FM, DIV_CH_FM, DIV_CH_FM, DIV_CH_FM, DIV_CH_FM, DIV_CH_FM, DIV_CH_NOISE, DIV_CH_NOISE, DIV_CH_NOISE, DIV_CH_NOISE, DIV_CH_NOISE},
    {DIV_INS_OPL, DIV_INS_OPL, DIV_INS_OPL, DIV_INS_OPL, DIV_INS_OPL, DIV_INS_OPL, DIV_INS_OPL, DIV_INS_OPL, DIV_INS_OPL, DIV_INS_OPL, DIV_INS_OPL},
    {},
    oplDrumsEffectHandler,
    fmOPLPostEffectHandler
  );

  sysDefs[DIV_SYSTEM_OPL3_DRUMS]=new DivSysDef(
    "Yamaha OPL3 with drums", NULL, 0xa4, 0, 20, true, false, 0x151, false,
    {"4OP 1", "FM 2", "4OP 3", "FM 4", "4OP 5", "FM 6", "4OP 7", "FM 8", "4OP 9", "FM 10", "4OP 11", "FM 12", "FM 13", "FM 14", "FM 15", "Kick", "Snare", "Tom", "Top", "HiHat"},
    {"1", "2", "3", "4", "5", "6", "7", "8", "9", "10", "11", "12", "13", "14", "15", "BD", "SD", "TM", "TP", "HH"},
    {DIV_CH_OP, DIV_CH_FM, DIV_CH_OP, DIV_CH_FM, DIV_CH_OP, DIV_CH_FM, DIV_CH_OP, DIV_CH_FM, DIV_CH_OP, DIV_CH_FM, DIV_CH_OP, DIV_CH_FM, DIV_CH_FM, DIV_CH_FM, DIV_CH_FM, DIV_CH_NOISE, DIV_CH_NOISE, DIV_CH_NOISE, DIV_CH_NOISE, DIV_CH_NOISE},
    {DIV_INS_OPL, DIV_INS_OPL, DIV_INS_OPL, DIV_INS_OPL, DIV_INS_OPL, DIV_INS_OPL, DIV_INS_OPL, DIV_INS_OPL, DIV_INS_OPL, DIV_INS_OPL, DIV_INS_OPL, DIV_INS_OPL, DIV_INS_OPL, DIV_INS_OPL, DIV_INS_OPL, DIV_INS_OPL, DIV_INS_OPL, DIV_INS_OPL, DIV_INS_OPL, DIV_INS_OPL},
    {},
    oplDrumsEffectHandler,
    fmOPLPostEffectHandler
  );

  sysDefs[DIV_SYSTEM_YM2610_FULL]=new DivSysDef(
    "Yamaha YM2610 (OPNB)", NULL, 0xa5, 0, 14, true, false, 0x151, false,
    {"FM 1", "FM 2", "FM 3", "FM 4", "PSG 1", "PSG 2", "PSG 3", "ADPCM-A 1", "ADPCM-A 2", "ADPCM-A 3", "ADPCM-A 4", "ADPCM-A 5", "ADPCM-A 6", "ADPCM-B"},
    {"F1", "F2", "F3", "F4", "S1", "S2", "S3", "P1", "P2", "P3", "P4", "P5", "P6", "B"},
    {DIV_CH_FM, DIV_CH_FM, DIV_CH_FM, DIV_CH_FM, DIV_CH_PULSE, DIV_CH_PULSE, DIV_CH_PULSE, DIV_CH_PCM, DIV_CH_PCM, DIV_CH_PCM, DIV_CH_PCM, DIV_CH_PCM, DIV_CH_PCM, DIV_CH_PCM},
    {DIV_INS_FM, DIV_INS_FM, DIV_INS_FM, DIV_INS_FM, DIV_INS_AY, DIV_INS_AY, DIV_INS_AY, DIV_INS_AMIGA, DIV_INS_AMIGA, DIV_INS_AMIGA, DIV_INS_AMIGA, DIV_INS_AMIGA, DIV_INS_AMIGA, DIV_INS_AMIGA},
    {},
    fmHardResetEffectHandler,
    fmPostEffectHandler
  );

  sysDefs[DIV_SYSTEM_YM2610_FULL_EXT]=new DivSysDef(
    "Yamaha YM2610 Extended Channel 2", NULL, 0xa6, 0, 17, true, false, 0x151, false,
    {"FM 1", "FM 2 OP1", "FM 2 OP2", "FM 2 OP3", "FM 2 OP4", "FM 3", "FM 4", "PSG 1", "PSG 2", "PSG 3", "ADPCM-A 1", "ADPCM-A 2", "ADPCM-A 3", "ADPCM-A 4", "ADPCM-A 5", "ADPCM-A 6", "ADPCM-B"},
    {"F1", "O1", "O2", "O3", "O4", "F3", "F4", "S1", "S2", "S3", "P1", "P2", "P3", "P4", "P5", "P6", "B"},
    {DIV_CH_FM, DIV_CH_OP, DIV_CH_OP, DIV_CH_OP, DIV_CH_OP, DIV_CH_FM, DIV_CH_FM, DIV_CH_PULSE, DIV_CH_PULSE, DIV_CH_PULSE, DIV_CH_PCM, DIV_CH_PCM, DIV_CH_PCM, DIV_CH_PCM, DIV_CH_PCM, DIV_CH_PCM, DIV_CH_PCM},
    {DIV_INS_FM, DIV_INS_FM, DIV_INS_FM, DIV_INS_FM, DIV_INS_FM, DIV_INS_FM, DIV_INS_FM, DIV_INS_AY, DIV_INS_AY, DIV_INS_AY, DIV_INS_AMIGA, DIV_INS_AMIGA, DIV_INS_AMIGA, DIV_INS_AMIGA, DIV_INS_AMIGA, DIV_INS_AMIGA, DIV_INS_AMIGA},
    {},
    fmHardResetEffectHandler,
    fmPostEffectHandler
  );

  sysDefs[DIV_SYSTEM_OPLL_DRUMS]=new DivSysDef(
    "Yamaha OPLL with drums", NULL, 0xa7, 0, 11, true, false, 0x150, false,
    {"FM 1", "FM 2", "FM 3", "FM 4", "FM 5", "FM 6", "Kick", "Snare", "Tom", "Top", "HiHat"},
    {"F1", "F2", "F3", "F4", "F5", "F6", "BD", "SD", "TM", "TP", "HH"},
    {DIV_CH_FM, DIV_CH_FM, DIV_CH_FM, DIV_CH_FM, DIV_CH_FM, DIV_CH_FM, DIV_CH_NOISE, DIV_CH_NOISE, DIV_CH_NOISE, DIV_CH_NOISE, DIV_CH_NOISE},
    {DIV_INS_OPLL, DIV_INS_OPLL, DIV_INS_OPLL, DIV_INS_OPLL, DIV_INS_OPLL, DIV_INS_OPLL, DIV_INS_OPLL, DIV_INS_OPLL, DIV_INS_OPLL, DIV_INS_OPLL, DIV_INS_OPLL},
    {},
    oplDrumsEffectHandler,
    fmOPLLPostEffectHandler
  );

  sysDefs[DIV_SYSTEM_LYNX]=new DivSysDef(
    "Atari Lynx", NULL, 0xa8, 0, 4, false, true, 0, false,
    {"Channel 1", "Channel 2", "Channel 3", "Channel 4"},
    {"CH1", "CH2", "CH3", "CH4"},
    {DIV_CH_WAVE, DIV_CH_WAVE, DIV_CH_WAVE, DIV_CH_WAVE},
    {DIV_INS_MIKEY, DIV_INS_MIKEY, DIV_INS_MIKEY, DIV_INS_MIKEY},
    {},
    [](int,unsigned char,unsigned char) -> bool {return false;},
    [this](int ch, unsigned char effect, unsigned char effectVal) -> bool {
      if (effect>=0x30 && effect<0x40) {
        int value=((int)(effect&0x0f)<<8)|effectVal;
        dispatchCmd(DivCommand(DIV_CMD_LYNX_LFSR_LOAD,ch,value));
        return true;
      }
      return false;
    }
  );

  sysDefs[DIV_SYSTEM_QSOUND]=new DivSysDef(
    "Capcom QSound", NULL, 0xe0, 0, 19, false, true, 0x161, false,
    {"PCM 1", "PCM 2", "PCM 3", "PCM 4", "PCM 5", "PCM 6", "PCM 7", "PCM 8", "PCM 9", "PCM 10", "PCM 11", "PCM 12", "PCM 13", "PCM 14", "PCM 15", "PCM 16", "ADPCM 1", "ADPCM 2", "ADPCM 3"},
    {"1", "2", "3", "4", "5", "6", "7", "8", "9", "10", "11", "12", "13", "14", "15", "16", "A1", "A2", "A3"},
    {DIV_CH_PCM, DIV_CH_PCM, DIV_CH_PCM, DIV_CH_PCM, DIV_CH_PCM, DIV_CH_PCM, DIV_CH_PCM, DIV_CH_PCM, DIV_CH_PCM, DIV_CH_PCM, DIV_CH_PCM, DIV_CH_PCM, DIV_CH_PCM, DIV_CH_PCM, DIV_CH_PCM, DIV_CH_PCM, DIV_CH_NOISE, DIV_CH_NOISE, DIV_CH_NOISE},
    {DIV_INS_AMIGA, DIV_INS_AMIGA, DIV_INS_AMIGA, DIV_INS_AMIGA, DIV_INS_AMIGA, DIV_INS_AMIGA, DIV_INS_AMIGA, DIV_INS_AMIGA, DIV_INS_AMIGA, DIV_INS_AMIGA, DIV_INS_AMIGA, DIV_INS_AMIGA, DIV_INS_AMIGA, DIV_INS_AMIGA, DIV_INS_AMIGA, DIV_INS_AMIGA, DIV_INS_AMIGA, DIV_INS_AMIGA, DIV_INS_AMIGA},
    {},
    [this](int ch, unsigned char effect, unsigned char effectVal) -> bool {
      switch (effect) {
        case 0x10: // echo feedback
          dispatchCmd(DivCommand(DIV_CMD_QSOUND_ECHO_FEEDBACK,ch,effectVal));
          break;
        case 0x11: // echo level
          dispatchCmd(DivCommand(DIV_CMD_QSOUND_ECHO_LEVEL,ch,effectVal));
          break;
        case 0x12: // surround
          dispatchCmd(DivCommand(DIV_CMD_QSOUND_SURROUND,ch,effectVal));
          break;
        default:
          if ((effect&0xf0)==0x30) {
            dispatchCmd(DivCommand(DIV_CMD_QSOUND_ECHO_DELAY,ch,((effect & 0x0f) << 8) | effectVal));
          } else {
            return false;
          }
          break;
      }
      return true;
    }
  );

  sysDefs[DIV_SYSTEM_VERA]=new DivSysDef(
    "VERA", NULL, 0xac, 0, 17, false, true, 0, false,
    {"Channel 1", "Channel 2", "Channel 3", "Channel 4", "Channel 5", "Channel 6", "Channel 7", "Channel 8", "Channel 9", "Channel 10", "Channel 11", "Channel 12", "Channel 13", "Channel 14", "Channel 15", "Channel 16", "PCM"},
    {"1", "2", "3", "4", "5", "6", "7", "8", "9", "10", "11", "12", "13", "14", "15", "16", "PCM"},
    {DIV_CH_PULSE, DIV_CH_PULSE, DIV_CH_PULSE, DIV_CH_PULSE, DIV_CH_PULSE, DIV_CH_PULSE, DIV_CH_PULSE, DIV_CH_PULSE, DIV_CH_PULSE, DIV_CH_PULSE, DIV_CH_PULSE, DIV_CH_PULSE, DIV_CH_PULSE, DIV_CH_PULSE, DIV_CH_PULSE, DIV_CH_PULSE, DIV_CH_PCM},
    {DIV_INS_VERA, DIV_INS_VERA, DIV_INS_VERA, DIV_INS_VERA, DIV_INS_VERA, DIV_INS_VERA, DIV_INS_VERA, DIV_INS_VERA, DIV_INS_VERA, DIV_INS_VERA, DIV_INS_VERA, DIV_INS_VERA, DIV_INS_VERA, DIV_INS_VERA, DIV_INS_VERA, DIV_INS_VERA, DIV_INS_AMIGA},
    {},
    [this](int ch, unsigned char effect, unsigned char effectVal) -> bool {
      switch (effect) {
        case 0x20: // select waveform
          dispatchCmd(DivCommand(DIV_CMD_WAVE,ch,effectVal));
          break;
        case 0x22: // duty
          dispatchCmd(DivCommand(DIV_CMD_STD_NOISE_MODE,ch,effectVal));
          break;
        default:
          return false;
      }
      return true;
    }
  );

  sysDefs[DIV_SYSTEM_YM2610B_EXT]=new DivSysDef(
    "Yamaha YM2610B Extended Channel 3", NULL, 0xde, 0, 19, true, false, 0x151, false,
    {"FM 1", "FM 2", "FM 3 OP1", "FM 3 OP2", "FM 3 OP3", "FM 3 OP4", "FM 4", "FM 5", "FM 6", "PSG 1", "PSG 2", "PSG 3", "ADPCM-A 1", "ADPCM-A 2", "ADPCM-A 3", "ADPCM-A 4", "ADPCM-A 5", "ADPCM-A 6", "ADPCM-B"},
    {"F1", "F2", "O1", "O2", "O3", "O4", "F4", "F5", "F6", "S1", "S2", "S3", "P1", "P2", "P3", "P4", "P5", "P6", "B"},
    {DIV_CH_FM, DIV_CH_FM, DIV_CH_OP, DIV_CH_OP, DIV_CH_OP, DIV_CH_OP, DIV_CH_FM, DIV_CH_FM, DIV_CH_FM, DIV_CH_PULSE, DIV_CH_PULSE, DIV_CH_PULSE, DIV_CH_PCM, DIV_CH_PCM, DIV_CH_PCM, DIV_CH_PCM, DIV_CH_PCM, DIV_CH_PCM, DIV_CH_PCM},
    {DIV_INS_FM, DIV_INS_FM, DIV_INS_FM, DIV_INS_FM, DIV_INS_FM, DIV_INS_FM, DIV_INS_FM, DIV_INS_FM, DIV_INS_FM, DIV_INS_AY, DIV_INS_AY, DIV_INS_AY, DIV_INS_AMIGA, DIV_INS_AMIGA, DIV_INS_AMIGA, DIV_INS_AMIGA, DIV_INS_AMIGA, DIV_INS_AMIGA, DIV_INS_AMIGA},
    {},
    fmHardResetEffectHandler,
    fmPostEffectHandler
  );

  sysDefs[DIV_SYSTEM_SEGAPCM_COMPAT]=new DivSysDef(
    "SegaPCM (compatible 5-channel mode)", NULL, 0xa9, 0, 5, false, true, 0x151, false,
    {"Channel 1", "Channel 2", "Channel 3", "Channel 4", "Channel 5"},
    {"P1", "P2", "P3", "P4", "P5"},
    {DIV_CH_PCM, DIV_CH_PCM, DIV_CH_PCM, DIV_CH_PCM, DIV_CH_PCM},
    {DIV_INS_AMIGA, DIV_INS_AMIGA, DIV_INS_AMIGA, DIV_INS_AMIGA, DIV_INS_AMIGA},
    {},
    [](int,unsigned char,unsigned char) -> bool {return false;},
    segaPCMPostEffectHandler
  );

  sysDefs[DIV_SYSTEM_X1_010]=new DivSysDef(
    "Seta/Allumer X1-010", NULL, 0xb0, 0, 16, false, true, 0x171, false,
    {"Channel 1", "Channel 2", "Channel 3", "Channel 4", "Channel 5", "Channel 6", "Channel 7", "Channel 8", "Channel 9", "Channel 10", "Channel 11", "Channel 12", "Channel 13", "Channel 14", "Channel 15", "Channel 16"},
    {"1", "2", "3", "4", "5", "6", "7", "8", "9", "10", "11", "12", "13", "14", "15", "16"},
    {DIV_CH_WAVE, DIV_CH_WAVE, DIV_CH_WAVE, DIV_CH_WAVE, DIV_CH_WAVE, DIV_CH_WAVE, DIV_CH_WAVE, DIV_CH_WAVE, DIV_CH_WAVE, DIV_CH_WAVE, DIV_CH_WAVE, DIV_CH_WAVE, DIV_CH_WAVE, DIV_CH_WAVE, DIV_CH_WAVE, DIV_CH_WAVE},
    {DIV_INS_X1_010, DIV_INS_X1_010, DIV_INS_X1_010, DIV_INS_X1_010, DIV_INS_X1_010, DIV_INS_X1_010, DIV_INS_X1_010, DIV_INS_X1_010, DIV_INS_X1_010, DIV_INS_X1_010, DIV_INS_X1_010, DIV_INS_X1_010, DIV_INS_X1_010, DIV_INS_X1_010, DIV_INS_X1_010, DIV_INS_X1_010},
    {DIV_INS_AMIGA, DIV_INS_AMIGA, DIV_INS_AMIGA, DIV_INS_AMIGA, DIV_INS_AMIGA, DIV_INS_AMIGA, DIV_INS_AMIGA, DIV_INS_AMIGA, DIV_INS_AMIGA, DIV_INS_AMIGA, DIV_INS_AMIGA, DIV_INS_AMIGA, DIV_INS_AMIGA, DIV_INS_AMIGA, DIV_INS_AMIGA, DIV_INS_AMIGA},
    [this](int ch, unsigned char effect, unsigned char effectVal) -> bool {
      switch (effect) {
        case 0x10: // select waveform
          dispatchCmd(DivCommand(DIV_CMD_WAVE,ch,effectVal));
          break;
        case 0x11: // select envelope shape
          dispatchCmd(DivCommand(DIV_CMD_X1_010_ENVELOPE_SHAPE,ch,effectVal));
          break;
        case 0x17: // PCM enable
          dispatchCmd(DivCommand(DIV_CMD_SAMPLE_MODE,ch,(effectVal>0)));
          break;
        default:
          return false;
      }
      return true;
    },
    [this](int ch, unsigned char effect, unsigned char effectVal) -> bool {
      switch (effect) {
        case 0x20: // PCM frequency
          dispatchCmd(DivCommand(DIV_CMD_SAMPLE_FREQ,ch,effectVal));
          break;
        case 0x22: // envelope mode
          dispatchCmd(DivCommand(DIV_CMD_X1_010_ENVELOPE_MODE,ch,effectVal));
          break;
        case 0x23: // envelope period
          dispatchCmd(DivCommand(DIV_CMD_X1_010_ENVELOPE_PERIOD,ch,effectVal));
          break;
        case 0x25: // envelope slide up
          dispatchCmd(DivCommand(DIV_CMD_X1_010_ENVELOPE_SLIDE,ch,effectVal));
          break;
        case 0x26: // envelope slide down
          dispatchCmd(DivCommand(DIV_CMD_X1_010_ENVELOPE_SLIDE,ch,-effectVal));
          break;
        case 0x29: // auto-envelope
          dispatchCmd(DivCommand(DIV_CMD_X1_010_AUTO_ENVELOPE,ch,effectVal));
          break;
        default:
          return false;
      }
      return true;
    }
  );

  sysDefs[DIV_SYSTEM_BUBSYS_WSG]=new DivSysDef(
    "Konami Bubble System WSG", NULL, 0xad, 0, 2, false, true, 0, false,
    {"Channel 1", "Channel 2"},
    {"CH1", "CH2"},
    {DIV_CH_WAVE, DIV_CH_WAVE},
    {DIV_INS_SCC, DIV_INS_SCC},
    {},
    waveOnlyEffectHandler
  );

  sysDefs[DIV_SYSTEM_OPL4]=new DivSysDef(
    "Yamaha OPL4", NULL, 0xae, 0, 42, true, true, 0x151, false,
    {"4OP 1", "FM 2", "4OP 3", "FM 4", "4OP 5", "FM 6", "4OP 7", "FM 8", "4OP 9", "FM 10", "4OP 11", "FM 12", "FM 13", "FM 14", "FM 15", "FM 16", "FM 17", "FM 18", "PCM 1", "PCM 2", "PCM 3", "PCM 4", "PCM 5", "PCM 6", "PCM 7", "PCM 8", "PCM 9", "PCM 10", "PCM 11", "PCM 12", "PCM 13", "PCM 14", "PCM 15", "PCM 16", "PCM 17", "PCM 18", "PCM 19", "PCM 20", "PCM 21", "PCM 22", "PCM 23", "PCM 24"},
    {"F1", "F2", "F3", "F4", "F5", "F6", "F7", "F8", "F9", "F10", "F11", "F12", "F13", "F14", "F15", "F16", "F17", "F18", "P1", "P2", "P3", "P4", "P5", "P6", "P7", "P8", "P8", "P10", "P11", "P12", "P13", "P14", "P15", "P16", "P17", "P18", "P19", "P20", "P21", "P22", "P23", "P24"},
    {DIV_CH_OP, DIV_CH_FM, DIV_CH_OP, DIV_CH_FM, DIV_CH_OP, DIV_CH_FM, DIV_CH_OP, DIV_CH_FM, DIV_CH_OP, DIV_CH_FM, DIV_CH_OP, DIV_CH_FM, DIV_CH_FM, DIV_CH_FM, DIV_CH_FM, DIV_CH_FM, DIV_CH_FM, DIV_CH_FM, DIV_CH_PCM, DIV_CH_PCM, DIV_CH_PCM, DIV_CH_PCM, DIV_CH_PCM, DIV_CH_PCM, DIV_CH_PCM, DIV_CH_PCM, DIV_CH_PCM, DIV_CH_PCM, DIV_CH_PCM, DIV_CH_PCM, DIV_CH_PCM, DIV_CH_PCM, DIV_CH_PCM, DIV_CH_PCM, DIV_CH_PCM, DIV_CH_PCM, DIV_CH_PCM, DIV_CH_PCM, DIV_CH_PCM, DIV_CH_PCM, DIV_CH_PCM, DIV_CH_PCM},
    {DIV_INS_OPL, DIV_INS_OPL, DIV_INS_OPL, DIV_INS_OPL, DIV_INS_OPL, DIV_INS_OPL, DIV_INS_OPL, DIV_INS_OPL, DIV_INS_OPL, DIV_INS_OPL, DIV_INS_OPL, DIV_INS_OPL, DIV_INS_OPL, DIV_INS_OPL, DIV_INS_OPL, DIV_INS_OPL, DIV_INS_OPL, DIV_INS_OPL, DIV_INS_MULTIPCM, DIV_INS_MULTIPCM, DIV_INS_MULTIPCM, DIV_INS_MULTIPCM, DIV_INS_MULTIPCM, DIV_INS_MULTIPCM, DIV_INS_MULTIPCM, DIV_INS_MULTIPCM, DIV_INS_MULTIPCM, DIV_INS_MULTIPCM, DIV_INS_MULTIPCM, DIV_INS_MULTIPCM, DIV_INS_MULTIPCM, DIV_INS_MULTIPCM, DIV_INS_MULTIPCM, DIV_INS_MULTIPCM, DIV_INS_MULTIPCM, DIV_INS_MULTIPCM, DIV_INS_MULTIPCM, DIV_INS_MULTIPCM, DIV_INS_MULTIPCM, DIV_INS_MULTIPCM, DIV_INS_MULTIPCM, DIV_INS_MULTIPCM}
  );

  sysDefs[DIV_SYSTEM_OPL4_DRUMS]=new DivSysDef(
    "Yamaha OPL4 with drums", NULL, 0xaf, 0, 44, true, true, 0x151, false,
    {"4OP 1", "FM 2", "4OP 3", "FM 4", "4OP 5", "FM 6", "4OP 7", "FM 8", "4OP 9", "FM 10", "4OP 11", "FM 12", "FM 13", "FM 14", "FM 15", "Kick", "Snare", "Tom", "Top", "HiHat", "PCM 1", "PCM 2", "PCM 3", "PCM 4", "PCM 5", "PCM 6", "PCM 7", "PCM 8", "PCM 9", "PCM 10", "PCM 11", "PCM 12", "PCM 13", "PCM 14", "PCM 15", "PCM 16", "PCM 17", "PCM 18", "PCM 19", "PCM 20", "PCM 21", "PCM 22", "PCM 23", "PCM 24"},
    {"F1", "F2", "F3", "F4", "F5", "F6", "F7", "F8", "F9", "F10", "F11", "F12", "F13", "F14", "F15", "BD", "SD", "TM", "TP", "HH", "P1", "P2", "P3", "P4", "P5", "P6", "P7", "P8", "P8", "P10", "P11", "P12", "P13", "P14", "P15", "P16", "P17", "P18", "P19", "P20", "P21", "P22", "P23", "P24"},
    {DIV_CH_OP, DIV_CH_FM, DIV_CH_OP, DIV_CH_FM, DIV_CH_OP, DIV_CH_FM, DIV_CH_OP, DIV_CH_FM, DIV_CH_OP, DIV_CH_FM, DIV_CH_OP, DIV_CH_FM, DIV_CH_FM, DIV_CH_FM, DIV_CH_FM, DIV_CH_NOISE, DIV_CH_NOISE, DIV_CH_NOISE, DIV_CH_NOISE, DIV_CH_NOISE, DIV_CH_PCM, DIV_CH_PCM, DIV_CH_PCM, DIV_CH_PCM, DIV_CH_PCM, DIV_CH_PCM, DIV_CH_PCM, DIV_CH_PCM, DIV_CH_PCM, DIV_CH_PCM, DIV_CH_PCM, DIV_CH_PCM, DIV_CH_PCM, DIV_CH_PCM, DIV_CH_PCM, DIV_CH_PCM, DIV_CH_PCM, DIV_CH_PCM, DIV_CH_PCM, DIV_CH_PCM, DIV_CH_PCM, DIV_CH_PCM, DIV_CH_PCM, DIV_CH_PCM},
    {DIV_INS_OPL, DIV_INS_OPL, DIV_INS_OPL, DIV_INS_OPL, DIV_INS_OPL, DIV_INS_OPL, DIV_INS_OPL, DIV_INS_OPL, DIV_INS_OPL, DIV_INS_OPL, DIV_INS_OPL, DIV_INS_OPL, DIV_INS_OPL, DIV_INS_OPL, DIV_INS_OPL, DIV_INS_OPL, DIV_INS_OPL, DIV_INS_OPL, DIV_INS_OPL, DIV_INS_OPL, DIV_INS_MULTIPCM, DIV_INS_MULTIPCM, DIV_INS_MULTIPCM, DIV_INS_MULTIPCM, DIV_INS_MULTIPCM, DIV_INS_MULTIPCM, DIV_INS_MULTIPCM, DIV_INS_MULTIPCM, DIV_INS_MULTIPCM, DIV_INS_MULTIPCM, DIV_INS_MULTIPCM, DIV_INS_MULTIPCM, DIV_INS_MULTIPCM, DIV_INS_MULTIPCM, DIV_INS_MULTIPCM, DIV_INS_MULTIPCM, DIV_INS_MULTIPCM, DIV_INS_MULTIPCM, DIV_INS_MULTIPCM, DIV_INS_MULTIPCM, DIV_INS_MULTIPCM, DIV_INS_MULTIPCM, DIV_INS_MULTIPCM, DIV_INS_MULTIPCM}
  );

  sysDefs[DIV_SYSTEM_ES5506]=new DivSysDef(
    "Ensoniq ES5506", NULL, 0xb1, 0, 32, false, true, 0, false,
    {"Channel 1", "Channel 2", "Channel 3", "Channel 4", "Channel 5", "Channel 6", "Channel 7", "Channel 8", "Channel 9", "Channel 10", "Channel 11", "Channel 12", "Channel 13", "Channel 14", "Channel 15", "Channel 16", "Channel 17", "Channel 18", "Channel 19", "Channel 20", "Channel 21", "Channel 22", "Channel 23", "Channel 24", "Channel 25", "Channel 26", "Channel 27", "Channel 28", "Channel 29", "Channel 30", "Channel 31", "Channel 32"},
    {"1", "2", "3", "4", "5", "6", "7", "8", "9", "10", "11", "12", "13", "14", "15", "16", "17", "18", "19", "20", "21", "22", "23", "24", "25", "26", "27", "28", "29", "30", "31", "32"},
    {DIV_CH_PCM, DIV_CH_PCM, DIV_CH_PCM, DIV_CH_PCM, DIV_CH_PCM, DIV_CH_PCM, DIV_CH_PCM, DIV_CH_PCM, DIV_CH_PCM, DIV_CH_PCM, DIV_CH_PCM, DIV_CH_PCM, DIV_CH_PCM, DIV_CH_PCM, DIV_CH_PCM, DIV_CH_PCM, DIV_CH_PCM, DIV_CH_PCM, DIV_CH_PCM, DIV_CH_PCM, DIV_CH_PCM, DIV_CH_PCM, DIV_CH_PCM, DIV_CH_PCM, DIV_CH_PCM, DIV_CH_PCM, DIV_CH_PCM, DIV_CH_PCM, DIV_CH_PCM, DIV_CH_PCM, DIV_CH_PCM, DIV_CH_PCM},
    {DIV_INS_ES5506, DIV_INS_ES5506, DIV_INS_ES5506, DIV_INS_ES5506, DIV_INS_ES5506, DIV_INS_ES5506, DIV_INS_ES5506, DIV_INS_ES5506, DIV_INS_ES5506, DIV_INS_ES5506, DIV_INS_ES5506, DIV_INS_ES5506, DIV_INS_ES5506, DIV_INS_ES5506, DIV_INS_ES5506, DIV_INS_ES5506, DIV_INS_ES5506, DIV_INS_ES5506, DIV_INS_ES5506, DIV_INS_ES5506, DIV_INS_ES5506, DIV_INS_ES5506, DIV_INS_ES5506, DIV_INS_ES5506, DIV_INS_ES5506, DIV_INS_ES5506, DIV_INS_ES5506, DIV_INS_ES5506, DIV_INS_ES5506, DIV_INS_ES5506, DIV_INS_ES5506, DIV_INS_ES5506}
  );

  sysDefs[DIV_SYSTEM_Y8950]=new DivSysDef(
    "Yamaha Y8950", NULL, 0xb2, 0, 10, true, false, 0, false,
    {"FM 1", "FM 2", "FM 3", "FM 4", "FM 5", "FM 6", "FM 7", "FM 8", "FM 9", "PCM"},
    {"F1", "F2", "F3", "F4", "F5", "F6", "F7", "F8", "F9", "PCM"},
    {DIV_CH_FM, DIV_CH_FM, DIV_CH_FM, DIV_CH_FM, DIV_CH_FM, DIV_CH_FM, DIV_CH_FM, DIV_CH_FM, DIV_CH_FM, DIV_CH_PCM},
    {DIV_INS_OPL, DIV_INS_OPL, DIV_INS_OPL, DIV_INS_OPL, DIV_INS_OPL, DIV_INS_OPL, DIV_INS_OPL, DIV_INS_OPL, DIV_INS_OPL, DIV_INS_AMIGA}
  );

  sysDefs[DIV_SYSTEM_Y8950_DRUMS]=new DivSysDef(
    "Yamaha Y8950 with drums", NULL, 0xb3, 0, 12, true, false, 0, false,
    {"FM 1", "FM 2", "FM 3", "FM 4", "FM 5", "FM 6", "Kick", "Snare", "Tom", "Top", "HiHat", "PCM"},
    {"F1", "F2", "F3", "F4", "F5", "F6", "BD", "SD", "TM", "TP", "HH", "PCM"},
    {DIV_CH_FM, DIV_CH_FM, DIV_CH_FM, DIV_CH_FM, DIV_CH_FM, DIV_CH_FM, DIV_CH_NOISE, DIV_CH_NOISE, DIV_CH_NOISE, DIV_CH_NOISE, DIV_CH_NOISE, DIV_CH_PCM},
    {DIV_INS_OPL, DIV_INS_OPL, DIV_INS_OPL, DIV_INS_OPL, DIV_INS_OPL, DIV_INS_OPL, DIV_INS_OPL, DIV_INS_OPL, DIV_INS_OPL, DIV_INS_OPL, DIV_INS_OPL, DIV_INS_AMIGA}
  );

  sysDefs[DIV_SYSTEM_SCC_PLUS]=new DivSysDef(
    "Konami SCC+", NULL, 0xb4, 0, 5, false, true, 0, false,
    {"Channel 1", "Channel 2", "Channel 3", "Channel 4", "Channel 5"},
    {"CH1", "CH2", "CH3", "CH4", "CH5"},
    {DIV_CH_WAVE, DIV_CH_WAVE, DIV_CH_WAVE, DIV_CH_WAVE, DIV_CH_WAVE},
    {DIV_INS_SCC, DIV_INS_SCC, DIV_INS_SCC, DIV_INS_SCC, DIV_INS_SCC}
  );

  sysDefs[DIV_SYSTEM_SOUND_UNIT]=new DivSysDef(
    "tildearrow Sound Unit", NULL, 0xb5, 0, 8, false, true, 0, false,
    {"Channel 1", "Channel 2", "Channel 3", "Channel 4", "Channel 5", "Channel 6", "Channel 7", "Channel 8"},
    {"CH1", "CH2", "CH3", "CH4", "CH5", "CH6", "CH7", "CH8"},
    {DIV_CH_NOISE, DIV_CH_NOISE, DIV_CH_NOISE, DIV_CH_NOISE, DIV_CH_NOISE, DIV_CH_NOISE, DIV_CH_NOISE, DIV_CH_NOISE},
    {DIV_INS_SU, DIV_INS_SU, DIV_INS_SU, DIV_INS_SU, DIV_INS_SU, DIV_INS_SU, DIV_INS_SU, DIV_INS_SU},
    {DIV_INS_AMIGA, DIV_INS_AMIGA, DIV_INS_AMIGA, DIV_INS_AMIGA, DIV_INS_AMIGA, DIV_INS_AMIGA, DIV_INS_AMIGA, DIV_INS_AMIGA}
  );

  sysDefs[DIV_SYSTEM_MSM6295]=new DivSysDef(
    "OKI MSM6295", NULL, 0xaa, 0, 4, false, true, 0, false,
    {"Channel 1", "Channel 2", "Channel 3", "Channel 4"},
    {"CH1", "CH2", "CH3", "CH4"},
    {DIV_CH_PCM, DIV_CH_PCM, DIV_CH_PCM, DIV_CH_PCM},
    {DIV_INS_AMIGA, DIV_INS_AMIGA, DIV_INS_AMIGA, DIV_INS_AMIGA}
  );

  sysDefs[DIV_SYSTEM_MSM6258]=new DivSysDef(
    "OKI MSM6258", NULL, 0xab, 0, 1, false, true, 0, false,
    {"Sample"},
    {"PCM"},
    {DIV_CH_PCM},
    {DIV_INS_AMIGA}
  );

  sysDefs[DIV_SYSTEM_DUMMY]=new DivSysDef(
    "Dummy System", NULL, 0xfd, 0, 8, false, true, 0, false,
    {"Channel 1", "Channel 2", "Channel 3", "Channel 4", "Channel 5", "Channel 6", "Channel 7", "Channel 8"},
    {"CH1", "CH2", "CH3", "CH4", "CH5", "CH6", "CH7", "CH8"},
    {DIV_CH_NOISE, DIV_CH_NOISE, DIV_CH_NOISE, DIV_CH_NOISE, DIV_CH_NOISE, DIV_CH_NOISE, DIV_CH_NOISE, DIV_CH_NOISE},
    {DIV_INS_STD, DIV_INS_STD, DIV_INS_STD, DIV_INS_STD, DIV_INS_STD, DIV_INS_STD, DIV_INS_STD, DIV_INS_STD}
  );

  for (int i=0; i<256; i++) {
    if (sysDefs[i]==NULL) continue;
    if (sysDefs[i]->id!=0) {
      sysFileMapFur[sysDefs[i]->id]=(DivSystem)i;
    }
    if (sysDefs[i]->id_DMF!=0) {
      sysFileMapDMF[sysDefs[i]->id_DMF]=(DivSystem)i;
    }
  }

  systemsRegistered=true;
}<|MERGE_RESOLUTION|>--- conflicted
+++ resolved
@@ -320,54 +320,8 @@
 }
 
 int DivEngine::minVGMVersion(DivSystem which) {
-<<<<<<< HEAD
-  switch (which) {
-    case DIV_SYSTEM_YM2612:
-    case DIV_SYSTEM_YM2612_EXT:
-    case DIV_SYSTEM_SMS:
-    case DIV_SYSTEM_OPLL:
-    case DIV_SYSTEM_OPLL_DRUMS:
-    case DIV_SYSTEM_VRC7:
-    case DIV_SYSTEM_YM2151:
-      return 0x150; // due to usage of data blocks
-    case DIV_SYSTEM_SEGAPCM:
-    case DIV_SYSTEM_SEGAPCM_COMPAT:
-    case DIV_SYSTEM_YM2610:
-    case DIV_SYSTEM_YM2610_EXT:
-    case DIV_SYSTEM_YM2610_FULL:
-    case DIV_SYSTEM_YM2610_FULL_EXT:
-    case DIV_SYSTEM_YM2610B:
-    case DIV_SYSTEM_YM2610B_EXT:
-    case DIV_SYSTEM_OPL:
-    case DIV_SYSTEM_OPL_DRUMS:
-    case DIV_SYSTEM_OPL2:
-    case DIV_SYSTEM_OPL2_DRUMS:
-    case DIV_SYSTEM_OPL3:
-    case DIV_SYSTEM_OPL3_DRUMS:
-    case DIV_SYSTEM_OPL4:
-    case DIV_SYSTEM_OPL4_DRUMS:
-    case DIV_SYSTEM_AY8910:
-    case DIV_SYSTEM_AY8930:
-      return 0x151;
-    case DIV_SYSTEM_GB:
-    case DIV_SYSTEM_PCE:
-    case DIV_SYSTEM_NES:
-    case DIV_SYSTEM_FDS:
-    case DIV_SYSTEM_QSOUND:
-    case DIV_SYSTEM_MULTIPCM:
-      return 0x161;
-    case DIV_SYSTEM_SAA1099:
-    case DIV_SYSTEM_X1_010:
-    case DIV_SYSTEM_SWAN:
-      return 0x171;
-    default:
-      return 0;
-  }
-  return 0;
-=======
   if (sysDefs[which]==NULL) return 0;
   return sysDefs[which]->vgmVersion;
->>>>>>> 05af3c14
 }
 
 #define IS_YM2610 (sysOfChan[ch]==DIV_SYSTEM_YM2610 || sysOfChan[ch]==DIV_SYSTEM_YM2610_EXT || sysOfChan[ch]==DIV_SYSTEM_YM2610_FULL || sysOfChan[ch]==DIV_SYSTEM_YM2610_FULL_EXT || sysOfChan[ch]==DIV_SYSTEM_YM2610B || sysOfChan[ch]==DIV_SYSTEM_YM2610B_EXT)
@@ -645,6 +599,18 @@
       case 0x1d: // AR op4
         dispatchCmd(DivCommand(DIV_CMD_FM_AR,ch,3,effectVal&15));
         break;
+      case 0x1f: // FM/PCM Global Level
+        dispatchCmd(DivCommand(DIV_CMD_OPL4_GLOBAL_LEVEL,ch,effectVal));
+        break;
+      case 0x20: // PCM LFO Rate
+        dispatchCmd(DivCommand(DIV_CMD_MULTIPCM_LFO_RATE,ch,effectVal));
+        break;
+      case 0x21: // PCM LFO PM Depth
+        dispatchCmd(DivCommand(DIV_CMD_MULTIPCM_LFO_PM_DEPTH,ch,effectVal));
+        break;
+      case 0x22: // PCM LFO AM Depth
+        dispatchCmd(DivCommand(DIV_CMD_MULTIPCM_LFO_AM_DEPTH,ch,effectVal));
+        break;
       
       // extra FM effects here
       OP_EFFECT_SINGLE(0x50,DIV_CMD_FM_AM,4,1);
@@ -1358,7 +1324,25 @@
     {"Channel 1", "Channel 2", "Channel 3", "Channel 4", "Channel 5", "Channel 6", "Channel 7", "Channel 8", "Channel 9", "Channel 10", "Channel 11", "Channel 12", "Channel 13", "Channel 14", "Channel 15", "Channel 16", "Channel 17", "Channel 18", "Channel 19", "Channel 20", "Channel 21", "Channel 22", "Channel 23", "Channel 24", "Channel 25", "Channel 26", "Channel 27", "Channel 28"},
     {"1", "2", "3", "4", "5", "6", "7", "8", "9", "10", "11", "12", "13", "14", "15", "16", "17", "18", "19", "20", "21", "22", "23", "24", "25", "26", "27", "28"},
     {DIV_CH_PCM, DIV_CH_PCM, DIV_CH_PCM, DIV_CH_PCM, DIV_CH_PCM, DIV_CH_PCM, DIV_CH_PCM, DIV_CH_PCM, DIV_CH_PCM, DIV_CH_PCM, DIV_CH_PCM, DIV_CH_PCM, DIV_CH_PCM, DIV_CH_PCM, DIV_CH_PCM, DIV_CH_PCM, DIV_CH_PCM, DIV_CH_PCM, DIV_CH_PCM, DIV_CH_PCM, DIV_CH_PCM, DIV_CH_PCM, DIV_CH_PCM, DIV_CH_PCM, DIV_CH_PCM, DIV_CH_PCM, DIV_CH_PCM, DIV_CH_PCM},
-    {DIV_INS_MULTIPCM, DIV_INS_MULTIPCM, DIV_INS_MULTIPCM, DIV_INS_MULTIPCM, DIV_INS_MULTIPCM, DIV_INS_MULTIPCM, DIV_INS_MULTIPCM, DIV_INS_MULTIPCM, DIV_INS_MULTIPCM, DIV_INS_MULTIPCM, DIV_INS_MULTIPCM, DIV_INS_MULTIPCM, DIV_INS_MULTIPCM, DIV_INS_MULTIPCM, DIV_INS_MULTIPCM, DIV_INS_MULTIPCM, DIV_INS_MULTIPCM, DIV_INS_MULTIPCM, DIV_INS_MULTIPCM, DIV_INS_MULTIPCM, DIV_INS_MULTIPCM, DIV_INS_MULTIPCM, DIV_INS_MULTIPCM, DIV_INS_MULTIPCM, DIV_INS_MULTIPCM, DIV_INS_MULTIPCM, DIV_INS_MULTIPCM, DIV_INS_MULTIPCM}
+    {DIV_INS_MULTIPCM, DIV_INS_MULTIPCM, DIV_INS_MULTIPCM, DIV_INS_MULTIPCM, DIV_INS_MULTIPCM, DIV_INS_MULTIPCM, DIV_INS_MULTIPCM, DIV_INS_MULTIPCM, DIV_INS_MULTIPCM, DIV_INS_MULTIPCM, DIV_INS_MULTIPCM, DIV_INS_MULTIPCM, DIV_INS_MULTIPCM, DIV_INS_MULTIPCM, DIV_INS_MULTIPCM, DIV_INS_MULTIPCM, DIV_INS_MULTIPCM, DIV_INS_MULTIPCM, DIV_INS_MULTIPCM, DIV_INS_MULTIPCM, DIV_INS_MULTIPCM, DIV_INS_MULTIPCM, DIV_INS_MULTIPCM, DIV_INS_MULTIPCM, DIV_INS_MULTIPCM, DIV_INS_MULTIPCM, DIV_INS_MULTIPCM, DIV_INS_MULTIPCM},
+    {},
+    [](int,unsigned char,unsigned char) -> bool {return false;},
+    [this](int ch, unsigned char effect, unsigned char effectVal) -> bool {
+      switch (effect) {
+        case 0x20: // LFO Rate
+          dispatchCmd(DivCommand(DIV_CMD_MULTIPCM_LFO_RATE,ch,effectVal&7));
+          break;
+        case 0x21: // LFO PM Depth
+          dispatchCmd(DivCommand(DIV_CMD_MULTIPCM_LFO_PM_DEPTH,ch,effectVal&7));
+          break;
+        case 0x22: // LFO AM Depth
+          dispatchCmd(DivCommand(DIV_CMD_MULTIPCM_LFO_AM_DEPTH,ch,effectVal&7));
+          break;
+        default:
+          return false;
+      }
+      return true;
+    }
   );
 
   sysDefs[DIV_SYSTEM_PCSPKR]=new DivSysDef(
@@ -1749,7 +1733,10 @@
     {"4OP 1", "FM 2", "4OP 3", "FM 4", "4OP 5", "FM 6", "4OP 7", "FM 8", "4OP 9", "FM 10", "4OP 11", "FM 12", "FM 13", "FM 14", "FM 15", "FM 16", "FM 17", "FM 18", "PCM 1", "PCM 2", "PCM 3", "PCM 4", "PCM 5", "PCM 6", "PCM 7", "PCM 8", "PCM 9", "PCM 10", "PCM 11", "PCM 12", "PCM 13", "PCM 14", "PCM 15", "PCM 16", "PCM 17", "PCM 18", "PCM 19", "PCM 20", "PCM 21", "PCM 22", "PCM 23", "PCM 24"},
     {"F1", "F2", "F3", "F4", "F5", "F6", "F7", "F8", "F9", "F10", "F11", "F12", "F13", "F14", "F15", "F16", "F17", "F18", "P1", "P2", "P3", "P4", "P5", "P6", "P7", "P8", "P8", "P10", "P11", "P12", "P13", "P14", "P15", "P16", "P17", "P18", "P19", "P20", "P21", "P22", "P23", "P24"},
     {DIV_CH_OP, DIV_CH_FM, DIV_CH_OP, DIV_CH_FM, DIV_CH_OP, DIV_CH_FM, DIV_CH_OP, DIV_CH_FM, DIV_CH_OP, DIV_CH_FM, DIV_CH_OP, DIV_CH_FM, DIV_CH_FM, DIV_CH_FM, DIV_CH_FM, DIV_CH_FM, DIV_CH_FM, DIV_CH_FM, DIV_CH_PCM, DIV_CH_PCM, DIV_CH_PCM, DIV_CH_PCM, DIV_CH_PCM, DIV_CH_PCM, DIV_CH_PCM, DIV_CH_PCM, DIV_CH_PCM, DIV_CH_PCM, DIV_CH_PCM, DIV_CH_PCM, DIV_CH_PCM, DIV_CH_PCM, DIV_CH_PCM, DIV_CH_PCM, DIV_CH_PCM, DIV_CH_PCM, DIV_CH_PCM, DIV_CH_PCM, DIV_CH_PCM, DIV_CH_PCM, DIV_CH_PCM, DIV_CH_PCM},
-    {DIV_INS_OPL, DIV_INS_OPL, DIV_INS_OPL, DIV_INS_OPL, DIV_INS_OPL, DIV_INS_OPL, DIV_INS_OPL, DIV_INS_OPL, DIV_INS_OPL, DIV_INS_OPL, DIV_INS_OPL, DIV_INS_OPL, DIV_INS_OPL, DIV_INS_OPL, DIV_INS_OPL, DIV_INS_OPL, DIV_INS_OPL, DIV_INS_OPL, DIV_INS_MULTIPCM, DIV_INS_MULTIPCM, DIV_INS_MULTIPCM, DIV_INS_MULTIPCM, DIV_INS_MULTIPCM, DIV_INS_MULTIPCM, DIV_INS_MULTIPCM, DIV_INS_MULTIPCM, DIV_INS_MULTIPCM, DIV_INS_MULTIPCM, DIV_INS_MULTIPCM, DIV_INS_MULTIPCM, DIV_INS_MULTIPCM, DIV_INS_MULTIPCM, DIV_INS_MULTIPCM, DIV_INS_MULTIPCM, DIV_INS_MULTIPCM, DIV_INS_MULTIPCM, DIV_INS_MULTIPCM, DIV_INS_MULTIPCM, DIV_INS_MULTIPCM, DIV_INS_MULTIPCM, DIV_INS_MULTIPCM, DIV_INS_MULTIPCM}
+    {DIV_INS_OPL, DIV_INS_OPL, DIV_INS_OPL, DIV_INS_OPL, DIV_INS_OPL, DIV_INS_OPL, DIV_INS_OPL, DIV_INS_OPL, DIV_INS_OPL, DIV_INS_OPL, DIV_INS_OPL, DIV_INS_OPL, DIV_INS_OPL, DIV_INS_OPL, DIV_INS_OPL, DIV_INS_OPL, DIV_INS_OPL, DIV_INS_OPL, DIV_INS_MULTIPCM, DIV_INS_MULTIPCM, DIV_INS_MULTIPCM, DIV_INS_MULTIPCM, DIV_INS_MULTIPCM, DIV_INS_MULTIPCM, DIV_INS_MULTIPCM, DIV_INS_MULTIPCM, DIV_INS_MULTIPCM, DIV_INS_MULTIPCM, DIV_INS_MULTIPCM, DIV_INS_MULTIPCM, DIV_INS_MULTIPCM, DIV_INS_MULTIPCM, DIV_INS_MULTIPCM, DIV_INS_MULTIPCM, DIV_INS_MULTIPCM, DIV_INS_MULTIPCM, DIV_INS_MULTIPCM, DIV_INS_MULTIPCM, DIV_INS_MULTIPCM, DIV_INS_MULTIPCM, DIV_INS_MULTIPCM, DIV_INS_MULTIPCM},
+    {},
+    oplEffectHandler,
+    fmOPLPostEffectHandler
   );
 
   sysDefs[DIV_SYSTEM_OPL4_DRUMS]=new DivSysDef(
@@ -1757,7 +1744,10 @@
     {"4OP 1", "FM 2", "4OP 3", "FM 4", "4OP 5", "FM 6", "4OP 7", "FM 8", "4OP 9", "FM 10", "4OP 11", "FM 12", "FM 13", "FM 14", "FM 15", "Kick", "Snare", "Tom", "Top", "HiHat", "PCM 1", "PCM 2", "PCM 3", "PCM 4", "PCM 5", "PCM 6", "PCM 7", "PCM 8", "PCM 9", "PCM 10", "PCM 11", "PCM 12", "PCM 13", "PCM 14", "PCM 15", "PCM 16", "PCM 17", "PCM 18", "PCM 19", "PCM 20", "PCM 21", "PCM 22", "PCM 23", "PCM 24"},
     {"F1", "F2", "F3", "F4", "F5", "F6", "F7", "F8", "F9", "F10", "F11", "F12", "F13", "F14", "F15", "BD", "SD", "TM", "TP", "HH", "P1", "P2", "P3", "P4", "P5", "P6", "P7", "P8", "P8", "P10", "P11", "P12", "P13", "P14", "P15", "P16", "P17", "P18", "P19", "P20", "P21", "P22", "P23", "P24"},
     {DIV_CH_OP, DIV_CH_FM, DIV_CH_OP, DIV_CH_FM, DIV_CH_OP, DIV_CH_FM, DIV_CH_OP, DIV_CH_FM, DIV_CH_OP, DIV_CH_FM, DIV_CH_OP, DIV_CH_FM, DIV_CH_FM, DIV_CH_FM, DIV_CH_FM, DIV_CH_NOISE, DIV_CH_NOISE, DIV_CH_NOISE, DIV_CH_NOISE, DIV_CH_NOISE, DIV_CH_PCM, DIV_CH_PCM, DIV_CH_PCM, DIV_CH_PCM, DIV_CH_PCM, DIV_CH_PCM, DIV_CH_PCM, DIV_CH_PCM, DIV_CH_PCM, DIV_CH_PCM, DIV_CH_PCM, DIV_CH_PCM, DIV_CH_PCM, DIV_CH_PCM, DIV_CH_PCM, DIV_CH_PCM, DIV_CH_PCM, DIV_CH_PCM, DIV_CH_PCM, DIV_CH_PCM, DIV_CH_PCM, DIV_CH_PCM, DIV_CH_PCM, DIV_CH_PCM},
-    {DIV_INS_OPL, DIV_INS_OPL, DIV_INS_OPL, DIV_INS_OPL, DIV_INS_OPL, DIV_INS_OPL, DIV_INS_OPL, DIV_INS_OPL, DIV_INS_OPL, DIV_INS_OPL, DIV_INS_OPL, DIV_INS_OPL, DIV_INS_OPL, DIV_INS_OPL, DIV_INS_OPL, DIV_INS_OPL, DIV_INS_OPL, DIV_INS_OPL, DIV_INS_OPL, DIV_INS_OPL, DIV_INS_MULTIPCM, DIV_INS_MULTIPCM, DIV_INS_MULTIPCM, DIV_INS_MULTIPCM, DIV_INS_MULTIPCM, DIV_INS_MULTIPCM, DIV_INS_MULTIPCM, DIV_INS_MULTIPCM, DIV_INS_MULTIPCM, DIV_INS_MULTIPCM, DIV_INS_MULTIPCM, DIV_INS_MULTIPCM, DIV_INS_MULTIPCM, DIV_INS_MULTIPCM, DIV_INS_MULTIPCM, DIV_INS_MULTIPCM, DIV_INS_MULTIPCM, DIV_INS_MULTIPCM, DIV_INS_MULTIPCM, DIV_INS_MULTIPCM, DIV_INS_MULTIPCM, DIV_INS_MULTIPCM, DIV_INS_MULTIPCM, DIV_INS_MULTIPCM}
+    {DIV_INS_OPL, DIV_INS_OPL, DIV_INS_OPL, DIV_INS_OPL, DIV_INS_OPL, DIV_INS_OPL, DIV_INS_OPL, DIV_INS_OPL, DIV_INS_OPL, DIV_INS_OPL, DIV_INS_OPL, DIV_INS_OPL, DIV_INS_OPL, DIV_INS_OPL, DIV_INS_OPL, DIV_INS_OPL, DIV_INS_OPL, DIV_INS_OPL, DIV_INS_OPL, DIV_INS_OPL, DIV_INS_MULTIPCM, DIV_INS_MULTIPCM, DIV_INS_MULTIPCM, DIV_INS_MULTIPCM, DIV_INS_MULTIPCM, DIV_INS_MULTIPCM, DIV_INS_MULTIPCM, DIV_INS_MULTIPCM, DIV_INS_MULTIPCM, DIV_INS_MULTIPCM, DIV_INS_MULTIPCM, DIV_INS_MULTIPCM, DIV_INS_MULTIPCM, DIV_INS_MULTIPCM, DIV_INS_MULTIPCM, DIV_INS_MULTIPCM, DIV_INS_MULTIPCM, DIV_INS_MULTIPCM, DIV_INS_MULTIPCM, DIV_INS_MULTIPCM, DIV_INS_MULTIPCM, DIV_INS_MULTIPCM, DIV_INS_MULTIPCM, DIV_INS_MULTIPCM},
+    {},
+    oplDrumsEffectHandler,
+    fmOPLPostEffectHandler
   );
 
   sysDefs[DIV_SYSTEM_ES5506]=new DivSysDef(
