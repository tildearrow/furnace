/**
 * Furnace Tracker - multi-system chiptune tracker
 * Copyright (C) 2021-2025 tildearrow and contributors
 *
 * This program is free software; you can redistribute it and/or modify
 * it under the terms of the GNU General Public License as published by
 * the Free Software Foundation; either version 2 of the License, or
 * (at your option) any later version.
 *
 * This program is distributed in the hope that it will be useful,
 * but WITHOUT ANY WARRANTY; without even the implied warranty of
 * MERCHANTABILITY or FITNESS FOR A PARTICULAR PURPOSE.  See the
 * GNU General Public License for more details.
 *
 * You should have received a copy of the GNU General Public License along
 * with this program; if not, write to the Free Software Foundation, Inc.,
 * 51 Franklin Street, Fifth Floor, Boston, MA 02110-1301 USA.
 */

#include "dispatch.h"
#include "engine.h"
#include "instrument.h"
#include "song.h"
#include "../ta-log.h"

DivSysDef* DivEngine::sysDefs[DIV_MAX_CHIP_DEFS];
DivSystem DivEngine::sysFileMapFur[DIV_MAX_CHIP_DEFS];
DivSystem DivEngine::sysFileMapDMF[DIV_MAX_CHIP_DEFS];

DivSystem DivEngine::systemFromFileFur(unsigned char val) {
  return sysFileMapFur[val];
}

unsigned char DivEngine::systemToFileFur(DivSystem val) {
  if (sysDefs[val]==NULL) return 0;
  return sysDefs[val]->id;
}

DivSystem DivEngine::systemFromFileDMF(unsigned char val) {
  return sysFileMapDMF[val];
}

unsigned char DivEngine::systemToFileDMF(DivSystem val) {
  if (sysDefs[val]==NULL) return 0;
  return sysDefs[val]->id_DMF;
}

int DivEngine::getChannelCount(DivSystem sys) {
  if (sysDefs[sys]==NULL) return 0;
  return sysDefs[sys]->channels;
}

int DivEngine::getTotalChannelCount() {
  return chans;
}

std::vector<DivInstrumentType>& DivEngine::getPossibleInsTypes() {
  return possibleInsTypes;
}

// for pre-dev103 modules
String DivEngine::getSongSystemLegacyName(DivSong& ds, bool isMultiSystemAcceptable) {
  switch (ds.systemLen) {
    case 0:
      return "help! what's going on!";
    case 1:
      if (ds.system[0]==DIV_SYSTEM_AY8910) {
        switch (ds.systemFlags[0].getInt("chipType",0)) {
          case 0: // AY-3-8910
            switch (ds.systemFlags[0].getInt("clockSel",0)) {
              case 0: // AY-3-8910, 1.79MHz
              case 1: // AY-3-8910, 1.77MHz
              case 2: // AY-3-8910, 1.75MHz
                return "ZX Spectrum";
              case 3: // AY-3-8910, 2MHz
                return "Fujitsu Micro-7";
              case 4: // AY-3-8910, 1.5MHz
                return "Vectrex";
              case 5: // AY-3-8910, 1MHz
                return "Amstrad CPC";
              default:
                return "AY-3-8910";
            }
            break;
          case 1: // YM2149
            switch (ds.systemFlags[0].getInt("clockSel",0)) {
              case 0: // YM2149, 1.79MHz
                return "MSX";
              case 3: // YM2149, 2MHz
                return "Atari ST";
              default:
                return "Yamaha YM2149";
            }
            break;
          case 2: // 5B
            switch (ds.systemFlags[0].getInt("clockSel",0)) {
              case 6: // 5B NTSC
                return "Sunsoft 5B standalone";
              case 8: // 5B PAL
                return "Sunsoft 5B standalone (PAL)";
              default:
                return "Overclocked Sunsoft 5B";
            }
            break;
          case 3: // AY-3-8914
            switch (ds.systemFlags[0].getInt("clockSel",0)) {
              case 0: // AY-3-8914, 1.79MHz
                return "Intellivision";
              case 3: // AY-3-8914, 2MHz
                return "Intellivision (PAL)";
              default:
                return "Intellivision";
            }
            break;
        }
      } else if (ds.system[0]==DIV_SYSTEM_SMS) {
        switch (ds.systemFlags[0].getInt("chipType",0)) {
          case 0:
            switch (ds.systemFlags[0].getInt("clockSel",0)) {
              case 0: case 1:
                return "Sega Master System";
            }
            break;
          case 1:
            switch (ds.systemFlags[0].getInt("clockSel",0)) {
              case 2:
                return "BBC Micro";
            }
            break;
        }
      } else if (ds.system[0]==DIV_SYSTEM_YM2612) {
        switch (ds.systemFlags[0].getInt("clockSel",0)) {
          case 2:
            return "FM Towns";
        }
      } else if (ds.system[0]==DIV_SYSTEM_YM2151) {
        switch (ds.systemFlags[0].getInt("clockSel",0)) {
          case 2:
            return "Sharp X68000";
        }
      } else if (ds.system[0]==DIV_SYSTEM_SAA1099) {
        switch (ds.systemFlags[0].getInt("clockSel",0)) {
          case 0:
            return "SAM Coupé";
        }
      }
      return getSystemName(ds.system[0]);
    case 2:
      if (ds.system[0]==DIV_SYSTEM_YM2612 && ds.system[1]==DIV_SYSTEM_SMS) {
        return "Sega Genesis/Mega Drive";
      }
      if (ds.system[0]==DIV_SYSTEM_YM2612_EXT && ds.system[1]==DIV_SYSTEM_SMS) {
        return "Sega Genesis Extended Channel 3";
      }

      if (ds.system[0]==DIV_SYSTEM_OPLL && ds.system[1]==DIV_SYSTEM_SMS) {
        return "NTSC-J Sega Master System";
      }
      if (ds.system[0]==DIV_SYSTEM_OPLL_DRUMS && ds.system[1]==DIV_SYSTEM_SMS) {
        return "NTSC-J Sega Master System + drums";
      }
      if (ds.system[0]==DIV_SYSTEM_OPLL && ds.system[1]==DIV_SYSTEM_AY8910) {
        return "MSX-MUSIC";
      }
      if (ds.system[0]==DIV_SYSTEM_OPLL_DRUMS && ds.system[1]==DIV_SYSTEM_AY8910) {
        return "MSX-MUSIC + drums";
      }
      if (ds.system[0]==DIV_SYSTEM_C64_6581 && ds.system[1]==DIV_SYSTEM_C64_6581) {
        return "Commodore 64 with dual 6581";
      }
      if (ds.system[0]==DIV_SYSTEM_C64_8580 && ds.system[1]==DIV_SYSTEM_C64_8580) {
        return "Commodore 64 with dual 8580";
      }

      if (ds.system[0]==DIV_SYSTEM_YM2151 && ds.system[1]==DIV_SYSTEM_SEGAPCM_COMPAT) {
        return "YM2151 + SegaPCM Arcade (compatibility)";
      }
      if (ds.system[0]==DIV_SYSTEM_YM2151 && ds.system[1]==DIV_SYSTEM_SEGAPCM) {
        return "YM2151 + SegaPCM Arcade";
      }

      if (ds.system[0]==DIV_SYSTEM_SAA1099 && ds.system[1]==DIV_SYSTEM_SAA1099) {
        return "Creative Music System";
      }

      if (ds.system[0]==DIV_SYSTEM_GB && ds.system[1]==DIV_SYSTEM_AY8910) {
        return "Game Boy with AY expansion";
      }

      if (ds.system[0]==DIV_SYSTEM_NES && ds.system[1]==DIV_SYSTEM_VRC6) {
        return "Famicom + Konami VRC6";
      }
      if (ds.system[0]==DIV_SYSTEM_NES && ds.system[1]==DIV_SYSTEM_VRC7) {
        return "Famicom + Konami VRC7";
      }
      if (ds.system[0]==DIV_SYSTEM_NES && ds.system[1]==DIV_SYSTEM_OPLL) {
        return "Family Noraebang";
      }
      if (ds.system[0]==DIV_SYSTEM_NES && ds.system[1]==DIV_SYSTEM_FDS) {
        return "Famicom Disk System";
      }
      if (ds.system[0]==DIV_SYSTEM_NES && ds.system[1]==DIV_SYSTEM_N163) {
        return "Famicom + Namco 163";
      }
      if (ds.system[0]==DIV_SYSTEM_NES && ds.system[1]==DIV_SYSTEM_MMC5) {
        return "Famicom + MMC5";
      }
      if (ds.system[0]==DIV_SYSTEM_NES && ds.system[1]==DIV_SYSTEM_AY8910) {
        return "Famicom + Sunsoft 5B";
      }

      if (ds.system[0]==DIV_SYSTEM_AY8910 && ds.system[1]==DIV_SYSTEM_AY8910) {
        return "Bally Midway MCR";
      }

      if (ds.system[0]==DIV_SYSTEM_YM2151 && ds.system[1]==DIV_SYSTEM_VERA) {
        return "Commander X16";
      }
      break;
    case 3:
      if (ds.system[0]==DIV_SYSTEM_AY8910 && ds.system[1]==DIV_SYSTEM_AY8910 && ds.system[2]==DIV_SYSTEM_BUBSYS_WSG) {
        return "Konami Bubble System";
      }
      break;
  }
  if (isMultiSystemAcceptable) return "multi-system";

  String ret="";
  for (int i=0; i<ds.systemLen; i++) {
    if (i>0) ret+=" + ";
    ret+=getSystemName(ds.system[i]);
  }

  return ret;
}

const char* DivEngine::getSystemName(DivSystem sys) {
  if (sysDefs[sys]==NULL) return "Unknown";
  return sysDefs[sys]->name;
}

const char* DivEngine::getSystemNameJ(DivSystem sys) {
  if (sysDefs[sys]==NULL) return "不明";
  if (sysDefs[sys]->nameJ==NULL) return "";
  return sysDefs[sys]->nameJ;
  /*
  switch (sys) {
    case DIV_SYSTEM_NULL:
      return "不明";
    case DIV_SYSTEM_YMU759:
      return "";
    case DIV_SYSTEM_GENESIS:
      return "セガメガドライブ";
    case DIV_SYSTEM_SMS:
    case DIV_SYSTEM_SMS_OPLL:
      return "セガマスターシステム";
    case DIV_SYSTEM_GB:
      return "ゲームボーイ";
    case DIV_SYSTEM_PCE:
      return "PCエンジン";
    case DIV_SYSTEM_NES:
      return "ファミリーコンピュータ";
    case DIV_SYSTEM_C64_6581:
      return "コモドール64 (6581)";
    case DIV_SYSTEM_C64_8580:
      return "コモドール64 (8580)";
    case DIV_SYSTEM_ARCADE:
      return "Arcade";
    case DIV_SYSTEM_GENESIS_EXT:
      return "";
    case DIV_SYSTEM_YM2610:
      return "業務用ネオジオ";
    case DIV_SYSTEM_YM2610_EXT:
      return "業務用ネオジオ";
    case DIV_SYSTEM_YM2610_FULL:
      return "業務用ネオジオ";
    case DIV_SYSTEM_YM2610_FULL_EXT:
      return "業務用ネオジオ";
    case DIV_SYSTEM_AY8910:
      return "";
    case DIV_SYSTEM_AMIGA:
      return "";
    case DIV_SYSTEM_YM2151:
      return "";
    case DIV_SYSTEM_YM2612:
      return "";
    case DIV_SYSTEM_TIA:
      return "";
    case DIV_SYSTEM_SAA1099:
      return "";
    case DIV_SYSTEM_AY8930:
      return "";
    default: // TODO
      return "";
  }
  */
}

const DivSysDef* DivEngine::getSystemDef(DivSystem sys) {
  return sysDefs[sys];
}

bool DivEngine::isFMSystem(DivSystem sys) {
  if (sysDefs[sys]==NULL) return false;
  return sysDefs[sys]->isFM;
}

bool DivEngine::isSTDSystem(DivSystem sys) {
  if (sysDefs[sys]==NULL) return false;
  return sysDefs[sys]->isSTD;
}

const char* DivEngine::getChannelName(int chan) {
  if (chan<0 || chan>chans) return "??";
  if (!curSubSong->chanName[chan].empty()) return curSubSong->chanName[chan].c_str();
  if (sysDefs[sysOfChan[chan]]==NULL) return "??";
  
  const char* ret=sysDefs[sysOfChan[chan]]->chanNames[dispatchChanOfChan[chan]];
  if (ret==NULL) return "??";
  return ret;
}

const char* DivEngine::getChannelShortName(int chan) {
  if (chan<0 || chan>chans) return "??";
  if (!curSubSong->chanShortName[chan].empty()) return curSubSong->chanShortName[chan].c_str();
  if (sysDefs[sysOfChan[chan]]==NULL) return "??";
  
  const char* ret=sysDefs[sysOfChan[chan]]->chanShortNames[dispatchChanOfChan[chan]];
  if (ret==NULL) return "??";
  return ret;
}

int DivEngine::getChannelType(int chan) {
  if (chan<0 || chan>chans) return DIV_CH_NOISE;
  if (sysDefs[sysOfChan[chan]]==NULL) return DIV_CH_NOISE;
  return sysDefs[sysOfChan[chan]]->chanTypes[dispatchChanOfChan[chan]];
}

DivInstrumentType DivEngine::getPreferInsType(int chan) {
  if (chan<0 || chan>chans) return DIV_INS_STD;
  if (sysDefs[sysOfChan[chan]]==NULL) return DIV_INS_STD;
  return sysDefs[sysOfChan[chan]]->chanInsType[dispatchChanOfChan[chan]][0];
}

DivInstrumentType DivEngine::getPreferInsSecondType(int chan) {
  if (chan<0 || chan>chans) return DIV_INS_NULL;
  if (sysDefs[sysOfChan[chan]]==NULL) return DIV_INS_NULL;
  return sysDefs[sysOfChan[chan]]->chanInsType[dispatchChanOfChan[chan]][1];
}

int DivEngine::minVGMVersion(DivSystem which) {
  if (sysDefs[which]==NULL) return 0;
  return sysDefs[which]->vgmVersion;
}

#define OP_EFFECT_MULTI(x,c,op,mask) \
  case x: \
    dispatchCmd(DivCommand(c,ch,op,effectVal&mask)); \
    break;

#define OP_EFFECT_SINGLE(x,c,maxOp,mask) \
  case x: \
    if ((effectVal>>4)>=0 && (effectVal>>4)<=maxOp) { \
      dispatchCmd(DivCommand(c,ch,(effectVal>>4)-1,effectVal&mask)); \
    } \
    break;

// define systems like:
// sysDefs[DIV_SYSTEM_ID]=new DivSysDef(
//   "Name", "Name (japanese, optional)", fileID, fileID_DMF, channels, isFM, isSTD, vgmVersion, waveWidth, waveHeight,
//   "Description",
//   {"Channel Names", ...},
//   {"Channel Short Names", ...},
//   {chanTypes, ...},
//   {chanPreferInsType, ...},
//   {chanPreferInsType2, ...}, (optional)
//   {{effect, {DIV_CMD_xx, "Description"}}, ...}, (effect handler, optional)
//   {{effect, {DIV_CMD_xx, "Description"}}, ...} (post effect handler, optional)
// );

template<const int val> int constVal(unsigned char, unsigned char) {
  return val;
};

int effectVal(unsigned char, unsigned char val) {
  return val;
};

int negEffectVal(unsigned char, unsigned char val) {
  return -(int)val;
};

template<const int mask> int effectValAnd(unsigned char, unsigned char val) {
  return val&mask;
};

template<const int shift> int effectValShift(unsigned char, unsigned char val) {
  return val<<shift;
};

template<const int maxOp> int effectOpVal(unsigned char, unsigned char val) {
  if ((val>>4)>maxOp) throw DivDoNotHandleEffect();
  return (val>>4)-1;
};

template<const int maxOp> int effectOpValNoZero(unsigned char, unsigned char val) {
  if ((val>>4)<1 || (val>>4)>maxOp) throw DivDoNotHandleEffect();
  return (val>>4)-1;
};

template<const int bits> int effectValLong(unsigned char cmd, unsigned char val) {
  return ((((unsigned int)cmd)&((1<<(bits-8))-1))<<8)|((unsigned int)val);
};

template<const int bits, const int shift> int effectValLongShift(unsigned char cmd, unsigned char val) {
  return (((((unsigned int)cmd)&((1<<(bits-8))-1))<<8)|((unsigned int)val))<<shift;
};

void DivEngine::registerSystems() {
  logD("registering systems...");

  // Common effect handler maps

  EffectHandlerMap ayPostEffectHandlerMap={
    {0x20, {DIV_CMD_STD_NOISE_MODE, _("20xx: Set channel mode (bit 0: square; bit 1: noise; bit 2: envelope)")}},
    {0x21, {DIV_CMD_STD_NOISE_FREQ, _("21xx: Set noise frequency (0 to 1F)")}},
    {0x22, {DIV_CMD_AY_ENVELOPE_SET, _("22xy: Set envelope mode (x: shape, y: enable for this channel)")}},
    {0x23, {DIV_CMD_AY_ENVELOPE_LOW, _("23xx: Set envelope period low byte")}},
    {0x24, {DIV_CMD_AY_ENVELOPE_HIGH, _("24xx: Set envelope period high byte")}},
    {0x25, {DIV_CMD_AY_ENVELOPE_SLIDE, _("25xx: Envelope slide up"), negEffectVal}},
    {0x26, {DIV_CMD_AY_ENVELOPE_SLIDE, _("26xx: Envelope slide down")}},
    {0x29, {DIV_CMD_AY_AUTO_ENVELOPE, _("29xy: Set auto-envelope (x: numerator; y: denominator)")}},
    {0x2c, {DIV_CMD_AY_AUTO_PWM, _("2Cxx: Set timer period offset (bit 7: sign)")}},
    {0x2e, {DIV_CMD_AY_IO_WRITE, _("2Exx: Write to I/O port A"), constVal<0>, effectVal}},
    {0x2f, {DIV_CMD_AY_IO_WRITE, _("2Fxx: Write to I/O port B"), constVal<1>, effectVal}},
  };

  EffectHandlerMap ay8930PostEffectHandlerMap={
    {0x20, {DIV_CMD_STD_NOISE_MODE, _("20xx: Set channel mode (bit 0: square; bit 1: noise; bit 2: envelope)")}},
    {0x21, {DIV_CMD_STD_NOISE_FREQ, _("21xx: Set noise frequency (0 to FF)")}},
    {0x22, {DIV_CMD_AY_ENVELOPE_SET, _("22xy: Set envelope mode (x: shape, y: enable for this channel)")}},
    {0x23, {DIV_CMD_AY_ENVELOPE_LOW, _("23xx: Set envelope period low byte")}},
    {0x24, {DIV_CMD_AY_ENVELOPE_HIGH, _("24xx: Set envelope period high byte")}},
    {0x25, {DIV_CMD_AY_ENVELOPE_SLIDE, _("25xx: Envelope slide up"), negEffectVal}},
    {0x26, {DIV_CMD_AY_ENVELOPE_SLIDE, _("26xx: Envelope slide down")}},
    {0x29, {DIV_CMD_AY_AUTO_ENVELOPE, _("29xy: Set auto-envelope (x: numerator; y: denominator)")}},
    {0x2e, {DIV_CMD_AY_IO_WRITE, _("2Exx: Write to I/O port A"), constVal<0>, effectVal}},
    {0x2f, {DIV_CMD_AY_IO_WRITE, _("2Fxx: Write to I/O port B"), constVal<1>, effectVal}},
    {0x12, {DIV_CMD_STD_NOISE_MODE, _("12xx: Set duty cycle (0 to 8)"),
      [](unsigned char, unsigned char val) -> int { return 0x10+(val&15); }}},
    {0x27, {DIV_CMD_AY_NOISE_MASK_AND, _("27xx: Set noise AND mask")}},
    {0x28, {DIV_CMD_AY_NOISE_MASK_OR, _("28xx: Set noise OR mask")}},
    {0x2c, {DIV_CMD_AY_AUTO_PWM, _("2Cxy: Automatic noise frequency (x: mode (0: disable, 1: freq, 2: freq + OR mask); y: offset)")}},
    {0x2d, {DIV_CMD_AY_IO_WRITE, _("2Dxx: NOT TO BE EMPLOYED BY THE COMPOSER"), constVal<255>, effectVal}},
  };

  EffectHandlerMap fmEffectHandlerMap={
    {0x30, {DIV_CMD_FM_HARD_RESET, _("30xx: Toggle hard envelope reset on new notes")}},
  };

  EffectHandlerMap fmExtChEffectHandlerMap(fmEffectHandlerMap);
  fmExtChEffectHandlerMap.insert({
    {0x18, {DIV_CMD_FM_EXTCH, _("18xx: Toggle extended channel 3 mode")}},
  });

  EffectHandlerMap fmOPN2EffectHandlerMap(fmEffectHandlerMap);
  fmOPN2EffectHandlerMap.insert({
    {0x17, {DIV_CMD_SAMPLE_MODE, _("17xx: Toggle PCM mode (LEGACY)")}},
    {0xdf, {DIV_CMD_SAMPLE_DIR, _("DFxx: Set sample playback direction (0: normal; 1: reverse)")}},
  });

  EffectHandlerMap fmOPLDrumsEffectHandlerMap(fmEffectHandlerMap);
  fmOPLDrumsEffectHandlerMap.insert({
    {0x18, {DIV_CMD_FM_EXTCH, _("18xx: Toggle drums mode (1: enabled; 0: disabled)")}},
  });

  EffectHandlerMap fmOPNPostEffectHandlerMap={
    {0x11, {DIV_CMD_FM_FB, _("11xx: Set feedback (0 to 7)")}},
    {0x12, {DIV_CMD_FM_TL, _("12xx: Set level of operator 1 (0 highest, 7F lowest)"), constVal<0>, effectVal}},
    {0x13, {DIV_CMD_FM_TL, _("13xx: Set level of operator 2 (0 highest, 7F lowest)"), constVal<1>, effectVal}},
    {0x14, {DIV_CMD_FM_TL, _("14xx: Set level of operator 3 (0 highest, 7F lowest)"), constVal<2>, effectVal}},
    {0x15, {DIV_CMD_FM_TL, _("15xx: Set level of operator 4 (0 highest, 7F lowest)"), constVal<3>, effectVal}},
    {0x16, {DIV_CMD_FM_MULT, _("16xy: Set operator multiplier (x: operator from 1 to 4; y: multiplier)"), effectOpValNoZero<4>, effectValAnd<15>}},
    {0x19, {DIV_CMD_FM_AR, _("19xx: Set attack of all operators (0 to 1F)"), constVal<-1>, effectValAnd<31>}},
    {0x1a, {DIV_CMD_FM_AR, _("1Axx: Set attack of operator 1 (0 to 1F)"), constVal<0>, effectValAnd<31>}},
    {0x1b, {DIV_CMD_FM_AR, _("1Bxx: Set attack of operator 2 (0 to 1F)"), constVal<1>, effectValAnd<31>}},
    {0x1c, {DIV_CMD_FM_AR, _("1Cxx: Set attack of operator 3 (0 to 1F)"), constVal<2>, effectValAnd<31>}},
    {0x1d, {DIV_CMD_FM_AR, _("1Dxx: Set attack of operator 4 (0 to 1F)"), constVal<3>, effectValAnd<31>}},
    {0x50, {DIV_CMD_FM_AM, _("50xy: Set AM (x: operator from 1 to 4 (0 for all ops); y: AM)"), effectOpVal<4>, effectValAnd<1>}},
    {0x51, {DIV_CMD_FM_SL, _("51xy: Set sustain level (x: operator from 1 to 4 (0 for all ops); y: sustain)"), effectOpVal<4>, effectValAnd<15>}},
    {0x52, {DIV_CMD_FM_RR, _("52xy: Set release (x: operator from 1 to 4 (0 for all ops); y: release)"), effectOpVal<4>, effectValAnd<15>}},
    {0x53, {DIV_CMD_FM_DT, _("53xy: Set detune (x: operator from 1 to 4 (0 for all ops); y: detune where 3 is center)"), effectOpVal<4>, effectValAnd<7>}},
    {0x54, {DIV_CMD_FM_RS, _("54xy: Set envelope scale (x: operator from 1 to 4 (0 for all ops); y: scale from 0 to 3)"), effectOpVal<4>, effectValAnd<3>}},
    {0x56, {DIV_CMD_FM_DR, _("56xx: Set decay of all operators (0 to 1F)"), constVal<-1>, effectValAnd<31>}},
    {0x57, {DIV_CMD_FM_DR, _("57xx: Set decay of operator 1 (0 to 1F)"), constVal<0>, effectValAnd<31>}},
    {0x58, {DIV_CMD_FM_DR, _("58xx: Set decay of operator 2 (0 to 1F)"), constVal<1>, effectValAnd<31>}},
    {0x59, {DIV_CMD_FM_DR, _("59xx: Set decay of operator 3 (0 to 1F)"), constVal<2>, effectValAnd<31>}},
    {0x5a, {DIV_CMD_FM_DR, _("5Axx: Set decay of operator 4 (0 to 1F)"), constVal<3>, effectValAnd<31>}},
    {0x5b, {DIV_CMD_FM_D2R, _("5Bxx: Set decay 2 of all operators (0 to 1F)"), constVal<-1>, effectValAnd<31>}},
    {0x5c, {DIV_CMD_FM_D2R, _("5Cxx: Set decay 2 of operator 1 (0 to 1F)"), constVal<0>, effectValAnd<31>}},
    {0x5d, {DIV_CMD_FM_D2R, _("5Dxx: Set decay 2 of operator 2 (0 to 1F)"), constVal<1>, effectValAnd<31>}},
    {0x5e, {DIV_CMD_FM_D2R, _("5Exx: Set decay 2 of operator 3 (0 to 1F)"), constVal<2>, effectValAnd<31>}},
    {0x5f, {DIV_CMD_FM_D2R, _("5Fxx: Set decay 2 of operator 4 (0 to 1F)"), constVal<3>, effectValAnd<31>}},
    {0x60, {DIV_CMD_FM_OPMASK, _("60xx: Set operator mask (bits 0-3)")}},
<<<<<<< HEAD
    {0x61, {DIV_CMD_FM_ALGORITHM, _("61xx: Set FM algortihm (0 to 7)")}},
=======
    {0x61, {DIV_CMD_FM_ALG, _("61xx: Set algorithm (0 to 7)")}},
    {0x62, {DIV_CMD_FM_FMS, _("62xx: Set LFO FM depth (0 to 7)")}},
    {0x63, {DIV_CMD_FM_AMS, _("63xx: Set LFO AM depth (0 to 3)")}},
>>>>>>> 301d7220
  };

  EffectHandlerMap fmOPMPostEffectHandlerMap(fmOPNPostEffectHandlerMap);
  fmOPMPostEffectHandlerMap.insert({
    {0x10, {DIV_CMD_STD_NOISE_FREQ, _("10xx: Set noise frequency (xx: value; 0 disables noise)")}},
    {0x17, {DIV_CMD_FM_LFO, _("17xx: Set LFO speed")}},
    {0x18, {DIV_CMD_FM_LFO_WAVE, _("18xx: Set LFO waveform (0 saw, 1 square, 2 triangle, 3 noise)")}},
    {0x1e, {DIV_CMD_FM_AM_DEPTH, _("1Exx: Set AM depth (0 to 7F)"), effectValAnd<127>}},
    {0x1f, {DIV_CMD_FM_PM_DEPTH, _("1Fxx: Set PM depth (0 to 7F)"), effectValAnd<127>}},
    {0x55, {DIV_CMD_FM_DT2, _("55xy: Set detune 2 (x: operator from 1 to 4 (0 for all ops); y: detune from 0 to 3)"), effectOpVal<4>, effectValAnd<3>}},
    {0x60, {DIV_CMD_FM_OPMASK, _("60xx: Set operator mask (bits 0-3)")}},
  });

  EffectHandlerMap fmOPZPostEffectHandlerMap(fmOPMPostEffectHandlerMap);
  fmOPZPostEffectHandlerMap.insert({
    {0x24, {DIV_CMD_FM_LFO2, _("24xx: Set LFO 2 speed")}},
    {0x25, {DIV_CMD_FM_LFO2_WAVE, _("25xx: Set LFO 2 waveform (0 saw, 1 square, 2 triangle, 3 noise)")}},
    {0x26, {DIV_CMD_FM_AM2_DEPTH, _("26xx: Set AM 2 depth (0 to 7F)"), effectValAnd<127>}},
    {0x27, {DIV_CMD_FM_PM2_DEPTH, _("27xx: Set PM 2 depth (0 to 7F)"), effectValAnd<127>}},
    {0x28, {DIV_CMD_FM_REV, _("28xy: Set reverb (x: operator from 1 to 4 (0 for all ops); y: reverb from 0 to 7)"), effectOpVal<4>, effectValAnd<7>}},
    {0x2a, {DIV_CMD_FM_WS, _("2Axy: Set waveform (x: operator from 1 to 4 (0 for all ops); y: waveform from 0 to 7)"), effectOpVal<4>, effectValAnd<7>}},
    {0x2b, {DIV_CMD_FM_EG_SHIFT, _("2Bxy: Set envelope generator shift (x: operator from 1 to 4 (0 for all ops); y: shift from 0 to 3)"), effectOpVal<4>, effectValAnd<3>}},
    {0x2c, {DIV_CMD_FM_FINE, _("2Cxy: Set fine multiplier (x: operator from 1 to 4 (0 for all ops); y: fine)"), effectOpVal<4>, effectValAnd<15>}},
<<<<<<< HEAD
    {0x2d, {DIV_CMD_FM_ALGORITHM, _("2Dxx: Set FM algortihm (0 to 7)")}},
=======
    {0x64, {DIV_CMD_FM_FMS2, _("64xx: Set LFO2 FM depth (0 to 7)")}},
    {0x65, {DIV_CMD_FM_AMS2, _("65xx: Set LFO2 AM depth (0 to 3)")}},
>>>>>>> 301d7220
  });
  const EffectHandler fmOPZFixFreqHandler[4]={
    {DIV_CMD_FM_FIXFREQ, _("3xyy: Set fixed frequency of operator 1 (x: octave from 0 to 7; y: frequency)"), constVal<0>, effectValLong<11>},
    {DIV_CMD_FM_FIXFREQ, _("3xyy: Set fixed frequency of operator 2 (x: octave from 8 to F; y: frequency)"), constVal<1>, effectValLong<11>},
    {DIV_CMD_FM_FIXFREQ, _("4xyy: Set fixed frequency of operator 3 (x: octave from 0 to 7; y: frequency)"), constVal<2>, effectValLong<11>},
    {DIV_CMD_FM_FIXFREQ, _("4xyy: Set fixed frequency of operator 4 (x: octave from 8 to F; y: frequency)"), constVal<3>, effectValLong<11>},
  };
  for (int i=0; i<32; i++) {
    fmOPZPostEffectHandlerMap.emplace(0x30+i,fmOPZFixFreqHandler[i/8]);
  }

  fmOPNPostEffectHandlerMap.insert({
    {0x10, {DIV_CMD_FM_LFO, _("10xy: Setup LFO (x: enable; y: speed)")}},
    {0x55, {DIV_CMD_FM_SSG, _("55xy: Set SSG envelope (x: operator from 1 to 4 (0 for all ops); y: 0-7 on, 8 off)"), effectOpVal<4>, effectValAnd<15>}},
  });
  EffectHandlerMap fmOPN2PostEffectHandlerMap(fmOPNPostEffectHandlerMap);

  fmOPNPostEffectHandlerMap.insert(ayPostEffectHandlerMap.begin(), ayPostEffectHandlerMap.end());

  EffectHandlerMap fmOPNAPostEffectHandlerMap(fmOPNPostEffectHandlerMap);
  fmOPNAPostEffectHandlerMap.insert({
    {0x1f, {DIV_CMD_ADPCMA_GLOBAL_VOLUME, _("1Fxx: Set ADPCM-A global volume (0 to 3F)")}},
  });

  EffectHandlerMap fmOPLLPostEffectHandlerMap={
    {0x10, {DIV_CMD_WAVE, _("10xx: Set patch (0 to F)")}},
    {0x11, {DIV_CMD_FM_FB, _("11xx: Set feedback (0 to 7)")}},
    {0x12, {DIV_CMD_FM_TL, _("12xx: Set level of operator 1 (0 highest, 3F lowest)"), constVal<0>, effectVal}},
    {0x13, {DIV_CMD_FM_TL, _("13xx: Set level of operator 2 (0 highest, F lowest)"), constVal<1>, effectVal}},
    {0x16, {DIV_CMD_FM_MULT, _("16xy: Set operator multiplier (x: operator from 1 to 2; y: multiplier)"), effectOpValNoZero<2>, effectValAnd<15>}},
    {0x19, {DIV_CMD_FM_AR, _("19xx: Set attack of all operators (0 to F)"), constVal<-1>, effectValAnd<15>}},
    {0x1a, {DIV_CMD_FM_AR, _("1Axx: Set attack of operator 1 (0 to F)"), constVal<0>, effectValAnd<15>}},
    {0x1b, {DIV_CMD_FM_AR, _("1Bxx: Set attack of operator 2 (0 to F)"), constVal<1>, effectValAnd<15>}},
    {0x50, {DIV_CMD_FM_AM, _("50xy: Set AM (x: operator from 1 to 2 (0 for all ops); y: AM)"), effectOpVal<2>, effectValAnd<1>}},
    {0x51, {DIV_CMD_FM_SL, _("51xy: Set sustain level (x: operator from 1 to 2 (0 for all ops); y: sustain)"), effectOpVal<2>, effectValAnd<15>}},
    {0x52, {DIV_CMD_FM_RR, _("52xy: Set release (x: operator from 1 to 2 (0 for all ops); y: release)"), effectOpVal<2>, effectValAnd<15>}},
    {0x53, {DIV_CMD_FM_VIB, _("53xy: Set vibrato (x: operator from 1 to 2 (0 for all ops); y: enabled)"), effectOpVal<2>, effectValAnd<1>}},
    {0x54, {DIV_CMD_FM_RS, _("54xy: Set envelope scale (x: operator from 1 to 2 (0 for all ops); y: scale from 0 to 3)"), effectOpVal<2>, effectValAnd<3>}},
    {0x55, {DIV_CMD_FM_SUS, _("55xy: Set envelope sustain (x: operator from 1 to 2 (0 for all ops); y: enabled)"), effectOpVal<2>, effectValAnd<1>}},
    {0x56, {DIV_CMD_FM_DR, _("56xx: Set decay of all operators (0 to F)"), constVal<-1>, effectValAnd<15>}},
    {0x57, {DIV_CMD_FM_DR, _("57xx: Set decay of operator 1 (0 to F)"), constVal<0>, effectValAnd<15>}},
    {0x58, {DIV_CMD_FM_DR, _("58xx: Set decay of operator 2 (0 to F)"), constVal<1>, effectValAnd<15>}},
    {0x5b, {DIV_CMD_FM_KSR, _("5Bxy: Set whether key will scale envelope (x: operator from 1 to 2 (0 for all ops); y: enabled)"), effectOpVal<2>, effectValAnd<1>}},
  };

  EffectHandlerMap fmOPLPostEffectHandlerMap={
    {0x10, {DIV_CMD_FM_LFO, _("10xx: Set global AM depth (0: 1dB, 1: 4.8dB)"), effectValAnd<1>}},
    {0x11, {DIV_CMD_FM_FB, _("11xx: Set feedback (0 to 7)")}},
    {0x12, {DIV_CMD_FM_TL, _("12xx: Set level of operator 1 (0 highest, 3F lowest)"), constVal<0>, effectVal}},
    {0x13, {DIV_CMD_FM_TL, _("13xx: Set level of operator 2 (0 highest, 3F lowest)"), constVal<1>, effectVal}},
    {0x14, {DIV_CMD_FM_TL, _("14xx: Set level of operator 3 (0 highest, 3F lowest)"), constVal<2>, effectVal}},
    {0x15, {DIV_CMD_FM_TL, _("15xx: Set level of operator 4 (0 highest, 3F lowest)"), constVal<3>, effectVal}},
    {0x16, {DIV_CMD_FM_MULT, _("16xy: Set operator multiplier (x: operator from 1 to 4; y: multiplier)"), effectOpValNoZero<4>, effectValAnd<15>}},
    {0x17, {DIV_CMD_FM_LFO, _("17xx: Set global vibrato depth (0: normal, 1: double)"), [](unsigned char, unsigned char val) -> int { return (val&1)+2; }}},
    {0x19, {DIV_CMD_FM_AR, _("19xx: Set attack of all operators (0 to F)"), constVal<-1>, effectValAnd<15>}},
    {0x1a, {DIV_CMD_FM_AR, _("1Axx: Set attack of operator 1 (0 to F)"), constVal<0>, effectValAnd<15>}},
    {0x1b, {DIV_CMD_FM_AR, _("1Bxx: Set attack of operator 2 (0 to F)"), constVal<1>, effectValAnd<15>}},
    {0x1c, {DIV_CMD_FM_AR, _("1Cxx: Set attack of operator 3 (0 to F)"), constVal<2>, effectValAnd<15>}},
    {0x1d, {DIV_CMD_FM_AR, _("1Dxx: Set attack of operator 4 (0 to F)"), constVal<3>, effectValAnd<15>}},
    {0x2a, {DIV_CMD_FM_WS, _("2Axy: Set waveform (x: operator from 1 to 4 (0 for all ops); y: waveform from 0 to 3 in OPL2 and 0 to 7 in OPL3)"), effectOpVal<4>, effectValAnd<7>}},
    {0x50, {DIV_CMD_FM_AM, _("50xy: Set AM (x: operator from 1 to 4 (0 for all ops); y: AM)"), effectOpVal<4>, effectValAnd<1>}},
    {0x51, {DIV_CMD_FM_SL, _("51xy: Set sustain level (x: operator from 1 to 4 (0 for all ops); y: sustain)"), effectOpVal<4>, effectValAnd<15>}},
    {0x52, {DIV_CMD_FM_RR, _("52xy: Set release (x: operator from 1 to 4 (0 for all ops); y: release)"), effectOpVal<4>, effectValAnd<15>}},
    {0x53, {DIV_CMD_FM_VIB, _("53xy: Set vibrato (x: operator from 1 to 4 (0 for all ops); y: enabled)"), effectOpVal<4>, effectValAnd<1>}},
    {0x54, {DIV_CMD_FM_RS, _("54xy: Set envelope scale (x: operator from 1 to 4 (0 for all ops); y: scale from 0 to 3)"), effectOpVal<4>, effectValAnd<3>}},
    {0x55, {DIV_CMD_FM_SUS, _("55xy: Set envelope sustain (x: operator from 1 to 4 (0 for all ops); y: enabled)"), effectOpVal<4>, effectValAnd<1>}},
    {0x56, {DIV_CMD_FM_DR, _("56xx: Set decay of all operators (0 to F)"), constVal<-1>, effectValAnd<15>}},
    {0x57, {DIV_CMD_FM_DR, _("57xx: Set decay of operator 1 (0 to F)"), constVal<0>, effectValAnd<15>}},
    {0x58, {DIV_CMD_FM_DR, _("58xx: Set decay of operator 2 (0 to F)"), constVal<1>, effectValAnd<15>}},
    {0x59, {DIV_CMD_FM_DR, _("59xx: Set decay of operator 3 (0 to F)"), constVal<2>, effectValAnd<15>}},
    {0x5a, {DIV_CMD_FM_DR, _("5Axx: Set decay of operator 4 (0 to F)"), constVal<3>, effectValAnd<15>}},
    {0x5b, {DIV_CMD_FM_KSR, _("5Bxy: Set whether key will scale envelope (x: operator from 1 to 4 (0 for all ops); y: enabled)"), effectOpVal<4>, effectValAnd<1>}},
    {0x5c, {DIV_CMD_FM_ALGORITHM, _("5Cxx: Set FM algortihm (0 to 1 for 2-op channel, 0 to 3 for 4-op channel (OPL3 only))")}},
  };

  EffectHandlerMap fmOPL4PostEffectHandlerMap(fmOPLPostEffectHandlerMap);
  fmOPL4PostEffectHandlerMap.insert({
    {0x1e, {DIV_CMD_MULTIPCM_MIX_FM, _("1Exy: FM global level (x: left, y: right; 0 to 7)"), effectVal}},
    {0x1f, {DIV_CMD_MULTIPCM_MIX_PCM, _("1Fxy: PCM global level (x: left, y: right; 0 to 7)"), effectVal}},
    {0x20, {DIV_CMD_MULTIPCM_LFO, _("20xx: PCM LFO Rate (0 to 7)"), effectValAnd<7>}},
    {0x21, {DIV_CMD_MULTIPCM_VIB, _("21xx: PCM LFO PM Depth (0 to 7)"), effectValAnd<7>}},
    {0x22, {DIV_CMD_MULTIPCM_AM, _("22xx: PCM LFO AM Depth (0 to 7)"), effectValAnd<7>}},
    {0x23, {DIV_CMD_MULTIPCM_AR, _("23xx: PCM Attack Rate (0 to 15)"), effectValAnd<15>}},
    {0x24, {DIV_CMD_MULTIPCM_D1R, _("24xx: PCM Decay 1 Rate (0 to 15)"), effectValAnd<15>}},
    {0x25, {DIV_CMD_MULTIPCM_DL, _("25xx: PCM Decay Level (0 to 15)"), effectValAnd<15>}},
    {0x26, {DIV_CMD_MULTIPCM_D2R, _("26xx: PCM Decay 2 Rate (0 to 15)"), effectValAnd<15>}},
    {0x27, {DIV_CMD_MULTIPCM_RR, _("27xx: PCM Release Rate (0 to 15)"), effectValAnd<15>}},
    {0x28, {DIV_CMD_MULTIPCM_RC, _("28xx: PCM Rate Correction (0 to 15)"), effectValAnd<15>}},
    {0x2c, {DIV_CMD_MULTIPCM_DAMP, _("2Cxx: PCM Damp"), effectValAnd<1>}},
    {0x2d, {DIV_CMD_MULTIPCM_PSEUDO_REVERB, _("2Dxx: PCM Pseudo Reverb"), effectValAnd<1>}},
    {0x2e, {DIV_CMD_MULTIPCM_LFO_RESET, _("2Exx: PCM LFO Reset"), effectValAnd<1>}},
    {0x2f, {DIV_CMD_MULTIPCM_LEVEL_DIRECT, _("2Fxx: PCM Level Direct"), effectValAnd<1>}},
  });

  EffectHandlerMap c64PostEffectHandlerMap={
    {0x10, {DIV_CMD_WAVE, _("10xx: Set waveform (bit 0: triangle; bit 1: saw; bit 2: pulse; bit 3: noise)")}},
    {0x11, {DIV_CMD_C64_CUTOFF, _("11xx: Set coarse cutoff (not recommended; use 4xxx instead)")}},
    {0x12, {DIV_CMD_STD_NOISE_MODE, _("12xx: Set coarse pulse width (not recommended; use 3xxx instead)")}},
    {0x13, {DIV_CMD_C64_RESONANCE, _("13xx: Set resonance (0 to F)")}},
    {0x14, {DIV_CMD_C64_FILTER_MODE, _("14xx: Set filter mode (bit 0: low pass; bit 1: band pass; bit 2: high pass)")}},
    {0x15, {DIV_CMD_C64_RESET_TIME, _("15xx: Set envelope reset time")}},
    {0x1a, {DIV_CMD_C64_RESET_MASK, _("1Axx: Disable envelope reset for this channel (1 disables; 0 enables)")}},
    {0x1b, {DIV_CMD_C64_FILTER_RESET, _("1Bxy: Reset cutoff (x: on new note; y: now)")}},
    {0x1c, {DIV_CMD_C64_DUTY_RESET, _("1Cxy: Reset pulse width (x: on new note; y: now)")}},
    {0x1e, {DIV_CMD_C64_EXTENDED, _("1Exy: Change other parameters (LEGACY)")}},
    {0x20, {DIV_CMD_C64_AD, _("20xy: Set attack/decay (x: attack; y: decay)")}},
    {0x21, {DIV_CMD_C64_SR, _("21xy: Set sustain/release (x: sustain; y: release)")}},

    {0x22, {DIV_CMD_C64_PW_SLIDE, _("22xx: Pulse width slide up"), effectVal, constVal<1>}},
    {0x23, {DIV_CMD_C64_PW_SLIDE, _("23xx: Pulse width slide down"), effectVal, constVal<-1>}},

    {0x24, {DIV_CMD_C64_CUTOFF_SLIDE, _("24xx: Filter cutoff slide up"), effectVal, constVal<1>}},
    {0x25, {DIV_CMD_C64_CUTOFF_SLIDE, _("25xx: Filter cutoff slide down"), effectVal, constVal<-1>}},
  };
  const EffectHandler c64FineDutyHandler(DIV_CMD_C64_FINE_DUTY, _("3xxx: Set pulse width (0 to FFF)"), effectValLong<12>);
  const EffectHandler c64FineCutoffHandler(DIV_CMD_C64_FINE_CUTOFF, _("4xxx: Set cutoff (0 to 7FF)"), effectValLong<11>);
  for (int i=0; i<16; i++) c64PostEffectHandlerMap.emplace(0x30+i,c64FineDutyHandler);
  for (int i=0; i<8; i++) c64PostEffectHandlerMap.emplace(0x40+i,c64FineCutoffHandler);

  EffectHandlerMap waveOnlyEffectHandlerMap={
    {0x10, {DIV_CMD_WAVE, _("10xx: Set waveform")}},
  };

  EffectHandlerMap segaPCMPostEffectHandlerMap={
    {0x20, {DIV_CMD_SAMPLE_FREQ, _("20xx: Set PCM frequency")}}
  };

  EffectHandlerMap fmESFMPostEffectHandlerMap={
    {0x10, {DIV_CMD_FM_AM_DEPTH, _("10xy: Set AM depth (x: operator from 1 to 4 (0 for all ops); y: depth (0: 1dB, 1: 4.8dB))"), effectOpVal<4>, effectValAnd<1>}},
    {0x12, {DIV_CMD_FM_TL, _("12xx: Set level of operator 1 (0 highest, 3F lowest)"), constVal<0>, effectVal}},
    {0x13, {DIV_CMD_FM_TL, _("13xx: Set level of operator 2 (0 highest, 3F lowest)"), constVal<1>, effectVal}},
    {0x14, {DIV_CMD_FM_TL, _("14xx: Set level of operator 3 (0 highest, 3F lowest)"), constVal<2>, effectVal}},
    {0x15, {DIV_CMD_FM_TL, _("15xx: Set level of operator 4 (0 highest, 3F lowest)"), constVal<3>, effectVal}},
    {0x16, {DIV_CMD_FM_MULT, _("16xy: Set operator multiplier (x: operator from 1 to 4; y: multiplier)"), effectOpValNoZero<4>, effectValAnd<15>}},
    {0x17, {DIV_CMD_FM_PM_DEPTH, _("17xy: Set vibrato depth (x: operator from 1 to 4 (0 for all ops); y: depth (0: normal, 1: double))"), effectOpVal<4>, effectValAnd<1>}},
    {0x19, {DIV_CMD_FM_AR, _("19xx: Set attack of all operators (0 to F)"), constVal<-1>, effectValAnd<15>}},
    {0x1a, {DIV_CMD_FM_AR, _("1Axx: Set attack of operator 1 (0 to F)"), constVal<0>, effectValAnd<15>}},
    {0x1b, {DIV_CMD_FM_AR, _("1Bxx: Set attack of operator 2 (0 to F)"), constVal<1>, effectValAnd<15>}},
    {0x1c, {DIV_CMD_FM_AR, _("1Cxx: Set attack of operator 3 (0 to F)"), constVal<2>, effectValAnd<15>}},
    {0x1d, {DIV_CMD_FM_AR, _("1Dxx: Set attack of operator 4 (0 to F)"), constVal<3>, effectValAnd<15>}},
    {0x20, {DIV_CMD_ESFM_OP_PANNING, _("20xy: Set panning of operator 1 (x: left; y: right)"), constVal<0>, effectVal}},
    {0x21, {DIV_CMD_ESFM_OP_PANNING, _("21xy: Set panning of operator 2 (x: left; y: right)"), constVal<1>, effectVal}},
    {0x22, {DIV_CMD_ESFM_OP_PANNING, _("22xy: Set panning of operator 3 (x: left; y: right)"), constVal<2>, effectVal}},
    {0x23, {DIV_CMD_ESFM_OP_PANNING, _("23xy: Set panning of operator 4 (x: left; y: right)"), constVal<3>, effectVal}},
    {0x24, {DIV_CMD_ESFM_OUTLVL, _("24xy: Set output level register (x: operator from 1 to 4 (0 for all ops); y: level from 0 to 7)"), effectOpVal<4>, effectValAnd<7>}},
    {0x25, {DIV_CMD_ESFM_MODIN, _("25xy: Set modulation input level (x: operator from 1 to 4 (0 for all ops); y: level from 0 to 7)"), effectOpVal<4>, effectValAnd<7>}},
    {0x26, {DIV_CMD_ESFM_ENV_DELAY, _("26xy: Set envelope delay (x: operator from 1 to 4 (0 for all ops); y: delay from 0 to 7)"), effectOpVal<4>, effectValAnd<7>}},
    {0x27, {DIV_CMD_STD_NOISE_MODE, _("27xx: Set noise mode for operator 4 (x: mode from 0 to 3)"), effectValAnd<3>}},
    {0x2a, {DIV_CMD_FM_WS, _("2Axy: Set waveform (x: operator from 1 to 4 (0 for all ops); y: waveform from 0 to 7)"), effectOpVal<4>, effectValAnd<7>}},
    {0x2f, {DIV_CMD_FM_FIXFREQ, _("2Fxy: Set fixed frequency block (x: operator from 1 to 4; y: octave from 0 to 7)"), effectOpValNoZero<4>, effectValAnd<7>}},
    {0x40, {DIV_CMD_FM_DT, _("40xx: Set detune of operator 1 (80: center)"), constVal<0>, effectVal}},
    {0x41, {DIV_CMD_FM_DT, _("41xx: Set detune of operator 2 (80: center)"), constVal<1>, effectVal}},
    {0x42, {DIV_CMD_FM_DT, _("42xx: Set detune of operator 3 (80: center)"), constVal<2>, effectVal}},
    {0x43, {DIV_CMD_FM_DT, _("43xx: Set detune of operator 4 (80: center)"), constVal<3>, effectVal}},
    {0x50, {DIV_CMD_FM_AM, _("50xy: Set AM (x: operator from 1 to 4 (0 for all ops); y: AM)"), effectOpVal<4>, effectValAnd<1>}},
    {0x51, {DIV_CMD_FM_SL, _("51xy: Set sustain level (x: operator from 1 to 4 (0 for all ops); y: sustain)"), effectOpVal<4>, effectValAnd<15>}},
    {0x52, {DIV_CMD_FM_RR, _("52xy: Set release (x: operator from 1 to 4 (0 for all ops); y: release)"), effectOpVal<4>, effectValAnd<15>}},
    {0x53, {DIV_CMD_FM_VIB, _("53xy: Set vibrato (x: operator from 1 to 4 (0 for all ops); y: enabled)"), effectOpVal<4>, effectValAnd<1>}},
    {0x54, {DIV_CMD_FM_RS, _("54xy: Set envelope scale (x: operator from 1 to 4 (0 for all ops); y: scale from 0 to 3)"), effectOpVal<4>, effectValAnd<3>}},
    {0x55, {DIV_CMD_FM_SUS, _("55xy: Set envelope sustain (x: operator from 1 to 4 (0 for all ops); y: enabled)"), effectOpVal<4>, effectValAnd<1>}},
    {0x56, {DIV_CMD_FM_DR, _("56xx: Set decay of all operators (0 to F)"), constVal<-1>, effectValAnd<15>}},
    {0x57, {DIV_CMD_FM_DR, _("57xx: Set decay of operator 1 (0 to F)"), constVal<0>, effectValAnd<15>}},
    {0x58, {DIV_CMD_FM_DR, _("58xx: Set decay of operator 2 (0 to F)"), constVal<1>, effectValAnd<15>}},
    {0x59, {DIV_CMD_FM_DR, _("59xx: Set decay of operator 3 (0 to F)"), constVal<2>, effectValAnd<15>}},
    {0x5a, {DIV_CMD_FM_DR, _("5Axx: Set decay of operator 4 (0 to F)"), constVal<3>, effectValAnd<15>}},
    {0x5b, {DIV_CMD_FM_KSR, _("5Bxy: Set whether key will scale envelope (x: operator from 1 to 4 (0 for all ops); y: enabled)"), effectOpVal<4>, effectValAnd<1>}}
  };
  const EffectHandler fmESFMFixFreqFNumHandler[4]={
    {DIV_CMD_FM_FIXFREQ, _("3xyy: Set fixed frequency F-num of operator 1 (x: high 2 bits from 0 to 3; y: low 8 bits of F-num)"), constVal<4>, effectValLong<10>},
    {DIV_CMD_FM_FIXFREQ, _("3xyy: Set fixed frequency F-num of operator 2 (x: high 2 bits from 4 to 7; y: low 8 bits of F-num)"), constVal<5>, effectValLong<10>},
    {DIV_CMD_FM_FIXFREQ, _("3xyy: Set fixed frequency F-num of operator 3 (x: high 2 bits from 8 to B; y: low 8 bits of F-num)"), constVal<6>, effectValLong<10>},
    {DIV_CMD_FM_FIXFREQ, _("3xyy: Set fixed frequency F-num of operator 4 (x: high 2 bits from C to F; y: low 8 bits of F-num)"), constVal<7>, effectValLong<10>},
  };
  for (int i=0; i<16; i++) {
    fmESFMPostEffectHandlerMap.emplace(0x30+i,fmESFMFixFreqFNumHandler[i/4]);
  }

  EffectHandlerMap SID2PostEffectHandlerMap={
    {0x10, {DIV_CMD_WAVE, _("10xx: Set waveform (bit 0: triangle; bit 1: saw; bit 2: pulse; bit 3: noise)")}},
    {0x11, {DIV_CMD_C64_RESONANCE, _("11xx: Set resonance (0 to FF)")}},
    {0x12, {DIV_CMD_C64_FILTER_MODE, _("12xx: Set filter mode (bit 0: low pass; bit 1: band pass; bit 2: high pass)")}},
    {0x13, {DIV_CMD_C64_RESET_MASK, _("13xx: Disable envelope reset for this channel (1 disables; 0 enables)")}},
    {0x14, {DIV_CMD_C64_FILTER_RESET, _("14xy: Reset cutoff (x: on new note; y: now)")}},
    {0x15, {DIV_CMD_C64_DUTY_RESET, _("15xy: Reset pulse width (x: on new note; y: now)")}},
    {0x16, {DIV_CMD_C64_EXTENDED, _("16xy: Change other parameters")}},

    {0x17, {DIV_CMD_C64_PW_SLIDE, _("17xx: Pulse width slide up"), effectVal, constVal<1>}},
    {0x18, {DIV_CMD_C64_PW_SLIDE, _("18xx: Pulse width slide down"), effectVal, constVal<-1>}},

    {0x19, {DIV_CMD_C64_CUTOFF_SLIDE, _("19xx: Filter cutoff slide up"), effectVal, constVal<1>}},
    {0x1A, {DIV_CMD_C64_CUTOFF_SLIDE, _("1Axx: Filter cutoff slide down"), effectVal, constVal<-1>}},
  };
  const EffectHandler SID2FineDutyHandler(DIV_CMD_C64_FINE_DUTY, _("3xxx: Set pulse width (0 to FFF)"), effectValLong<12>);
  const EffectHandler SID2FineCutoffHandler(DIV_CMD_C64_FINE_CUTOFF, _("4xxx: Set cutoff (0 to FFF)"), effectValLong<11>);
  for (int i=0; i<16; i++) SID2PostEffectHandlerMap.emplace(0x30+i,SID2FineDutyHandler);
  for (int i=0; i<16; i++) SID2PostEffectHandlerMap.emplace(0x40+i,SID2FineCutoffHandler);

  EffectHandlerMap SID3PostEffectHandlerMap={
    {0x60, {DIV_CMD_WAVE, _("60xx: Set waveform (bit 0: triangle; bit 1: saw; bit 2: pulse; bit 3: noise; bit 4: special wave)")}},
    {0x61, {DIV_CMD_SID3_SPECIAL_WAVE, _("61xx: Set special wave (00-39)")}},
    {0x62, {DIV_CMD_C64_EXTENDED, _("62xx: Modulation control (bit 0: ring mod; bit 1: osc. sync; bit 2: phase mod)")}},
    {0x63, {DIV_CMD_C64_DUTY_RESET, _("63xy: Reset pulse width (x: on new note; y: now)")}},

    {0x64, {DIV_CMD_SID3_RING_MOD_SRC, _("64xx: Set ring modulation source channel (0-7)")}},
    {0x65, {DIV_CMD_SID3_HARD_SYNC_SRC, _("65xx: Set hard sync source channel (0-6)")}},
    {0x66, {DIV_CMD_SID3_PHASE_MOD_SRC, _("66xx: Set phase modulation source channel (0-6)")}},

    {0x67, {DIV_CMD_FM_AR, _("67xx: Set attack")}},
    {0x68, {DIV_CMD_FM_DR, _("68xx: Set decay")}},
    {0x69, {DIV_CMD_FM_SL, _("69xx: Set sustain level")}},
    {0x6A, {DIV_CMD_FM_D2R, _("6Axx: Set sustain rate")}},
    {0x6B, {DIV_CMD_FM_RR, _("6Bxx: Set release")}},

    {0x6C, {DIV_CMD_SID3_WAVE_MIX, _("6Cxx: Set wave mix mode (0-4)")}},

    {0x6D, {DIV_CMD_SID3_LFSR_FEEDBACK_BITS, _("6Dxx: Set noise LFSR feedback bits (low byte)"), effectVal, constVal<0>}},
    {0x6E, {DIV_CMD_SID3_LFSR_FEEDBACK_BITS, _("6Exx: Set noise LFSR feedback bits (medium byte)"), effectVal, constVal<1>}},
    {0x6F, {DIV_CMD_SID3_LFSR_FEEDBACK_BITS, _("6Fxx: Set noise LFSR feedback bits (higher byte)"), effectVal, constVal<2>}},
    {0x70, {DIV_CMD_SID3_LFSR_FEEDBACK_BITS, _("70xx: Set noise LFSR feedback bits (highest bits, 0-3F)"), effectVal, constVal<3>}},

    {0x71, {DIV_CMD_C64_RESONANCE, _("71xx: Set filter 1 resonance"), effectVal, constVal<0>}},
    {0x72, {DIV_CMD_C64_RESONANCE, _("72xx: Set filter 2 resonance"), effectVal, constVal<1>}},
    {0x73, {DIV_CMD_C64_RESONANCE, _("73xx: Set filter 3 resonance"), effectVal, constVal<2>}},
    {0x74, {DIV_CMD_C64_RESONANCE, _("74xx: Set filter 4 resonance"), effectVal, constVal<3>}},

    {0x75, {DIV_CMD_SID3_1_BIT_NOISE, _("75xx: Set noise mode (0: usual noise, 1: 1-bit noise (PCM mode on wave channel))")}},

    {0x76, {DIV_CMD_SID3_FILTER_OUTPUT_VOLUME, _("76xx: Set filter 1 output volume"), effectVal, constVal<0>}},
    {0x77, {DIV_CMD_SID3_FILTER_OUTPUT_VOLUME, _("77xx: Set filter 2 output volume"), effectVal, constVal<1>}},
    {0x78, {DIV_CMD_SID3_FILTER_OUTPUT_VOLUME, _("78xx: Set filter 3 output volume"), effectVal, constVal<2>}},
    {0x79, {DIV_CMD_SID3_FILTER_OUTPUT_VOLUME, _("79xx: Set filter 4 output volume"), effectVal, constVal<3>}},

    {0x7A, {DIV_CMD_SID3_FILTER_DISTORTION, _("7Axx: Set filter 1 distortion"), effectVal, constVal<0>}},
    {0x7B, {DIV_CMD_SID3_FILTER_DISTORTION, _("7Bxx: Set filter 2 distortion"), effectVal, constVal<1>}},
    {0x7C, {DIV_CMD_SID3_FILTER_DISTORTION, _("7Cxx: Set filter 3 distortion"), effectVal, constVal<2>}},
    {0x7D, {DIV_CMD_SID3_FILTER_DISTORTION, _("7Dxx: Set filter 4 distortion"), effectVal, constVal<3>}},

    {0x7E, {DIV_CMD_FM_FB, _("7Exx: Set feedback")}},
    {0x7F, {DIV_CMD_SID3_CHANNEL_INVERSION, _("7Fxx: Set channel signal inversion (bit 0: right channel, bit 1: left channel)")}},

    {0xA0, {DIV_CMD_C64_FILTER_MODE, _("A0xy: Set filter mode (x: filter (0-3); y: bit 0: low pass; bit 1: band pass; bit 2: high pass)")}},
    {0xA1, {DIV_CMD_SID3_FILTER_CONNECTION, _("A1xy: Set filter connection (x: filter (0-3); y: bit 0: connect to channel input; bit 1: connect to channel output)")}},
    {0xA2, {DIV_CMD_SID3_FILTER_MATRIX, _("A2xy: Set filter connection matrix (x: filter (0-3); y: bits 0-3: add filter 1-4 output to filter's input)")}},
    {0xA3, {DIV_CMD_SID3_FILTER_ENABLE, _("A3xy: Enable filter (x: filter (0-3); y: enable)")}},

    {0xA4, {DIV_CMD_C64_PW_SLIDE, _("A4xx: Pulse width slide up"), effectVal, constVal<1>}},
    {0xA5, {DIV_CMD_C64_PW_SLIDE, _("A5xx: Pulse width slide down"), effectVal, constVal<-1>}},

    {0xA6, {DIV_CMD_C64_CUTOFF_SLIDE, _("A6xx: Filter 1 cutoff slide up"), effectVal, constVal<1>}},
    {0xA7, {DIV_CMD_C64_CUTOFF_SLIDE, _("A7xx: Filter 1 cutoff slide down"), effectVal, constVal<-1>}},
    {0xA8, {DIV_CMD_C64_CUTOFF_SLIDE, _("A8xx: Filter 2 cutoff slide up"), effectVal, constVal<2>}},
    {0xA9, {DIV_CMD_C64_CUTOFF_SLIDE, _("A9xx: Filter 2 cutoff slide down"), effectVal, constVal<-2>}},
    {0xAA, {DIV_CMD_C64_CUTOFF_SLIDE, _("AAxx: Filter 3 cutoff slide up"), effectVal, constVal<3>}},
    {0xAB, {DIV_CMD_C64_CUTOFF_SLIDE, _("ABxx: Filter 3 cutoff slide down"), effectVal, constVal<-3>}},
    {0xAC, {DIV_CMD_C64_CUTOFF_SLIDE, _("ACxx: Filter 4 cutoff slide up"), effectVal, constVal<4>}},
    {0xAD, {DIV_CMD_C64_CUTOFF_SLIDE, _("ADxx: Filter 4 cutoff slide down"), effectVal, constVal<-4>}},

    {0xAE, {DIV_CMD_SID3_PHASE_RESET, _("AExx: Phase reset on tick xx")}},
    {0xAF, {DIV_CMD_SID3_NOISE_PHASE_RESET, _("AFxx: Noise phase reset on tick xx")}},
    {0xB0, {DIV_CMD_SID3_ENVELOPE_RESET, _("B0xx: Envelope reset on tick xx")}},

    {0xB1, {DIV_CMD_SID3_CUTOFF_SCALING, _("B1xy: Cutoff scaling control (x: filter (0-3); y: bit 0: enable scaling; bit 1: invert scaling)")}},
    {0xB2, {DIV_CMD_SID3_RESONANCE_SCALING, _("B2xy: Resonance scaling control (x: filter (0-3); y: bit 0: enable scaling; bit 1: invert scaling)")}},
  };

  const EffectHandler SID3FineDutyHandler(DIV_CMD_C64_FINE_DUTY, _("5xxx: Set pulse width (0 to FFF)"), effectValLong<12>);
  const EffectHandler SID3FineCutoffHandler1(DIV_CMD_C64_FINE_CUTOFF, _("1xxx: Set cutoff of filter 1 (0 to FFF)"), effectValLong<12>, constVal<0>);
  const EffectHandler SID3FineCutoffHandler2(DIV_CMD_C64_FINE_CUTOFF, _("2xxx: Set cutoff of filter 2 (0 to FFF)"), effectValLong<12>, constVal<1>);
  const EffectHandler SID3FineCutoffHandler3(DIV_CMD_C64_FINE_CUTOFF, _("3xxx: Set cutoff of filter 3 (0 to FFF)"), effectValLong<12>, constVal<2>);
  const EffectHandler SID3FineCutoffHandler4(DIV_CMD_C64_FINE_CUTOFF, _("4xxx: Set cutoff of filter 4 (0 to FFF)"), effectValLong<12>, constVal<3>);
  for (int i=0; i<16; i++) SID3PostEffectHandlerMap.emplace(0x50+i,SID3FineDutyHandler);
  for (int i=0; i<16; i++) SID3PostEffectHandlerMap.emplace(0x10+i,SID3FineCutoffHandler1);
  for (int i=0; i<16; i++) SID3PostEffectHandlerMap.emplace(0x20+i,SID3FineCutoffHandler2);
  for (int i=0; i<16; i++) SID3PostEffectHandlerMap.emplace(0x30+i,SID3FineCutoffHandler3);
  for (int i=0; i<16; i++) SID3PostEffectHandlerMap.emplace(0x40+i,SID3FineCutoffHandler4);

  // SysDefs

  // this chip uses YMZ ADPCM, but the emulator uses ADPCM-B because I got it wrong back then.
  sysDefs[DIV_SYSTEM_YMU759]=new DivSysDef(
    _("Yamaha YMU759 (MA-2)"), NULL, 0x01, 0x01, 17, true, false, 0, false, (1U<<DIV_SAMPLE_DEPTH_YMZ_ADPCM)|(1U<<DIV_SAMPLE_DEPTH_ADPCM_B), 0, 0,
    _("a chip which found its way inside mobile phones in the 2000's.\nas proprietary as it is, it passed away after losing to MP3 in the mobile hardware battle."),
    {_("Channel 1"), _("Channel 2"), _("Channel 3"), _("Channel 4"), _("Channel 5"), _("Channel 6"), _("Channel 7"), _("Channel 8"), _("Channel 9"), _("Channel 10"), _("Channel 11"), _("Channel 12"), _("Channel 13"), _("Channel 14"), _("Channel 15"), _("Channel 16"), _("PCM")        }, // name
    {"1",         "2",         "3",         "4",         "5",         "6",         "7",         "8",         "9",         "10",         "11",         "12",         "13",         "14",         "15",         "16",         _("PCM")        }, // short
    {DIV_CH_FM,   DIV_CH_FM,   DIV_CH_FM,   DIV_CH_FM,   DIV_CH_FM,   DIV_CH_FM,   DIV_CH_FM,   DIV_CH_FM,   DIV_CH_FM,   DIV_CH_FM,    DIV_CH_FM,    DIV_CH_FM,    DIV_CH_FM,    DIV_CH_FM,    DIV_CH_FM,    DIV_CH_FM,    DIV_CH_PCM   }, // type
    {DIV_INS_OPL, DIV_INS_OPL, DIV_INS_OPL, DIV_INS_OPL, DIV_INS_OPL, DIV_INS_OPL, DIV_INS_OPL, DIV_INS_OPL, DIV_INS_OPL, DIV_INS_OPL,  DIV_INS_OPL,  DIV_INS_OPL,  DIV_INS_OPL,  DIV_INS_OPL,  DIV_INS_OPL,  DIV_INS_OPL,  DIV_INS_AMIGA}  // ins
  );

  sysDefs[DIV_SYSTEM_GENESIS]=new DivSysDef(
    _("Sega Genesis/Mega Drive"), "セガメガドライブ", 0x02, 0x02, 10, true, true, 0, true, 0, 0, 0,
    "<COMPOUND SYSTEM!>",
    {}, {}, {}, {}
  );

  sysDefs[DIV_SYSTEM_GENESIS_EXT]=new DivSysDef(
    _("Sega Genesis Extended Channel 3"), NULL, 0x42, 0x42, 13, true, true, 0, true, 0, 0, 0,
    "<COMPOUND SYSTEM!>",
    {}, {}, {}, {}
  );

  sysDefs[DIV_SYSTEM_SMS]=new DivSysDef(
    _("TI SN76489"), NULL, 0x03, 0x03, 4, false, true, 0x150, false, 0, 0, 0,
    _("a square/noise sound chip found on the Sega Master System, ColecoVision, Tandy, TI's own 99/4A and a few other places."),
    {_("Square 1"), _("Square 2"), _("Square 3"), _("Noise")},
    {"S1", "S2", "S3", "NO"},
    {DIV_CH_PULSE, DIV_CH_PULSE, DIV_CH_PULSE, DIV_CH_NOISE},
    {DIV_INS_STD, DIV_INS_STD, DIV_INS_STD, DIV_INS_STD},
    {},
    {
      {0x20, {DIV_CMD_STD_NOISE_MODE, _("20xy: Set noise mode (x: preset freq/ch3 freq; y: thin pulse/noise)")}}
    }
  );

  sysDefs[DIV_SYSTEM_SMS_OPLL]=new DivSysDef(
    _("Sega Master System + FM Expansion"), NULL, 0x43, 0x43, 13, true, true, 0, true, 0, 0, 0,
    "<COMPOUND SYSTEM!>",
    {}, {}, {}, {}
  );

  sysDefs[DIV_SYSTEM_GB]=new DivSysDef(
    _("Game Boy"), NULL, 0x04, 0x04, 4, false, true, 0x161, false, 0, 32, 16,
    _("the most popular portable game console of the era."),
    {_("Pulse 1"), _("Pulse 2"), _("Wavetable"), _("Noise")},
    {"S1", "S2", "WA", "NO"},
    {DIV_CH_PULSE, DIV_CH_PULSE, DIV_CH_WAVE, DIV_CH_NOISE},
    {DIV_INS_GB, DIV_INS_GB, DIV_INS_GB, DIV_INS_GB},
    {},
    {
      {0x10, {DIV_CMD_WAVE, _("10xx: Set waveform")}},
      {0x11, {DIV_CMD_STD_NOISE_MODE, _("11xx: Set noise length (0: long; 1: short)")}},
      {0x12, {DIV_CMD_STD_NOISE_MODE, _("12xx: Set duty cycle (0 to 3)")}},
      {0x13, {DIV_CMD_GB_SWEEP_TIME, _("13xy: Setup sweep (x: time; y: shift)")}},
      {0x14, {DIV_CMD_GB_SWEEP_DIR, _("14xx: Set sweep direction (0: up; 1: down)")}}
    }
  );

  sysDefs[DIV_SYSTEM_PCE]=new DivSysDef(
    _("PC Engine/TurboGrafx-16"), NULL, 0x05, 0x05, 6, false, true, 0x161, false, 1U<<DIV_SAMPLE_DEPTH_8BIT, 32, 32,
    _("an '80s game console with a wavetable sound chip, popular in Japan."),
    {_("Channel 1"), _("Channel 2"), _("Channel 3"), _("Channel 4"), _("Channel 5"), _("Channel 6")},
    {"CH1", "CH2", "CH3", "CH4", "CH5", "CH6"},
    {DIV_CH_WAVE, DIV_CH_WAVE, DIV_CH_WAVE, DIV_CH_WAVE, DIV_CH_WAVE, DIV_CH_WAVE},
    {DIV_INS_PCE, DIV_INS_PCE, DIV_INS_PCE, DIV_INS_PCE, DIV_INS_PCE, DIV_INS_PCE},
    {DIV_INS_AMIGA, DIV_INS_AMIGA, DIV_INS_AMIGA, DIV_INS_AMIGA, DIV_INS_AMIGA, DIV_INS_AMIGA},
    {
      {0x10, {DIV_CMD_WAVE, _("10xx: Set waveform")}},
      {0x11, {DIV_CMD_STD_NOISE_MODE, _("11xx: Toggle noise mode")}},
      {0x12, {DIV_CMD_PCE_LFO_MODE, _("12xx: Setup LFO (0: disabled; 1: 1x depth; 2: 16x depth; 3: 256x depth)")}},
      {0x13, {DIV_CMD_PCE_LFO_SPEED, _("13xx: Set LFO speed")}},
      {0x17, {DIV_CMD_SAMPLE_MODE, _("17xx: Toggle PCM mode (LEGACY)")}}
    }
  );

  sysDefs[DIV_SYSTEM_NES]=new DivSysDef(
    _("NES (Ricoh 2A03)"), NULL, 0x06, 0x06, 5, false, true, 0x161, false, (1U<<DIV_SAMPLE_DEPTH_1BIT_DPCM)|(1U<<DIV_SAMPLE_DEPTH_8BIT), 0, 0,
    _("also known as Famicom in Japan, it's the most well-known game console of the '80s."),
    {_("Pulse 1"), _("Pulse 2"), _("Triangle"), _("Noise"), _("DPCM")},
    {"S1", "S2", "TR", "NO", "DMC"},
    {DIV_CH_PULSE, DIV_CH_PULSE, DIV_CH_WAVE, DIV_CH_NOISE, DIV_CH_PCM},
    {DIV_INS_NES, DIV_INS_NES, DIV_INS_NES, DIV_INS_NES, DIV_INS_NES},
    {DIV_INS_NULL, DIV_INS_NULL, DIV_INS_NULL, DIV_INS_NULL, DIV_INS_AMIGA},
    {
      {0x11, {DIV_CMD_NES_DMC, _("11xx: Write to delta modulation counter (0 to 7F)")}},
      {0x12, {DIV_CMD_STD_NOISE_MODE, _("12xx: Set duty cycle/noise mode (pulse: 0 to 3; noise: 0 or 1)")}},
      {0x13, {DIV_CMD_NES_SWEEP, _("13xy: Sweep up (x: time; y: shift)"),constVal<0>,effectVal}},
      {0x14, {DIV_CMD_NES_SWEEP, _("14xy: Sweep down (x: time; y: shift)"),constVal<1>,effectVal}},
      {0x15, {DIV_CMD_NES_ENV_MODE, _("15xx: Set envelope mode (0: envelope, 1: length, 2: looping, 3: constant)")}},
      {0x16, {DIV_CMD_NES_LENGTH, _("16xx: Set length counter (refer to manual for a list of values)")}},
      {0x17, {DIV_CMD_NES_COUNT_MODE, _("17xx: Set frame counter mode (0: 4-step, 1: 5-step)")}},
      {0x18, {DIV_CMD_SAMPLE_MODE, _("18xx: Select PCM/DPCM mode (0: PCM; 1: DPCM)")}},
      {0x19, {DIV_CMD_NES_LINEAR_LENGTH, _("19xx: Set triangle linear counter (0 to 7F; 80 and higher halt)")}},
      {0x20, {DIV_CMD_SAMPLE_FREQ, _("20xx: Set DPCM frequency (0 to F)")}}
    }
  );

  sysDefs[DIV_SYSTEM_NES_VRC7]=new DivSysDef(
    _("NES + Konami VRC7"), NULL, 0x46, 0x46, 11, true, true, 0, true, 0, 0, 0,
    "<COMPOUND SYSTEM!>",
    {}, {}, {}, {}
  );

  sysDefs[DIV_SYSTEM_NES_FDS]=new DivSysDef(
    _("Famicom Disk System"), NULL, 0, 0x86, 6, false, true, 0, true, 0, 0, 0,
    "<COMPOUND SYSTEM!>",
    {}, {}, {}, {}
  );

  sysDefs[DIV_SYSTEM_C64_6581]=new DivSysDef(
    _("Commodore 64 (SID 6581)"), NULL, 0x47, 0x47, 3, false, true, 0, false, 0, 0, 0,
    _("this computer is powered by the SID chip, which had synthesizer features like a filter and ADSR."),
    {_("Channel 1"), _("Channel 2"), _("Channel 3")},
    {"CH1", "CH2", "CH3"},
    {DIV_CH_NOISE, DIV_CH_NOISE, DIV_CH_NOISE},
    {DIV_INS_C64, DIV_INS_C64, DIV_INS_C64},
    {},
    {},
    c64PostEffectHandlerMap
  );

  sysDefs[DIV_SYSTEM_C64_8580]=new DivSysDef(
    _("Commodore 64 (SID 8580)"), NULL, 0x07, 0x07, 3, false, true, 0, false, 0, 0, 0,
    _("this computer is powered by the SID chip, which had synthesizer features like a filter and ADSR.\nthis is the newer revision of the chip."),
    {_("Channel 1"), _("Channel 2"), _("Channel 3")},
    {"CH1", "CH2", "CH3"},
    {DIV_CH_NOISE, DIV_CH_NOISE, DIV_CH_NOISE},
    {DIV_INS_C64, DIV_INS_C64, DIV_INS_C64},
    {},
    {},
    c64PostEffectHandlerMap
  );

  sysDefs[DIV_SYSTEM_ARCADE]=new DivSysDef(
    _("DefleCade"), NULL, 0x08, 0x08, 13, true, false, 0, true, 0, 0, 0,
    "<COMPOUND SYSTEM!>",
    {}, {}, {}, {}
  );

  sysDefs[DIV_SYSTEM_YM2610]=new DivSysDef(
    _("Neo Geo CD"), NULL, 0x09, 0x09, 13, true, true, 0x151, false, (1U<<DIV_SAMPLE_DEPTH_ADPCM_A)|(1U<<DIV_SAMPLE_DEPTH_8BIT), 0, 0,
    _("like Neo Geo, but lacking the ADPCM-B channel since they couldn't connect the pins."),
    {_("FM 1"), _("FM 2"), _("FM 3"), _("FM 4"), _("PSG 1"), _("PSG 2"), _("PSG 3"), _("ADPCM-A 1"), _("ADPCM-A 2"), _("ADPCM-A 3"), _("ADPCM-A 4"), _("ADPCM-A 5"), _("ADPCM-A 6")},
    {"F1", "F2", "F3", "F4", "S1", "S2", "S3", "P1", "P2", "P3", "P4", "P5", "P6"},
    {DIV_CH_FM, DIV_CH_FM, DIV_CH_FM, DIV_CH_FM, DIV_CH_PULSE, DIV_CH_PULSE, DIV_CH_PULSE, DIV_CH_PCM, DIV_CH_PCM, DIV_CH_PCM, DIV_CH_PCM, DIV_CH_PCM, DIV_CH_PCM},
    {DIV_INS_FM, DIV_INS_FM, DIV_INS_FM, DIV_INS_FM, DIV_INS_AY, DIV_INS_AY, DIV_INS_AY, DIV_INS_ADPCMA, DIV_INS_ADPCMA, DIV_INS_ADPCMA, DIV_INS_ADPCMA, DIV_INS_ADPCMA, DIV_INS_ADPCMA},
    {DIV_INS_NULL, DIV_INS_NULL, DIV_INS_NULL, DIV_INS_NULL, DIV_INS_NULL, DIV_INS_NULL, DIV_INS_NULL, DIV_INS_AMIGA, DIV_INS_AMIGA, DIV_INS_AMIGA, DIV_INS_AMIGA, DIV_INS_AMIGA, DIV_INS_AMIGA},
    fmEffectHandlerMap,
    fmOPNAPostEffectHandlerMap
  );

  sysDefs[DIV_SYSTEM_YM2610_EXT]=new DivSysDef(
    _("Neo Geo CD Extended Channel 2"), NULL, 0x49, 0x49, 16, true, true, 0x151, false, (1U<<DIV_SAMPLE_DEPTH_ADPCM_A)|(1U<<DIV_SAMPLE_DEPTH_8BIT), 0, 0,
    _("like Neo Geo, but lacking the ADPCM-B channel since they couldn't connect the pins.\nthis one is in Extended Channel mode, which turns the second FM channel into four operators with independent notes/frequencies."),
    {_("FM 1"), _("FM 2 OP1"), _("FM 2 OP2"), _("FM 2 OP3"), _("FM 2 OP4"), _("FM 3"), _("FM 4"), _("PSG 1"), _("PSG 2"), _("PSG 3"), _("ADPCM-A 1"), _("ADPCM-A 2"), _("ADPCM-A 3"), _("ADPCM-A 4"), _("ADPCM-A 5"), _("ADPCM-A 6")},
    {"F1", "O1", "O2", "O3", "O4", "F3", "F4", "S1", "S2", "S3", "P1", "P2", "P3", "P4", "P5", "P6"},
    {DIV_CH_FM, DIV_CH_OP, DIV_CH_OP, DIV_CH_OP, DIV_CH_OP, DIV_CH_FM, DIV_CH_FM, DIV_CH_PULSE, DIV_CH_PULSE, DIV_CH_PULSE, DIV_CH_PCM, DIV_CH_PCM, DIV_CH_PCM, DIV_CH_PCM, DIV_CH_PCM, DIV_CH_PCM},
    {DIV_INS_FM, DIV_INS_FM, DIV_INS_FM, DIV_INS_FM, DIV_INS_FM, DIV_INS_FM, DIV_INS_FM, DIV_INS_AY, DIV_INS_AY, DIV_INS_AY, DIV_INS_ADPCMA, DIV_INS_ADPCMA, DIV_INS_ADPCMA, DIV_INS_ADPCMA, DIV_INS_ADPCMA, DIV_INS_ADPCMA},
    {DIV_INS_NULL, DIV_INS_NULL, DIV_INS_NULL, DIV_INS_NULL, DIV_INS_NULL, DIV_INS_NULL, DIV_INS_NULL, DIV_INS_NULL, DIV_INS_NULL, DIV_INS_NULL, DIV_INS_AMIGA, DIV_INS_AMIGA, DIV_INS_AMIGA, DIV_INS_AMIGA, DIV_INS_AMIGA, DIV_INS_AMIGA},
    {},
    fmOPNAPostEffectHandlerMap,
    fmExtChEffectHandlerMap
  );

  sysDefs[DIV_SYSTEM_MSX2]=new DivSysDef(
    _("MSX + SCC"), NULL, 0, 0x0a, 8, false, true, 0, true, 0, 0, 0,
    "<COMPOUND SYSTEM!>",
    {}, {}, {}, {}
  );

  sysDefs[DIV_SYSTEM_AY8910]=new DivSysDef(
    _("AY-3-8910"), NULL, 0x80, 0, 3, false, true, 0x151, false, 1U<<DIV_SAMPLE_DEPTH_8BIT, 0, 0,
    _("this chip is everywhere! ZX Spectrum, MSX, Amstrad CPC, Intellivision, Vectrex...\nthe discovery of envelope bass helped it beat the SN76489 with ease."),
    {_("PSG 1"), _("PSG 2"), _("PSG 3")},
    {"S1", "S2", "S3"},
    {DIV_CH_PULSE, DIV_CH_PULSE, DIV_CH_PULSE},
    {DIV_INS_AY, DIV_INS_AY, DIV_INS_AY},
    {DIV_INS_AMIGA, DIV_INS_AMIGA, DIV_INS_AMIGA},
    {},
    ayPostEffectHandlerMap
  );

  sysDefs[DIV_SYSTEM_AMIGA]=new DivSysDef(
    _("Amiga"), NULL, 0x81, 0, 4, false, true, 0, false, 1U<<DIV_SAMPLE_DEPTH_8BIT, 0, 256,
    _("a computer from the '80s with full sampling capabilities, giving it a sound ahead of its time."),
    {_("Channel 1"), _("Channel 2"), _("Channel 3"), _("Channel 4")},
    {"CH1", "CH2", "CH3", "CH4"},
    {DIV_CH_PCM, DIV_CH_PCM, DIV_CH_PCM, DIV_CH_PCM},
    {DIV_INS_AMIGA, DIV_INS_AMIGA, DIV_INS_AMIGA, DIV_INS_AMIGA},
    {},
    {},
    {
      {0x10, {DIV_CMD_AMIGA_FILTER, _("10xx: Toggle filter (0 disables; 1 enables)")}},
      {0x11, {DIV_CMD_AMIGA_AM, _("11xx: Toggle AM with next channel")}},
      {0x12, {DIV_CMD_AMIGA_PM, _("12xx: Toggle period modulation with next channel")}},
      {0x13, {DIV_CMD_WAVE, _("13xx: Set waveform")}}
    }
  );

  sysDefs[DIV_SYSTEM_YM2151]=new DivSysDef(
    _("Yamaha YM2151 (OPM)"), NULL, 0x82, 0, 8, true, false, 0x150, false, 0, 0, 0,
    _("this was Yamaha's first integrated FM chip.\nit was used in several synthesizers, computers and arcade boards."),
    {_("FM 1"), _("FM 2"), _("FM 3"), _("FM 4"), _("FM 5"), _("FM 6"), _("FM 7"), _("FM 8")},
    {"F1", "F2", "F3", "F4", "F5", "F6", "F7", "F8"},
    {DIV_CH_FM, DIV_CH_FM, DIV_CH_FM, DIV_CH_FM, DIV_CH_FM, DIV_CH_FM, DIV_CH_FM, DIV_CH_FM},
    {DIV_INS_OPM, DIV_INS_OPM, DIV_INS_OPM, DIV_INS_OPM, DIV_INS_OPM, DIV_INS_OPM, DIV_INS_OPM, DIV_INS_OPM},
    {},
    fmEffectHandlerMap,
    fmOPMPostEffectHandlerMap
  );

  sysDefs[DIV_SYSTEM_YM2612]=new DivSysDef(
    _("Yamaha YM2612 (OPN2)"), NULL, 0x83, 0, 6, true, false, 0x150, false, 1U<<DIV_SAMPLE_DEPTH_8BIT, 0, 0,
    _("this chip is mostly known for being in the Sega Genesis (but it also was on the FM Towns computer)."),
    {_("FM 1"), _("FM 2"), _("FM 3"), _("FM 4"), _("FM 5"), _("FM 6")},
    {"F1", "F2", "F3", "F4", "F5", "F6"},
    {DIV_CH_FM, DIV_CH_FM, DIV_CH_FM, DIV_CH_FM, DIV_CH_FM, DIV_CH_FM},
    {DIV_INS_FM, DIV_INS_FM, DIV_INS_FM, DIV_INS_FM, DIV_INS_FM, DIV_INS_FM},
    {DIV_INS_NULL, DIV_INS_NULL, DIV_INS_NULL, DIV_INS_NULL, DIV_INS_NULL, DIV_INS_AMIGA},
    fmOPN2EffectHandlerMap,
    fmOPN2PostEffectHandlerMap
  );

  sysDefs[DIV_SYSTEM_TIA]=new DivSysDef(
    _("Atari TIA"), NULL, 0x84, 0, 2, false, true, 0, false, 0, 0, 0,
    _("it's a challenge to make music on this chip which barely has musical capabilities..."),
    {_("Channel 1"), _("Channel 2")},
    {"CH1", "CH2"},
    {DIV_CH_WAVE, DIV_CH_WAVE},
    {DIV_INS_TIA, DIV_INS_TIA},
    {},
    {},
    waveOnlyEffectHandlerMap
  );

  sysDefs[DIV_SYSTEM_SAA1099]=new DivSysDef(
    _("Philips SAA1099"), NULL, 0x97, 0, 6, false, true, 0x171, false, 0, 0, 0,
    _("supposedly an upgrade from the AY-3-8910, this was present on the Creative Music System (Game Blaster) and SAM Coupé."),
    {_("PSG 1"), _("PSG 2"), _("PSG 3"), _("PSG 4"), _("PSG 5"), _("PSG 6")},
    {"S1", "S2", "S3", "S4", "S5", "S6"},
    {DIV_CH_PULSE, DIV_CH_PULSE, DIV_CH_PULSE, DIV_CH_PULSE, DIV_CH_PULSE, DIV_CH_PULSE},
    {DIV_INS_SAA1099, DIV_INS_SAA1099, DIV_INS_SAA1099, DIV_INS_SAA1099, DIV_INS_SAA1099, DIV_INS_SAA1099},
    {},
    {},
    {
      {0x10, {DIV_CMD_STD_NOISE_MODE, _("10xy: Set channel mode (x: noise; y: tone)")}},
      {0x11, {DIV_CMD_STD_NOISE_FREQ, _("11xx: Set noise frequency")}},
      {0x12, {DIV_CMD_SAA_ENVELOPE, _("12xx: Setup envelope (refer to docs for more information)")}},
    }
  );

  sysDefs[DIV_SYSTEM_AY8930]=new DivSysDef(
    _("Microchip AY8930"), NULL, 0x9a, 0, 3, false, true, 0x151, false, 1U<<DIV_SAMPLE_DEPTH_8BIT, 0, 0,
    _("an improved version of the AY-3-8910 with a bigger frequency range, duty cycles, configurable noise and per-channel envelopes!"),
    {_("PSG 1"), _("PSG 2"), _("PSG 3")},
    {"S1", "S2", "S3"},
    {DIV_CH_PULSE, DIV_CH_PULSE, DIV_CH_PULSE},
    {DIV_INS_AY8930, DIV_INS_AY8930, DIV_INS_AY8930},
    {DIV_INS_AMIGA, DIV_INS_AMIGA, DIV_INS_AMIGA},
    {},
    ay8930PostEffectHandlerMap
  );

  sysDefs[DIV_SYSTEM_VIC20]=new DivSysDef(
    _("Commodore VIC-20"), NULL, 0x85, 0, 4, false, true, 0, false, 0, 0, 0,
    _("Commodore's successor to the PET.\nits square wave channels are more than just square..."),
    {_("Low"), _("Mid"), _("High"), _("Noise")},
    {"LO", "MID", "HI", "NO"},
    {DIV_CH_PULSE, DIV_CH_PULSE, DIV_CH_PULSE, DIV_CH_NOISE},
    {DIV_INS_VIC, DIV_INS_VIC, DIV_INS_VIC, DIV_INS_VIC},
    {},
    waveOnlyEffectHandlerMap
  );

  sysDefs[DIV_SYSTEM_PET]=new DivSysDef(
    _("Commodore PET"), NULL, 0x86, 0, 1, false, true, 0, false, 0, 0, 0,
    _("one channel of 1-bit wavetable which is better (and worse) than the PC Speaker."),
    {_("Wave")},
    {"PET"},
    {DIV_CH_PULSE},
    {DIV_INS_PET},
    {},
    waveOnlyEffectHandlerMap
  );

  sysDefs[DIV_SYSTEM_SNES]=new DivSysDef(
    _("SNES"), NULL, 0x87, 0, 8, false, true, 0, false, 1U<<DIV_SAMPLE_DEPTH_BRR, 0, 16,
    _("FM? nah... samples! Nintendo's answer to Sega."),
    {_("Channel 1"), _("Channel 2"), _("Channel 3"), _("Channel 4"), _("Channel 5"), _("Channel 6"), _("Channel 7"), _("Channel 8")},
    {"CH1", "CH2", "CH3", "CH4", "CH5", "CH6", "CH7", "CH8"},
    {DIV_CH_PCM, DIV_CH_PCM, DIV_CH_PCM, DIV_CH_PCM, DIV_CH_PCM, DIV_CH_PCM, DIV_CH_PCM, DIV_CH_PCM},
    {DIV_INS_SNES, DIV_INS_SNES, DIV_INS_SNES, DIV_INS_SNES, DIV_INS_SNES, DIV_INS_SNES, DIV_INS_SNES, DIV_INS_SNES},
    {},
    {
      {0x18, {DIV_CMD_SNES_ECHO_ENABLE, _("18xx: Enable echo buffer")}},
      {0x19, {DIV_CMD_SNES_ECHO_DELAY, _("19xx: Set echo delay (0 to F)")}},
      {0x1a, {DIV_CMD_SNES_ECHO_VOL_LEFT, _("1Axx: Set left echo volume")}},
      {0x1b, {DIV_CMD_SNES_ECHO_VOL_RIGHT, _("1Bxx: Set right echo volume")}},
      {0x1c, {DIV_CMD_SNES_ECHO_FEEDBACK, _("1Cxx: Set echo feedback")}},
      {0x1e, {DIV_CMD_SNES_GLOBAL_VOL_LEFT, _("1Exx: Set dry output volume (left)")}},
      {0x1f, {DIV_CMD_SNES_GLOBAL_VOL_RIGHT, _("1Fxx: Set dry output volume (right)")}},
      {0x30, {DIV_CMD_SNES_ECHO_FIR, _("30xx: Set echo filter coefficient 0"),constVal<0>,effectVal}},
      {0x31, {DIV_CMD_SNES_ECHO_FIR, _("31xx: Set echo filter coefficient 1"),constVal<1>,effectVal}},
      {0x32, {DIV_CMD_SNES_ECHO_FIR, _("32xx: Set echo filter coefficient 2"),constVal<2>,effectVal}},
      {0x33, {DIV_CMD_SNES_ECHO_FIR, _("33xx: Set echo filter coefficient 3"),constVal<3>,effectVal}},
      {0x34, {DIV_CMD_SNES_ECHO_FIR, _("34xx: Set echo filter coefficient 4"),constVal<4>,effectVal}},
      {0x35, {DIV_CMD_SNES_ECHO_FIR, _("35xx: Set echo filter coefficient 5"),constVal<5>,effectVal}},
      {0x36, {DIV_CMD_SNES_ECHO_FIR, _("36xx: Set echo filter coefficient 6"),constVal<6>,effectVal}},
      {0x37, {DIV_CMD_SNES_ECHO_FIR, _("37xx: Set echo filter coefficient 7"),constVal<7>,effectVal}},
    },
    {
      {0x10, {DIV_CMD_WAVE, _("10xx: Set waveform")}},
      {0x11, {DIV_CMD_STD_NOISE_MODE, _("11xx: Toggle noise mode")}},
      {0x12, {DIV_CMD_SNES_ECHO, _("12xx: Toggle echo on this channel")}},
      {0x13, {DIV_CMD_SNES_PITCH_MOD, _("13xx: Toggle pitch modulation")}},
      {0x14, {DIV_CMD_SNES_INVERT, _("14xy: Toggle invert (x: left; y: right)")}},
      {0x15, {DIV_CMD_SNES_GAIN_MODE, _("15xx: Set envelope mode (0: ADSR, 1: gain/direct, 2: dec, 3: exp, 4: inc, 5: bent)")}},
      {0x16, {DIV_CMD_SNES_GAIN, _("16xx: Set gain (00 to 7F if direct; 00 to 1F otherwise)")}},
      {0x1d, {DIV_CMD_STD_NOISE_FREQ, _("1Dxx: Set noise frequency (00 to 1F)")}},
      {0x20, {DIV_CMD_FM_AR, _("20xx: Set attack (0 to F)")}},
      {0x21, {DIV_CMD_FM_DR, _("21xx: Set decay (0 to 7)")}},
      {0x22, {DIV_CMD_FM_SL, _("22xx: Set sustain (0 to 7)")}},
      {0x23, {DIV_CMD_FM_RR, _("23xx: Set release (00 to 1F)")}},
    }
  );

  sysDefs[DIV_SYSTEM_VRC6]=new DivSysDef(
    _("Konami VRC6"), NULL, 0x88, 0, 3, false, true, 0, false, 1U<<DIV_SAMPLE_DEPTH_8BIT, 0, 0,
    _("an expansion chip for the Famicom, featuring a quirky sawtooth channel."),
    {_("VRC6 1"), _("VRC6 2"), _("VRC6 Saw")},
    {"V1", "V2", "VS"},
    {DIV_CH_PULSE, DIV_CH_PULSE, DIV_CH_WAVE},
    {DIV_INS_VRC6, DIV_INS_VRC6, DIV_INS_VRC6_SAW},
    {DIV_INS_AMIGA, DIV_INS_AMIGA, DIV_INS_NULL},
    {
      {0x12, {DIV_CMD_STD_NOISE_MODE, _("12xx: Set duty cycle (pulse: 0 to 7)")}},
      {0x17, {DIV_CMD_SAMPLE_MODE, _("17xx: Toggle PCM mode (LEGACY)")}},
    }
  );

  sysDefs[DIV_SYSTEM_OPLL]=new DivSysDef(
    _("Yamaha YM2413 (OPLL)"), NULL, 0x89, 0, 9, true, false, 0x150, false, 0, 0, 0,
    _("cost-reduced version of the OPL with 16 patches and only one of them is user-configurable."),
    {_("FM 1"), _("FM 2"), _("FM 3"), _("FM 4"), _("FM 5"), _("FM 6"), _("FM 7"), _("FM 8"), _("FM 9")},
    {"F1", "F2", "F3", "F4", "F5", "F6", "F7", "F8", "F9"},
    {DIV_CH_FM, DIV_CH_FM, DIV_CH_FM, DIV_CH_FM, DIV_CH_FM, DIV_CH_FM, DIV_CH_FM, DIV_CH_FM, DIV_CH_FM},
    {DIV_INS_OPLL, DIV_INS_OPLL, DIV_INS_OPLL, DIV_INS_OPLL, DIV_INS_OPLL, DIV_INS_OPLL, DIV_INS_OPLL, DIV_INS_OPLL, DIV_INS_OPLL},
    {},
    fmEffectHandlerMap,
    fmOPLLPostEffectHandlerMap
  );

  sysDefs[DIV_SYSTEM_FDS]=new DivSysDef(
    _("Famicom Disk System (chip)"), NULL, 0x8a, 0, 1, false, true, 0x161, false, 0, 64, 64,
    _("a disk drive for the Famicom which also contains one wavetable channel."),
    {_("FDS")},
    {"FDS"},
    {DIV_CH_WAVE},
    {DIV_INS_FDS},
    {},
    {
      {0x10, {DIV_CMD_WAVE, _("10xx: Set waveform")}},
      {0x11, {DIV_CMD_FDS_MOD_DEPTH, _("11xx: Set modulation depth")}},
      {0x12, {DIV_CMD_FDS_MOD_HIGH, _("12xy: Set modulation speed high byte (x: enable; y: value)")}},
      {0x13, {DIV_CMD_FDS_MOD_LOW, _("13xx: Set modulation speed low byte")}},
      {0x14, {DIV_CMD_FDS_MOD_POS, _("14xx: Set modulator position")}},
      {0x15, {DIV_CMD_FDS_MOD_WAVE, _("15xx: Set modulator table to waveform")}},
      {0x16, {DIV_CMD_FDS_MOD_AUTO, _("16xy: Automatic modulation speed (x: numerator; y: denominator)")}},
    }
  );

  sysDefs[DIV_SYSTEM_MMC5]=new DivSysDef(
    _("MMC5"), NULL, 0x8b, 0, 3, false, true, 0, false, 1U<<DIV_SAMPLE_DEPTH_8BIT, 0, 0,
    _("an expansion chip for the Famicom, featuring a little-known PCM channel."),
    {_("Pulse 1"), _("Pulse 2"), _("PCM")},
    {"S1", "S2", "PCM"},
    {DIV_CH_PULSE, DIV_CH_PULSE, DIV_CH_PCM},
    {DIV_INS_NES, DIV_INS_NES, DIV_INS_AMIGA},
    {},
    {
      {0x12, {DIV_CMD_STD_NOISE_MODE, _("12xx: Set duty cycle/noise mode (pulse: 0 to 3; noise: 0 or 1)")}},
    }
  );

  sysDefs[DIV_SYSTEM_N163]=new DivSysDef(
    _("Namco 163"), NULL, 0x8c, 0, 8, false, true, 0, false, 0, 0, 16,
    _("an expansion chip for the Famicom, with full wavetable."),
    {_("Channel 1"), _("Channel 2"), _("Channel 3"), _("Channel 4"), _("Channel 5"), _("Channel 6"), _("Channel 7"), _("Channel 8")},
    {"CH1", "CH2", "CH3", "CH4", "CH5", "CH6", "CH7", "CH8"},
    {DIV_CH_WAVE, DIV_CH_WAVE, DIV_CH_WAVE, DIV_CH_WAVE, DIV_CH_WAVE, DIV_CH_WAVE, DIV_CH_WAVE, DIV_CH_WAVE},
    {DIV_INS_N163, DIV_INS_N163, DIV_INS_N163, DIV_INS_N163, DIV_INS_N163, DIV_INS_N163, DIV_INS_N163, DIV_INS_N163},
    {},
    {
      {0x18, {DIV_CMD_N163_CHANNEL_LIMIT, _("18xx: Change channel limits (0 to 7, x + 1)")}},
      {0x20, {DIV_CMD_N163_GLOBAL_WAVE_LOAD, _("20xx: Load a waveform into memory")}},
      {0x21, {DIV_CMD_N163_GLOBAL_WAVE_LOADPOS, _("21xx: Set position for wave load")}}
    },
    {
      {0x10, {DIV_CMD_WAVE, _("10xx: Select waveform")}},
      {0x11, {DIV_CMD_N163_WAVE_POSITION, _("11xx: Set waveform position in RAM")}},
      {0x12, {DIV_CMD_N163_WAVE_LENGTH, _("12xx: Set waveform length in RAM (04 to FC in steps of 4)")}},
      {0x15, {DIV_CMD_N163_WAVE_LOADPOS, _("15xx: Set waveform load position")}},
      {0x16, {DIV_CMD_N163_WAVE_LOADLEN, _("16xx: Set waveform load length (04 to FC in steps of 4)")}},
    }
  );

  sysDefs[DIV_SYSTEM_YM2203]=new DivSysDef(
    _("Yamaha YM2203 (OPN)"), NULL, 0x8d, 0, 6, true, true, 0x151, false, 1U<<DIV_SAMPLE_DEPTH_8BIT, 0, 0,
    _("cost-reduced version of the OPM with a different register layout and no stereo...\n...but it has a built-in AY-3-8910! (actually an YM2149)"),
    {_("FM 1"), _("FM 2"), _("FM 3"), _("PSG 1"), _("PSG 2"), _("PSG 3")},
    {"F1", "F2", "F3", "S1", "S2", "S3"},
    {DIV_CH_FM, DIV_CH_FM, DIV_CH_FM, DIV_CH_PULSE, DIV_CH_PULSE, DIV_CH_PULSE},
    {DIV_INS_FM, DIV_INS_FM, DIV_INS_FM, DIV_INS_AY, DIV_INS_AY, DIV_INS_AY},
    {},
    fmEffectHandlerMap,
    fmOPNPostEffectHandlerMap
  );

  sysDefs[DIV_SYSTEM_YM2203_EXT]=new DivSysDef(
    _("Yamaha YM2203 (OPN) Extended Channel 3"), NULL, 0xb6, 0, 9, true, true, 0x151, false, 1U<<DIV_SAMPLE_DEPTH_8BIT, 0, 0,
    _("cost-reduced version of the OPM with a different register layout and no stereo...\n...but it has a built-in AY-3-8910! (actually an YM2149)\nthis one is in Extended Channel mode, which turns the third FM channel into four operators with independent notes/frequencies."),
    {_("FM 1"), _("FM 2"), _("FM 3 OP1"), _("FM 3 OP2"), _("FM 3 OP3"), _("FM 3 OP4"), _("PSG 1"), _("PSG 2"), _("PSG 3")},
    {"F1", "F2", "O1", "O2", "O3", "O4", "S1", "S2", "S3"},
    {DIV_CH_FM, DIV_CH_FM, DIV_CH_OP, DIV_CH_OP, DIV_CH_OP, DIV_CH_OP, DIV_CH_PULSE, DIV_CH_PULSE, DIV_CH_PULSE},
    {DIV_INS_FM, DIV_INS_FM, DIV_INS_FM, DIV_INS_FM, DIV_INS_FM, DIV_INS_FM, DIV_INS_AY, DIV_INS_AY, DIV_INS_AY},
    {},
    {},
    fmOPNPostEffectHandlerMap,
    fmExtChEffectHandlerMap
  );

  sysDefs[DIV_SYSTEM_YM2203_CSM]=new DivSysDef(
    _("Yamaha YM2203 (OPN) CSM"), NULL, 0xc3, 0, 10, true, true, 0x151, false, 1U<<DIV_SAMPLE_DEPTH_8BIT, 0, 0,
    _("cost-reduced version of the OPM with a different register layout and no stereo...\n...but it has a built-in AY-3-8910! (actually an YM2149)\nthis one is in Extended Channel mode, which turns the third FM channel into four operators with independent notes/frequencies."
    "\nthis one includes CSM mode control for special effects on Channel 3."),
    {_("FM 1"), _("FM 2"), _("FM 3 OP1"), _("FM 3 OP2"), _("FM 3 OP3"), _("FM 3 OP4"), _("CSM Timer"), _("PSG 1"), _("PSG 2"), _("PSG 3")},
    {"F1", "F2", "O1", "O2", "O3", "O4", "CSM", "S1", "S2", "S3"},
    {DIV_CH_FM, DIV_CH_FM, DIV_CH_OP, DIV_CH_OP, DIV_CH_OP, DIV_CH_OP, DIV_CH_NOISE, DIV_CH_PULSE, DIV_CH_PULSE, DIV_CH_PULSE},
    {DIV_INS_FM, DIV_INS_FM, DIV_INS_FM, DIV_INS_FM, DIV_INS_FM, DIV_INS_FM, DIV_INS_FM, DIV_INS_AY, DIV_INS_AY, DIV_INS_AY},
    {},
    {},
    fmOPNPostEffectHandlerMap,
    fmExtChEffectHandlerMap
  );

  sysDefs[DIV_SYSTEM_YM2608]=new DivSysDef(
    _("Yamaha YM2608 (OPNA)"), NULL, 0x8e, 0, 16, true, true, 0x151, false, (1U<<DIV_SAMPLE_DEPTH_ADPCM_B)|(1U<<DIV_SAMPLE_DEPTH_8BIT), 0, 0,
    _("OPN but twice the FM channels, stereo makes a come-back and has rhythm and ADPCM channels."),
    {_("FM 1"), _("FM 2"), _("FM 3"), _("FM 4"), _("FM 5"), _("FM 6"), _("Square 1"), _("Square 2"), _("Square 3"), _("Kick"), _("Snare"), _("Top"), _("HiHat"), _("Tom"), _("Rim"), _("ADPCM")},
    {"F1", "F2", "F3", "F4", "F5", "F6", "S1", "S2", "S3", "BD", "SD", "TP", "HH", "TM", "RM", "P"},
    {DIV_CH_FM, DIV_CH_FM, DIV_CH_FM, DIV_CH_FM, DIV_CH_FM, DIV_CH_FM, DIV_CH_PULSE, DIV_CH_PULSE, DIV_CH_PULSE, DIV_CH_NOISE, DIV_CH_NOISE, DIV_CH_NOISE, DIV_CH_NOISE, DIV_CH_NOISE, DIV_CH_NOISE, DIV_CH_PCM},
    {DIV_INS_FM, DIV_INS_FM, DIV_INS_FM, DIV_INS_FM, DIV_INS_FM, DIV_INS_FM, DIV_INS_AY, DIV_INS_AY, DIV_INS_AY, DIV_INS_ADPCMA, DIV_INS_ADPCMA, DIV_INS_ADPCMA, DIV_INS_ADPCMA, DIV_INS_ADPCMA, DIV_INS_ADPCMA, DIV_INS_ADPCMB},
    {DIV_INS_NULL, DIV_INS_NULL, DIV_INS_NULL, DIV_INS_NULL, DIV_INS_NULL, DIV_INS_NULL, DIV_INS_NULL, DIV_INS_NULL, DIV_INS_NULL, DIV_INS_NULL, DIV_INS_NULL, DIV_INS_NULL, DIV_INS_NULL, DIV_INS_NULL, DIV_INS_NULL, DIV_INS_AMIGA},
    fmEffectHandlerMap,
    fmOPNAPostEffectHandlerMap
  );

  sysDefs[DIV_SYSTEM_YM2608_EXT]=new DivSysDef(
    _("Yamaha YM2608 (OPNA) Extended Channel 3"), NULL, 0xb7, 0, 19, true, true, 0x151, false, (1U<<DIV_SAMPLE_DEPTH_ADPCM_B)|(1U<<DIV_SAMPLE_DEPTH_8BIT), 0, 0,
    _("OPN but twice the FM channels, stereo makes a come-back and has rhythm and ADPCM channels.\nthis one is in Extended Channel mode, which turns the third FM channel into four operators with independent notes/frequencies."),
    {_("FM 1"), _("FM 2"), _("FM 3 OP1"), _("FM 3 OP2"), _("FM 3 OP3"), _("FM 3 OP4"), _("FM 4"), _("FM 5"), _("FM 6"), _("Square 1"), _("Square 2"), _("Square 3"), _("Kick"), _("Snare"), _("Top"), _("HiHat"), _("Tom"), _("Rim"), _("ADPCM")},
    {"F1", "F2", "O1", "O2", "O3", "O4", "F4", "F5", "F6", "S1", "S2", "S3", "BD", "SD", "TP", "HH", "TM", "RM", "P"},
    {DIV_CH_FM, DIV_CH_FM, DIV_CH_OP, DIV_CH_OP, DIV_CH_OP, DIV_CH_OP, DIV_CH_FM, DIV_CH_FM, DIV_CH_FM, DIV_CH_PULSE, DIV_CH_PULSE, DIV_CH_PULSE, DIV_CH_NOISE, DIV_CH_NOISE, DIV_CH_NOISE, DIV_CH_NOISE, DIV_CH_NOISE, DIV_CH_NOISE, DIV_CH_PCM},
    {DIV_INS_FM, DIV_INS_FM, DIV_INS_FM, DIV_INS_FM, DIV_INS_FM, DIV_INS_FM, DIV_INS_FM, DIV_INS_FM, DIV_INS_FM, DIV_INS_AY, DIV_INS_AY, DIV_INS_AY, DIV_INS_ADPCMA, DIV_INS_ADPCMA, DIV_INS_ADPCMA, DIV_INS_ADPCMA, DIV_INS_ADPCMA, DIV_INS_ADPCMA, DIV_INS_ADPCMB},
    {DIV_INS_NULL, DIV_INS_NULL, DIV_INS_NULL, DIV_INS_NULL, DIV_INS_NULL, DIV_INS_NULL, DIV_INS_NULL, DIV_INS_NULL, DIV_INS_NULL, DIV_INS_NULL, DIV_INS_NULL, DIV_INS_NULL, DIV_INS_NULL, DIV_INS_NULL, DIV_INS_NULL, DIV_INS_NULL, DIV_INS_NULL, DIV_INS_NULL, DIV_INS_AMIGA},
    {},
    fmOPNAPostEffectHandlerMap,
    fmExtChEffectHandlerMap
  );

  sysDefs[DIV_SYSTEM_YM2608_CSM]=new DivSysDef(
    _("Yamaha YM2608 (OPNA) CSM"), NULL, 0xc4, 0, 20, true, true, 0x151, false, (1U<<DIV_SAMPLE_DEPTH_ADPCM_B)|(1U<<DIV_SAMPLE_DEPTH_8BIT), 0, 0,
    _("OPN but twice the FM channels, stereo makes a come-back and has rhythm and ADPCM channels.\nthis one is in Extended Channel mode, which turns the third FM channel into four operators with independent notes/frequencies.\n"
    "this one includes CSM mode control for special effects on Channel 3."),
    {_("FM 1"), _("FM 2"), _("FM 3 OP1"), _("FM 3 OP2"), _("FM 3 OP3"), _("FM 3 OP4"), _("FM 4"), _("FM 5"), _("FM 6"), _("CSM Timer"), _("Square 1"), _("Square 2"), _("Square 3"), _("Kick"), _("Snare"), _("Top"), _("HiHat"), _("Tom"), _("Rim"), _("ADPCM")},
    {"F1", "F2", "O1", "O2", "O3", "O4", "F4", "F5", "F6", "CSM", "S1", "S2", "S3", "BD", "SD", "TP", "HH", "TM", "RM", "P"},
    {DIV_CH_FM, DIV_CH_FM, DIV_CH_OP, DIV_CH_OP, DIV_CH_OP, DIV_CH_OP, DIV_CH_FM, DIV_CH_FM, DIV_CH_FM, DIV_CH_NOISE, DIV_CH_PULSE, DIV_CH_PULSE, DIV_CH_PULSE, DIV_CH_NOISE, DIV_CH_NOISE, DIV_CH_NOISE, DIV_CH_NOISE, DIV_CH_NOISE, DIV_CH_NOISE, DIV_CH_PCM},
    {DIV_INS_FM, DIV_INS_FM, DIV_INS_FM, DIV_INS_FM, DIV_INS_FM, DIV_INS_FM, DIV_INS_FM, DIV_INS_FM, DIV_INS_FM, DIV_INS_FM, DIV_INS_AY, DIV_INS_AY, DIV_INS_AY, DIV_INS_ADPCMA, DIV_INS_ADPCMA, DIV_INS_ADPCMA, DIV_INS_ADPCMA, DIV_INS_ADPCMA, DIV_INS_ADPCMA, DIV_INS_ADPCMB},
    {DIV_INS_NULL, DIV_INS_NULL, DIV_INS_NULL, DIV_INS_NULL, DIV_INS_NULL, DIV_INS_NULL, DIV_INS_NULL, DIV_INS_NULL, DIV_INS_NULL, DIV_INS_NULL, DIV_INS_NULL, DIV_INS_NULL, DIV_INS_NULL, DIV_INS_NULL, DIV_INS_NULL, DIV_INS_NULL, DIV_INS_NULL, DIV_INS_NULL, DIV_INS_NULL, DIV_INS_AMIGA},
    {},
    fmOPNAPostEffectHandlerMap,
    fmExtChEffectHandlerMap
  );

  sysDefs[DIV_SYSTEM_OPL]=new DivSysDef(
    _("Yamaha YM3526 (OPL)"), NULL, 0x8f, 0, 9, true, false, 0x151, false, 0, 0, 0,
    _("OPN, but what if you only had two operators, no stereo, no detune and a lower ADSR parameter range?"),
    {_("FM 1"), _("FM 2"), _("FM 3"), _("FM 4"), _("FM 5"), _("FM 6"), _("FM 7"), _("FM 8"), _("FM 9")},
    {"F1", "F2", "F3", "F4", "F5", "F6", "F7", "F8", "F9"},
    {DIV_CH_FM, DIV_CH_FM, DIV_CH_FM, DIV_CH_FM, DIV_CH_FM, DIV_CH_FM, DIV_CH_FM, DIV_CH_FM, DIV_CH_FM},
    {DIV_INS_OPL, DIV_INS_OPL, DIV_INS_OPL, DIV_INS_OPL, DIV_INS_OPL, DIV_INS_OPL, DIV_INS_OPL, DIV_INS_OPL, DIV_INS_OPL},
    {},
    fmEffectHandlerMap,
    fmOPLPostEffectHandlerMap
  );

  sysDefs[DIV_SYSTEM_OPL2]=new DivSysDef(
    _("Yamaha YM3812 (OPL2)"), NULL, 0x90, 0, 9, true, false, 0x151, false, 0, 0, 0,
    _("OPL, but what if you had more waveforms to choose than the normal sine?"),
    {_("FM 1"), _("FM 2"), _("FM 3"), _("FM 4"), _("FM 5"), _("FM 6"), _("FM 7"), _("FM 8"), _("FM 9")},
    {"F1", "F2", "F3", "F4", "F5", "F6", "F7", "F8", "F9"},
    {DIV_CH_FM, DIV_CH_FM, DIV_CH_FM, DIV_CH_FM, DIV_CH_FM, DIV_CH_FM, DIV_CH_FM, DIV_CH_FM, DIV_CH_FM},
    {DIV_INS_OPL, DIV_INS_OPL, DIV_INS_OPL, DIV_INS_OPL, DIV_INS_OPL, DIV_INS_OPL, DIV_INS_OPL, DIV_INS_OPL, DIV_INS_OPL},
    {},
    fmEffectHandlerMap,
    fmOPLPostEffectHandlerMap
  );

  sysDefs[DIV_SYSTEM_OPL3]=new DivSysDef(
    _("Yamaha YMF262 (OPL3)"), NULL, 0x91, 0, 18, true, false, 0x151, false, 0, 0, 0,
    _("OPL2, but what if you had twice the channels, 4-op mode, stereo and even more waveforms?"),
    {_("4OP 1"), _("FM 2"), _("4OP 3"), _("FM 4"), _("4OP 5"), _("FM 6"), _("4OP 7"), _("FM 8"), _("4OP 9"), _("FM 10"), _("4OP 11"), _("FM 12"), _("FM 13"), _("FM 14"), _("FM 15"), _("FM 16"), _("FM 17"), _("FM 18")},
    {"1", "2", "3", "4", "5", "6", "7", "8", "9", "10", "11", "12", "13", "14", "15", "16", "17", "18"},
    {DIV_CH_OP, DIV_CH_FM, DIV_CH_OP, DIV_CH_FM, DIV_CH_OP, DIV_CH_FM, DIV_CH_OP, DIV_CH_FM, DIV_CH_OP, DIV_CH_FM, DIV_CH_OP, DIV_CH_FM, DIV_CH_FM, DIV_CH_FM, DIV_CH_FM, DIV_CH_FM, DIV_CH_FM, DIV_CH_FM},
    {DIV_INS_OPL, DIV_INS_OPL, DIV_INS_OPL, DIV_INS_OPL, DIV_INS_OPL, DIV_INS_OPL, DIV_INS_OPL, DIV_INS_OPL, DIV_INS_OPL, DIV_INS_OPL, DIV_INS_OPL, DIV_INS_OPL, DIV_INS_OPL, DIV_INS_OPL, DIV_INS_OPL, DIV_INS_OPL, DIV_INS_OPL, DIV_INS_OPL},
    {},
    fmEffectHandlerMap,
    fmOPLPostEffectHandlerMap
  );

  // TODO: add 12-bit and 16-bit big endian formats
  sysDefs[DIV_SYSTEM_MULTIPCM]=new DivSysDef(
    _("MultiPCM"), NULL, 0x92, 0, 28, false, true, 0, false, (1U<<DIV_SAMPLE_DEPTH_8BIT)|(1U<<DIV_SAMPLE_DEPTH_16BIT), 0, 0,
    _("how many channels of PCM do you want?\nMultiPCM: yes"),
    {_("Channel 1"), _("Channel 2"), _("Channel 3"), _("Channel 4"), _("Channel 5"), _("Channel 6"), _("Channel 7"), _("Channel 8"), _("Channel 9"), _("Channel 10"), _("Channel 11"), _("Channel 12"), _("Channel 13"), _("Channel 14"), _("Channel 15"), _("Channel 16"), _("Channel 17"), _("Channel 18"), _("Channel 19"), _("Channel 20"), _("Channel 21"), _("Channel 22"), _("Channel 23"), _("Channel 24"), _("Channel 25"), _("Channel 26"), _("Channel 27"), _("Channel 28")},
    {"1", "2", "3", "4", "5", "6", "7", "8", "9", "10", "11", "12", "13", "14", "15", "16", "17", "18", "19", "20", "21", "22", "23", "24", "25", "26", "27", "28"},
    {DIV_CH_PCM, DIV_CH_PCM, DIV_CH_PCM, DIV_CH_PCM, DIV_CH_PCM, DIV_CH_PCM, DIV_CH_PCM, DIV_CH_PCM, DIV_CH_PCM, DIV_CH_PCM, DIV_CH_PCM, DIV_CH_PCM, DIV_CH_PCM, DIV_CH_PCM, DIV_CH_PCM, DIV_CH_PCM, DIV_CH_PCM, DIV_CH_PCM, DIV_CH_PCM, DIV_CH_PCM, DIV_CH_PCM, DIV_CH_PCM, DIV_CH_PCM, DIV_CH_PCM, DIV_CH_PCM, DIV_CH_PCM, DIV_CH_PCM, DIV_CH_PCM},
    {DIV_INS_MULTIPCM, DIV_INS_MULTIPCM, DIV_INS_MULTIPCM, DIV_INS_MULTIPCM, DIV_INS_MULTIPCM, DIV_INS_MULTIPCM, DIV_INS_MULTIPCM, DIV_INS_MULTIPCM, DIV_INS_MULTIPCM, DIV_INS_MULTIPCM, DIV_INS_MULTIPCM, DIV_INS_MULTIPCM, DIV_INS_MULTIPCM, DIV_INS_MULTIPCM, DIV_INS_MULTIPCM, DIV_INS_MULTIPCM, DIV_INS_MULTIPCM, DIV_INS_MULTIPCM, DIV_INS_MULTIPCM, DIV_INS_MULTIPCM, DIV_INS_MULTIPCM, DIV_INS_MULTIPCM, DIV_INS_MULTIPCM, DIV_INS_MULTIPCM, DIV_INS_MULTIPCM, DIV_INS_MULTIPCM, DIV_INS_MULTIPCM, DIV_INS_MULTIPCM}
  );

  sysDefs[DIV_SYSTEM_PCSPKR]=new DivSysDef(
    _("PC Speaker"), NULL, 0x93, 0, 1, false, true, 0, false, 0, 0, 0,
    _("good luck! you get one square and no volume control."),
    {_("Square")},
    {"SQ"},
    {DIV_CH_PULSE},
    {DIV_INS_BEEPER}
  );

  sysDefs[DIV_SYSTEM_PONG]=new DivSysDef(
    _("Pong"), NULL, 0xfc, 0, 1, false, true, 0, false, 0, 0, 0,
    _("please don't use this chip. it was added as a joke."),
    {_("Square")},
    {"SQ"},
    {DIV_CH_PULSE},
    {DIV_INS_BEEPER}
  );

  sysDefs[DIV_SYSTEM_POKEY]=new DivSysDef(
    _("POKEY"), NULL, 0x94, 0, 4, false, true, 0x161, false, 0, 0, 0,
    _("TIA, but better and more flexible.\nused in the Atari 8-bit family of computers (400/800/XL/XE)."),
    {_("Channel 1"), _("Channel 2"), _("Channel 3"), _("Channel 4")},
    {"CH1", "CH2", "CH3", "CH4"},
    {DIV_CH_WAVE, DIV_CH_WAVE, DIV_CH_WAVE, DIV_CH_WAVE},
    {DIV_INS_POKEY, DIV_INS_POKEY, DIV_INS_POKEY, DIV_INS_POKEY},
    {},
    {
      {0x10, {DIV_CMD_WAVE, _("10xx: Set waveform (0 to 7)")}},
      {0x11, {DIV_CMD_STD_NOISE_MODE, _("11xx: Set AUDCTL")}},
      {0x12, {DIV_CMD_STD_NOISE_FREQ, _("12xx: Toggle two-tone mode")}},
    }
  );

  sysDefs[DIV_SYSTEM_RF5C68]=new DivSysDef(
    _("Ricoh RF5C68"), NULL, 0x95, 0, 8, false, true, 0x151, false, 1U<<DIV_SAMPLE_DEPTH_8BIT, 0, 0,
    _("this is like SNES' sound chip but without interpolation and the rest of nice bits."),
    {_("Channel 1"), _("Channel 2"), _("Channel 3"), _("Channel 4"), _("Channel 5"), _("Channel 6"), _("Channel 7"), _("Channel 8")},
    {"CH1", "CH2", "CH3", "CH4", "CH5", "CH6", "CH7", "CH8"},
    {DIV_CH_PCM, DIV_CH_PCM, DIV_CH_PCM, DIV_CH_PCM, DIV_CH_PCM, DIV_CH_PCM, DIV_CH_PCM, DIV_CH_PCM},
    {DIV_INS_RF5C68, DIV_INS_RF5C68, DIV_INS_RF5C68, DIV_INS_RF5C68, DIV_INS_RF5C68, DIV_INS_RF5C68, DIV_INS_RF5C68, DIV_INS_RF5C68},
    {DIV_INS_AMIGA, DIV_INS_AMIGA, DIV_INS_AMIGA, DIV_INS_AMIGA, DIV_INS_AMIGA, DIV_INS_AMIGA, DIV_INS_AMIGA, DIV_INS_AMIGA}
  );

  sysDefs[DIV_SYSTEM_SWAN]=new DivSysDef(
    _("WonderSwan"), NULL, 0x96, 0, 4, false, true, 0x171, false, 1U<<DIV_SAMPLE_DEPTH_8BIT, 32, 16,
    _("developed by the makers of the Game Boy and the Virtual Boy..."),
    {_("Wave"), _("Wave/PCM"), _("Wave/Sweep"), _("Wave/Noise")},
    {"CH1", "CH2", "CH3", "CH4"},
    {DIV_CH_WAVE, DIV_CH_PCM, DIV_CH_WAVE, DIV_CH_NOISE},
    {DIV_INS_SWAN, DIV_INS_SWAN, DIV_INS_SWAN, DIV_INS_SWAN},
    {DIV_INS_NULL, DIV_INS_AMIGA, DIV_INS_NULL, DIV_INS_NULL},
    {
      {0x10, {DIV_CMD_WAVE, _("10xx: Set waveform")}},
      {0x11, {DIV_CMD_STD_NOISE_MODE, _("11xx: Setup noise mode (0: disabled; 1-8: enabled/tap)")}},
      {0x12, {DIV_CMD_WS_SWEEP_TIME, _("12xx: Setup sweep period (0: disabled; 1-20: enabled/period)")}},
      {0x13, {DIV_CMD_WS_SWEEP_AMOUNT, _("13xx: Set sweep amount")}},
      {0x17, {DIV_CMD_SAMPLE_MODE, _("17xx: Toggle PCM mode (LEGACY)")}},
    },
    {
      {0x20, {DIV_CMD_WS_GLOBAL_SPEAKER_VOLUME, _("20xx: Set internal speaker loudness (0-1: 100%, 2-3: 200%, 4-7: 400%, 8: 800%)")}},
    }
  );

  sysDefs[DIV_SYSTEM_OPZ]=new DivSysDef(
    _("Yamaha YM2414 (OPZ)"), NULL, 0x98, 0, 8, true, false, 0, false, 0, 0, 0,
    _("like OPM, but with more waveforms, fixed frequency mode and totally... undocumented.\nused in the Yamaha TX81Z and some other synthesizers."),
    {_("FM 1"), _("FM 2"), _("FM 3"), _("FM 4"), _("FM 5"), _("FM 6"), _("FM 7"), _("FM 8")},
    {"F1", "F2", "F3", "F4", "F5", "F6", "F7", "F8"},
    {DIV_CH_FM, DIV_CH_FM, DIV_CH_FM, DIV_CH_FM, DIV_CH_FM, DIV_CH_FM, DIV_CH_FM, DIV_CH_FM},
    {DIV_INS_OPZ, DIV_INS_OPZ, DIV_INS_OPZ, DIV_INS_OPZ, DIV_INS_OPZ, DIV_INS_OPZ, DIV_INS_OPZ, DIV_INS_OPZ},
    {},
    {
      {0x2f, {DIV_CMD_FM_HARD_RESET, _("2Fxx: Toggle hard envelope reset on new notes")}},
    },
    fmOPZPostEffectHandlerMap
  );

  sysDefs[DIV_SYSTEM_POKEMINI]=new DivSysDef(
    _("Pokémon Mini"), NULL, 0x99, 0, 1, false, true, 0, false, 0, 0, 0,
    _("this one is like PC Speaker but has duty cycles."),
    {_("Pulse")},
    {"P"},
    {DIV_CH_PULSE},
    {DIV_INS_POKEMINI}
  );

  sysDefs[DIV_SYSTEM_SEGAPCM]=new DivSysDef(
    _("SegaPCM"), NULL, 0x9b, 0, 16, false, true, 0x151, false, 1U<<DIV_SAMPLE_DEPTH_8BIT, 0, 0,
    _("used in some Sega arcade boards (like OutRun), and usually paired with a YM2151."),
    {_("Channel 1"), _("Channel 2"), _("Channel 3"), _("Channel 4"), _("Channel 5"), _("Channel 6"), _("Channel 7"), _("Channel 8"), _("Channel 9"), _("Channel 10"), _("Channel 11"), _("Channel 12"), _("Channel 13"), _("Channel 14"), _("Channel 15"), _("Channel 16")},
    {"1", "2", "3", "4", "5", "6", "7", "8", "9", "10", "11", "12", "13", "14", "15", "16"},
    {DIV_CH_PCM, DIV_CH_PCM, DIV_CH_PCM, DIV_CH_PCM, DIV_CH_PCM, DIV_CH_PCM, DIV_CH_PCM, DIV_CH_PCM, DIV_CH_PCM, DIV_CH_PCM, DIV_CH_PCM, DIV_CH_PCM, DIV_CH_PCM, DIV_CH_PCM, DIV_CH_PCM, DIV_CH_PCM},
    {DIV_INS_SEGAPCM, DIV_INS_SEGAPCM, DIV_INS_SEGAPCM, DIV_INS_SEGAPCM, DIV_INS_SEGAPCM, DIV_INS_SEGAPCM, DIV_INS_SEGAPCM, DIV_INS_SEGAPCM, DIV_INS_SEGAPCM, DIV_INS_SEGAPCM, DIV_INS_SEGAPCM, DIV_INS_SEGAPCM, DIV_INS_SEGAPCM, DIV_INS_SEGAPCM, DIV_INS_SEGAPCM, DIV_INS_SEGAPCM},
    {DIV_INS_AMIGA, DIV_INS_AMIGA, DIV_INS_AMIGA, DIV_INS_AMIGA, DIV_INS_AMIGA, DIV_INS_AMIGA, DIV_INS_AMIGA, DIV_INS_AMIGA, DIV_INS_AMIGA, DIV_INS_AMIGA, DIV_INS_AMIGA, DIV_INS_AMIGA, DIV_INS_AMIGA, DIV_INS_AMIGA, DIV_INS_AMIGA, DIV_INS_AMIGA},
    {},
    segaPCMPostEffectHandlerMap
  );

  sysDefs[DIV_SYSTEM_VBOY]=new DivSysDef(
    _("Virtual Boy"), NULL, 0x9c, 0, 6, false, true, 0x171, false, 1U<<DIV_SAMPLE_DEPTH_8BIT, 32, 64,
    _("a console which failed to sell well due to its headache-inducing features."),
    {_("Channel 1"), _("Channel 2"), _("Channel 3"), _("Channel 4"), _("Channel 5"), _("Noise")},
    {"CH1", "CH2", "CH3", "CH4", "CH5", "NO"},
    {DIV_CH_WAVE, DIV_CH_WAVE, DIV_CH_WAVE, DIV_CH_WAVE, DIV_CH_WAVE, DIV_CH_NOISE},
    {DIV_INS_VBOY, DIV_INS_VBOY, DIV_INS_VBOY, DIV_INS_VBOY, DIV_INS_VBOY, DIV_INS_VBOY},
    {},
    {
      {0x10, {DIV_CMD_WAVE, _("10xx: Set waveform")}},
      {0x11, {DIV_CMD_STD_NOISE_MODE, _("11xx: Set noise length (0 to 7)")}},
      {0x12, {DIV_CMD_STD_NOISE_FREQ, _("12xy: Setup envelope (x: enabled/loop (1: enable, 3: enable+loop); y: speed/direction (0-7: down, 8-F: up))")}},
      {0x13, {DIV_CMD_GB_SWEEP_TIME, _("13xy: Setup sweep (x: speed; y: shift; channel 5 only)")}},
      {0x14, {DIV_CMD_FDS_MOD_DEPTH, _("14xy: Setup modulation (x: enabled/loop (1: enable, 3: enable+loop); y: speed; channel 5 only)")}},
      {0x15, {DIV_CMD_FDS_MOD_WAVE, _("15xx: Set modulation waveform (x: wavetable; channel 5 only)")}},
    }
  );

  sysDefs[DIV_SYSTEM_VRC7]=new DivSysDef(
    _("Konami VRC7"), NULL, 0x9d, 0, 6, true, false, 0x151, false, 0, 0, 0,
    _("like OPLL, but even more cost reductions applied. three FM channels went missing, and drums mode did as well..."),
    {_("FM 1"), _("FM 2"), _("FM 3"), _("FM 4"), _("FM 5"), _("FM 6")},
    {"F1", "F2", "F3", "F4", "F5", "F6"},
    {DIV_CH_FM, DIV_CH_FM, DIV_CH_FM, DIV_CH_FM, DIV_CH_FM, DIV_CH_FM},
    {DIV_INS_OPLL, DIV_INS_OPLL, DIV_INS_OPLL, DIV_INS_OPLL, DIV_INS_OPLL, DIV_INS_OPLL},
    {},
    fmEffectHandlerMap,
    fmOPLLPostEffectHandlerMap
  );

  sysDefs[DIV_SYSTEM_YM2610B]=new DivSysDef(
    _("Yamaha YM2610B (OPNB2)"), NULL, 0x9e, 0, 16, true, false, 0x151, false, (1U<<DIV_SAMPLE_DEPTH_ADPCM_A)|(1U<<DIV_SAMPLE_DEPTH_ADPCM_B)|(1U<<DIV_SAMPLE_DEPTH_8BIT), 0, 0,
    _("so Taito asked Yamaha if they could get the two missing FM channels back, and Yamaha gladly provided them with this chip."),
    {_("FM 1"), _("FM 2"), _("FM 3"), _("FM 4"), _("FM 5"), _("FM 6"), _("PSG 1"), _("PSG 2"), _("PSG 3"), _("ADPCM-A 1"), _("ADPCM-A 2"), _("ADPCM-A 3"), _("ADPCM-A 4"), _("ADPCM-A 5"), _("ADPCM-A 6"), _("ADPCM-B")},
    {"F1", "F2", "F3", "F4", "F5", "F6", "S1", "S2", "S3", "P1", "P2", "P3", "P4", "P5", "P6", "B"},
    {DIV_CH_FM, DIV_CH_FM, DIV_CH_FM, DIV_CH_FM, DIV_CH_FM, DIV_CH_FM, DIV_CH_PULSE, DIV_CH_PULSE, DIV_CH_PULSE, DIV_CH_PCM, DIV_CH_PCM, DIV_CH_PCM, DIV_CH_PCM, DIV_CH_PCM, DIV_CH_PCM, DIV_CH_PCM},
    {DIV_INS_FM, DIV_INS_FM, DIV_INS_FM, DIV_INS_FM, DIV_INS_FM, DIV_INS_FM, DIV_INS_AY, DIV_INS_AY, DIV_INS_AY, DIV_INS_ADPCMA, DIV_INS_ADPCMA, DIV_INS_ADPCMA, DIV_INS_ADPCMA, DIV_INS_ADPCMA, DIV_INS_ADPCMA, DIV_INS_ADPCMB},
    {DIV_INS_NULL, DIV_INS_NULL, DIV_INS_NULL, DIV_INS_NULL, DIV_INS_NULL, DIV_INS_NULL, DIV_INS_NULL, DIV_INS_NULL, DIV_INS_NULL, DIV_INS_AMIGA, DIV_INS_AMIGA, DIV_INS_AMIGA, DIV_INS_AMIGA, DIV_INS_AMIGA, DIV_INS_AMIGA, DIV_INS_AMIGA},
    fmEffectHandlerMap,
    fmOPNAPostEffectHandlerMap
  );

  sysDefs[DIV_SYSTEM_SFX_BEEPER]=new DivSysDef(
    _("ZX Spectrum Beeper"), NULL, 0x9f, 0, 6, false, true, 0, false, 1U<<DIV_SAMPLE_DEPTH_8BIT, 0, 0,
    _("the ZX Spectrum only had a basic beeper capable of...\n...a bunch of thin pulses and tons of other interesting stuff!\nFurnace provides a thin pulse system."),
    {_("Channel 1"), _("Channel 2"), _("Channel 3"), _("Channel 4"), _("Channel 5"), _("Channel 6")},
    {"CH1", "CH2", "CH3", "CH4", "CH5", "CH6"},
    {DIV_CH_WAVE, DIV_CH_WAVE, DIV_CH_WAVE, DIV_CH_WAVE, DIV_CH_WAVE, DIV_CH_WAVE},
    {DIV_INS_BEEPER, DIV_INS_BEEPER, DIV_INS_BEEPER, DIV_INS_BEEPER, DIV_INS_BEEPER, DIV_INS_BEEPER},
    {},
    {
      {0x12, {DIV_CMD_STD_NOISE_MODE, _("12xx: Set pulse width")}},
      {0x17, {DIV_CMD_SAMPLE_MODE, _("17xx: Trigger overlay drum")}},
    }
  );

  sysDefs[DIV_SYSTEM_YM2612_EXT]=new DivSysDef(
    _("Yamaha YM2612 (OPN2) Extended Channel 3"), NULL, 0xa0, 0, 9, true, false, 0x150, false, 1U<<DIV_SAMPLE_DEPTH_8BIT, 0, 0,
    _("this chip is mostly known for being in the Sega Genesis (but it also was on the FM Towns computer).\nthis one is in Extended Channel mode, which turns the third FM channel into four operators with independent notes/frequencies."),
    {_("FM 1"), _("FM 2"), _("FM 3 OP1"), _("FM 3 OP2"), _("FM 3 OP3"), _("FM 3 OP4"), _("FM 4"), _("FM 5"), _("FM 6")},
    {"F1", "F2", "O1", "O2", "O3", "O4", "F4", "F5", "F6"},
    {DIV_CH_FM, DIV_CH_FM, DIV_CH_OP, DIV_CH_OP, DIV_CH_OP, DIV_CH_OP, DIV_CH_FM, DIV_CH_FM, DIV_CH_FM},
    {DIV_INS_FM, DIV_INS_FM, DIV_INS_FM, DIV_INS_FM, DIV_INS_FM, DIV_INS_FM, DIV_INS_FM, DIV_INS_FM, DIV_INS_FM},
    {DIV_INS_NULL, DIV_INS_NULL, DIV_INS_NULL, DIV_INS_NULL, DIV_INS_NULL, DIV_INS_NULL, DIV_INS_NULL, DIV_INS_NULL, DIV_INS_AMIGA},
    fmOPN2EffectHandlerMap,
    fmOPN2PostEffectHandlerMap,
    fmExtChEffectHandlerMap
  );

  sysDefs[DIV_SYSTEM_YM2612_CSM]=new DivSysDef(
    _("Yamaha YM2612 (OPN2) CSM"), NULL, 0xc1, 0, 10, true, false, 0x150, false, 1U<<DIV_SAMPLE_DEPTH_8BIT, 0, 0,
    _("this chip is mostly known for being in the Sega Genesis (but it also was on the FM Towns computer).\nthis one includes CSM mode control for special effects on Channel 3."),
    {_("FM 1"), _("FM 2"), _("FM 3 OP1"), _("FM 3 OP2"), _("FM 3 OP3"), _("FM 3 OP4"), _("FM 4"), _("FM 5"), _("FM 6"), _("CSM Timer")},
    {"F1", "F2", "O1", "O2", "O3", "O4", "F4", "F5", "F6", "CSM"},
    {DIV_CH_FM, DIV_CH_FM, DIV_CH_OP, DIV_CH_OP, DIV_CH_OP, DIV_CH_OP, DIV_CH_FM, DIV_CH_FM, DIV_CH_FM, DIV_CH_NOISE},
    {DIV_INS_FM, DIV_INS_FM, DIV_INS_FM, DIV_INS_FM, DIV_INS_FM, DIV_INS_FM, DIV_INS_FM, DIV_INS_FM, DIV_INS_FM, DIV_INS_FM},
    {DIV_INS_NULL, DIV_INS_NULL, DIV_INS_NULL, DIV_INS_NULL, DIV_INS_NULL, DIV_INS_NULL, DIV_INS_NULL, DIV_INS_NULL, DIV_INS_AMIGA, DIV_INS_NULL},
    fmOPN2EffectHandlerMap,
    fmOPN2PostEffectHandlerMap,
    fmExtChEffectHandlerMap
  );

  sysDefs[DIV_SYSTEM_SCC]=new DivSysDef(
    _("Konami SCC"), NULL, 0xa1, 0, 5, false, true, 0x161, false, 0, 32, 256,
    _("a wavetable chip made by Konami for use with the MSX.\nthe last channel shares its wavetable with the previous one though."),
    {_("Channel 1"), _("Channel 2"), _("Channel 3"), _("Channel 4"), _("Channel 5")},
    {"CH1", "CH2", "CH3", "CH4", "CH5"},
    {DIV_CH_WAVE, DIV_CH_WAVE, DIV_CH_WAVE, DIV_CH_WAVE, DIV_CH_WAVE},
    {DIV_INS_SCC, DIV_INS_SCC, DIV_INS_SCC, DIV_INS_SCC, DIV_INS_SCC},
    {},
    waveOnlyEffectHandlerMap
  );

  sysDefs[DIV_SYSTEM_OPL_DRUMS]=new DivSysDef(
    _("Yamaha YM3526 (OPL) with drums"), NULL, 0xa2, 0, 11, true, false, 0x151, false, 0, 0, 0,
    _("the OPL chip but with drums mode enabled."),
    {_("FM 1"), _("FM 2"), _("FM 3"), _("FM 4"), _("FM 5"), _("FM 6"), _("Kick/FM 7"), _("Snare"), _("Tom"), _("Top"), _("HiHat")},
    {"F1", "F2", "F3", "F4", "F5", "F6", "BD", "SD", "TM", "TP", "HH"},
    {DIV_CH_FM, DIV_CH_FM, DIV_CH_FM, DIV_CH_FM, DIV_CH_FM, DIV_CH_FM, DIV_CH_NOISE, DIV_CH_NOISE, DIV_CH_NOISE, DIV_CH_NOISE, DIV_CH_NOISE},
    {DIV_INS_OPL, DIV_INS_OPL, DIV_INS_OPL, DIV_INS_OPL, DIV_INS_OPL, DIV_INS_OPL, DIV_INS_OPL, DIV_INS_OPL_DRUMS, DIV_INS_OPL_DRUMS, DIV_INS_OPL_DRUMS, DIV_INS_OPL_DRUMS},
    {DIV_INS_NULL, DIV_INS_NULL, DIV_INS_NULL, DIV_INS_NULL, DIV_INS_NULL, DIV_INS_NULL, DIV_INS_NULL, DIV_INS_OPL, DIV_INS_OPL, DIV_INS_OPL, DIV_INS_OPL},
    fmOPLDrumsEffectHandlerMap,
    fmOPLPostEffectHandlerMap
  );

  sysDefs[DIV_SYSTEM_OPL2_DRUMS]=new DivSysDef(
    _("Yamaha YM3812 (OPL2) with drums"), NULL, 0xa3, 0, 11, true, false, 0x151, false, 0, 0, 0,
    _("the OPL2 chip but with drums mode enabled."),
    {_("FM 1"), _("FM 2"), _("FM 3"), _("FM 4"), _("FM 5"), _("FM 6"), _("Kick/FM 7"), _("Snare"), _("Tom"), _("Top"), _("HiHat")},
    {"F1", "F2", "F3", "F4", "F5", "F6", "BD", "SD", "TM", "TP", "HH"},
    {DIV_CH_FM, DIV_CH_FM, DIV_CH_FM, DIV_CH_FM, DIV_CH_FM, DIV_CH_FM, DIV_CH_NOISE, DIV_CH_NOISE, DIV_CH_NOISE, DIV_CH_NOISE, DIV_CH_NOISE},
    {DIV_INS_OPL, DIV_INS_OPL, DIV_INS_OPL, DIV_INS_OPL, DIV_INS_OPL, DIV_INS_OPL, DIV_INS_OPL, DIV_INS_OPL_DRUMS, DIV_INS_OPL_DRUMS, DIV_INS_OPL_DRUMS, DIV_INS_OPL_DRUMS},
    {DIV_INS_NULL, DIV_INS_NULL, DIV_INS_NULL, DIV_INS_NULL, DIV_INS_NULL, DIV_INS_NULL, DIV_INS_NULL, DIV_INS_OPL, DIV_INS_OPL, DIV_INS_OPL, DIV_INS_OPL},
    fmOPLDrumsEffectHandlerMap,
    fmOPLPostEffectHandlerMap
  );

  sysDefs[DIV_SYSTEM_OPL3_DRUMS]=new DivSysDef(
    _("Yamaha YMF262 (OPL3) with drums"), NULL, 0xa4, 0, 20, true, false, 0x151, false, 0, 0, 0,
    _("the OPL3 chip but with drums mode enabled."),
    {_("4OP 1"), _("FM 2"), _("4OP 3"), _("FM 4"), _("4OP 5"), _("FM 6"), _("4OP 7"), _("FM 8"), _("4OP 9"), _("FM 10"), _("4OP 11"), _("FM 12"), _("FM 13"), _("FM 14"), _("FM 15"), _("Kick/FM 16"), _("Snare"), _("Tom"), _("Top"), _("HiHat")},
    {"1", "2", "3", "4", "5", "6", "7", "8", "9", "10", "11", "12", "13", "14", "15", "BD", "SD", "TM", "TP", "HH"},
    {DIV_CH_OP, DIV_CH_FM, DIV_CH_OP, DIV_CH_FM, DIV_CH_OP, DIV_CH_FM, DIV_CH_OP, DIV_CH_FM, DIV_CH_OP, DIV_CH_FM, DIV_CH_OP, DIV_CH_FM, DIV_CH_FM, DIV_CH_FM, DIV_CH_FM, DIV_CH_NOISE, DIV_CH_NOISE, DIV_CH_NOISE, DIV_CH_NOISE, DIV_CH_NOISE},
    {DIV_INS_OPL, DIV_INS_OPL, DIV_INS_OPL, DIV_INS_OPL, DIV_INS_OPL, DIV_INS_OPL, DIV_INS_OPL, DIV_INS_OPL, DIV_INS_OPL, DIV_INS_OPL, DIV_INS_OPL, DIV_INS_OPL, DIV_INS_OPL, DIV_INS_OPL, DIV_INS_OPL, DIV_INS_OPL, DIV_INS_OPL_DRUMS, DIV_INS_OPL_DRUMS, DIV_INS_OPL_DRUMS, DIV_INS_OPL_DRUMS},
    {DIV_INS_NULL, DIV_INS_NULL, DIV_INS_NULL, DIV_INS_NULL, DIV_INS_NULL, DIV_INS_NULL, DIV_INS_NULL, DIV_INS_NULL, DIV_INS_NULL, DIV_INS_NULL, DIV_INS_NULL, DIV_INS_NULL, DIV_INS_NULL, DIV_INS_NULL, DIV_INS_NULL, DIV_INS_NULL, DIV_INS_OPL, DIV_INS_OPL, DIV_INS_OPL, DIV_INS_OPL},
    fmOPLDrumsEffectHandlerMap,
    fmOPLPostEffectHandlerMap
  );

  sysDefs[DIV_SYSTEM_YM2610_FULL]=new DivSysDef(
    _("Yamaha YM2610 (OPNB)"), NULL, 0xa5, 0, 14, true, false, 0x151, false, (1U<<DIV_SAMPLE_DEPTH_ADPCM_A)|(1U<<DIV_SAMPLE_DEPTH_ADPCM_B)|(1U<<DIV_SAMPLE_DEPTH_8BIT), 0, 0,
    _("this chip was used in SNK's Neo Geo arcade board and video game console.\nit's like OPNA but the rhythm channels are ADPCM channels and two FM channels went missing."),
    {_("FM 1"), _("FM 2"), _("FM 3"), _("FM 4"), _("PSG 1"), _("PSG 2"), _("PSG 3"), _("ADPCM-A 1"), _("ADPCM-A 2"), _("ADPCM-A 3"), _("ADPCM-A 4"), _("ADPCM-A 5"), _("ADPCM-A 6"), _("ADPCM-B")},
    {"F1", "F2", "F3", "F4", "S1", "S2", "S3", "P1", "P2", "P3", "P4", "P5", "P6", "B"},
    {DIV_CH_FM, DIV_CH_FM, DIV_CH_FM, DIV_CH_FM, DIV_CH_PULSE, DIV_CH_PULSE, DIV_CH_PULSE, DIV_CH_PCM, DIV_CH_PCM, DIV_CH_PCM, DIV_CH_PCM, DIV_CH_PCM, DIV_CH_PCM, DIV_CH_PCM},
    {DIV_INS_FM, DIV_INS_FM, DIV_INS_FM, DIV_INS_FM, DIV_INS_AY, DIV_INS_AY, DIV_INS_AY, DIV_INS_ADPCMA, DIV_INS_ADPCMA, DIV_INS_ADPCMA, DIV_INS_ADPCMA, DIV_INS_ADPCMA, DIV_INS_ADPCMA, DIV_INS_ADPCMB},
    {DIV_INS_NULL, DIV_INS_NULL, DIV_INS_NULL, DIV_INS_NULL, DIV_INS_NULL, DIV_INS_NULL, DIV_INS_NULL, DIV_INS_AMIGA, DIV_INS_AMIGA, DIV_INS_AMIGA, DIV_INS_AMIGA, DIV_INS_AMIGA, DIV_INS_AMIGA, DIV_INS_AMIGA},
    fmEffectHandlerMap,
    fmOPNAPostEffectHandlerMap
  );

  sysDefs[DIV_SYSTEM_YM2610_FULL_EXT]=new DivSysDef(
    _("Yamaha YM2610 (OPNB) Extended Channel 2"), NULL, 0xa6, 0, 17, true, false, 0x151, false, (1U<<DIV_SAMPLE_DEPTH_ADPCM_A)|(1U<<DIV_SAMPLE_DEPTH_ADPCM_B)|(1U<<DIV_SAMPLE_DEPTH_8BIT), 0, 0,
    _("this chip was used in SNK's Neo Geo arcade board and video game console.\nit's like OPNA but the rhythm channels are ADPCM channels and two FM channels went missing.\nthis one is in Extended Channel mode, which turns the second FM channel into four operators with independent notes/frequencies."),
    {_("FM 1"), _("FM 2 OP1"), _("FM 2 OP2"), _("FM 2 OP3"), _("FM 2 OP4"), _("FM 3"), _("FM 4"), _("PSG 1"), _("PSG 2"), _("PSG 3"), _("ADPCM-A 1"), _("ADPCM-A 2"), _("ADPCM-A 3"), _("ADPCM-A 4"), _("ADPCM-A 5"), _("ADPCM-A 6"), _("ADPCM-B")},
    {"F1", "O1", "O2", "O3", "O4", "F3", "F4", "S1", "S2", "S3", "P1", "P2", "P3", "P4", "P5", "P6", "B"},
    {DIV_CH_FM, DIV_CH_OP, DIV_CH_OP, DIV_CH_OP, DIV_CH_OP, DIV_CH_FM, DIV_CH_FM, DIV_CH_PULSE, DIV_CH_PULSE, DIV_CH_PULSE, DIV_CH_PCM, DIV_CH_PCM, DIV_CH_PCM, DIV_CH_PCM, DIV_CH_PCM, DIV_CH_PCM, DIV_CH_PCM},
    {DIV_INS_FM, DIV_INS_FM, DIV_INS_FM, DIV_INS_FM, DIV_INS_FM, DIV_INS_FM, DIV_INS_FM, DIV_INS_AY, DIV_INS_AY, DIV_INS_AY, DIV_INS_ADPCMA, DIV_INS_ADPCMA, DIV_INS_ADPCMA, DIV_INS_ADPCMA, DIV_INS_ADPCMA, DIV_INS_ADPCMA, DIV_INS_ADPCMB},
    {DIV_INS_NULL, DIV_INS_NULL, DIV_INS_NULL, DIV_INS_NULL, DIV_INS_NULL, DIV_INS_NULL, DIV_INS_NULL, DIV_INS_NULL, DIV_INS_NULL, DIV_INS_NULL, DIV_INS_AMIGA, DIV_INS_AMIGA, DIV_INS_AMIGA, DIV_INS_AMIGA, DIV_INS_AMIGA, DIV_INS_AMIGA, DIV_INS_AMIGA},
    {},
    fmOPNAPostEffectHandlerMap,
    fmExtChEffectHandlerMap
  );

  sysDefs[DIV_SYSTEM_YM2610_CSM]=new DivSysDef(
    _("Yamaha YM2610 (OPNB) CSM"), NULL, 0xc2, 0, 18, true, false, 0x151, false, (1U<<DIV_SAMPLE_DEPTH_ADPCM_A)|(1U<<DIV_SAMPLE_DEPTH_ADPCM_B)|(1U<<DIV_SAMPLE_DEPTH_8BIT), 0, 0,
    _("this chip was used in SNK's Neo Geo arcade board and video game console.\nit's like OPNA but the rhythm channels are ADPCM channels and two FM channels went missing.\nthis one includes CSM mode control for special effects on Channel 2."),
    {_("FM 1"), _("FM 2 OP1"), _("FM 2 OP2"), _("FM 2 OP3"), _("FM 2 OP4"), _("FM 3"), _("FM 4"), _("CSM Timer"), _("PSG 1"), _("PSG 2"), _("PSG 3"), _("ADPCM-A 1"), _("ADPCM-A 2"), _("ADPCM-A 3"), _("ADPCM-A 4"), _("ADPCM-A 5"), _("ADPCM-A 6"), _("ADPCM-B")},
    {"F1", "O1", "O2", "O3", "O4", "F3", "F4", "CSM", "S1", "S2", "S3", "P1", "P2", "P3", "P4", "P5", "P6", "B"},
    {DIV_CH_FM, DIV_CH_OP, DIV_CH_OP, DIV_CH_OP, DIV_CH_OP, DIV_CH_FM, DIV_CH_FM, DIV_CH_NOISE, DIV_CH_PULSE, DIV_CH_PULSE, DIV_CH_PULSE, DIV_CH_PCM, DIV_CH_PCM, DIV_CH_PCM, DIV_CH_PCM, DIV_CH_PCM, DIV_CH_PCM, DIV_CH_PCM},
    {DIV_INS_FM, DIV_INS_FM, DIV_INS_FM, DIV_INS_FM, DIV_INS_FM, DIV_INS_FM, DIV_INS_FM, DIV_INS_FM, DIV_INS_AY, DIV_INS_AY, DIV_INS_AY, DIV_INS_ADPCMA, DIV_INS_ADPCMA, DIV_INS_ADPCMA, DIV_INS_ADPCMA, DIV_INS_ADPCMA, DIV_INS_ADPCMA, DIV_INS_ADPCMB},
    {DIV_INS_NULL, DIV_INS_NULL, DIV_INS_NULL, DIV_INS_NULL, DIV_INS_NULL, DIV_INS_NULL, DIV_INS_NULL, DIV_INS_NULL, DIV_INS_NULL, DIV_INS_NULL, DIV_INS_NULL, DIV_INS_AMIGA, DIV_INS_AMIGA, DIV_INS_AMIGA, DIV_INS_AMIGA, DIV_INS_AMIGA, DIV_INS_AMIGA, DIV_INS_AMIGA},
    {},
    fmOPNAPostEffectHandlerMap,
    fmExtChEffectHandlerMap
  );

  sysDefs[DIV_SYSTEM_OPLL_DRUMS]=new DivSysDef(
    _("Yamaha YM2413 (OPLL) with drums"), NULL, 0xa7, 0, 11, true, false, 0x150, false, 0, 0, 0,
    _("the OPLL chip but with drums mode turned on."),
    {_("FM 1"), _("FM 2"), _("FM 3"), _("FM 4"), _("FM 5"), _("FM 6"), _("Kick"), _("Snare"), _("Tom"), _("Top"), _("HiHat")},
    {"F1", "F2", "F3", "F4", "F5", "F6", "BD", "SD", "TM", "TP", "HH"},
    {DIV_CH_FM, DIV_CH_FM, DIV_CH_FM, DIV_CH_FM, DIV_CH_FM, DIV_CH_FM, DIV_CH_NOISE, DIV_CH_NOISE, DIV_CH_NOISE, DIV_CH_NOISE, DIV_CH_NOISE},
    {DIV_INS_OPLL, DIV_INS_OPLL, DIV_INS_OPLL, DIV_INS_OPLL, DIV_INS_OPLL, DIV_INS_OPLL, DIV_INS_OPLL, DIV_INS_OPLL, DIV_INS_OPLL, DIV_INS_OPLL, DIV_INS_OPLL},
    {},
    fmOPLDrumsEffectHandlerMap,
    fmOPLLPostEffectHandlerMap
  );

  EffectHandlerMap lynxEffectHandlerMap;
  const EffectHandler lynxLFSRHandler(DIV_CMD_LYNX_LFSR_LOAD, _("3xxx: Load LFSR (0 to FFF)"), effectValLong<12>);
  for (int i=0; i<16; i++) {
    lynxEffectHandlerMap.emplace(0x30+i, lynxLFSRHandler);
  }

  sysDefs[DIV_SYSTEM_LYNX]=new DivSysDef(
    _("Atari Lynx"), NULL, 0xa8, 0, 4, false, true, 0x172, false, 1U<<DIV_SAMPLE_DEPTH_8BIT, 0, 0,
    _("a portable console made by Atari. it has all of Atari's trademark waveforms."),
    {_("Channel 1"), _("Channel 2"), _("Channel 3"), _("Channel 4")},
    {"CH1", "CH2", "CH3", "CH4"},
    {DIV_CH_WAVE, DIV_CH_WAVE, DIV_CH_WAVE, DIV_CH_WAVE},
    {DIV_INS_MIKEY, DIV_INS_MIKEY, DIV_INS_MIKEY, DIV_INS_MIKEY},
    {DIV_INS_AMIGA, DIV_INS_AMIGA, DIV_INS_AMIGA, DIV_INS_AMIGA},
    {},
    lynxEffectHandlerMap
  );

  EffectHandlerMap qSoundEffectHandlerMap={
      {0x10, {DIV_CMD_QSOUND_ECHO_FEEDBACK, _("10xx: Set echo feedback level (00 to FF)")}},
      {0x11, {DIV_CMD_QSOUND_ECHO_LEVEL, _("11xx: Set channel echo level (00 to FF)")}},
      {0x12, {DIV_CMD_QSOUND_SURROUND, _("12xx: Toggle QSound algorithm (0: disabled; 1: enabled)")}},
  };
  const EffectHandler qSoundEchoDelayHandler(DIV_CMD_QSOUND_ECHO_DELAY, _("3xxx: Set echo delay buffer length (000 to AA5)"), effectValLong<12>);
  for (int i=0; i<16; i++) {
    qSoundEffectHandlerMap.emplace(0x30+i, qSoundEchoDelayHandler);
  }

  sysDefs[DIV_SYSTEM_QSOUND]=new DivSysDef(
    _("Capcom QSound"), NULL, 0xe0, 0, 19, false, true, 0x161, false, (1U<<DIV_SAMPLE_DEPTH_QSOUND_ADPCM)|(1U<<DIV_SAMPLE_DEPTH_8BIT), 0, 0,
    _("used in some of Capcom's arcade boards. surround-like sampled sound with echo."),
    {_("PCM 1"), _("PCM 2"), _("PCM 3"), _("PCM 4"), _("PCM 5"), _("PCM 6"), _("PCM 7"), _("PCM 8"), _("PCM 9"), _("PCM 10"), _("PCM 11"), _("PCM 12"), _("PCM 13"), _("PCM 14"), _("PCM 15"), _("PCM 16"), _("ADPCM 1"), _("ADPCM 2"), _("ADPCM 3")},
    {"1", "2", "3", "4", "5", "6", "7", "8", "9", "10", "11", "12", "13", "14", "15", "16", "A1", "A2", "A3"},
    {DIV_CH_PCM, DIV_CH_PCM, DIV_CH_PCM, DIV_CH_PCM, DIV_CH_PCM, DIV_CH_PCM, DIV_CH_PCM, DIV_CH_PCM, DIV_CH_PCM, DIV_CH_PCM, DIV_CH_PCM, DIV_CH_PCM, DIV_CH_PCM, DIV_CH_PCM, DIV_CH_PCM, DIV_CH_PCM, DIV_CH_NOISE, DIV_CH_NOISE, DIV_CH_NOISE},
    {DIV_INS_QSOUND, DIV_INS_QSOUND, DIV_INS_QSOUND, DIV_INS_QSOUND, DIV_INS_QSOUND, DIV_INS_QSOUND, DIV_INS_QSOUND, DIV_INS_QSOUND, DIV_INS_QSOUND, DIV_INS_QSOUND, DIV_INS_QSOUND, DIV_INS_QSOUND, DIV_INS_QSOUND, DIV_INS_QSOUND, DIV_INS_QSOUND, DIV_INS_QSOUND, DIV_INS_QSOUND, DIV_INS_QSOUND, DIV_INS_QSOUND},
    {DIV_INS_AMIGA, DIV_INS_AMIGA, DIV_INS_AMIGA, DIV_INS_AMIGA, DIV_INS_AMIGA, DIV_INS_AMIGA, DIV_INS_AMIGA, DIV_INS_AMIGA, DIV_INS_AMIGA, DIV_INS_AMIGA, DIV_INS_AMIGA, DIV_INS_AMIGA, DIV_INS_AMIGA, DIV_INS_AMIGA, DIV_INS_AMIGA, DIV_INS_AMIGA, DIV_INS_AMIGA, DIV_INS_AMIGA, DIV_INS_AMIGA},
    qSoundEffectHandlerMap
  );

  sysDefs[DIV_SYSTEM_VERA]=new DivSysDef(
    _("VERA"), NULL, 0xac, 0, 17, false, true, 0, false, (1U<<DIV_SAMPLE_DEPTH_8BIT)|(1U<<DIV_SAMPLE_DEPTH_16BIT), 0, 0,
    _("the chip used in a computer design created by The 8-Bit Guy."),
    {_("Channel 1"), _("Channel 2"), _("Channel 3"), _("Channel 4"), _("Channel 5"), _("Channel 6"), _("Channel 7"), _("Channel 8"), _("Channel 9"), _("Channel 10"), _("Channel 11"), _("Channel 12"), _("Channel 13"), _("Channel 14"), _("Channel 15"), _("Channel 16"), _("PCM")},
    {"1", "2", "3", "4", "5", "6", "7", "8", "9", "10", "11", "12", "13", "14", "15", "16", "PCM"},
    {DIV_CH_PULSE, DIV_CH_PULSE, DIV_CH_PULSE, DIV_CH_PULSE, DIV_CH_PULSE, DIV_CH_PULSE, DIV_CH_PULSE, DIV_CH_PULSE, DIV_CH_PULSE, DIV_CH_PULSE, DIV_CH_PULSE, DIV_CH_PULSE, DIV_CH_PULSE, DIV_CH_PULSE, DIV_CH_PULSE, DIV_CH_PULSE, DIV_CH_PCM},
    {DIV_INS_VERA, DIV_INS_VERA, DIV_INS_VERA, DIV_INS_VERA, DIV_INS_VERA, DIV_INS_VERA, DIV_INS_VERA, DIV_INS_VERA, DIV_INS_VERA, DIV_INS_VERA, DIV_INS_VERA, DIV_INS_VERA, DIV_INS_VERA, DIV_INS_VERA, DIV_INS_VERA, DIV_INS_VERA, DIV_INS_AMIGA},
    {},
    {
      {0x20, {DIV_CMD_WAVE, _("20xx: Set waveform")}},
      {0x22, {DIV_CMD_STD_NOISE_MODE, _("22xx: Set duty cycle (0 to 3F)")}},
    }
  );

  sysDefs[DIV_SYSTEM_YM2610B_EXT]=new DivSysDef(
    _("Yamaha YM2610B (OPNB2) Extended Channel 3"), NULL, 0xde, 0, 19, true, false, 0x151, false, (1U<<DIV_SAMPLE_DEPTH_ADPCM_A)|(1U<<DIV_SAMPLE_DEPTH_ADPCM_B)|(1U<<DIV_SAMPLE_DEPTH_8BIT), 0, 0,
    _("so Taito asked Yamaha if they could get the two missing FM channels back, and Yamaha gladly provided them with this chip.\nthis one is in Extended Channel mode, which turns the third FM channel into four operators with independent notes/frequencies."),
    {_("FM 1"), _("FM 2"), _("FM 3 OP1"), _("FM 3 OP2"), _("FM 3 OP3"), _("FM 3 OP4"), _("FM 4"), _("FM 5"), _("FM 6"), _("PSG 1"), _("PSG 2"), _("PSG 3"), _("ADPCM-A 1"), _("ADPCM-A 2"), _("ADPCM-A 3"), _("ADPCM-A 4"), _("ADPCM-A 5"), _("ADPCM-A 6"), _("ADPCM-B")},
    {"F1", "F2", "O1", "O2", "O3", "O4", "F4", "F5", "F6", "S1", "S2", "S3", "P1", "P2", "P3", "P4", "P5", "P6", "B"},
    {DIV_CH_FM, DIV_CH_FM, DIV_CH_OP, DIV_CH_OP, DIV_CH_OP, DIV_CH_OP, DIV_CH_FM, DIV_CH_FM, DIV_CH_FM, DIV_CH_PULSE, DIV_CH_PULSE, DIV_CH_PULSE, DIV_CH_PCM, DIV_CH_PCM, DIV_CH_PCM, DIV_CH_PCM, DIV_CH_PCM, DIV_CH_PCM, DIV_CH_PCM},
    {DIV_INS_FM, DIV_INS_FM, DIV_INS_FM, DIV_INS_FM, DIV_INS_FM, DIV_INS_FM, DIV_INS_FM, DIV_INS_FM, DIV_INS_FM, DIV_INS_AY, DIV_INS_AY, DIV_INS_AY, DIV_INS_ADPCMA, DIV_INS_ADPCMA, DIV_INS_ADPCMA, DIV_INS_ADPCMA, DIV_INS_ADPCMA, DIV_INS_ADPCMA, DIV_INS_ADPCMB},
    {DIV_INS_NULL, DIV_INS_NULL, DIV_INS_NULL, DIV_INS_NULL, DIV_INS_NULL, DIV_INS_NULL, DIV_INS_NULL, DIV_INS_NULL, DIV_INS_NULL, DIV_INS_NULL, DIV_INS_NULL, DIV_INS_NULL, DIV_INS_AMIGA, DIV_INS_AMIGA, DIV_INS_AMIGA, DIV_INS_AMIGA, DIV_INS_AMIGA, DIV_INS_AMIGA, DIV_INS_AMIGA},
    {},
    fmOPNAPostEffectHandlerMap,
    fmExtChEffectHandlerMap
  );

  sysDefs[DIV_SYSTEM_YM2610B_CSM]=new DivSysDef(
    _("Yamaha YM2610B (OPNB2) CSM"), NULL, 0xc5, 0, 20, true, false, 0x151, false, (1U<<DIV_SAMPLE_DEPTH_ADPCM_A)|(1U<<DIV_SAMPLE_DEPTH_ADPCM_B)|(1U<<DIV_SAMPLE_DEPTH_8BIT), 0, 0,
    _("so Taito asked Yamaha if they could get the two missing FM channels back, and Yamaha gladly provided them with this chip.\nthis one is in Extended Channel mode, which turns the third FM channel into four operators with independent notes/frequencies."
    "\nthis one includes CSM mode control for special effects on Channel 3."),
    {_("FM 1"), _("FM 2"), _("FM 3 OP1"), _("FM 3 OP2"), _("FM 3 OP3"), _("FM 3 OP4"), _("FM 4"), _("FM 5"), _("FM 6"), _("CSM Timer"), _("PSG 1"), _("PSG 2"), _("PSG 3"), _("ADPCM-A 1"), _("ADPCM-A 2"), _("ADPCM-A 3"), _("ADPCM-A 4"), _("ADPCM-A 5"), _("ADPCM-A 6"), _("ADPCM-B")},
    {"F1", "F2", "O1", "O2", "O3", "O4", "F4", "F5", "F6", "CSM", "S1", "S2", "S3", "P1", "P2", "P3", "P4", "P5", "P6", "B"},
    {DIV_CH_FM, DIV_CH_FM, DIV_CH_OP, DIV_CH_OP, DIV_CH_OP, DIV_CH_OP, DIV_CH_FM, DIV_CH_FM, DIV_CH_FM, DIV_CH_NOISE, DIV_CH_PULSE, DIV_CH_PULSE, DIV_CH_PULSE, DIV_CH_PCM, DIV_CH_PCM, DIV_CH_PCM, DIV_CH_PCM, DIV_CH_PCM, DIV_CH_PCM, DIV_CH_PCM},
    {DIV_INS_FM, DIV_INS_FM, DIV_INS_FM, DIV_INS_FM, DIV_INS_FM, DIV_INS_FM, DIV_INS_FM, DIV_INS_FM, DIV_INS_FM, DIV_INS_FM, DIV_INS_AY, DIV_INS_AY, DIV_INS_AY, DIV_INS_ADPCMA, DIV_INS_ADPCMA, DIV_INS_ADPCMA, DIV_INS_ADPCMA, DIV_INS_ADPCMA, DIV_INS_ADPCMA, DIV_INS_ADPCMB},
    {DIV_INS_NULL, DIV_INS_NULL, DIV_INS_NULL, DIV_INS_NULL, DIV_INS_NULL, DIV_INS_NULL, DIV_INS_NULL, DIV_INS_NULL, DIV_INS_NULL, DIV_INS_NULL, DIV_INS_NULL, DIV_INS_NULL, DIV_INS_NULL, DIV_INS_AMIGA, DIV_INS_AMIGA, DIV_INS_AMIGA, DIV_INS_AMIGA, DIV_INS_AMIGA, DIV_INS_AMIGA, DIV_INS_AMIGA},
    {},
    fmOPNAPostEffectHandlerMap,
    fmExtChEffectHandlerMap
  );

  sysDefs[DIV_SYSTEM_SEGAPCM_COMPAT]=new DivSysDef(
    _("SegaPCM (compatible 5-channel mode)"), NULL, 0xa9, 0, 5, false, true, 0x151, false, 1U<<DIV_SAMPLE_DEPTH_8BIT, 0, 0,
    _("this is the same thing as SegaPCM, but only exposes 5 of the channels for compatibility with DefleMask."),
    {_("Channel 1"), _("Channel 2"), _("Channel 3"), _("Channel 4"), _("Channel 5")},
    {"P1", "P2", "P3", "P4", "P5"},
    {DIV_CH_PCM, DIV_CH_PCM, DIV_CH_PCM, DIV_CH_PCM, DIV_CH_PCM},
    {DIV_INS_SEGAPCM, DIV_INS_SEGAPCM, DIV_INS_SEGAPCM, DIV_INS_SEGAPCM, DIV_INS_SEGAPCM},
    {DIV_INS_AMIGA, DIV_INS_AMIGA, DIV_INS_AMIGA, DIV_INS_AMIGA, DIV_INS_AMIGA},
    {},
    segaPCMPostEffectHandlerMap
  );

  sysDefs[DIV_SYSTEM_X1_010]=new DivSysDef(
    _("Seta/Allumer X1-010"), NULL, 0xb0, 0, 16, false, true, 0x171, false, 1U<<DIV_SAMPLE_DEPTH_8BIT, 128, 256,
    _("a sound chip used in several Seta/Allumer-manufactured arcade boards with too many channels of wavetable sound, which also are capable of sampled sound."),
    {_("Channel 1"), _("Channel 2"), _("Channel 3"), _("Channel 4"), _("Channel 5"), _("Channel 6"), _("Channel 7"), _("Channel 8"), _("Channel 9"), _("Channel 10"), _("Channel 11"), _("Channel 12"), _("Channel 13"), _("Channel 14"), _("Channel 15"), _("Channel 16")},
    {"1", "2", "3", "4", "5", "6", "7", "8", "9", "10", "11", "12", "13", "14", "15", "16"},
    {DIV_CH_WAVE, DIV_CH_WAVE, DIV_CH_WAVE, DIV_CH_WAVE, DIV_CH_WAVE, DIV_CH_WAVE, DIV_CH_WAVE, DIV_CH_WAVE, DIV_CH_WAVE, DIV_CH_WAVE, DIV_CH_WAVE, DIV_CH_WAVE, DIV_CH_WAVE, DIV_CH_WAVE, DIV_CH_WAVE, DIV_CH_WAVE},
    {DIV_INS_X1_010, DIV_INS_X1_010, DIV_INS_X1_010, DIV_INS_X1_010, DIV_INS_X1_010, DIV_INS_X1_010, DIV_INS_X1_010, DIV_INS_X1_010, DIV_INS_X1_010, DIV_INS_X1_010, DIV_INS_X1_010, DIV_INS_X1_010, DIV_INS_X1_010, DIV_INS_X1_010, DIV_INS_X1_010, DIV_INS_X1_010},
    {DIV_INS_AMIGA, DIV_INS_AMIGA, DIV_INS_AMIGA, DIV_INS_AMIGA, DIV_INS_AMIGA, DIV_INS_AMIGA, DIV_INS_AMIGA, DIV_INS_AMIGA, DIV_INS_AMIGA, DIV_INS_AMIGA, DIV_INS_AMIGA, DIV_INS_AMIGA, DIV_INS_AMIGA, DIV_INS_AMIGA, DIV_INS_AMIGA, DIV_INS_AMIGA},
    {
      {0x10, {DIV_CMD_WAVE, _("10xx: Set waveform")}},
      {0x11, {DIV_CMD_X1_010_ENVELOPE_SHAPE, _("11xx: Set envelope shape")}},
      {0x12, {DIV_CMD_X1_010_SAMPLE_BANK_SLOT, _("12xx: Set sample bank slot (0 to 7)")}},
      {0x17, {DIV_CMD_SAMPLE_MODE, _("17xx: Toggle PCM mode (LEGACY)")}},
    },
    {
      {0x20, {DIV_CMD_SAMPLE_FREQ, _("20xx: Set PCM frequency (1 to FF)")}},
      {0x22, {DIV_CMD_X1_010_ENVELOPE_MODE, _("22xx: Set envelope mode (bit 0: enable; bit 1: one-shot; bit 2: split shape to L/R; bit 3/5: H.invert right/left; bit 4/6: V.invert right/left)")}},
      {0x23, {DIV_CMD_X1_010_ENVELOPE_PERIOD, _("23xx: Set envelope period")}},
      {0x25, {DIV_CMD_X1_010_ENVELOPE_SLIDE, _("25xx: Envelope slide up")}},
      {0x26, {DIV_CMD_X1_010_ENVELOPE_SLIDE, _("26xx: Envelope slide down"), negEffectVal}},
      {0x29, {DIV_CMD_X1_010_AUTO_ENVELOPE, _("29xy: Set auto-envelope (x: numerator; y: denominator)")}},
    }
  );

  sysDefs[DIV_SYSTEM_BUBSYS_WSG]=new DivSysDef(
    _("Konami Bubble System WSG"), NULL, 0xad, 0, 2, false, true, 0, false, 0, 32, 16,
    _("this is the wavetable part of the Bubble System, which also had two AY-3-8910s."),
    {_("Channel 1"), _("Channel 2")},
    {"CH1", "CH2"},
    {DIV_CH_WAVE, DIV_CH_WAVE},
    {DIV_INS_SCC, DIV_INS_SCC},
    {},
    waveOnlyEffectHandlerMap
  );

  // to Grauw: feel free to change this to 24 during development of OPL4's PCM part.
  sysDefs[DIV_SYSTEM_OPL4]=new DivSysDef(
    _("Yamaha YMF278B (OPL4)"), NULL, 0xae, 0, 42, true, true, 0x151, false, (1U<<DIV_SAMPLE_DEPTH_8BIT)|(1U<<DIV_SAMPLE_DEPTH_12BIT)|(1U<<DIV_SAMPLE_DEPTH_16BIT), 0, 0,
    _("like OPL3, but this time it also has a 24-channel version of MultiPCM."),
    {_("4OP 1"), _("FM 2"), _("4OP 3"), _("FM 4"), _("4OP 5"), _("FM 6"), _("4OP 7"), _("FM 8"), _("4OP 9"), _("FM 10"), _("4OP 11"), _("FM 12"), _("FM 13"), _("FM 14"), _("FM 15"), _("FM 16"), _("FM 17"), _("FM 18"), _("PCM 1"), _("PCM 2"), _("PCM 3"), _("PCM 4"), _("PCM 5"), _("PCM 6"), _("PCM 7"), _("PCM 8"), _("PCM 9"), _("PCM 10"), _("PCM 11"), _("PCM 12"), _("PCM 13"), _("PCM 14"), _("PCM 15"), _("PCM 16"), _("PCM 17"), _("PCM 18"), _("PCM 19"), _("PCM 20"), _("PCM 21"), _("PCM 22"), _("PCM 23"), _("PCM 24")},
    {"F1", "F2", "F3", "F4", "F5", "F6", "F7", "F8", "F9", "F10", "F11", "F12", "F13", "F14", "F15", "F16", "F17", "F18", "P1", "P2", "P3", "P4", "P5", "P6", "P7", "P8", "P9", "P10", "P11", "P12", "P13", "P14", "P15", "P16", "P17", "P18", "P19", "P20", "P21", "P22", "P23", "P24"},
    {DIV_CH_OP, DIV_CH_FM, DIV_CH_OP, DIV_CH_FM, DIV_CH_OP, DIV_CH_FM, DIV_CH_OP, DIV_CH_FM, DIV_CH_OP, DIV_CH_FM, DIV_CH_OP, DIV_CH_FM, DIV_CH_FM, DIV_CH_FM, DIV_CH_FM, DIV_CH_FM, DIV_CH_FM, DIV_CH_FM, DIV_CH_PCM, DIV_CH_PCM, DIV_CH_PCM, DIV_CH_PCM, DIV_CH_PCM, DIV_CH_PCM, DIV_CH_PCM, DIV_CH_PCM, DIV_CH_PCM, DIV_CH_PCM, DIV_CH_PCM, DIV_CH_PCM, DIV_CH_PCM, DIV_CH_PCM, DIV_CH_PCM, DIV_CH_PCM, DIV_CH_PCM, DIV_CH_PCM, DIV_CH_PCM, DIV_CH_PCM, DIV_CH_PCM, DIV_CH_PCM, DIV_CH_PCM, DIV_CH_PCM},
    {DIV_INS_OPL, DIV_INS_OPL, DIV_INS_OPL, DIV_INS_OPL, DIV_INS_OPL, DIV_INS_OPL, DIV_INS_OPL, DIV_INS_OPL, DIV_INS_OPL, DIV_INS_OPL, DIV_INS_OPL, DIV_INS_OPL, DIV_INS_OPL, DIV_INS_OPL, DIV_INS_OPL, DIV_INS_OPL, DIV_INS_OPL, DIV_INS_OPL, DIV_INS_MULTIPCM, DIV_INS_MULTIPCM, DIV_INS_MULTIPCM, DIV_INS_MULTIPCM, DIV_INS_MULTIPCM, DIV_INS_MULTIPCM, DIV_INS_MULTIPCM, DIV_INS_MULTIPCM, DIV_INS_MULTIPCM, DIV_INS_MULTIPCM, DIV_INS_MULTIPCM, DIV_INS_MULTIPCM, DIV_INS_MULTIPCM, DIV_INS_MULTIPCM, DIV_INS_MULTIPCM, DIV_INS_MULTIPCM, DIV_INS_MULTIPCM, DIV_INS_MULTIPCM, DIV_INS_MULTIPCM, DIV_INS_MULTIPCM, DIV_INS_MULTIPCM, DIV_INS_MULTIPCM, DIV_INS_MULTIPCM, DIV_INS_MULTIPCM},
    {DIV_INS_OPL, DIV_INS_OPL, DIV_INS_OPL, DIV_INS_OPL, DIV_INS_OPL, DIV_INS_OPL, DIV_INS_OPL, DIV_INS_OPL, DIV_INS_OPL, DIV_INS_OPL, DIV_INS_OPL, DIV_INS_OPL, DIV_INS_OPL, DIV_INS_OPL, DIV_INS_OPL, DIV_INS_OPL, DIV_INS_OPL, DIV_INS_OPL, DIV_INS_AMIGA, DIV_INS_AMIGA, DIV_INS_AMIGA, DIV_INS_AMIGA, DIV_INS_AMIGA, DIV_INS_AMIGA, DIV_INS_AMIGA, DIV_INS_AMIGA, DIV_INS_AMIGA, DIV_INS_AMIGA, DIV_INS_AMIGA, DIV_INS_AMIGA, DIV_INS_AMIGA, DIV_INS_AMIGA, DIV_INS_AMIGA, DIV_INS_AMIGA, DIV_INS_AMIGA, DIV_INS_AMIGA, DIV_INS_AMIGA, DIV_INS_AMIGA, DIV_INS_AMIGA, DIV_INS_AMIGA, DIV_INS_AMIGA, DIV_INS_AMIGA},
    fmEffectHandlerMap,
    fmOPL4PostEffectHandlerMap
  );

  sysDefs[DIV_SYSTEM_OPL4_DRUMS]=new DivSysDef(
    _("Yamaha YMF278B (OPL4) with drums"), NULL, 0xaf, 0, 44, true, true, 0x151, false, (1U<<DIV_SAMPLE_DEPTH_8BIT)|(1U<<DIV_SAMPLE_DEPTH_12BIT)|(1U<<DIV_SAMPLE_DEPTH_16BIT), 0, 0,
    _("the OPL4 but with drums mode turned on."),
    {_("4OP 1"), _("FM 2"), _("4OP 3"), _("FM 4"), _("4OP 5"), _("FM 6"), _("4OP 7"), _("FM 8"), _("4OP 9"), _("FM 10"), _("4OP 11"), _("FM 12"), _("FM 13"), _("FM 14"), _("FM 15"), _("Kick/FM 16"), _("Snare"), _("Tom"), _("Top"), _("HiHat"), _("PCM 1"), _("PCM 2"), _("PCM 3"), _("PCM 4"), _("PCM 5"), _("PCM 6"), _("PCM 7"), _("PCM 8"), _("PCM 9"), _("PCM 10"), _("PCM 11"), _("PCM 12"), _("PCM 13"), _("PCM 14"), _("PCM 15"), _("PCM 16"), _("PCM 17"), _("PCM 18"), _("PCM 19"), _("PCM 20"), _("PCM 21"), _("PCM 22"), _("PCM 23"), _("PCM 24")},
    {"F1", "F2", "F3", "F4", "F5", "F6", "F7", "F8", "F9", "F10", "F11", "F12", "F13", "F14", "F15", "BD", "SD", "TM", "TP", "HH", "P1", "P2", "P3", "P4", "P5", "P6", "P7", "P8", "P9", "P10", "P11", "P12", "P13", "P14", "P15", "P16", "P17", "P18", "P19", "P20", "P21", "P22", "P23", "P24"},
    {DIV_CH_OP, DIV_CH_FM, DIV_CH_OP, DIV_CH_FM, DIV_CH_OP, DIV_CH_FM, DIV_CH_OP, DIV_CH_FM, DIV_CH_OP, DIV_CH_FM, DIV_CH_OP, DIV_CH_FM, DIV_CH_FM, DIV_CH_FM, DIV_CH_FM, DIV_CH_NOISE, DIV_CH_NOISE, DIV_CH_NOISE, DIV_CH_NOISE, DIV_CH_NOISE, DIV_CH_PCM, DIV_CH_PCM, DIV_CH_PCM, DIV_CH_PCM, DIV_CH_PCM, DIV_CH_PCM, DIV_CH_PCM, DIV_CH_PCM, DIV_CH_PCM, DIV_CH_PCM, DIV_CH_PCM, DIV_CH_PCM, DIV_CH_PCM, DIV_CH_PCM, DIV_CH_PCM, DIV_CH_PCM, DIV_CH_PCM, DIV_CH_PCM, DIV_CH_PCM, DIV_CH_PCM, DIV_CH_PCM, DIV_CH_PCM, DIV_CH_PCM, DIV_CH_PCM},
    {DIV_INS_OPL, DIV_INS_OPL, DIV_INS_OPL, DIV_INS_OPL, DIV_INS_OPL, DIV_INS_OPL, DIV_INS_OPL, DIV_INS_OPL, DIV_INS_OPL, DIV_INS_OPL, DIV_INS_OPL, DIV_INS_OPL, DIV_INS_OPL, DIV_INS_OPL, DIV_INS_OPL, DIV_INS_OPL, DIV_INS_OPL_DRUMS, DIV_INS_OPL_DRUMS, DIV_INS_OPL_DRUMS, DIV_INS_OPL_DRUMS, DIV_INS_MULTIPCM, DIV_INS_MULTIPCM, DIV_INS_MULTIPCM, DIV_INS_MULTIPCM, DIV_INS_MULTIPCM, DIV_INS_MULTIPCM, DIV_INS_MULTIPCM, DIV_INS_MULTIPCM, DIV_INS_MULTIPCM, DIV_INS_MULTIPCM, DIV_INS_MULTIPCM, DIV_INS_MULTIPCM, DIV_INS_MULTIPCM, DIV_INS_MULTIPCM, DIV_INS_MULTIPCM, DIV_INS_MULTIPCM, DIV_INS_MULTIPCM, DIV_INS_MULTIPCM, DIV_INS_MULTIPCM, DIV_INS_MULTIPCM, DIV_INS_MULTIPCM, DIV_INS_MULTIPCM, DIV_INS_MULTIPCM, DIV_INS_MULTIPCM},
    {DIV_INS_OPL, DIV_INS_OPL, DIV_INS_OPL, DIV_INS_OPL, DIV_INS_OPL, DIV_INS_OPL, DIV_INS_OPL, DIV_INS_OPL, DIV_INS_OPL, DIV_INS_OPL, DIV_INS_OPL, DIV_INS_OPL, DIV_INS_OPL, DIV_INS_OPL, DIV_INS_OPL, DIV_INS_OPL, DIV_INS_OPL, DIV_INS_OPL, DIV_INS_OPL, DIV_INS_OPL, DIV_INS_AMIGA, DIV_INS_AMIGA, DIV_INS_AMIGA, DIV_INS_AMIGA, DIV_INS_AMIGA, DIV_INS_AMIGA, DIV_INS_AMIGA, DIV_INS_AMIGA, DIV_INS_AMIGA, DIV_INS_AMIGA, DIV_INS_AMIGA, DIV_INS_AMIGA, DIV_INS_AMIGA, DIV_INS_AMIGA, DIV_INS_AMIGA, DIV_INS_AMIGA, DIV_INS_AMIGA, DIV_INS_AMIGA, DIV_INS_AMIGA, DIV_INS_AMIGA, DIV_INS_AMIGA, DIV_INS_AMIGA, DIV_INS_AMIGA, DIV_INS_AMIGA},
    fmOPLDrumsEffectHandlerMap,
    fmOPL4PostEffectHandlerMap
  );

  EffectHandlerMap es5506PreEffectHandlerMap={
      {0x11, {DIV_CMD_ES5506_FILTER_MODE, _("11xx: Set filter mode (00 to 03)"),effectValAnd<3>}},
      {0x14, {DIV_CMD_ES5506_FILTER_K1, _("14xx: Set filter coefficient K1 low byte (00 to FF)"),effectValShift<0>,constVal<0x00ff>}},
      {0x15, {DIV_CMD_ES5506_FILTER_K1, _("15xx: Set filter coefficient K1 high byte (00 to FF)"),effectValShift<8>,constVal<0xff00>}},
      {0x16, {DIV_CMD_ES5506_FILTER_K2, _("16xx: Set filter coefficient K2 low byte (00 to FF)"),effectValShift<0>,constVal<0x00ff>}},
      {0x17, {DIV_CMD_ES5506_FILTER_K2, _("17xx: Set filter coefficient K2 high byte (00 to FF)"),effectValShift<8>,constVal<0xff00>}},
      {0x18, {DIV_CMD_ES5506_FILTER_K1_SLIDE, _("18xx: Set filter coefficient K1 slide up (00 to FF)"),effectVal,constVal<0>}},
      {0x19, {DIV_CMD_ES5506_FILTER_K1_SLIDE, _("19xx: Set filter coefficient K1 slide down (00 to FF)"),effectVal,constVal<1>}},
      {0x1a, {DIV_CMD_ES5506_FILTER_K2_SLIDE, _("1Axx: Set filter coefficient K2 slide up (00 to FF)"),effectVal,constVal<0>}},
      {0x1b, {DIV_CMD_ES5506_FILTER_K2_SLIDE, _("1Bxx: Set filter coefficient K2 slide down (00 to FF)"),effectVal,constVal<1>}},
      {0x22, {DIV_CMD_ES5506_ENVELOPE_LVRAMP, _("22xx: Set envelope left volume ramp (signed) (00 to FF)"),effectVal}},
      {0x23, {DIV_CMD_ES5506_ENVELOPE_RVRAMP, _("23xx: Set envelope right volume ramp (signed) (00 to FF)"),effectVal}},
      {0x24, {DIV_CMD_ES5506_ENVELOPE_K1RAMP, _("24xx: Set envelope filter coefficient k1 ramp (signed) (00 to FF)"),effectVal,constVal<0>}},
      {0x25, {DIV_CMD_ES5506_ENVELOPE_K1RAMP, _("25xx: Set envelope filter coefficient k1 ramp (signed, slower) (00 to FF)"),effectVal,constVal<1>}},
      {0x26, {DIV_CMD_ES5506_ENVELOPE_K2RAMP, _("26xx: Set envelope filter coefficient k2 ramp (signed) (00 to FF)"),effectVal,constVal<0>}},
      {0x27, {DIV_CMD_ES5506_ENVELOPE_K2RAMP, _("27xx: Set envelope filter coefficient k2 ramp (signed, slower) (00 to FF)"),effectVal,constVal<1>}},
      {0xdf, {DIV_CMD_SAMPLE_DIR, _("DFxx: Set sample playback direction (0: normal; 1: reverse)")}}
  };
  EffectHandlerMap es5506PostEffectHandlerMap={
      {0x12, {DIV_CMD_ES5506_PAUSE, _("120x: Set pause (bit 0)"),effectValAnd<1>}}
  };
  const EffectHandler es5506ECountHandler(DIV_CMD_ES5506_ENVELOPE_COUNT, _("2xxx: Set envelope count (000 to 1FF)"), effectValLong<9>);
  const EffectHandler es5506K1Handler(DIV_CMD_ES5506_FILTER_K1, _("3xxx: Set filter coefficient K1 (000 to FFF)"), effectValLongShift<12,4>,constVal<0xfff0>);
  const EffectHandler es5506K2Handler(DIV_CMD_ES5506_FILTER_K2, _("4xxx: Set filter coefficient K2 (000 to FFF)"), effectValLongShift<12,4>,constVal<0xfff0>);
  for (int i=0; i<2; i++) es5506PreEffectHandlerMap.emplace(0x20+i,es5506ECountHandler);
  for (int i=0; i<16; i++) es5506PreEffectHandlerMap.emplace(0x30+i, es5506K1Handler);
  for (int i=0; i<16; i++) es5506PreEffectHandlerMap.emplace(0x40+i, es5506K2Handler);

  // TODO: custom sample format
  sysDefs[DIV_SYSTEM_ES5506]=new DivSysDef(
    _("Ensoniq ES5506"), NULL, 0xb1, 0, 32, false, true, 0/*0x171*/, false, (1U<<DIV_SAMPLE_DEPTH_16BIT), 0, 0,
    _("a sample chip made by Ensoniq, which is the basis for the GF1 chip found in Gravis' Ultrasound cards."),
    {_("Channel 1"), _("Channel 2"), _("Channel 3"), _("Channel 4"), _("Channel 5"), _("Channel 6"), _("Channel 7"), _("Channel 8"), _("Channel 9"), _("Channel 10"), _("Channel 11"), _("Channel 12"), _("Channel 13"), _("Channel 14"), _("Channel 15"), _("Channel 16"), _("Channel 17"), _("Channel 18"), _("Channel 19"), _("Channel 20"), _("Channel 21"), _("Channel 22"), _("Channel 23"), _("Channel 24"), _("Channel 25"), _("Channel 26"), _("Channel 27"), _("Channel 28"), _("Channel 29"), _("Channel 30"), _("Channel 31"), _("Channel 32")},
    {"1", "2", "3", "4", "5", "6", "7", "8", "9", "10", "11", "12", "13", "14", "15", "16", "17", "18", "19", "20", "21", "22", "23", "24", "25", "26", "27", "28", "29", "30", "31", "32"},
    {DIV_CH_PCM, DIV_CH_PCM, DIV_CH_PCM, DIV_CH_PCM, DIV_CH_PCM, DIV_CH_PCM, DIV_CH_PCM, DIV_CH_PCM, DIV_CH_PCM, DIV_CH_PCM, DIV_CH_PCM, DIV_CH_PCM, DIV_CH_PCM, DIV_CH_PCM, DIV_CH_PCM, DIV_CH_PCM, DIV_CH_PCM, DIV_CH_PCM, DIV_CH_PCM, DIV_CH_PCM, DIV_CH_PCM, DIV_CH_PCM, DIV_CH_PCM, DIV_CH_PCM, DIV_CH_PCM, DIV_CH_PCM, DIV_CH_PCM, DIV_CH_PCM, DIV_CH_PCM, DIV_CH_PCM, DIV_CH_PCM, DIV_CH_PCM},
    {DIV_INS_ES5506, DIV_INS_ES5506, DIV_INS_ES5506, DIV_INS_ES5506, DIV_INS_ES5506, DIV_INS_ES5506, DIV_INS_ES5506, DIV_INS_ES5506, DIV_INS_ES5506, DIV_INS_ES5506, DIV_INS_ES5506, DIV_INS_ES5506, DIV_INS_ES5506, DIV_INS_ES5506, DIV_INS_ES5506, DIV_INS_ES5506, DIV_INS_ES5506, DIV_INS_ES5506, DIV_INS_ES5506, DIV_INS_ES5506, DIV_INS_ES5506, DIV_INS_ES5506, DIV_INS_ES5506, DIV_INS_ES5506, DIV_INS_ES5506, DIV_INS_ES5506, DIV_INS_ES5506, DIV_INS_ES5506, DIV_INS_ES5506, DIV_INS_ES5506, DIV_INS_ES5506, DIV_INS_ES5506},
    {DIV_INS_AMIGA, DIV_INS_AMIGA, DIV_INS_AMIGA, DIV_INS_AMIGA, DIV_INS_AMIGA, DIV_INS_AMIGA, DIV_INS_AMIGA, DIV_INS_AMIGA, DIV_INS_AMIGA, DIV_INS_AMIGA, DIV_INS_AMIGA, DIV_INS_AMIGA, DIV_INS_AMIGA, DIV_INS_AMIGA, DIV_INS_AMIGA, DIV_INS_AMIGA, DIV_INS_AMIGA, DIV_INS_AMIGA, DIV_INS_AMIGA, DIV_INS_AMIGA, DIV_INS_AMIGA, DIV_INS_AMIGA, DIV_INS_AMIGA, DIV_INS_AMIGA, DIV_INS_AMIGA, DIV_INS_AMIGA, DIV_INS_AMIGA, DIV_INS_AMIGA, DIV_INS_AMIGA, DIV_INS_AMIGA, DIV_INS_AMIGA, DIV_INS_AMIGA},
    es5506PreEffectHandlerMap,
    es5506PostEffectHandlerMap
  );

  sysDefs[DIV_SYSTEM_Y8950]=new DivSysDef(
    _("Yamaha Y8950"), NULL, 0xb2, 0, 10, true, false, 0x151, false, 1U<<DIV_SAMPLE_DEPTH_ADPCM_B, 0, 0,
    _("like OPL but with an ADPCM channel."),
    {_("FM 1"), _("FM 2"), _("FM 3"), _("FM 4"), _("FM 5"), _("FM 6"), _("FM 7"), _("FM 8"), _("FM 9"), _("ADPCM")},
    {"F1", "F2", "F3", "F4", "F5", "F6", "F7", "F8", "F9", "P"},
    {DIV_CH_FM, DIV_CH_FM, DIV_CH_FM, DIV_CH_FM, DIV_CH_FM, DIV_CH_FM, DIV_CH_FM, DIV_CH_FM, DIV_CH_FM, DIV_CH_PCM},
    {DIV_INS_OPL, DIV_INS_OPL, DIV_INS_OPL, DIV_INS_OPL, DIV_INS_OPL, DIV_INS_OPL, DIV_INS_OPL, DIV_INS_OPL, DIV_INS_OPL, DIV_INS_ADPCMB},
    {DIV_INS_NULL, DIV_INS_NULL, DIV_INS_NULL, DIV_INS_NULL, DIV_INS_NULL, DIV_INS_NULL, DIV_INS_NULL, DIV_INS_NULL, DIV_INS_NULL, DIV_INS_AMIGA},
    fmEffectHandlerMap,
    fmOPLPostEffectHandlerMap
  );

  sysDefs[DIV_SYSTEM_Y8950_DRUMS]=new DivSysDef(
    _("Yamaha Y8950 with drums"), NULL, 0xb3, 0, 12, true, false, 0x151, false, 1U<<DIV_SAMPLE_DEPTH_ADPCM_B, 0, 0,
    _("the Y8950 chip, in drums mode."),
    {_("FM 1"), _("FM 2"), _("FM 3"), _("FM 4"), _("FM 5"), _("FM 6"), _("Kick/FM 7"), _("Snare"), _("Tom"), _("Top"), _("HiHat"), _("ADPCM")},
    {"F1", "F2", "F3", "F4", "F5", "F6", "BD", "SD", "TM", "TP", "HH", "P"},
    {DIV_CH_FM, DIV_CH_FM, DIV_CH_FM, DIV_CH_FM, DIV_CH_FM, DIV_CH_FM, DIV_CH_NOISE, DIV_CH_NOISE, DIV_CH_NOISE, DIV_CH_NOISE, DIV_CH_NOISE, DIV_CH_PCM},
    {DIV_INS_OPL, DIV_INS_OPL, DIV_INS_OPL, DIV_INS_OPL, DIV_INS_OPL, DIV_INS_OPL, DIV_INS_OPL, DIV_INS_OPL_DRUMS, DIV_INS_OPL_DRUMS, DIV_INS_OPL_DRUMS, DIV_INS_OPL_DRUMS, DIV_INS_ADPCMB},
    {DIV_INS_NULL, DIV_INS_NULL, DIV_INS_NULL, DIV_INS_NULL, DIV_INS_NULL, DIV_INS_NULL, DIV_INS_NULL, DIV_INS_OPL, DIV_INS_OPL, DIV_INS_OPL, DIV_INS_OPL, DIV_INS_AMIGA},
    fmOPLDrumsEffectHandlerMap,
    fmOPLPostEffectHandlerMap
  );

  sysDefs[DIV_SYSTEM_SCC_PLUS]=new DivSysDef(
    _("Konami SCC+"), NULL, 0xb4, 0, 5, false, true, 0x161, false, 0, 32, 256,
    _("this is a variant of Konami's SCC chip with the last channel's wavetable being independent."),
    {_("Channel 1"), _("Channel 2"), _("Channel 3"), _("Channel 4"), _("Channel 5")},
    {"CH1", "CH2", "CH3", "CH4", "CH5"},
    {DIV_CH_WAVE, DIV_CH_WAVE, DIV_CH_WAVE, DIV_CH_WAVE, DIV_CH_WAVE},
    {DIV_INS_SCC, DIV_INS_SCC, DIV_INS_SCC, DIV_INS_SCC, DIV_INS_SCC},
    {},
    waveOnlyEffectHandlerMap
  );

  EffectHandlerMap suEffectHandlerMap={
    {0x10, {DIV_CMD_WAVE, _("10xx: Set waveform (0 to 7)")}},
    {0x12, {DIV_CMD_STD_NOISE_MODE, _("12xx: Set pulse width (0 to 7F)")}},
    {0x13, {DIV_CMD_C64_RESONANCE, _("13xx: Set resonance (0 to FF)")}},
    {0x14, {DIV_CMD_C64_FILTER_MODE, _("14xx: Set filter mode (bit 0: ring mod; bit 1: low pass; bit 2: high pass; bit 3: band pass)")}},
    {0x15, {DIV_CMD_SU_SWEEP_PERIOD_LOW, _("15xx: Set frequency sweep period low byte"), constVal<0>, effectVal}},
    {0x16, {DIV_CMD_SU_SWEEP_PERIOD_HIGH, _("16xx: Set frequency sweep period high byte"), constVal<0>, effectVal}},
    {0x17, {DIV_CMD_SU_SWEEP_PERIOD_LOW, _("17xx: Set volume sweep period low byte"), constVal<1>, effectVal}},
    {0x18, {DIV_CMD_SU_SWEEP_PERIOD_HIGH, _("18xx: Set volume sweep period high byte"), constVal<1>, effectVal}},
    {0x19, {DIV_CMD_SU_SWEEP_PERIOD_LOW, _("19xx: Set cutoff sweep period low byte"), constVal<2>, effectVal}},
    {0x1a, {DIV_CMD_SU_SWEEP_PERIOD_HIGH, _("1Axx: Set cutoff sweep period high byte"), constVal<2>, effectVal}},
    {0x1b, {DIV_CMD_SU_SWEEP_BOUND, _("1Bxx: Set frequency sweep boundary"), constVal<0>, effectVal}},
    {0x1c, {DIV_CMD_SU_SWEEP_BOUND, _("1Cxx: Set volume sweep boundary"), constVal<1>, effectVal}},
    {0x1d, {DIV_CMD_SU_SWEEP_BOUND, _("1Dxx: Set cutoff sweep boundary"), constVal<2>, effectVal}},
    {0x1e, {DIV_CMD_SU_SYNC_PERIOD_LOW, _("1Exx: Set phase reset period low byte")}},
    {0x1f, {DIV_CMD_SU_SYNC_PERIOD_HIGH, _("1Fxx: Set phase reset period high byte")}},
    {0x20, {DIV_CMD_SU_SWEEP_ENABLE, _("20xx: Toggle frequency sweep (bit 0-6: speed; bit 7: direction is up)"), constVal<0>, effectVal}},
    {0x21, {DIV_CMD_SU_SWEEP_ENABLE, _("21xx: Toggle volume sweep (bit 0-4: speed; bit 5: direction is up; bit 6: loop; bit 7: alternate)"), constVal<1>, effectVal}},
    {0x22, {DIV_CMD_SU_SWEEP_ENABLE, _("22xx: Toggle cutoff sweep (bit 0-6: speed; bit 7: direction is up)"), constVal<2>, effectVal}},

    {0x23, {DIV_CMD_C64_PW_SLIDE, _("23xx: Pulse width slide up"), effectVal, constVal<1>}},
    {0x24, {DIV_CMD_C64_PW_SLIDE, _("24xx: Pulse width slide down"), effectVal, constVal<-1>}},

    {0x25, {DIV_CMD_C64_CUTOFF_SLIDE, _("25xx: Filter cutoff slide up"), effectVal, constVal<1>}},
    {0x26, {DIV_CMD_C64_CUTOFF_SLIDE, _("26xx: Filter cutoff slide down"), effectVal, constVal<-1>}},
  };
  const EffectHandler suCutoffHandler(DIV_CMD_C64_FINE_CUTOFF, _("4xxx: Set cutoff (0 to FFF)"), effectValLong<12>);
  for (int i=0; i<16; i++) {
    suEffectHandlerMap.emplace(0x40+i, suCutoffHandler);
  }

  sysDefs[DIV_SYSTEM_SOUND_UNIT]=new DivSysDef(
    _("tildearrow Sound Unit"), NULL, 0xb5, 0, 8, false, true, 0, false, 1U<<DIV_SAMPLE_DEPTH_8BIT, 0, 0,
    _("tildearrow's fantasy sound chip. put SID, AY and VERA in a blender, and you get this!"),
    {_("Channel 1"), _("Channel 2"), _("Channel 3"), _("Channel 4"), _("Channel 5"), _("Channel 6"), _("Channel 7"), _("Channel 8")},
    {"CH1", "CH2", "CH3", "CH4", "CH5", "CH6", "CH7", "CH8"},
    {DIV_CH_NOISE, DIV_CH_NOISE, DIV_CH_NOISE, DIV_CH_NOISE, DIV_CH_NOISE, DIV_CH_NOISE, DIV_CH_NOISE, DIV_CH_NOISE},
    {DIV_INS_SU, DIV_INS_SU, DIV_INS_SU, DIV_INS_SU, DIV_INS_SU, DIV_INS_SU, DIV_INS_SU, DIV_INS_SU},
    {DIV_INS_AMIGA, DIV_INS_AMIGA, DIV_INS_AMIGA, DIV_INS_AMIGA, DIV_INS_AMIGA, DIV_INS_AMIGA, DIV_INS_AMIGA, DIV_INS_AMIGA},
    {},
    suEffectHandlerMap
  );

  sysDefs[DIV_SYSTEM_MSM6295]=new DivSysDef(
    _("OKI MSM6295"), NULL, 0xaa, 0, 4, false, true, 0x161, false, 1U<<DIV_SAMPLE_DEPTH_VOX, 0, 0,
    _("an ADPCM sound chip manufactured by OKI and used in many arcade boards."),
    {_("Channel 1"), _("Channel 2"), _("Channel 3"), _("Channel 4")},
    {"CH1", "CH2", "CH3", "CH4"},
    {DIV_CH_PCM, DIV_CH_PCM, DIV_CH_PCM, DIV_CH_PCM},
    {DIV_INS_MSM6295, DIV_INS_MSM6295, DIV_INS_MSM6295, DIV_INS_MSM6295},
    {DIV_INS_AMIGA, DIV_INS_AMIGA, DIV_INS_AMIGA, DIV_INS_AMIGA},
    {
      {0x20, {DIV_CMD_SAMPLE_FREQ, _("20xx: Set chip output rate (0: clock/132; 1: clock/165)")}},
    }
  );

  sysDefs[DIV_SYSTEM_MSM6258]=new DivSysDef(
    _("OKI MSM6258"), NULL, 0xab, 0, 1, false, true, 0x150, false, 1U<<DIV_SAMPLE_DEPTH_VOX, 0, 0,
    _("an ADPCM sound chip manufactured by OKI and used in the Sharp X68000."),
    {_("Sample")},
    {_("PCM")},
    {DIV_CH_PCM},
    {DIV_INS_MSM6258},
    {DIV_INS_AMIGA},
    {
      {0x20, {DIV_CMD_SAMPLE_FREQ, _("20xx: Set frequency divider (0-2)")}},
      {0x21, {DIV_CMD_SAMPLE_MODE, _("21xx: Select clock rate (0: full; 1: half)")}},
    }
  );

  sysDefs[DIV_SYSTEM_YMZ280B]=new DivSysDef(
    _("Yamaha YMZ280B (PCMD8)"), NULL, 0xb8, 0, 8, false, true, 0x151, false, 1U<<DIV_SAMPLE_DEPTH_YMZ_ADPCM, 0, 0,
    _("used in some arcade boards. Can play back either 4-bit ADPCM, 8-bit PCM or 16-bit PCM."),
    {_("PCM 1"), _("PCM 2"), _("PCM 3"), _("PCM 4"), _("PCM 5"), _("PCM 6"), _("PCM 7"), _("PCM 8")},
    {"1", "2", "3", "4", "5", "6", "7", "8"},
    {DIV_CH_PCM, DIV_CH_PCM, DIV_CH_PCM, DIV_CH_PCM, DIV_CH_PCM, DIV_CH_PCM, DIV_CH_PCM, DIV_CH_PCM},
    {DIV_INS_YMZ280B, DIV_INS_YMZ280B, DIV_INS_YMZ280B, DIV_INS_YMZ280B, DIV_INS_YMZ280B, DIV_INS_YMZ280B, DIV_INS_YMZ280B, DIV_INS_YMZ280B},
    {DIV_INS_AMIGA, DIV_INS_AMIGA, DIV_INS_AMIGA, DIV_INS_AMIGA, DIV_INS_AMIGA, DIV_INS_AMIGA, DIV_INS_AMIGA, DIV_INS_AMIGA}
  );

  EffectHandlerMap namcoEffectHandlerMap={
    {0x10, {DIV_CMD_WAVE, _("10xx: Set waveform")}},
  };

  EffectHandlerMap namcoC30EffectHandlerMap={
    {0x10, {DIV_CMD_WAVE, _("10xx: Set waveform")}},
    {0x11, {DIV_CMD_STD_NOISE_MODE, _("11xx: Toggle noise mode")}},
  };

  sysDefs[DIV_SYSTEM_NAMCO]=new DivSysDef(
    _("Namco WSG"), NULL, 0xb9, 0, 3, false, true, 0, false, 0, 32, 16,
    _("a wavetable sound chip used in Pac-Man, among other early Namco arcade games."),
    {_("Channel 1"), _("Channel 2"), _("Channel 3")},
    {"CH1", "CH2", "CH3"},
    {DIV_CH_WAVE, DIV_CH_WAVE, DIV_CH_WAVE},
    {DIV_INS_NAMCO, DIV_INS_NAMCO, DIV_INS_NAMCO},
    {},
    namcoEffectHandlerMap
  );

  sysDefs[DIV_SYSTEM_NAMCO_15XX]=new DivSysDef(
    _("Namco C15 WSG"), NULL, 0xba, 0, 8, false, true, 0, false, 0, 32, 16,
    _("successor of the original Namco WSG chip, used in later Namco arcade games."),
    {_("Channel 1"), _("Channel 2"), _("Channel 3"), _("Channel 4"), _("Channel 5"), _("Channel 6"), _("Channel 7"), _("Channel 8")},
    {"CH1", "CH2", "CH3", "CH4", "CH5", "CH6", "CH7", "CH8"},
    {DIV_CH_WAVE, DIV_CH_WAVE, DIV_CH_WAVE, DIV_CH_WAVE, DIV_CH_WAVE, DIV_CH_WAVE, DIV_CH_WAVE, DIV_CH_WAVE},
    {DIV_INS_NAMCO, DIV_INS_NAMCO, DIV_INS_NAMCO, DIV_INS_NAMCO, DIV_INS_NAMCO, DIV_INS_NAMCO, DIV_INS_NAMCO, DIV_INS_NAMCO},
    {},
    namcoEffectHandlerMap
  );

  sysDefs[DIV_SYSTEM_NAMCO_CUS30]=new DivSysDef(
    _("Namco C30 WSG"), NULL, 0xbb, 0, 8, false, true, 0, false, 0, 32, 16,
    _("like Namco C15 but with stereo sound."),
    {_("Channel 1"), _("Channel 2"), _("Channel 3"), _("Channel 4"), _("Channel 5"), _("Channel 6"), _("Channel 7"), _("Channel 8")},
    {"CH1", "CH2", "CH3", "CH4", "CH5", "CH6", "CH7", "CH8"},
    {DIV_CH_WAVE, DIV_CH_WAVE, DIV_CH_WAVE, DIV_CH_WAVE, DIV_CH_WAVE, DIV_CH_WAVE, DIV_CH_WAVE, DIV_CH_WAVE},
    {DIV_INS_NAMCO, DIV_INS_NAMCO, DIV_INS_NAMCO, DIV_INS_NAMCO, DIV_INS_NAMCO, DIV_INS_NAMCO, DIV_INS_NAMCO, DIV_INS_NAMCO},
    {},
    namcoC30EffectHandlerMap
  );

  sysDefs[DIV_SYSTEM_MSM5232]=new DivSysDef(
    _("OKI MSM5232"), NULL, 0xbc, 0, 8, false, true, 0, false, 0, 0, 0,
    _("a square wave additive synthesis chip made by OKI. used in some arcade machines and instruments."),
    {_("Channel 1"), _("Channel 2"), _("Channel 3"), _("Channel 4"), _("Channel 5"), _("Channel 6"), _("Channel 7"), _("Channel 8")},
    {"CH1", "CH2", "CH3", "CH4", "CH5", "CH6", "CH7", "CH8"},
    {DIV_CH_PULSE, DIV_CH_PULSE, DIV_CH_PULSE, DIV_CH_PULSE, DIV_CH_PULSE, DIV_CH_PULSE, DIV_CH_PULSE, DIV_CH_PULSE},
    {DIV_INS_MSM5232, DIV_INS_MSM5232, DIV_INS_MSM5232, DIV_INS_MSM5232, DIV_INS_MSM5232, DIV_INS_MSM5232, DIV_INS_MSM5232, DIV_INS_MSM5232},
    {},
    {},
    {
      {0x10, {DIV_CMD_WAVE, _("10xy: Set group control (x: sustain; y: part toggle bitmask)")}},
      {0x11, {DIV_CMD_STD_NOISE_MODE, _("11xx: Set noise mode")}},
      {0x12, {DIV_CMD_FM_AR, _("12xx: Set group attack (0 to 5)")}},
      {0x13, {DIV_CMD_FM_DR, _("13xx: Set group decay (0 to 11)")}}
    }
  );

  sysDefs[DIV_SYSTEM_YM2612_DUALPCM]=new DivSysDef(
    _("Yamaha YM2612 (OPN2) with DualPCM"), NULL, 0xbe, 0, 7, true, false, 0x150, false, 1U<<DIV_SAMPLE_DEPTH_8BIT, 0, 0,
    _("this chip is mostly known for being in the Sega Genesis (but it also was on the FM Towns computer).\nthis system uses software mixing to provide two sample channels."),
    {_("FM 1"), _("FM 2"), _("FM 3"), _("FM 4"), _("FM 5"), _("FM 6/PCM 1"), _("PCM 2")},
    {"F1", "F2", "F3", "F4", "F5", "P1", "P2"},
    {DIV_CH_FM, DIV_CH_FM, DIV_CH_FM, DIV_CH_FM, DIV_CH_FM, DIV_CH_PCM, DIV_CH_PCM},
    {DIV_INS_FM, DIV_INS_FM, DIV_INS_FM, DIV_INS_FM, DIV_INS_FM, DIV_INS_FM, DIV_INS_AMIGA},
    {DIV_INS_NULL, DIV_INS_NULL, DIV_INS_NULL, DIV_INS_NULL, DIV_INS_NULL, DIV_INS_AMIGA, DIV_INS_NULL},
    fmOPN2EffectHandlerMap,
    fmOPN2PostEffectHandlerMap
  );

  sysDefs[DIV_SYSTEM_YM2612_DUALPCM_EXT]=new DivSysDef(
    _("Yamaha YM2612 (OPN2) Extended Channel 3 with DualPCM and CSM"), NULL, 0xbd, 0, 11, true, false, 0x150, false, 1U<<DIV_SAMPLE_DEPTH_8BIT, 0, 0,
    _("this chip is mostly known for being in the Sega Genesis (but it also was on the FM Towns computer).\nthis system uses software mixing to provide two sample channels.\nthis one is in Extended Channel mode, which turns the third FM channel into four operators with independent notes/frequencies.\nthis one includes CSM mode control for special effects on Channel 3."),
    {_("FM 1"), _("FM 2"), _("FM 3 OP1"), _("FM 3 OP2"), _("FM 3 OP3"), _("FM 3 OP4"), _("FM 4"), _("FM 5"), _("FM 6/PCM 1"), _("PCM 2"), _("CSM Timer")},
    {"F1", "F2", "O1", "O2", "O3", "O4", "F4", "F5", "P1", "P2", "CSM"},
    {DIV_CH_FM, DIV_CH_FM, DIV_CH_OP, DIV_CH_OP, DIV_CH_OP, DIV_CH_OP, DIV_CH_FM, DIV_CH_FM, DIV_CH_PCM, DIV_CH_PCM, DIV_CH_NOISE},
    {DIV_INS_FM, DIV_INS_FM, DIV_INS_FM, DIV_INS_FM, DIV_INS_FM, DIV_INS_FM, DIV_INS_FM, DIV_INS_FM, DIV_INS_FM, DIV_INS_AMIGA, DIV_INS_FM},
    {DIV_INS_NULL, DIV_INS_NULL, DIV_INS_NULL, DIV_INS_NULL, DIV_INS_NULL, DIV_INS_NULL, DIV_INS_NULL, DIV_INS_NULL, DIV_INS_AMIGA, DIV_INS_NULL, DIV_INS_NULL},
    fmOPN2EffectHandlerMap,
    fmOPN2PostEffectHandlerMap,
    fmExtChEffectHandlerMap
  );

  sysDefs[DIV_SYSTEM_T6W28]=new DivSysDef(
    _("T6W28"), NULL, 0xbf, 0, 4, false, true, 0x160, false, 0, 0, 0,
    _("an SN76489 derivative used in Neo Geo Pocket, has independent stereo volume and noise channel frequency."),
    {_("Square 1"), _("Square 2"), _("Square 3"), _("Noise")},
    {"S1", "S2", "S3", "NO"},
    {DIV_CH_PULSE, DIV_CH_PULSE, DIV_CH_PULSE, DIV_CH_NOISE},
    {DIV_INS_T6W28, DIV_INS_T6W28, DIV_INS_T6W28, DIV_INS_T6W28},
    {},
    {
      {0x20, {DIV_CMD_STD_NOISE_MODE, _("20xx: Set noise length (0: short, 1: long)")}}
    }
  );

  sysDefs[DIV_SYSTEM_PCM_DAC]=new DivSysDef(
    _("Generic PCM DAC"), NULL, 0xc0, 0, 1, false, true, 0, false, 1U<<DIV_SAMPLE_DEPTH_16BIT, 0, 256,
    _("as generic sample playback as it gets."),
    {_("Sample")},
    {_("PCM")},
    {DIV_CH_PCM},
    {DIV_INS_AMIGA},
    {},
    {
      {0x10, {DIV_CMD_WAVE, _("10xx: Set waveform")}},
    }
  );

  sysDefs[DIV_SYSTEM_K007232]=new DivSysDef(
    _("Konami K007232"), NULL, 0xc6, 0, 2, false, true, 0, false, 1U<<DIV_SAMPLE_DEPTH_8BIT, 0, 0,
    _("this PCM chip was widely used at Konami arcade boards in 1986-1990."),
    {_("Channel 1"), _("Channel 2")},
    {"CH1", "CH2"},
    {DIV_CH_PCM, DIV_CH_PCM},
    {DIV_INS_K007232, DIV_INS_K007232},
    {DIV_INS_AMIGA, DIV_INS_AMIGA}
  );

  sysDefs[DIV_SYSTEM_GA20]=new DivSysDef(
    _("Irem GA20"), NULL, 0xc7, 0, 4, false, true, 0x171, false, 1U<<DIV_SAMPLE_DEPTH_8BIT, 0, 0,
    _("yet another PCM chip from Irem. like Amiga, but less pitch resolution and no sample loop."),
    {_("Channel 1"), _("Channel 2"), _("Channel 3"), _("Channel 4")},
    {"CH1", "CH2", "CH3", "CH4"},
    {DIV_CH_PCM, DIV_CH_PCM, DIV_CH_PCM, DIV_CH_PCM},
    {DIV_INS_GA20, DIV_INS_GA20, DIV_INS_GA20, DIV_INS_GA20},
    {DIV_INS_AMIGA, DIV_INS_AMIGA, DIV_INS_AMIGA, DIV_INS_AMIGA}
  );

  sysDefs[DIV_SYSTEM_SUPERVISION]=new DivSysDef(
    _("Watara Supervision"), NULL, 0xe3, 0, 4, false, true, 0, false, 1U<<DIV_SAMPLE_DEPTH_8BIT, 0, 0,
    _("a handheld that was trying to compete with the Game Boy, but it never succeded."),
    {_("Pulse 1"), _("Pulse 2"), _("PCM"),  _("Noise")},
    {"S1", "S2", "PCM", "NO"},
    {DIV_CH_PULSE, DIV_CH_PULSE, DIV_CH_PCM, DIV_CH_NOISE},
    {DIV_INS_SUPERVISION, DIV_INS_SUPERVISION, DIV_INS_SUPERVISION, DIV_INS_SUPERVISION},
    {DIV_INS_SUPERVISION, DIV_INS_SUPERVISION, DIV_INS_AMIGA, DIV_INS_SUPERVISION},
    {
      {0x12, {DIV_CMD_STD_NOISE_MODE, _("12xx: Set duty cycle/noise mode (pulse: 0 to 3; noise: 0 or 1)")}},
    }
  );

  sysDefs[DIV_SYSTEM_UPD1771C]=new DivSysDef(
    _("NEC μPD1771C-017"), NULL, 0xe5, 0, 4, false, true, 0, false, 0, 0, 0,
    _("a microcontroller which has been used as a sound generator in the Super Cassette Vision."),
    {_("Square 1"), _("Square 2"), _("Square 3"), _("Wave/Noise")},
    {"S1", "S2", "S3", "NO"},
    {DIV_CH_PULSE, DIV_CH_PULSE, DIV_CH_PULSE, DIV_CH_NOISE},
    {DIV_INS_UPD1771C, DIV_INS_UPD1771C, DIV_INS_UPD1771C, DIV_INS_UPD1771C},
    {},
    {
      {0x10, {DIV_CMD_STD_NOISE_MODE, _("10xx: Set duty/waveform (bit 0-3: waveform; bit 4: mode)")}},
      {0x12, {DIV_CMD_N163_WAVE_POSITION, _("12xx: Set waveform position (0-31)")}},
    }
  );

  sysDefs[DIV_SYSTEM_SM8521]=new DivSysDef(
    _("Sharp SM8521"), NULL, 0xc8, 0, 3, false, true, 0, false, 0, 32, 16,
    _("a SoC with wavetable sound hardware."),
    {_("Channel 1"), _("Channel 2"), _("Noise")},
    {"CH1", "CH2", "NS"},
    {DIV_CH_WAVE, DIV_CH_WAVE, DIV_CH_NOISE},
    {DIV_INS_SM8521, DIV_INS_SM8521, DIV_INS_SM8521},
    {},
    waveOnlyEffectHandlerMap
  );

  sysDefs[DIV_SYSTEM_PV1000]=new DivSysDef(
    _("Casio PV-1000"), NULL, 0xcb, 0, 3, false, true, 0, false, 0, 0, 0,
    _("a game console with 3 channels of square wave. it's what happens after fusing TIA and VIC together."),
    {_("Square 1"), _("Square 2"), _("Square 3")},
    {"S1", "S2", "S3"},
    {DIV_CH_PULSE, DIV_CH_PULSE, DIV_CH_PULSE},
    {DIV_INS_PV1000, DIV_INS_PV1000, DIV_INS_PV1000},
    {},
    {
      {0x10, {DIV_CMD_STD_NOISE_MODE, _("10xx: Set ring modulation (0: disable, 1: enable)")}}
    }
  );

  sysDefs[DIV_SYSTEM_SFX_BEEPER_QUADTONE]=new DivSysDef(
    _("ZX Spectrum Beeper (QuadTone Engine)"), NULL, 0xca, 0, 5, false, true, 0, false, 1U<<DIV_SAMPLE_DEPTH_8BIT, 0, 0,
    _("another ZX Spectrum beeper system with full PWM pulses and 3-level volume per channel. it also has a pitchable overlay sample channel."),
    {_("Channel 1"), _("Channel 2"), _("Channel 3"), _("Channel 4"), _("PCM")},
    {"CH1", "CH2", "CH3", "CH4", _("PCM")},
    {DIV_CH_PULSE, DIV_CH_PULSE, DIV_CH_PULSE, DIV_CH_PULSE, DIV_CH_PCM},
    {DIV_INS_POKEMINI, DIV_INS_POKEMINI, DIV_INS_POKEMINI, DIV_INS_POKEMINI, DIV_INS_AMIGA},
    {},
    {
      {0x12, {DIV_CMD_STD_NOISE_MODE, _("12xx: Set pulse width")}}
    }
  );

  sysDefs[DIV_SYSTEM_K053260]=new DivSysDef(
    _("Konami K053260"), NULL, 0xcc, 0, 4, false, true, 0x161, false, (1U<<DIV_SAMPLE_DEPTH_ADPCM_K)|(1U<<DIV_SAMPLE_DEPTH_8BIT), 0, 0,
    _("this PCM chip was widely used at Konami arcade boards in 1990-1992."),
    {_("Channel 1"), _("Channel 2"), _("Channel 3"), _("Channel 4")},
    {"CH1", "CH2", "CH3", "CH4"},
    {DIV_CH_PCM, DIV_CH_PCM, DIV_CH_PCM, DIV_CH_PCM},
    {DIV_INS_K053260, DIV_INS_K053260, DIV_INS_K053260, DIV_INS_K053260},
    {DIV_INS_AMIGA, DIV_INS_AMIGA, DIV_INS_AMIGA, DIV_INS_AMIGA},
    {
      {0xdf, {DIV_CMD_SAMPLE_DIR, _("DFxx: Set sample playback direction (0: normal; 1: reverse)")}}
    }
  );

  sysDefs[DIV_SYSTEM_TED]=new DivSysDef(
    _("MOS Technology TED"), NULL, 0xcd, 0, 2, false, true, 0, false, 0, 0, 0,
    _("two square waves (one may be turned into noise). used in the Commodore Plus/4, 16 and 116."),
    {_("Channel 1"), _("Channel 2")},
    {"CH1", "CH2"},
    {DIV_CH_PULSE, DIV_CH_PULSE},
    {DIV_INS_TED, DIV_INS_TED},
    {}
  );

  sysDefs[DIV_SYSTEM_C140]=new DivSysDef(
    _("Namco C140"), NULL, 0xce, 0, 24, false, true, 0x161, false, (1U<<DIV_SAMPLE_DEPTH_MULAW)|(1U<<DIV_SAMPLE_DEPTH_8BIT), 0, 0,
    _("Namco's first PCM chip from 1987. it's pretty good for being so."),
    {_("Channel 1"), _("Channel 2"), _("Channel 3"), _("Channel 4"), _("Channel 5"), _("Channel 6"), _("Channel 7"), _("Channel 8"), _("Channel 9"), _("Channel 10"), _("Channel 11"), _("Channel 12"), _("Channel 13"), _("Channel 14"), _("Channel 15"), _("Channel 16"), _("Channel 17"), _("Channel 18"), _("Channel 19"), _("Channel 20"), _("Channel 21"), _("Channel 22"), _("Channel 23"), _("Channel 24")},
    {"1", "2", "3", "4", "5", "6", "7", "8", "9", "10", "11", "12", "13", "14", "15", "16", "17", "18", "19", "20", "21", "22", "23", "24"},
    {DIV_CH_PCM, DIV_CH_PCM, DIV_CH_PCM, DIV_CH_PCM, DIV_CH_PCM, DIV_CH_PCM, DIV_CH_PCM, DIV_CH_PCM, DIV_CH_PCM, DIV_CH_PCM, DIV_CH_PCM, DIV_CH_PCM, DIV_CH_PCM, DIV_CH_PCM, DIV_CH_PCM, DIV_CH_PCM, DIV_CH_PCM, DIV_CH_PCM, DIV_CH_PCM, DIV_CH_PCM, DIV_CH_PCM, DIV_CH_PCM, DIV_CH_PCM, DIV_CH_PCM},
    {DIV_INS_C140, DIV_INS_C140, DIV_INS_C140, DIV_INS_C140, DIV_INS_C140, DIV_INS_C140, DIV_INS_C140, DIV_INS_C140, DIV_INS_C140, DIV_INS_C140, DIV_INS_C140, DIV_INS_C140, DIV_INS_C140, DIV_INS_C140, DIV_INS_C140, DIV_INS_C140, DIV_INS_C140, DIV_INS_C140, DIV_INS_C140, DIV_INS_C140, DIV_INS_C140, DIV_INS_C140, DIV_INS_C140, DIV_INS_C140},
    {DIV_INS_AMIGA, DIV_INS_AMIGA, DIV_INS_AMIGA, DIV_INS_AMIGA, DIV_INS_AMIGA, DIV_INS_AMIGA, DIV_INS_AMIGA, DIV_INS_AMIGA, DIV_INS_AMIGA, DIV_INS_AMIGA, DIV_INS_AMIGA, DIV_INS_AMIGA, DIV_INS_AMIGA, DIV_INS_AMIGA, DIV_INS_AMIGA, DIV_INS_AMIGA, DIV_INS_AMIGA, DIV_INS_AMIGA, DIV_INS_AMIGA, DIV_INS_AMIGA, DIV_INS_AMIGA, DIV_INS_AMIGA, DIV_INS_AMIGA, DIV_INS_AMIGA},
    {}
  );

  sysDefs[DIV_SYSTEM_C219]=new DivSysDef(
    _("Namco C219"), NULL, 0xcf, 0, 16, false, true, 0x161, false, (1U<<DIV_SAMPLE_DEPTH_C219)|(1U<<DIV_SAMPLE_DEPTH_8BIT), 0, 0,
    _("Namco's PCM chip used in their NA-1/2 hardware.\nvery similar to C140, but has noise generator."),
    {_("Channel 1"), _("Channel 2"), _("Channel 3"), _("Channel 4"), _("Channel 5"), _("Channel 6"), _("Channel 7"), _("Channel 8"), _("Channel 9"), _("Channel 10"), _("Channel 11"), _("Channel 12"), _("Channel 13"), _("Channel 14"), _("Channel 15"), _("Channel 16")},
    {"1", "2", "3", "4", "5", "6", "7", "8", "9", "10", "11", "12", "13", "14", "15", "16"},
    {DIV_CH_PCM, DIV_CH_PCM, DIV_CH_PCM, DIV_CH_PCM, DIV_CH_PCM, DIV_CH_PCM, DIV_CH_PCM, DIV_CH_PCM, DIV_CH_PCM, DIV_CH_PCM, DIV_CH_PCM, DIV_CH_PCM, DIV_CH_PCM, DIV_CH_PCM, DIV_CH_PCM, DIV_CH_PCM},
    {DIV_INS_C219, DIV_INS_C219, DIV_INS_C219, DIV_INS_C219, DIV_INS_C219, DIV_INS_C219, DIV_INS_C219, DIV_INS_C219, DIV_INS_C219, DIV_INS_C219, DIV_INS_C219, DIV_INS_C219, DIV_INS_C219, DIV_INS_C219, DIV_INS_C219, DIV_INS_C219},
    {DIV_INS_AMIGA, DIV_INS_AMIGA, DIV_INS_AMIGA, DIV_INS_AMIGA, DIV_INS_AMIGA, DIV_INS_AMIGA, DIV_INS_AMIGA, DIV_INS_AMIGA, DIV_INS_AMIGA, DIV_INS_AMIGA, DIV_INS_AMIGA, DIV_INS_AMIGA, DIV_INS_AMIGA, DIV_INS_AMIGA, DIV_INS_AMIGA, DIV_INS_AMIGA},
    {},
    {
      {0x11, {DIV_CMD_STD_NOISE_MODE, _("11xx: Set noise mode")}},
      {0x12, {DIV_CMD_SNES_INVERT, _("12xy: Set invert mode (x: surround; y: invert)")}},
    }
  );

  sysDefs[DIV_SYSTEM_ESFM]=new DivSysDef(
    _("ESS ES1xxx series (ESFM)"), NULL, 0xd1, 0, 18, true, false, 0, false, 0, 0, 0, 
    _("a unique FM synth featured in PC sound cards.\nbased on the OPL3 design, but with lots of its features extended."),
    {_("FM 1"), _("FM 2"), _("FM 3"), _("FM 4"), _("FM 5"), _("FM 6"), _("FM 7"), _("FM 8"), _("FM 9"), _("FM 10"), _("FM 11"), _("FM 12"), _("FM 13"), _("FM 14"), _("FM 15"), _("FM 16"), _("FM 17"), _("FM 18")},
    {"1", "2", "3", "4", "5", "6", "7", "8", "9", "10", "11", "12", "13", "14", "15", "16", "17", "18"},
    {DIV_CH_FM, DIV_CH_FM, DIV_CH_FM, DIV_CH_FM, DIV_CH_FM, DIV_CH_FM, DIV_CH_FM, DIV_CH_FM, DIV_CH_FM, DIV_CH_FM, DIV_CH_FM, DIV_CH_FM, DIV_CH_FM, DIV_CH_FM, DIV_CH_FM, DIV_CH_FM, DIV_CH_FM, DIV_CH_FM},
    {DIV_INS_ESFM, DIV_INS_ESFM, DIV_INS_ESFM, DIV_INS_ESFM, DIV_INS_ESFM, DIV_INS_ESFM, DIV_INS_ESFM, DIV_INS_ESFM, DIV_INS_ESFM, DIV_INS_ESFM, DIV_INS_ESFM, DIV_INS_ESFM, DIV_INS_ESFM, DIV_INS_ESFM, DIV_INS_ESFM, DIV_INS_ESFM, DIV_INS_ESFM, DIV_INS_ESFM},
    {},
    {
      {0x2e, {DIV_CMD_FM_HARD_RESET, _("2Exx: Toggle hard envelope reset on new notes")}},
    },
    fmESFMPostEffectHandlerMap
  );
  
  sysDefs[DIV_SYSTEM_POWERNOISE]=new DivSysDef(
    _("PowerNoise"), NULL, 0xd4, 0, 4, false, false, 0, false, 0, 0, 0, 
    _("a fantasy sound chip designed by jvsTSX and The Beesh-Spweesh!\nused in the Hexheld fantasy console."),
    {_("Noise 1"), _("Noise 2"), _("Noise 3"), _("Slope")},
    {"N1", "N2", "N3", "SL"},
    {DIV_CH_NOISE, DIV_CH_NOISE, DIV_CH_NOISE, DIV_CH_WAVE},
    {DIV_INS_POWERNOISE, DIV_INS_POWERNOISE, DIV_INS_POWERNOISE, DIV_INS_POWERNOISE_SLOPE},
    {},
    {
      {0x20, {DIV_CMD_POWERNOISE_COUNTER_LOAD, _("20xx: Load low byte of noise channel LFSR (00 to FF) or slope channel accumulator (00 to 7F)"), constVal<0>, effectVal}},
      {0x21, {DIV_CMD_POWERNOISE_COUNTER_LOAD, _("21xx: Load high byte of noise channel LFSR (00 to FF)"), constVal<1>, effectVal}},
      {0x22, {DIV_CMD_POWERNOISE_IO_WRITE, _("22xx: Write to I/O port A"), constVal<0>, effectVal}},
      {0x23, {DIV_CMD_POWERNOISE_IO_WRITE, _("23xx: Write to I/O port B"), constVal<1>, effectVal}},
    },
    {}
  );

  sysDefs[DIV_SYSTEM_DAVE]=new DivSysDef(
    _("Dave"), NULL, 0xd5, 0, 6, false, true, 0, false, 1U<<DIV_SAMPLE_DEPTH_8BIT, 0, 0,
    _("this chip was featured in the Enterprise 128 computer. it is similar to POKEY, but with stereo output."),
    {_("Channel 1"), _("Channel 2"), _("Channel 3"), _("Noise"), _("DAC Left"), _("DAC Right")},
    {"CH1", "CH2", "CH3", "NO", "L", "R"},
    {DIV_CH_WAVE, DIV_CH_WAVE, DIV_CH_WAVE, DIV_CH_NOISE, DIV_CH_PCM, DIV_CH_PCM},
    {DIV_INS_DAVE, DIV_INS_DAVE, DIV_INS_DAVE, DIV_INS_DAVE, DIV_INS_AMIGA, DIV_INS_AMIGA},
    {},
    {
      {0x10, {DIV_CMD_WAVE, _("10xx: Set waveform (0 to 4; 0 to 3 on noise)")}},
      {0x11, {DIV_CMD_STD_NOISE_MODE, _("11xx: Set noise frequency source (0: fixed; 1-3: channels 1 to 3)")}},
      {0x12, {DIV_CMD_DAVE_HIGH_PASS, _("12xx: Toggle high-pass with next channel")}},
      {0x13, {DIV_CMD_DAVE_RING_MOD, _("13xx: Toggle ring modulation with channel+2")}},
      {0x14, {DIV_CMD_DAVE_SWAP_COUNTERS, _("14xx: Toggle swap counters (noise only)")}},
      {0x15, {DIV_CMD_DAVE_LOW_PASS, _("15xx: Toggle low pass (noise only)")}},
      {0x16, {DIV_CMD_DAVE_CLOCK_DIV, _("16xx: Set clock divider (0: /2; 1: /3)")}},
    }
  );
  
  sysDefs[DIV_SYSTEM_GBA_DMA]=new DivSysDef(
    _("Game Boy Advance DMA Sound"), NULL, 0xd7, 0, 2, false, true, 0, false, 1U<<DIV_SAMPLE_DEPTH_8BIT, 0, 256,
    _("additional PCM FIFO channels in Game Boy Advance driven directly by its DMA hardware."),
    {_("PCM 1"), _("PCM 2")},
    {"P1", "P2"},
    {DIV_CH_PCM, DIV_CH_PCM},
    {DIV_INS_GBA_DMA, DIV_INS_GBA_DMA},
    {DIV_INS_AMIGA, DIV_INS_AMIGA},
    {},
    {
      {0x10, {DIV_CMD_WAVE, _("10xx: Set waveform")}},
    }
  );

  sysDefs[DIV_SYSTEM_GBA_MINMOD]=new DivSysDef(
    _("Game Boy Advance MinMod"), NULL, 0xd8, 0, 16, false, true, 0, false, 1U<<DIV_SAMPLE_DEPTH_8BIT, 0, 256,
    _("additional PCM FIFO channels in Game Boy Advance driven by software mixing to provide up to sixteen sample channels"),
    {_("Channel 1"), _("Channel 2"), _("Channel 3"), _("Channel 4"), _("Channel 5"), _("Channel 6"), _("Channel 7"), _("Channel 8"), _("Channel 9"), _("Channel 10"), _("Channel 11"), _("Channel 12"), _("Channel 13"), _("Channel 14"), _("Channel 15"), _("Channel 16")},
    {"1", "2", "3", "4", "5", "6", "7", "8", "9", "10", "11", "12", "13", "14", "15", "16"},
    {DIV_CH_PCM, DIV_CH_PCM, DIV_CH_PCM, DIV_CH_PCM, DIV_CH_PCM, DIV_CH_PCM, DIV_CH_PCM, DIV_CH_PCM, DIV_CH_PCM, DIV_CH_PCM, DIV_CH_PCM, DIV_CH_PCM, DIV_CH_PCM, DIV_CH_PCM, DIV_CH_PCM, DIV_CH_PCM},
    {DIV_INS_GBA_MINMOD, DIV_INS_GBA_MINMOD, DIV_INS_GBA_MINMOD, DIV_INS_GBA_MINMOD, DIV_INS_GBA_MINMOD, DIV_INS_GBA_MINMOD, DIV_INS_GBA_MINMOD, DIV_INS_GBA_MINMOD, DIV_INS_GBA_MINMOD, DIV_INS_GBA_MINMOD, DIV_INS_GBA_MINMOD, DIV_INS_GBA_MINMOD, DIV_INS_GBA_MINMOD, DIV_INS_GBA_MINMOD, DIV_INS_GBA_MINMOD, DIV_INS_GBA_MINMOD},
    {DIV_INS_AMIGA, DIV_INS_AMIGA, DIV_INS_AMIGA, DIV_INS_AMIGA, DIV_INS_AMIGA, DIV_INS_AMIGA, DIV_INS_AMIGA, DIV_INS_AMIGA, DIV_INS_AMIGA, DIV_INS_AMIGA, DIV_INS_AMIGA, DIV_INS_AMIGA, DIV_INS_AMIGA, DIV_INS_AMIGA, DIV_INS_AMIGA, DIV_INS_AMIGA},
    {},
    {
      {0x10, {DIV_CMD_WAVE, _("10xx: Set waveform")}},
      {0x11, {DIV_CMD_MINMOD_ECHO, _("11xy: Set echo channel (x: left/right source; y: delay (0 disables))")}},
      {0x12, {DIV_CMD_SNES_INVERT, _("12xy: Toggle invert (x: left; y: right)")}},
    }
  );

  sysDefs[DIV_SYSTEM_NDS]=new DivSysDef(
    _("Nintendo DS"), NULL, 0xd6, 0, 16, false, true, 0, false, (1U<<DIV_SAMPLE_DEPTH_8BIT)|(1U<<DIV_SAMPLE_DEPTH_IMA_ADPCM)|(1U<<DIV_SAMPLE_DEPTH_16BIT), 32, 32,
    _("a handheld video game console with two screens. it uses a stylus."),
    {_("Channel 1"), _("Channel 2"), _("Channel 3"), _("Channel 4"), _("Channel 5"), _("Channel 6"), _("Channel 7"), _("Channel 8"), _("Channel 9"), _("Channel 10"), _("Channel 11"), _("Channel 12"), _("Channel 13"), _("Channel 14"), _("Channel 15"), _("Channel 16")},
    {"1", "2", "3", "4", "5", "6", "7", "8", "9", "10", "11", "12", "13", "14", "15", "16"},
    {DIV_CH_PCM, DIV_CH_PCM, DIV_CH_PCM, DIV_CH_PCM, DIV_CH_PCM, DIV_CH_PCM, DIV_CH_PCM, DIV_CH_PCM, DIV_CH_PULSE, DIV_CH_PULSE, DIV_CH_PULSE, DIV_CH_PULSE, DIV_CH_PULSE, DIV_CH_PULSE, DIV_CH_NOISE, DIV_CH_NOISE},
    {DIV_INS_NDS, DIV_INS_NDS, DIV_INS_NDS, DIV_INS_NDS, DIV_INS_NDS, DIV_INS_NDS, DIV_INS_NDS, DIV_INS_NDS, DIV_INS_NDS, DIV_INS_NDS, DIV_INS_NDS, DIV_INS_NDS, DIV_INS_NDS, DIV_INS_NDS, DIV_INS_NDS, DIV_INS_NDS},
    {DIV_INS_AMIGA, DIV_INS_AMIGA, DIV_INS_AMIGA, DIV_INS_AMIGA, DIV_INS_AMIGA, DIV_INS_AMIGA, DIV_INS_AMIGA, DIV_INS_AMIGA, DIV_INS_AMIGA, DIV_INS_AMIGA, DIV_INS_AMIGA, DIV_INS_AMIGA, DIV_INS_AMIGA, DIV_INS_AMIGA, DIV_INS_AMIGA, DIV_INS_AMIGA},
    {
      {0x12, {DIV_CMD_STD_NOISE_MODE, _("12xx: Set duty cycle (pulse: 0 to 7)")}},
      {0x1f, {DIV_CMD_ADPCMA_GLOBAL_VOLUME, _("1Fxx: Set global volume (0 to 7F)")}},
    }
  );

  sysDefs[DIV_SYSTEM_5E01]=new DivSysDef(
    _("5E01"), NULL, 0xf1, 0, 5, false, true, 0x161, false, (1U<<DIV_SAMPLE_DEPTH_1BIT_DPCM)|(1U<<DIV_SAMPLE_DEPTH_8BIT), 0, 0,
    _("a fantasy sound chip created by Euly. it is based on Ricoh 2A03, adding a couple features such as 32 noise pitches, an extra duty cycle, and three waveforms (besides triangle)."),
    {_("Pulse 1"), _("Pulse 2"), _("Wave"), _("Noise"), _("DPCM")},
    {"S1", "S2", "WA", "NO", "DMC"},
    {DIV_CH_PULSE, DIV_CH_PULSE, DIV_CH_WAVE, DIV_CH_NOISE, DIV_CH_PCM},
    {DIV_INS_NES, DIV_INS_NES, DIV_INS_NES, DIV_INS_NES, DIV_INS_NES},
    {DIV_INS_NULL, DIV_INS_NULL, DIV_INS_NULL, DIV_INS_NULL, DIV_INS_AMIGA},
    {
      {0x11, {DIV_CMD_NES_DMC, _("11xx: Write to delta modulation counter (0 to 7F)")}},
      {0x12, {DIV_CMD_STD_NOISE_MODE, _("12xx: Set duty cycle/noise mode/waveform (pulse/wave: 0 to 3; noise: 0 or 1)")}},
      {0x13, {DIV_CMD_NES_SWEEP, _("13xy: Sweep up (x: time; y: shift)"),constVal<0>,effectVal}},
      {0x14, {DIV_CMD_NES_SWEEP, _("14xy: Sweep down (x: time; y: shift)"),constVal<1>,effectVal}},
      {0x15, {DIV_CMD_NES_ENV_MODE, _("15xx: Set envelope mode (0: envelope, 1: length, 2: looping, 3: constant)")}},
      {0x16, {DIV_CMD_NES_LENGTH, _("16xx: Set length counter (refer to manual for a list of values)")}},
      {0x17, {DIV_CMD_NES_COUNT_MODE, _("17xx: Set frame counter mode (0: 4-step, 1: 5-step)")}},
      {0x18, {DIV_CMD_SAMPLE_MODE, _("18xx: Select PCM/DPCM mode (0: PCM; 1: DPCM)")}},
      {0x19, {DIV_CMD_NES_LINEAR_LENGTH, _("19xx: Set triangle linear counter (0 to 7F; 80 and higher halt)")}},
      {0x20, {DIV_CMD_SAMPLE_FREQ, _("20xx: Set DPCM frequency (0 to F)")}}
    }
  );

  sysDefs[DIV_SYSTEM_BIFURCATOR]=new DivSysDef(
    _("Bifurcator"), NULL, 0xd9, 0, 4, false, true, 0, false, 0, 0, 0,
    _("a fantasy sound chip using logistic map iterations to generate sound."),
    {_("Channel 1"), _("Channel 2"), _("Channel 3"), _("Channel 4")},
    {"CH1", "CH2", "CH3", "CH4"},
    {DIV_CH_NOISE, DIV_CH_NOISE, DIV_CH_NOISE, DIV_CH_NOISE},
    {DIV_INS_BIFURCATOR, DIV_INS_BIFURCATOR, DIV_INS_BIFURCATOR, DIV_INS_BIFURCATOR},
    {},
    {
      {0x10, {DIV_CMD_BIFURCATOR_STATE_LOAD, _("10xx: Load low byte of channel sample state"), constVal<0>, effectVal}},
      {0x11, {DIV_CMD_BIFURCATOR_STATE_LOAD, _("11xx: Load high byte of channel sample state"), constVal<1>, effectVal}},
      {0x12, {DIV_CMD_BIFURCATOR_PARAMETER, _("12xx: Set low byte of channel parameter"), constVal<0>, effectVal}},
      {0x13, {DIV_CMD_BIFURCATOR_PARAMETER, _("13xx: Set high byte of channel parameter"), constVal<1>, effectVal}},
    }
  );

  sysDefs[DIV_SYSTEM_SID2]=new DivSysDef(   
    _("SID2"), NULL, 0xf0, 0, 3, false, true, 0, false, 0, 0, 0,
    _("a fantasy sound chip created by LTVA. it is similar to the SID chip, but with many of its problems fixed."),
    {_("Channel 1"), _("Channel 2"), _("Channel 3")},
    {"CH1", "CH2", "CH3"},
    {DIV_CH_NOISE, DIV_CH_NOISE, DIV_CH_NOISE},
    {DIV_INS_SID2, DIV_INS_SID2, DIV_INS_SID2},
    {},
    {}, 
    SID2PostEffectHandlerMap
  );

  sysDefs[DIV_SYSTEM_SID3]=new DivSysDef(   
    _("SID3"), NULL, 0xf5, 0, 7, false, true, 0, false, (1U<<DIV_SAMPLE_DEPTH_8BIT)|(1U<<DIV_SAMPLE_DEPTH_16BIT), 256, 256,
    _("a fantasy sound chip created by LTVA. it is a big rework of SID chip with probably too many features added on top."),
    {_("Channel 1"), _("Channel 2"), _("Channel 3"), _("Channel 4"), _("Channel 5"), _("Channel 6"), _("Wave")},
    {"CH1", "CH2", "CH3", "CH4", "CH5", "CH6", "WA"},
    {DIV_CH_NOISE, DIV_CH_NOISE, DIV_CH_NOISE, DIV_CH_NOISE, DIV_CH_NOISE, DIV_CH_NOISE, DIV_CH_WAVE},
    {DIV_INS_SID3, DIV_INS_SID3, DIV_INS_SID3, DIV_INS_SID3, DIV_INS_SID3, DIV_INS_SID3, DIV_INS_SID3},
    {},
    {}, 
    SID3PostEffectHandlerMap
  );

  sysDefs[DIV_SYSTEM_C64_PCM]=new DivSysDef(
    _("Commodore 64 (SID 6581) with software PCM"), NULL, 0xe2, 0, 4, false, true, 0, false, (1U<<DIV_SAMPLE_DEPTH_8BIT)|(1U<<DIV_SAMPLE_DEPTH_16BIT), 0, 0,
    _("the 6581 had a quirk which allowed playback of 4-bit samples by writing PCM data to the volume register."),
    {_("Channel 1"), _("Channel 2"), _("Channel 3"), _("PCM")},
    {"CH1", "CH2", "CH3", "P"},
    {DIV_CH_NOISE, DIV_CH_NOISE, DIV_CH_NOISE, DIV_CH_PCM},
    {DIV_INS_C64, DIV_INS_C64, DIV_INS_C64, DIV_INS_AMIGA},
    {},
    {},
    c64PostEffectHandlerMap
  );

  sysDefs[DIV_SYSTEM_DUMMY]=new DivSysDef(
    _("Dummy System"), NULL, 0xfd, 0, 8, false, true, 0, false, 0, 0, 0,
    _("this is a system designed for testing purposes."),
    {_("Channel 1"), _("Channel 2"), _("Channel 3"), _("Channel 4"), _("Channel 5"), _("Channel 6"), _("Channel 7"), _("Channel 8")},
    {"CH1", "CH2", "CH3", "CH4", "CH5", "CH6", "CH7", "CH8"},
    {DIV_CH_NOISE, DIV_CH_NOISE, DIV_CH_NOISE, DIV_CH_NOISE, DIV_CH_NOISE, DIV_CH_NOISE, DIV_CH_NOISE, DIV_CH_NOISE},
    {DIV_INS_STD, DIV_INS_STD, DIV_INS_STD, DIV_INS_STD, DIV_INS_STD, DIV_INS_STD, DIV_INS_STD, DIV_INS_STD}
  );

  for (int i=0; i<DIV_MAX_CHIP_DEFS; i++) {
    if (sysDefs[i]==NULL) continue;
    if (sysDefs[i]->id!=0) {
      sysFileMapFur[sysDefs[i]->id]=(DivSystem)i;
    }
    if (sysDefs[i]->id_DMF!=0) {
      sysFileMapDMF[sysDefs[i]->id_DMF]=(DivSystem)i;
    }
  }

  systemsRegistered=true;
}<|MERGE_RESOLUTION|>--- conflicted
+++ resolved
@@ -502,13 +502,9 @@
     {0x5e, {DIV_CMD_FM_D2R, _("5Exx: Set decay 2 of operator 3 (0 to 1F)"), constVal<2>, effectValAnd<31>}},
     {0x5f, {DIV_CMD_FM_D2R, _("5Fxx: Set decay 2 of operator 4 (0 to 1F)"), constVal<3>, effectValAnd<31>}},
     {0x60, {DIV_CMD_FM_OPMASK, _("60xx: Set operator mask (bits 0-3)")}},
-<<<<<<< HEAD
-    {0x61, {DIV_CMD_FM_ALGORITHM, _("61xx: Set FM algortihm (0 to 7)")}},
-=======
     {0x61, {DIV_CMD_FM_ALG, _("61xx: Set algorithm (0 to 7)")}},
     {0x62, {DIV_CMD_FM_FMS, _("62xx: Set LFO FM depth (0 to 7)")}},
     {0x63, {DIV_CMD_FM_AMS, _("63xx: Set LFO AM depth (0 to 3)")}},
->>>>>>> 301d7220
   };
 
   EffectHandlerMap fmOPMPostEffectHandlerMap(fmOPNPostEffectHandlerMap);
@@ -532,12 +528,8 @@
     {0x2a, {DIV_CMD_FM_WS, _("2Axy: Set waveform (x: operator from 1 to 4 (0 for all ops); y: waveform from 0 to 7)"), effectOpVal<4>, effectValAnd<7>}},
     {0x2b, {DIV_CMD_FM_EG_SHIFT, _("2Bxy: Set envelope generator shift (x: operator from 1 to 4 (0 for all ops); y: shift from 0 to 3)"), effectOpVal<4>, effectValAnd<3>}},
     {0x2c, {DIV_CMD_FM_FINE, _("2Cxy: Set fine multiplier (x: operator from 1 to 4 (0 for all ops); y: fine)"), effectOpVal<4>, effectValAnd<15>}},
-<<<<<<< HEAD
-    {0x2d, {DIV_CMD_FM_ALGORITHM, _("2Dxx: Set FM algortihm (0 to 7)")}},
-=======
     {0x64, {DIV_CMD_FM_FMS2, _("64xx: Set LFO2 FM depth (0 to 7)")}},
     {0x65, {DIV_CMD_FM_AMS2, _("65xx: Set LFO2 AM depth (0 to 3)")}},
->>>>>>> 301d7220
   });
   const EffectHandler fmOPZFixFreqHandler[4]={
     {DIV_CMD_FM_FIXFREQ, _("3xyy: Set fixed frequency of operator 1 (x: octave from 0 to 7; y: frequency)"), constVal<0>, effectValLong<11>},
