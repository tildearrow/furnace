--- conflicted
+++ resolved
@@ -135,13 +135,10 @@
       return DIV_SYSTEM_LYNX;
     case 0xa9:
       return DIV_SYSTEM_SEGAPCM_COMPAT;
-<<<<<<< HEAD
     case 0xac:
       return DIV_SYSTEM_VERA;
-=======
     case 0xb0:
       return DIV_SYSTEM_X1_010;
->>>>>>> b42ceae1
     case 0xde:
       return DIV_SYSTEM_YM2610B_EXT;
     case 0xe0:
@@ -265,13 +262,10 @@
       return 0xa8;
     case DIV_SYSTEM_SEGAPCM_COMPAT:
       return 0xa9;
-<<<<<<< HEAD
     case DIV_SYSTEM_VERA:
       return 0xac;
-=======
     case DIV_SYSTEM_X1_010:
       return 0xb0;
->>>>>>> b42ceae1
     case DIV_SYSTEM_YM2610B_EXT:
       return 0xde;
     case DIV_SYSTEM_QSOUND:
@@ -671,13 +665,10 @@
       return "Taito Arcade Extended Channel 3";
     case DIV_SYSTEM_QSOUND:
       return "Capcom QSound";
-<<<<<<< HEAD
     case DIV_SYSTEM_VERA:
       return "VERA";
-=======
     case DIV_SYSTEM_X1_010:
       return "Seta/Allumer X1-010";
->>>>>>> b42ceae1
   }
   return "Unknown";
 }
@@ -803,13 +794,10 @@
       return "Yamaha YM2610B Extended Channel 3";
     case DIV_SYSTEM_QSOUND:
       return "Capcom DL-1425";
-<<<<<<< HEAD
     case DIV_SYSTEM_VERA:
       return "VERA";
-=======
     case DIV_SYSTEM_X1_010:
       return "Seta/Allumer X1-010";
->>>>>>> b42ceae1
   }
   return "Unknown";
 }
@@ -892,13 +880,8 @@
           sys!=DIV_SYSTEM_YM2151);
 }
 
-<<<<<<< HEAD
-const char* chanNames[38][24]={
-  {"Channel 1", "Channel 2", "Channel 3", "Channel 4", "Channel 5", "Channel 6", "Channel 7", "Channel 8", "Channel 9", "Channel 10", "Channel 11", "Channel 12", "Channel 13", "Channel 14", "Channel 15", "Channel 16", "PCM"}, // YMU759/SegaPCM/VERA
-=======
-const char* chanNames[38][28]={
+const char* chanNames[38][32]={
   {"Channel 1", "Channel 2", "Channel 3", "Channel 4", "Channel 5", "Channel 6", "Channel 7", "Channel 8", "Channel 9", "Channel 10", "Channel 11", "Channel 12", "Channel 13", "Channel 14", "Channel 15", "Channel 16", "PCM"}, // YMU759/SegaPCM
->>>>>>> b42ceae1
   {"FM 1", "FM 2", "FM 3", "FM 4", "FM 5", "FM 6", "Square 1", "Square 2", "Square 3", "Noise"}, // Genesis
   {"FM 1", "FM 2", "FM 3 OP1", "FM 3 OP2", "FM 3 OP3", "FM 3 OP4", "FM 4", "FM 5", "FM 6", "Square 1", "Square 2", "Square 3", "Noise"}, // Genesis (extended channel 3)
   {"Square 1", "Square 2", "Square 3", "Noise"}, // SMS
@@ -938,13 +921,8 @@
   {"FM 1", "FM 2", "FM 3 OP1", "FM 3 OP2", "FM 3 OP3", "FM 3 OP4", "FM 4", "FM 5", "FM 6", "PSG 1", "PSG 2", "PSG 3", "ADPCM-A 1", "ADPCM-A 2", "ADPCM-A 3", "ADPCM-A 4", "ADPCM-A 5", "ADPCM-A 6", "ADPCM-B"}, // YM2610B (extended channel 3)
 };
 
-<<<<<<< HEAD
-const char* chanShortNames[38][24]={
-  {"1", "2", "3", "4", "5", "6", "7", "8", "9", "10", "11", "12", "13", "14", "15", "16", "PCM"}, // YMU759/VERA
-=======
-const char* chanShortNames[38][28]={
+const char* chanShortNames[38][32]={
   {"1", "2", "3", "4", "5", "6", "7", "8", "9", "10", "11", "12", "13", "14", "15", "16", "PCM"}, // YMU759
->>>>>>> b42ceae1
   {"F1", "F2", "F3", "F4", "F5", "F6", "S1", "S2", "S3", "NO"}, // Genesis
   {"F1", "F2", "O1", "O2", "O3", "O4", "F4", "F5", "F6", "S1", "S2", "S3", "S4"}, // Genesis (extended channel 3)
   {"S1", "S2", "S3", "NO"}, // SMS
@@ -984,11 +962,7 @@
   {"F1", "F2", "O1", "O2", "O3", "O4", "F4", "F5", "F6", "S1", "S2", "S3", "P1", "P2", "P3", "P4", "P5", "P6", "B"}, // YM2610B (extended channel 3)
 };
 
-<<<<<<< HEAD
-const int chanTypes[39][24]={
-=======
-const int chanTypes[39][28]={
->>>>>>> b42ceae1
+const int chanTypes[40][32]={
   {0, 0, 0, 0, 0, 0, 0, 0, 0, 0, 0, 0, 0, 0, 0, 0, 4}, // YMU759
   {0, 0, 0, 0, 0, 0, 1, 1, 1, 2}, // Genesis
   {0, 0, 5, 5, 5, 5, 0, 0, 0, 1, 1, 1, 2}, // Genesis (extended channel 3)
@@ -1027,17 +1001,11 @@
   {0, 0, 0, 0, 0, 0, 0, 0, 0, 2, 2, 2, 2, 2}, // OPL3 4-op + drums
   {3, 3, 3, 3}, //Lynx
   {0, 0, 5, 5, 5, 5, 0, 0, 0, 1, 1, 1, 4, 4, 4, 4, 4, 4, 4}, // YM2610B (extended channel 3)
-<<<<<<< HEAD
   {1, 1, 1, 1, 1, 1, 1, 1, 1, 1, 1, 1, 1, 1, 1, 1, 4}, // VERA
-};
-
-const DivInstrumentType chanPrefType[45][24]={
-=======
   {3, 3, 3, 3, 3, 3, 3, 3, 3, 3, 3, 3, 3, 3, 3, 3}, // X1-010
 };
 
-const DivInstrumentType chanPrefType[45][28]={
->>>>>>> b42ceae1
+const DivInstrumentType chanPrefType[46][28]={
   {DIV_INS_FM, DIV_INS_FM, DIV_INS_FM, DIV_INS_FM, DIV_INS_FM, DIV_INS_FM, DIV_INS_FM, DIV_INS_FM, DIV_INS_FM, DIV_INS_FM, DIV_INS_FM, DIV_INS_FM, DIV_INS_FM, DIV_INS_FM, DIV_INS_FM, DIV_INS_FM, DIV_INS_FM}, // YMU759
   {DIV_INS_FM, DIV_INS_FM, DIV_INS_FM, DIV_INS_FM, DIV_INS_FM, DIV_INS_FM, DIV_INS_STD, DIV_INS_STD, DIV_INS_STD, DIV_INS_STD}, // Genesis
   {DIV_INS_FM, DIV_INS_FM, DIV_INS_FM, DIV_INS_FM, DIV_INS_FM, DIV_INS_FM, DIV_INS_FM, DIV_INS_FM, DIV_INS_FM, DIV_INS_STD, DIV_INS_STD, DIV_INS_STD, DIV_INS_STD}, // Genesis (extended channel 3)
@@ -1082,11 +1050,8 @@
   {DIV_INS_OPZ, DIV_INS_OPZ, DIV_INS_OPZ, DIV_INS_OPZ, DIV_INS_OPZ, DIV_INS_OPZ, DIV_INS_OPZ, DIV_INS_OPZ}, // Z
   {DIV_INS_MIKEY, DIV_INS_MIKEY, DIV_INS_MIKEY, DIV_INS_MIKEY}, // Lynx
   {DIV_INS_FM, DIV_INS_FM, DIV_INS_FM, DIV_INS_FM, DIV_INS_FM, DIV_INS_FM, DIV_INS_FM, DIV_INS_FM, DIV_INS_FM, DIV_INS_AY, DIV_INS_AY, DIV_INS_AY, DIV_INS_AMIGA, DIV_INS_AMIGA, DIV_INS_AMIGA, DIV_INS_AMIGA, DIV_INS_AMIGA, DIV_INS_AMIGA, DIV_INS_AMIGA}, // YM2610B (extended channel 3)
-<<<<<<< HEAD
   {DIV_INS_VERA, DIV_INS_VERA, DIV_INS_VERA, DIV_INS_VERA, DIV_INS_VERA, DIV_INS_VERA, DIV_INS_VERA, DIV_INS_VERA, DIV_INS_VERA, DIV_INS_VERA, DIV_INS_VERA, DIV_INS_VERA, DIV_INS_VERA, DIV_INS_VERA, DIV_INS_VERA, DIV_INS_VERA, DIV_INS_AMIGA}, // VERA
-=======
   {DIV_INS_X1_010, DIV_INS_X1_010, DIV_INS_X1_010, DIV_INS_X1_010, DIV_INS_X1_010, DIV_INS_X1_010, DIV_INS_X1_010, DIV_INS_X1_010, DIV_INS_X1_010, DIV_INS_X1_010, DIV_INS_X1_010, DIV_INS_X1_010, DIV_INS_X1_010, DIV_INS_X1_010, DIV_INS_X1_010, DIV_INS_X1_010}, // X1-010
->>>>>>> b42ceae1
 };
 
 const char* DivEngine::getChannelName(int chan) {
@@ -1508,12 +1473,11 @@
     case DIV_SYSTEM_LYNX:
       return chanTypes[36][dispatchChanOfChan[chan]];
       break;
-<<<<<<< HEAD
     case DIV_SYSTEM_VERA:
-=======
+      return chanTypes[38][dispatchChanOfChan[chan]];
+      break;
     case DIV_SYSTEM_X1_010:
->>>>>>> b42ceae1
-      return chanTypes[38][dispatchChanOfChan[chan]];
+      return chanTypes[39][dispatchChanOfChan[chan]];
       break;
   }
   return 1;
@@ -1665,12 +1629,11 @@
     case DIV_SYSTEM_LYNX:
       return chanPrefType[42][dispatchChanOfChan[chan]];
       break;
-<<<<<<< HEAD
     case DIV_SYSTEM_VERA:
-=======
+      return chanPrefType[44][dispatchChanOfChan[chan]];
+      break;
     case DIV_SYSTEM_X1_010:
->>>>>>> b42ceae1
-      return chanPrefType[44][dispatchChanOfChan[chan]];
+      return chanPrefType[45][dispatchChanOfChan[chan]];
       break;
   }
   return DIV_INS_FM;
