--- conflicted
+++ resolved
@@ -1529,12 +1529,8 @@
   );
 
   sysDefs[DIV_SYSTEM_SEGAPCM]=new DivSysDef(
-<<<<<<< HEAD
-    _("SegaPCM (ASIC)"), NULL, 0x9b, 0, 16, false, true, 0x151, false, 1U<<DIV_SAMPLE_DEPTH_8BIT, 0, 0,
-=======
-    _("SegaPCM"), NULL, 0x9b, 0, 16, 16, 16,
+    _("SegaPCM (ASIC)"), NULL, 0x9b, 0, 16, 16, 16,
     false, true, 0x151, false, 1U<<DIV_SAMPLE_DEPTH_8BIT, 0, 0,
->>>>>>> de0a4e65
     _("used in some Sega arcade boards (like OutRun), and usually paired with a YM2151."),
     DivChanDefFunc(stockChanDef<DIV_CH_PCM,DIV_INS_SEGAPCM,DIV_INS_AMIGA>),
     {},
@@ -2748,13 +2744,10 @@
   );
 
   sysDefs[DIV_SYSTEM_SEGAPCM_DISCRETE]=new DivSysDef(
-    _("SegaPCM (Discrete logic)"), NULL, 0xfe/*Temp*/, 0, 8, false, true, 0x151, false, 1U<<DIV_SAMPLE_DEPTH_8BIT, 0, 0,
+    _("SegaPCM (Discrete logic)"), NULL, 0xfe/*Temp*/, 0, 8, 8, 8,
+    false, true, 0x151, false, 1U<<DIV_SAMPLE_DEPTH_8BIT, 0, 0,
     _("used in some Sega arcade boards (like Hang On), and usually paired with a YM2203."),
-    {_("Channel 1"), _("Channel 2"), _("Channel 3"), _("Channel 4"), _("Channel 5"), _("Channel 6"), _("Channel 7"), _("Channel 8")},
-    {"1", "2", "3", "4", "5", "6", "7", "8"},
-    {DIV_CH_PCM, DIV_CH_PCM, DIV_CH_PCM, DIV_CH_PCM, DIV_CH_PCM, DIV_CH_PCM, DIV_CH_PCM, DIV_CH_PCM},
-    {DIV_INS_SEGAPCM, DIV_INS_SEGAPCM, DIV_INS_SEGAPCM, DIV_INS_SEGAPCM, DIV_INS_SEGAPCM, DIV_INS_SEGAPCM, DIV_INS_SEGAPCM, DIV_INS_SEGAPCM},
-    {DIV_INS_AMIGA, DIV_INS_AMIGA, DIV_INS_AMIGA, DIV_INS_AMIGA, DIV_INS_AMIGA, DIV_INS_AMIGA, DIV_INS_AMIGA, DIV_INS_AMIGA},
+    DivChanDefFunc(stockChanDef<DIV_CH_PCM,DIV_INS_SEGAPCM,DIV_INS_AMIGA>),
     {},
     segaPCMPostEffectHandlerMap
   );
