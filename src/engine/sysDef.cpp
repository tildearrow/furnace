--- conflicted
+++ resolved
@@ -22,281 +22,12 @@
 #include "../ta-log.h"
 
 DivSystem DivEngine::systemFromFileFur(unsigned char val) {
-<<<<<<< HEAD
-  switch (val) {
-    case 0x01:
-      return DIV_SYSTEM_YMU759;
-    case 0x02:
-      return DIV_SYSTEM_GENESIS;
-    case 0x03:
-      return DIV_SYSTEM_SMS;
-    case 0x04:
-      return DIV_SYSTEM_GB;
-    case 0x05:
-      return DIV_SYSTEM_PCE;
-    case 0x06:
-      return DIV_SYSTEM_NES;
-    case 0x07:
-      return DIV_SYSTEM_C64_8580;
-    case 0x08:
-      return DIV_SYSTEM_ARCADE;
-    case 0x09:
-      return DIV_SYSTEM_YM2610;
-    case 0x42:
-      return DIV_SYSTEM_GENESIS_EXT;
-    case 0x43:
-      return DIV_SYSTEM_SMS_OPLL;
-    case 0x46:
-      return DIV_SYSTEM_NES_VRC7;
-    case 0x47:
-      return DIV_SYSTEM_C64_6581;
-    case 0x49:
-      return DIV_SYSTEM_YM2610_EXT;
-    case 0x80:
-      return DIV_SYSTEM_AY8910;
-    case 0x81:
-      return DIV_SYSTEM_AMIGA;
-    case 0x82:
-      return DIV_SYSTEM_YM2151;
-    case 0x83:
-      return DIV_SYSTEM_YM2612;
-    case 0x84:
-      return DIV_SYSTEM_TIA;
-    case 0x85:
-      return DIV_SYSTEM_VIC20;
-    case 0x86:
-      return DIV_SYSTEM_PET;
-    case 0x87:
-      return DIV_SYSTEM_SNES;
-    case 0x88:
-      return DIV_SYSTEM_VRC6;
-    case 0x89:
-      return DIV_SYSTEM_OPLL;
-    case 0x8a:
-      return DIV_SYSTEM_FDS;
-    case 0x8b:
-      return DIV_SYSTEM_MMC5;
-    case 0x8c:
-      return DIV_SYSTEM_N163;
-    case 0x8d:
-      return DIV_SYSTEM_OPN;
-    case 0x8e:
-      return DIV_SYSTEM_PC98;
-    case 0x8f:
-      return DIV_SYSTEM_OPL;
-    case 0x90:
-      return DIV_SYSTEM_OPL2;
-    case 0x91:
-      return DIV_SYSTEM_OPL3;
-    case 0x92:
-      return DIV_SYSTEM_MULTIPCM;
-    case 0x93:
-      return DIV_SYSTEM_PCSPKR;
-    case 0x94:
-      return DIV_SYSTEM_POKEY;
-    case 0x95:
-      return DIV_SYSTEM_RF5C68;
-    case 0x96:
-      return DIV_SYSTEM_SWAN;
-    case 0x97:
-      return DIV_SYSTEM_SAA1099;
-    case 0x98:
-      return DIV_SYSTEM_OPZ;
-    case 0x99:
-      return DIV_SYSTEM_POKEMINI;
-    case 0x9a:
-      return DIV_SYSTEM_AY8930;
-    case 0x9b:
-      return DIV_SYSTEM_SEGAPCM;
-    case 0x9c:
-      return DIV_SYSTEM_VBOY;
-    case 0x9d:
-      return DIV_SYSTEM_VRC7;
-    case 0x9e:
-      return DIV_SYSTEM_YM2610B;
-    case 0x9f:
-      return DIV_SYSTEM_SFX_BEEPER;
-    case 0xa0:
-      return DIV_SYSTEM_YM2612_EXT;
-    case 0xa1:
-      return DIV_SYSTEM_SCC;
-    case 0xa2:
-      return DIV_SYSTEM_OPL_DRUMS;
-    case 0xa3:
-      return DIV_SYSTEM_OPL2_DRUMS;
-    case 0xa4:
-      return DIV_SYSTEM_OPL3_DRUMS;
-    case 0xa5:
-      return DIV_SYSTEM_YM2610_FULL;
-    case 0xa6:
-      return DIV_SYSTEM_YM2610_FULL_EXT;
-    case 0xa7:
-      return DIV_SYSTEM_OPLL_DRUMS;
-    case 0xa8:
-      return DIV_SYSTEM_LYNX;
-    case 0xa9:
-      return DIV_SYSTEM_SEGAPCM_COMPAT;
-    case 0xac:
-      return DIV_SYSTEM_VERA;
-    case 0xad:
-      return DIV_SYSTEM_BUBSYS_WSG;
-    case 0xae:
-      return DIV_SYSTEM_OPL4;
-    case 0xaf:
-      return DIV_SYSTEM_OPL4_DRUMS;
-    case 0xb0:
-      return DIV_SYSTEM_X1_010;
-    case 0xde:
-      return DIV_SYSTEM_YM2610B_EXT;
-    case 0xe0:
-      return DIV_SYSTEM_QSOUND;
-  }
-  return DIV_SYSTEM_NULL;
-}
-
-unsigned char DivEngine::systemToFileFur(DivSystem val) {
-  switch (val) {
-    case DIV_SYSTEM_YMU759:
-      return 0x01;
-    case DIV_SYSTEM_GENESIS:
-      return 0x02;
-    case DIV_SYSTEM_SMS:
-      return 0x03;
-    case DIV_SYSTEM_GB:
-      return 0x04;
-    case DIV_SYSTEM_PCE:
-      return 0x05;
-    case DIV_SYSTEM_NES:
-      return 0x06;
-    case DIV_SYSTEM_C64_8580:
-      return 0x07;
-    case DIV_SYSTEM_ARCADE:
-      return 0x08;
-    case DIV_SYSTEM_YM2610:
-      return 0x09;
-    case DIV_SYSTEM_GENESIS_EXT:
-      return 0x42;
-    case DIV_SYSTEM_SMS_OPLL:
-      return 0x43;
-    case DIV_SYSTEM_NES_VRC7:
-      return 0x46;
-    case DIV_SYSTEM_NES_FDS:
-      return 0; // unsupported
-    case DIV_SYSTEM_C64_6581:
-      return 0x47;
-    case DIV_SYSTEM_YM2610_EXT:
-      return 0x49;
-    case DIV_SYSTEM_AY8910:
-      return 0x80;
-    case DIV_SYSTEM_AMIGA:
-      return 0x81;
-    case DIV_SYSTEM_YM2151:
-      return 0x82;
-    case DIV_SYSTEM_YM2612:
-      return 0x83;
-    case DIV_SYSTEM_TIA:
-      return 0x84;
-    case DIV_SYSTEM_VIC20:
-      return 0x85;
-    case DIV_SYSTEM_PET:
-      return 0x86;
-    case DIV_SYSTEM_SNES:
-      return 0x87;
-    case DIV_SYSTEM_VRC6:
-      return 0x88;
-    case DIV_SYSTEM_OPLL:
-      return 0x89;
-    case DIV_SYSTEM_FDS:
-      return 0x8a;
-    case DIV_SYSTEM_MMC5:
-      return 0x8b;
-    case DIV_SYSTEM_N163:
-      return 0x8c;
-    case DIV_SYSTEM_OPN:
-      return 0x8d;
-    case DIV_SYSTEM_PC98:
-      return 0x8e;
-    case DIV_SYSTEM_OPL:
-      return 0x8f;
-    case DIV_SYSTEM_OPL2:
-      return 0x90;
-    case DIV_SYSTEM_OPL3:
-      return 0x91;
-    case DIV_SYSTEM_MULTIPCM:
-      return 0x92;
-    case DIV_SYSTEM_PCSPKR:
-      return 0x93;
-    case DIV_SYSTEM_POKEY:
-      return 0x94;
-    case DIV_SYSTEM_RF5C68:
-      return 0x95;
-    case DIV_SYSTEM_SWAN:
-      return 0x96;
-    case DIV_SYSTEM_SAA1099:
-      return 0x97;
-    case DIV_SYSTEM_OPZ:
-      return 0x98;
-    case DIV_SYSTEM_POKEMINI:
-      return 0x99;
-    case DIV_SYSTEM_AY8930:
-      return 0x9a;
-    case DIV_SYSTEM_SEGAPCM:
-      return 0x9b;
-    case DIV_SYSTEM_VBOY:
-      return 0x9c;
-    case DIV_SYSTEM_VRC7:
-      return 0x9d;
-    case DIV_SYSTEM_YM2610B:
-      return 0x9e;
-    case DIV_SYSTEM_SFX_BEEPER:
-      return 0x9f;
-    case DIV_SYSTEM_YM2612_EXT:
-      return 0xa0;
-    case DIV_SYSTEM_SCC:
-      return 0xa1;
-    case DIV_SYSTEM_OPL_DRUMS:
-      return 0xa2;
-    case DIV_SYSTEM_OPL2_DRUMS:
-      return 0xa3;
-    case DIV_SYSTEM_OPL3_DRUMS:
-      return 0xa4;
-    case DIV_SYSTEM_YM2610_FULL:
-      return 0xa5;
-    case DIV_SYSTEM_YM2610_FULL_EXT:
-      return 0xa6;
-    case DIV_SYSTEM_OPLL_DRUMS:
-      return 0xa7;
-    case DIV_SYSTEM_LYNX:
-      return 0xa8;
-    case DIV_SYSTEM_SEGAPCM_COMPAT:
-      return 0xa9;
-    case DIV_SYSTEM_VERA:
-      return 0xac;
-    case DIV_SYSTEM_BUBSYS_WSG:
-      return 0xad;
-    case DIV_SYSTEM_OPL4:
-      return 0xae;
-    case DIV_SYSTEM_OPL4_DRUMS:
-      return 0xaf;
-    case DIV_SYSTEM_X1_010:
-      return 0xb0;
-    case DIV_SYSTEM_YM2610B_EXT:
-      return 0xde;
-    case DIV_SYSTEM_QSOUND:
-      return 0xe0;
-
-    case DIV_SYSTEM_NULL:
-      return 0;
-  }
-  return 0;
-=======
   return sysFileMapFur[val];
 }
 
 unsigned char DivEngine::systemToFileFur(DivSystem val) {
   if (sysDefs[val]==NULL) return 0;
   return sysDefs[val]->id;
->>>>>>> 635bd729
 }
 
 DivSystem DivEngine::systemFromFileDMF(unsigned char val) {
@@ -309,136 +40,8 @@
 }
 
 int DivEngine::getChannelCount(DivSystem sys) {
-<<<<<<< HEAD
-  switch (sys) {
-    case DIV_SYSTEM_NULL:
-      return 0;
-    case DIV_SYSTEM_YMU759:
-      return 17;
-    case DIV_SYSTEM_GENESIS:
-      return 10;
-    case DIV_SYSTEM_SMS:
-    case DIV_SYSTEM_GB:
-      return 4;
-    case DIV_SYSTEM_PCE:
-      return 6;
-    case DIV_SYSTEM_NES:
-      return 5;
-    case DIV_SYSTEM_C64_6581:
-    case DIV_SYSTEM_C64_8580:
-      return 3;
-    case DIV_SYSTEM_ARCADE:
-    case DIV_SYSTEM_GENESIS_EXT:
-    case DIV_SYSTEM_YM2610:
-    case DIV_SYSTEM_SMS_OPLL:
-      return 13;
-    case DIV_SYSTEM_NES_VRC7:
-      return 11;
-    case DIV_SYSTEM_NES_FDS:
-      return 6;
-    case DIV_SYSTEM_YM2610_EXT:
-      return 16;
-    case DIV_SYSTEM_AY8910:
-    case DIV_SYSTEM_AY8930:
-      return 3;
-    case DIV_SYSTEM_AMIGA:
-      return 4;
-    case DIV_SYSTEM_YM2151:
-      return 8;
-    case DIV_SYSTEM_YM2612:
-      return 6;
-    case DIV_SYSTEM_TIA:
-      return 2;
-    case DIV_SYSTEM_VIC20:
-      return 4;
-    case DIV_SYSTEM_PET:
-      return 1;
-    case DIV_SYSTEM_SNES:
-      return 8;
-    case DIV_SYSTEM_VRC6:
-      return 3;
-    case DIV_SYSTEM_OPLL:
-      return 9;
-    case DIV_SYSTEM_FDS:
-      return 1;
-    case DIV_SYSTEM_MMC5:
-      return 3;
-    case DIV_SYSTEM_N163:
-      return 8;
-    case DIV_SYSTEM_OPN:
-      return 6;
-    case DIV_SYSTEM_PC98:
-      return 16;
-    case DIV_SYSTEM_OPL:
-      return 9;
-    case DIV_SYSTEM_OPL2:
-      return 9;
-    case DIV_SYSTEM_OPL3:
-      return 18;
-    case DIV_SYSTEM_OPL4:
-      return 42;
-    case DIV_SYSTEM_MULTIPCM:
-      return 28;
-    case DIV_SYSTEM_PCSPKR:
-      return 1;
-    case DIV_SYSTEM_POKEY:
-      return 4;
-    case DIV_SYSTEM_RF5C68:
-      return 8;
-    case DIV_SYSTEM_SWAN:
-      return 4;
-    case DIV_SYSTEM_SAA1099:
-      return 6;
-    case DIV_SYSTEM_OPZ:
-      return 8;
-    case DIV_SYSTEM_POKEMINI:
-      return 1;
-    case DIV_SYSTEM_SEGAPCM:
-    case DIV_SYSTEM_X1_010:
-      return 16;
-    case DIV_SYSTEM_VBOY:
-      return 6;
-    case DIV_SYSTEM_VRC7:
-      return 6;
-    case DIV_SYSTEM_YM2610B:
-      return 16;
-    case DIV_SYSTEM_SFX_BEEPER:
-      return 6;
-    case DIV_SYSTEM_YM2612_EXT:
-      return 9;
-    case DIV_SYSTEM_SCC:
-      return 5;
-    case DIV_SYSTEM_OPL_DRUMS:
-      return 11;
-    case DIV_SYSTEM_OPL2_DRUMS:
-      return 11;
-    case DIV_SYSTEM_OPL3_DRUMS:
-      return 20;
-    case DIV_SYSTEM_OPL4_DRUMS:
-      return 44;
-    case DIV_SYSTEM_YM2610_FULL:
-      return 14;      
-    case DIV_SYSTEM_YM2610_FULL_EXT:
-      return 17;
-    case DIV_SYSTEM_OPLL_DRUMS:
-      return 11;
-    case DIV_SYSTEM_LYNX:
-      return 4;
-    case DIV_SYSTEM_SEGAPCM_COMPAT:
-      return 5;
-    case DIV_SYSTEM_YM2610B_EXT:
-    case DIV_SYSTEM_QSOUND:
-      return 19;
-    case DIV_SYSTEM_VERA:
-      return 17;
-    case DIV_SYSTEM_BUBSYS_WSG:
-      return 2;
-  }
-  return 0;
-=======
   if (sysDefs[sys]==NULL) return 0;
   return sysDefs[sys]->channels;
->>>>>>> 635bd729
 }
 
 int DivEngine::getTotalChannelCount() {
@@ -599,280 +202,8 @@
 }
 
 const char* DivEngine::getSystemName(DivSystem sys) {
-<<<<<<< HEAD
-  switch (sys) {
-    case DIV_SYSTEM_NULL:
-      return "Unknown";
-    case DIV_SYSTEM_YMU759:
-      return "Yamaha YMU759";
-    case DIV_SYSTEM_GENESIS:
-      return "Sega Genesis/Mega Drive";
-    case DIV_SYSTEM_SMS:
-      return "TI SN76489";
-    case DIV_SYSTEM_SMS_OPLL:
-      return "Sega Master System + FM Expansion";
-    case DIV_SYSTEM_GB:
-      return "Game Boy";
-    case DIV_SYSTEM_PCE:
-      return "PC Engine/TurboGrafx-16";
-    case DIV_SYSTEM_NES:
-      return "NES";
-    case DIV_SYSTEM_NES_VRC7:
-      return "NES + Konami VRC7";
-    case DIV_SYSTEM_NES_FDS:
-      return "Famicom Disk System";
-    case DIV_SYSTEM_C64_6581:
-      return "Commodore 64 with 6581";
-    case DIV_SYSTEM_C64_8580:
-      return "Commodore 64 with 8580";
-    case DIV_SYSTEM_ARCADE:
-      return "YM2151 + SegaPCM Arcade";
-    case DIV_SYSTEM_GENESIS_EXT:
-      return "Sega Genesis Extended Channel 3";
-    case DIV_SYSTEM_YM2610:
-      return "Neo Geo CD";
-    case DIV_SYSTEM_YM2610_EXT:
-      return "Neo Geo CD Extended Channel 2";
-    case DIV_SYSTEM_YM2610_FULL:
-      return "Neo Geo";
-    case DIV_SYSTEM_YM2610_FULL_EXT:
-      return "Neo Geo Extended Channel 2";
-    case DIV_SYSTEM_AY8910:
-      return "AY-3-8910";
-    case DIV_SYSTEM_AMIGA:
-      return "Amiga";
-    case DIV_SYSTEM_YM2151:
-      return "Yamaha YM2151";
-    case DIV_SYSTEM_YM2612:
-      return "Yamaha YM2612";
-    case DIV_SYSTEM_TIA:
-      return "Atari 2600";
-    case DIV_SYSTEM_VIC20:
-      return "Commodore VIC-20";
-    case DIV_SYSTEM_PET:
-      return "Commodore PET";
-    case DIV_SYSTEM_SNES:
-      return "SNES";
-    case DIV_SYSTEM_VRC6:
-      return "Konami VRC6";
-    case DIV_SYSTEM_OPLL:
-      return "Yamaha OPLL";
-    case DIV_SYSTEM_FDS:
-      return "Famicom Disk System (chip)";
-    case DIV_SYSTEM_MMC5:
-      return "MMC5";
-    case DIV_SYSTEM_N163:
-      return "Namco 163";
-    case DIV_SYSTEM_OPN:
-      return "NEC PC-9801-26K";
-    case DIV_SYSTEM_PC98:
-      return "PC-9801-86 + Chibi-oto";
-    case DIV_SYSTEM_OPL:
-      return "Yamaha OPL";
-    case DIV_SYSTEM_OPL2:
-      return "Yamaha OPL2";
-    case DIV_SYSTEM_OPL3:
-      return "Yamaha OPL3";
-    case DIV_SYSTEM_OPL4:
-      return "Yamaha OPL4";
-    case DIV_SYSTEM_MULTIPCM:
-      return "MultiPCM";
-    case DIV_SYSTEM_PCSPKR:
-      return "PC Speaker";
-    case DIV_SYSTEM_POKEY:
-      return "Atari 400/800";
-    case DIV_SYSTEM_RF5C68:
-      return "Ricoh RF5C68";
-    case DIV_SYSTEM_SWAN:
-      return "WonderSwan";
-    case DIV_SYSTEM_SAA1099:
-      return "Philips SAA1099";
-    case DIV_SYSTEM_OPZ:
-      return "Yamaha TX81Z/YS200";
-    case DIV_SYSTEM_POKEMINI:
-      return "Pokémon Mini";
-    case DIV_SYSTEM_AY8930:
-      return "Microchip AY8930";
-    case DIV_SYSTEM_SEGAPCM:
-      return "SegaPCM";
-    case DIV_SYSTEM_VBOY:
-      return "Virtual Boy";
-    case DIV_SYSTEM_VRC7:
-      return "Konami VRC7";
-    case DIV_SYSTEM_YM2610B:
-      return "Taito Arcade";
-    case DIV_SYSTEM_SFX_BEEPER:
-      return "ZX Spectrum Beeper";
-    case DIV_SYSTEM_YM2612_EXT:
-      return "Yamaha YM2612 Extended Channel 3";
-    case DIV_SYSTEM_SCC:
-      return "Konami SCC";
-    case DIV_SYSTEM_OPL_DRUMS:
-      return "Yamaha OPL with drums";
-    case DIV_SYSTEM_OPL2_DRUMS:
-      return "Yamaha OPL2 with drums";
-    case DIV_SYSTEM_OPL3_DRUMS:
-      return "Yamaha OPL3 with drums";
-    case DIV_SYSTEM_OPL4_DRUMS:
-      return "Yamaha OPL4 with drums";
-    case DIV_SYSTEM_OPLL_DRUMS:
-      return "Yamaha OPLL with drums";
-    case DIV_SYSTEM_LYNX:
-      return "Atari Lynx";
-    case DIV_SYSTEM_SEGAPCM_COMPAT:
-      return "SegaPCM (compatible 5-channel mode)";
-    case DIV_SYSTEM_YM2610B_EXT:
-      return "Taito Arcade Extended Channel 3";
-    case DIV_SYSTEM_QSOUND:
-      return "Capcom QSound";
-    case DIV_SYSTEM_VERA:
-      return "VERA";
-    case DIV_SYSTEM_X1_010:
-      return "Seta/Allumer X1-010";
-    case DIV_SYSTEM_BUBSYS_WSG:
-      return "Konami Bubble System WSG";
-  }
-  return "Unknown";
-}
-
-const char* DivEngine::getSystemChips(DivSystem sys) {
-  switch (sys) {
-    case DIV_SYSTEM_NULL:
-      return "Unknown";
-    case DIV_SYSTEM_YMU759:
-      return "Yamaha YMU759";
-    case DIV_SYSTEM_GENESIS:
-      return "Yamaha YM2612 + TI SN76489";
-    case DIV_SYSTEM_SMS:
-      return "TI SN76489";
-    case DIV_SYSTEM_SMS_OPLL:
-      return "TI SN76489 + Yamaha YM2413";
-    case DIV_SYSTEM_GB:
-      return "Sharp LR35902";
-    case DIV_SYSTEM_PCE:
-      return "Hudson Soft HuC6280";
-    case DIV_SYSTEM_NES:
-      return "Ricoh 2A03";
-    case DIV_SYSTEM_NES_VRC7:
-      return "Ricoh 2A03 + Konami VRC7";
-    case DIV_SYSTEM_NES_FDS:
-      return "Ricoh 2A03 + Famicom Disk System";
-    case DIV_SYSTEM_C64_6581:
-      return "SID 6581";
-    case DIV_SYSTEM_C64_8580:
-      return "SID 8580";
-    case DIV_SYSTEM_ARCADE:
-      return "Yamaha YM2151 + SegaPCM";
-    case DIV_SYSTEM_GENESIS_EXT:
-      return "Yamaha YM2612 (extended channel 3) + TI SN76489";
-    case DIV_SYSTEM_YM2610:
-      return "Yamaha YM2610 no ADPCM-B";
-    case DIV_SYSTEM_YM2610_EXT:
-      return "Yamaha YM2610 no ADPCM-B (extended channel 2)";
-    case DIV_SYSTEM_AY8910:
-      return "AY-3-8910";
-    case DIV_SYSTEM_AMIGA:
-      return "MOS 8364 Paula";
-    case DIV_SYSTEM_YM2151:
-      return "Yamaha YM2151";
-    case DIV_SYSTEM_YM2612:
-      return "Yamaha YM2612";
-    case DIV_SYSTEM_TIA:
-      return "Atari TIA";
-    case DIV_SYSTEM_VIC20:
-      return "VIC";
-    case DIV_SYSTEM_PET:
-      return "Commodore PET";
-    case DIV_SYSTEM_SNES:
-      return "SPC700";
-    case DIV_SYSTEM_VRC6:
-      return "Konami VRC6";
-    case DIV_SYSTEM_OPLL:
-      return "Yamaha YM2413";
-    case DIV_SYSTEM_FDS:
-      return "Famicom Disk System";
-    case DIV_SYSTEM_MMC5:
-      return "MMC5";
-    case DIV_SYSTEM_N163:
-      return "Namco 163";
-    case DIV_SYSTEM_OPN:
-      return "Yamaha YM2203";
-    case DIV_SYSTEM_PC98:
-      return "Yamaha YM2608";
-    case DIV_SYSTEM_OPL:
-      return "Yamaha YM3526";
-    case DIV_SYSTEM_OPL2:
-      return "Yamaha YM3812";
-    case DIV_SYSTEM_OPL3:
-      return "Yamaha YMF262";
-    case DIV_SYSTEM_OPL4:
-      return "Yamaha YMF278B";
-    case DIV_SYSTEM_MULTIPCM:
-      return "Yamaha YMW258";
-    case DIV_SYSTEM_PCSPKR:
-      return "Intel 8253";
-    case DIV_SYSTEM_POKEY:
-      return "POKEY";
-    case DIV_SYSTEM_RF5C68:
-      return "Ricoh RF5C68";
-    case DIV_SYSTEM_SWAN:
-      return "WonderSwan";
-    case DIV_SYSTEM_SAA1099:
-      return "Philips SAA1099";
-    case DIV_SYSTEM_OPZ:
-      return "Yamaha YM2414";
-    case DIV_SYSTEM_POKEMINI:
-      return "Pokémon Mini";
-    case DIV_SYSTEM_AY8930:
-      return "Microchip AY8930";
-    case DIV_SYSTEM_SEGAPCM:
-      return "SegaPCM";
-    case DIV_SYSTEM_VBOY:
-      return "VSU";
-    case DIV_SYSTEM_VRC7:
-      return "Konami VRC7";
-    case DIV_SYSTEM_YM2610B:
-      return "Yamaha YM2610B";
-    case DIV_SYSTEM_SFX_BEEPER:
-      return "ZX Spectrum Beeper";
-    case DIV_SYSTEM_YM2612_EXT:
-      return "Yamaha YM2612 Extended Channel 3";
-    case DIV_SYSTEM_SCC:
-      return "Konami K051649";
-    case DIV_SYSTEM_OPL_DRUMS:
-      return "Yamaha YM3526 with drums";
-    case DIV_SYSTEM_OPL2_DRUMS:
-      return "Yamaha YM3812 with drums";
-    case DIV_SYSTEM_OPL3_DRUMS:
-      return "Yamaha YMF262 with drums";
-    case DIV_SYSTEM_OPL4_DRUMS:
-      return "Yamaha YMF278B with drums";
-    case DIV_SYSTEM_YM2610_FULL:
-      return "Yamaha YM2610";
-    case DIV_SYSTEM_YM2610_FULL_EXT:
-      return "Yamaha YM2610 (extended channel 2)";
-    case DIV_SYSTEM_OPLL_DRUMS:
-      return "Yamaha YM2413 with drums";
-    case DIV_SYSTEM_LYNX:
-      return "Mikey";
-    case DIV_SYSTEM_SEGAPCM_COMPAT:
-      return "SegaPCM (compatible 5-channel mode)";
-    case DIV_SYSTEM_YM2610B_EXT:
-      return "Yamaha YM2610B Extended Channel 3";
-    case DIV_SYSTEM_QSOUND:
-      return "Capcom DL-1425";
-    case DIV_SYSTEM_VERA:
-      return "VERA";
-    case DIV_SYSTEM_X1_010:
-      return "Seta/Allumer X1-010";
-    case DIV_SYSTEM_BUBSYS_WSG:
-      return "Konami Bubble System WSG";
-  }
-  return "Unknown";
-=======
   if (sysDefs[sys]==NULL) return "Unknown";
   return sysDefs[sys]->name;
->>>>>>> 635bd729
 }
 
 const char* DivEngine::getSystemNameJ(DivSystem sys) {
@@ -942,188 +273,6 @@
   return sysDefs[sys]->isSTD;
 }
 
-<<<<<<< HEAD
-const char* chanNames[40][44]={
-  {"Channel 1", "Channel 2", "Channel 3", "Channel 4", "Channel 5", "Channel 6", "Channel 7", "Channel 8", "Channel 9", "Channel 10", "Channel 11", "Channel 12", "Channel 13", "Channel 14", "Channel 15", "Channel 16", "PCM"}, // YMU759/SegaPCM
-  {"FM 1", "FM 2", "FM 3", "FM 4", "FM 5", "FM 6", "Square 1", "Square 2", "Square 3", "Noise"}, // Genesis
-  {"FM 1", "FM 2", "FM 3 OP1", "FM 3 OP2", "FM 3 OP3", "FM 3 OP4", "FM 4", "FM 5", "FM 6", "Square 1", "Square 2", "Square 3", "Noise"}, // Genesis (extended channel 3)
-  {"Square 1", "Square 2", "Square 3", "Noise"}, // SMS
-  {"Pulse 1", "Pulse 2", "Wavetable", "Noise"}, // GB
-  {"Channel 1", "Channel 2", "Channel 3", "Channel 4", "Channel 5", "Channel 6"}, // PCE/ZX Beeper
-  {"Pulse 1", "Pulse 2", "Triangle", "Noise", "PCM"}, // NES
-  {"Channel 1", "Channel 2", "Channel 3"}, // C64
-  {"FM 1", "FM 2", "FM 3", "FM 4", "FM 5", "FM 6", "FM 7", "FM 8", "PCM 1", "PCM 2", "PCM 3", "PCM 4", "PCM 5"}, // Arcade
-  {"FM 1", "FM 2", "FM 3", "FM 4", "PSG 1", "PSG 2", "PSG 3", "ADPCM-A 1", "ADPCM-A 2", "ADPCM-A 3", "ADPCM-A 4", "ADPCM-A 5", "ADPCM-A 6", "ADPCM-B"}, // YM2610
-  {"FM 1", "FM 2 OP1", "FM 2 OP2", "FM 2 OP3", "FM 2 OP4", "FM 3", "FM 4", "PSG 1", "PSG 2", "PSG 3", "ADPCM-A 1", "ADPCM-A 2", "ADPCM-A 3", "ADPCM-A 4", "ADPCM-A 5", "ADPCM-A 6", "ADPCM-B"}, // YM2610 (extended channel 2)
-  {"PSG 1", "PSG 2", "PSG 3"},  // AY-3-8910
-  {"Channel 1", "Channel 2", "Channel 3", "Channel 4"},  // Amiga/POKEY/Lynx
-  {"FM 1", "FM 2", "FM 3", "FM 4", "FM 5", "FM 6", "FM 7", "FM 8"}, // YM2151/YM2414
-  {"FM 1", "FM 2", "FM 3", "FM 4", "FM 5", "FM 6"}, // YM2612
-  {"Channel 1", "Channel 2"}, // TIA
-  {"PSG 1", "PSG 2", "PSG 3", "PSG 4", "PSG 5", "PSG 6"}, // SAA1099
-  {"PSG 1", "PSG 2", "PSG 3"},  // AY8930
-  {"Low", "Mid", "High", "Noise"}, // VIC-20
-  {"Wave"}, // PET
-  {"Channel 1", "Channel 2", "Channel 3", "Channel 4", "Channel 5", "Channel 6", "Channel 7", "Channel 8"}, // SNES/N163/RF5C68
-  {"VRC6 1", "VRC6 2", "VRC6 Saw"}, // VRC6
-  {"FM 1", "FM 2", "FM 3", "FM 4", "FM 5", "FM 6", "FM 7", "FM 8", "FM 9"}, // OPLL/OPL/OPL2/VRC7
-  {"FDS"}, // FDS
-  {"Pulse 1", "Pulse 2", "PCM"}, // MMC5
-  {"FM 1", "FM 2", "FM 3", "PSG 1", "PSG 2", "PSG 3"}, // OPN
-  {"FM 1", "FM 2", "FM 3", "FM 4", "FM 5", "FM 6", "Square 1", "Square 2", "Square 3", "Kick", "Snare", "Top", "HiHat", "Tom", "Rim", "ADPCM"}, // PC-98
-  {"4OP 1", "FM 2", "4OP 3", "FM 4", "4OP 5", "FM 6", "4OP 7", "FM 8", "4OP 9", "FM 10", "4OP 11", "FM 12", "FM 13", "FM 14", "FM 15", "FM 16", "FM 17", "FM 18", "PCM 1", "PCM 2", "PCM 3", "PCM 4", "PCM 5", "PCM 6", "PCM 7", "PCM 8", "PCM 9", "PCM 10", "PCM 11", "PCM 12", "PCM 13", "PCM 14", "PCM 15", "PCM 16", "PCM 17", "PCM 18", "PCM 19", "PCM 20", "PCM 21", "PCM 22", "PCM 23", "PCM 24"}, // OPL3/OPL4
-  {"Channel 1", "Channel 2", "Channel 3", "Channel 4", "Channel 5", "Channel 6", "Channel 7", "Channel 8", "Channel 9", "Channel 10", "Channel 11", "Channel 12", "Channel 13", "Channel 14", "Channel 15", "Channel 16", "Channel 17", "Channel 18", "Channel 19", "Channel 20", "Channel 21", "Channel 22", "Channel 23", "Channel 24", "Channel 25", "Channel 26", "Channel 27", "Channel 28"}, // MultiPCM
-  {"Square"}, // PC Speaker/Pokémon Mini
-  {"Channel 1", "Channel 2", "Channel 3", "Channel 4", "Channel 5", "Noise"}, // Virtual Boy/SCC
-  {"FM 1", "FM 2", "FM 3", "FM 4", "FM 5", "FM 6", "PSG 1", "PSG 2", "PSG 3", "ADPCM-A 1", "ADPCM-A 2", "ADPCM-A 3", "ADPCM-A 4", "ADPCM-A 5", "ADPCM-A 6", "ADPCM-B"}, // YM2610B
-  {"FM 1", "FM 2", "FM 3", "FM 4", "FM 5", "FM 6", "Kick", "Snare", "Tom", "Top", "HiHat"}, // OPLL/OPL/OPL2 drums
-  {"4OP 1", "FM 2", "4OP 3", "FM 4", "4OP 5", "FM 6", "4OP 7", "FM 8", "4OP 9", "FM 10", "4OP 11", "FM 12", "FM 13", "FM 14", "FM 15", "Kick", "Snare", "Tom", "Top", "HiHat", "PCM 1", "PCM 2", "PCM 3", "PCM 4", "PCM 5", "PCM 6", "PCM 7", "PCM 8", "PCM 9", "PCM 10", "PCM 11", "PCM 12", "PCM 13", "PCM 14", "PCM 15", "PCM 16", "PCM 17", "PCM 18", "PCM 19", "PCM 20", "PCM 21", "PCM 22", "PCM 23", "PCM 24"}, // OPL3/OPL4 drums
-  {"FM 1", "FM 2", "FM 3", "FM 4", "FM 5", "FM 6", "4OP 1", "4OP 2", "4OP 3", "4OP 4", "4OP 5", "4OP 6"}, // OPL3 4-op (UNUSED)
-  {"FM 1", "FM 2", "FM 3", "4OP 1", "4OP 2", "4OP 3", "4OP 4", "4OP 5", "4OP 6", "Kick", "Snare", "Tom", "Top", "HiHat"}, // OPL3 4-op + drums (UNUSED)
-  {"PCM 1", "PCM 2", "PCM 3", "PCM 4", "PCM 5", "PCM 6", "PCM 7", "PCM 8", "PCM 9", "PCM 10", "PCM 11", "PCM 12", "PCM 13", "PCM 14", "PCM 15", "PCM 16", "ADPCM 1", "ADPCM 2", "ADPCM 3"}, // QSound
-  {"FM 1", "FM 2", "FM 3 OP1", "FM 3 OP2", "FM 3 OP3", "FM 3 OP4", "FM 4", "FM 5", "FM 6", "PSG 1", "PSG 2", "PSG 3", "ADPCM-A 1", "ADPCM-A 2", "ADPCM-A 3", "ADPCM-A 4", "ADPCM-A 5", "ADPCM-A 6", "ADPCM-B"}, // YM2610B (extended channel 3)
-  {"Wave", "Wave/PCM", "Wave", "Wave/Noise"}, // Swan
-  {"PSG 1", "PSG 2", "PSG 3", "PSG 4", "PSG 5", "PSG 6", "PSG 7", "PSG 8", "PSG 9", "PSG 10", "PSG 11", "PSG 12", "PSG 13", "PSG 14", "PSG 15", "PSG 16", "PCM"} // VERA
-};
-
-const char* chanShortNames[38][44]={
-  {"1", "2", "3", "4", "5", "6", "7", "8", "9", "10", "11", "12", "13", "14", "15", "16", "PCM"}, // YMU759
-  {"F1", "F2", "F3", "F4", "F5", "F6", "S1", "S2", "S3", "NO"}, // Genesis
-  {"F1", "F2", "O1", "O2", "O3", "O4", "F4", "F5", "F6", "S1", "S2", "S3", "S4"}, // Genesis (extended channel 3)
-  {"S1", "S2", "S3", "NO"}, // SMS
-  {"S1", "S2", "WA", "NO"}, // GB
-  {"CH1", "CH2", "CH3", "CH4", "CH5", "CH6"}, // PCE
-  {"S1", "S2", "TR", "NO", "PCM"}, // NES
-  {"CH1", "CH2", "CH3"}, // C64
-  {"F1", "F2", "F3", "F4", "F5", "F6", "F7", "F8", "P1", "P2", "P3", "P4", "P5"}, // Arcade
-  {"F1", "F2", "F3", "F4", "S1", "S2", "S3", "P1", "P2", "P3", "P4", "P5", "P6", "B"}, // YM2610
-  {"F1", "O1", "O2", "O3", "O4", "F3", "F4", "S1", "S2", "S3", "P1", "P2", "P3", "P4", "P5", "P6", "B"}, // YM2610 (extended channel 2)
-  {"S1", "S2", "S3"},  // AY-3-8910
-  {"CH1", "CH2", "CH3", "CH4"},  // Amiga/Lynx
-  {"F1", "F2", "F3", "F4", "F5", "F6", "F7", "F8"}, // YM2151
-  {"F1", "F2", "F3", "F4", "F5", "F6"}, // YM2612
-  {"CH1", "CH2"}, // TIA
-  {"S1", "S2", "S3", "S4", "S5", "S6"}, // SAA1099
-  {"S1", "S2", "S3"},  // AY8930
-  {"LO", "MID", "HI", "NO"}, // VIC-20
-  {"PET"}, // PET
-  {"CH1", "CH2", "CH3", "CH4", "CH5", "CH6", "CH7", "CH8"}, // SNES/N163/RF5C68
-  {"V1", "V2", "VS"}, // VRC6
-  {"F1", "F2", "F3", "F4", "F5", "F6", "F7", "F8", "F9"}, // OPLL/OPL/OPL2/VRC7
-  {"FDS"}, // FDS
-  {"S1", "S2", "PCM"}, // MMC5
-  {"F1", "F2", "F3", "S1", "S2", "S3"}, // OPN
-  {"F1", "F2", "F3", "F4", "F5", "F6", "S1", "S2", "S3", "BD", "SD", "TP", "HH", "TM", "RM", "P"}, // PC-98
-  {"F1", "F2", "F3", "F4", "F5", "F6", "F7", "F8", "F9", "F10", "F11", "F12", "F13", "F14", "F15", "F16", "F17", "F18", "P1", "P2", "P3", "P4", "P5", "P6", "P7", "P8", "P9", "P10", "P11", "P12", "P13", "P14", "P15", "P16", "P17", "P18", "P19", "P20", "P21", "P22", "P23", "P24"}, // OPL3/OPL4
-  {"1", "2", "3", "4", "5", "6", "7", "8", "9", "10", "11", "12", "13", "14", "15", "16", "17", "18", "19", "20", "21", "22", "23", "24", "25", "26", "27", "28"}, // MultiPCM
-  {"SQ"}, // PC Speaker/Pokémon Mini
-  {"CH1", "CH2", "CH3", "CH4", "CH5", "NO"}, // Virtual Boy/SCC
-  {"F1", "F2", "F3", "F4", "F5", "F6", "S1", "S2", "S3", "P1", "P2", "P3", "P4", "P5", "P6", "B"}, // YM2610B
-  {"F1", "F2", "F3", "F4", "F5", "F6", "BD", "SD", "TM", "TP", "HH"}, // OPLL/OPL/OPL2 drums
-  {"F1", "F2", "F3", "F4", "F5", "F6", "F7", "F8", "F9", "F10", "F11", "F12", "F13", "F14", "F15", "BD", "SD", "TM", "TP", "HH", "P1", "P2", "P3", "P4", "P5", "P6", "P7", "P8", "P9", "P10", "P11", "P12", "P13", "P14", "P15", "P16", "P17", "P18", "P19", "P20", "P21", "P22", "P23", "P24" }, // OPL3/OPL4 drums
-  {"F1", "F2", "F3", "F4", "F5", "F6", "Q1", "Q2", "Q3", "Q4", "Q5", "Q6"}, // OPL3 4-op (UNUSED)
-  {"F1", "F2", "F3", "Q1", "Q2", "Q3", "Q4", "Q5", "Q6", "BD", "SD", "TM", "TP", "HH"}, // OPL3 4-op + drums (UNUSED)
-  {"1", "2", "3", "4", "5", "6", "7", "8", "9", "10", "11", "12", "13", "14", "15", "16", "A1", "A2", "A3"}, // QSound
-  {"F1", "F2", "O1", "O2", "O3", "O4", "F4", "F5", "F6", "S1", "S2", "S3", "P1", "P2", "P3", "P4", "P5", "P6", "B"}, // YM2610B (extended channel 3)
-};
-
-const int chanTypes[41][44]={
-  {0, 0, 0, 0, 0, 0, 0, 0, 0, 0, 0, 0, 0, 0, 0, 0, 4}, // YMU759
-  {0, 0, 0, 0, 0, 0, 1, 1, 1, 2}, // Genesis
-  {0, 0, 5, 5, 5, 5, 0, 0, 0, 1, 1, 1, 2}, // Genesis (extended channel 3)
-  {1, 1, 1, 2}, // SMS
-  {1, 1, 3, 2}, // GB
-  {3, 3, 3, 3, 3, 3}, // PCE
-  {1, 1, 3, 2, 4}, // NES
-  {2, 2, 2}, // C64
-  {0, 0, 0, 0, 0, 0, 0, 0, 4, 4, 4, 4, 4}, // Arcade
-  {0, 0, 0, 0, 1, 1, 1, 4, 4, 4, 4, 4, 4, 4}, // YM2610
-  {0, 5, 5, 5, 5, 0, 0, 1, 1, 1, 4, 4, 4, 4, 4, 4, 4}, // YM2610 (extended channel 2)
-  {1, 1, 1},  // AY-3-8910
-  {4, 4, 4, 4},  // Amiga
-  {0, 0, 0, 0, 0, 0, 0, 0}, // YM2151
-  {0, 0, 0, 0, 0, 0}, // YM2612
-  {3, 3}, // TIA
-  {1, 1, 1, 1, 1, 1}, // SAA1099
-  {1, 1, 1},  // AY8930
-  {1, 1, 1, 2}, // VIC-20
-  {1}, // PET
-  {4, 4, 4, 4, 4, 4, 4, 4}, // SNES/N163/RF5C68
-  {1, 1, 3}, // VRC6
-  {0, 0, 0, 0, 0, 0, 0, 0, 0}, // OPLL/OPL/OPL2/VRC7
-  {3}, // FDS
-  {1, 1, 4}, // MMC5
-  {0, 0, 0, 1, 1, 1}, // OPN
-  {0, 0, 0, 0, 0, 0, 1, 1, 1, 2, 2, 2, 2, 2, 2, 4}, // PC-98
-  {5, 0, 5, 0, 5, 0, 5, 0, 5, 0, 5, 0, 0, 0, 0, 0, 0, 0, 4, 4, 4, 4, 4, 4, 4, 4, 4, 4, 4, 4, 4, 4, 4, 4, 4, 4, 4, 4, 4, 4, 4, 4}, // OPL3/OPL4
-  {4, 4, 4, 4, 4, 4, 4, 4, 4, 4, 4, 4, 4, 4, 4, 4, 4, 4, 4, 4, 4, 4, 4, 4, 4, 4, 4, 4}, // MultiPCM/QSound
-  {1}, // PC Speaker/Pokémon Mini
-  {3, 3, 3, 3, 3, 2}, // Virtual Boy/SCC
-  {0, 0, 0, 0, 0, 0, 1, 1, 1, 4, 4, 4, 4, 4, 4, 4}, // YM2610B
-  {0, 0, 0, 0, 0, 0, 2, 2, 2, 2, 2}, // OPLL/OPL/OPL2 drums
-  {5, 0, 5, 0, 5, 0, 5, 0, 5, 0, 5, 0, 0, 0, 0, 2, 2, 2, 2, 2, 4, 4, 4, 4, 4, 4, 4, 4, 4, 4, 4, 4, 4, 4, 4, 4, 4, 4, 4, 4, 4, 4, 4, 4}, // OPL3/OPL4 drums
-  {0, 0, 0, 0, 0, 0, 0, 0, 0, 0, 0, 0}, // OPL3 4-op (UNUSED)
-  {0, 0, 0, 0, 0, 0, 0, 0, 0, 2, 2, 2, 2, 2}, // OPL3 4-op + drums (UNUSED)
-  {3, 3, 3, 3}, // Lynx
-  {0, 0, 5, 5, 5, 5, 0, 0, 0, 1, 1, 1, 4, 4, 4, 4, 4, 4, 4}, // YM2610B (extended channel 3)
-  {1, 1, 1, 1, 1, 1, 1, 1, 1, 1, 1, 1, 1, 1, 1, 1, 4}, // VERA
-  {3, 3, 3, 3, 3, 3, 3, 3, 3, 3, 3, 3, 3, 3, 3, 3}, // X1-010
-  {3, 4, 3, 2}, // Swan
-};
-
-const DivInstrumentType chanPrefType[48][44]={
-  {DIV_INS_FM, DIV_INS_FM, DIV_INS_FM, DIV_INS_FM, DIV_INS_FM, DIV_INS_FM, DIV_INS_FM, DIV_INS_FM, DIV_INS_FM, DIV_INS_FM, DIV_INS_FM, DIV_INS_FM, DIV_INS_FM, DIV_INS_FM, DIV_INS_FM, DIV_INS_FM, DIV_INS_FM}, // YMU759
-  {DIV_INS_FM, DIV_INS_FM, DIV_INS_FM, DIV_INS_FM, DIV_INS_FM, DIV_INS_FM, DIV_INS_STD, DIV_INS_STD, DIV_INS_STD, DIV_INS_STD}, // Genesis
-  {DIV_INS_FM, DIV_INS_FM, DIV_INS_FM, DIV_INS_FM, DIV_INS_FM, DIV_INS_FM, DIV_INS_FM, DIV_INS_FM, DIV_INS_FM, DIV_INS_STD, DIV_INS_STD, DIV_INS_STD, DIV_INS_STD}, // Genesis (extended channel 3)
-  {DIV_INS_STD, DIV_INS_STD, DIV_INS_STD, DIV_INS_STD}, // SMS
-  {DIV_INS_GB, DIV_INS_GB, DIV_INS_GB, DIV_INS_GB}, // GB
-  {DIV_INS_PCE, DIV_INS_PCE, DIV_INS_PCE, DIV_INS_PCE, DIV_INS_PCE, DIV_INS_PCE}, // PCE
-  {DIV_INS_STD, DIV_INS_STD, DIV_INS_STD, DIV_INS_STD, DIV_INS_STD}, // NES
-  {DIV_INS_C64, DIV_INS_C64, DIV_INS_C64}, // C64
-  {DIV_INS_FM, DIV_INS_FM, DIV_INS_FM, DIV_INS_FM, DIV_INS_FM, DIV_INS_FM, DIV_INS_FM, DIV_INS_FM, DIV_INS_AMIGA, DIV_INS_AMIGA, DIV_INS_AMIGA, DIV_INS_AMIGA, DIV_INS_AMIGA}, // Arcade
-  {DIV_INS_FM, DIV_INS_FM, DIV_INS_FM, DIV_INS_FM, DIV_INS_AY, DIV_INS_AY, DIV_INS_AY, DIV_INS_AMIGA, DIV_INS_AMIGA, DIV_INS_AMIGA, DIV_INS_AMIGA, DIV_INS_AMIGA, DIV_INS_AMIGA, DIV_INS_AMIGA}, // YM2610
-  {DIV_INS_FM, DIV_INS_FM, DIV_INS_FM, DIV_INS_FM, DIV_INS_FM, DIV_INS_FM, DIV_INS_FM, DIV_INS_AY, DIV_INS_AY, DIV_INS_AY, DIV_INS_AMIGA, DIV_INS_AMIGA, DIV_INS_AMIGA, DIV_INS_AMIGA, DIV_INS_AMIGA, DIV_INS_AMIGA, DIV_INS_AMIGA}, // YM2610 (extended channel 2)
-  {DIV_INS_AY, DIV_INS_AY, DIV_INS_AY},  // AY-3-8910
-  {DIV_INS_AMIGA, DIV_INS_AMIGA, DIV_INS_AMIGA, DIV_INS_AMIGA},  // Amiga
-  {DIV_INS_FM, DIV_INS_FM, DIV_INS_FM, DIV_INS_FM, DIV_INS_FM, DIV_INS_FM, DIV_INS_FM, DIV_INS_FM}, // YM2151
-  {DIV_INS_FM, DIV_INS_FM, DIV_INS_FM, DIV_INS_FM, DIV_INS_FM, DIV_INS_FM}, // YM2612
-  {DIV_INS_TIA, DIV_INS_TIA}, // TIA
-  {DIV_INS_SAA1099, DIV_INS_SAA1099, DIV_INS_SAA1099, DIV_INS_SAA1099, DIV_INS_SAA1099, DIV_INS_SAA1099}, // SAA1099
-  {DIV_INS_AY8930, DIV_INS_AY8930, DIV_INS_AY8930},  // AY8930
-  {DIV_INS_VIC, DIV_INS_VIC, DIV_INS_VIC, DIV_INS_VIC}, // VIC-20
-  {DIV_INS_PET}, // PET
-  {DIV_INS_AMIGA, DIV_INS_AMIGA, DIV_INS_AMIGA, DIV_INS_AMIGA, DIV_INS_AMIGA, DIV_INS_AMIGA, DIV_INS_AMIGA, DIV_INS_AMIGA}, // SNES/N163/RF5C68
-  {DIV_INS_VRC6, DIV_INS_VRC6, DIV_INS_VRC6_SAW}, // VRC6
-  {DIV_INS_OPLL, DIV_INS_OPLL, DIV_INS_OPLL, DIV_INS_OPLL, DIV_INS_OPLL, DIV_INS_OPLL, DIV_INS_OPLL, DIV_INS_OPLL, DIV_INS_OPLL}, // OPLL/VRC7
-  {DIV_INS_FDS}, // FDS
-  {DIV_INS_STD, DIV_INS_STD, DIV_INS_AMIGA}, // MMC5
-  {DIV_INS_FM, DIV_INS_FM, DIV_INS_FM, DIV_INS_AY, DIV_INS_AY, DIV_INS_AY}, // OPN
-  {DIV_INS_FM, DIV_INS_FM, DIV_INS_FM, DIV_INS_FM, DIV_INS_FM, DIV_INS_FM, DIV_INS_AY, DIV_INS_AY, DIV_INS_AY, DIV_INS_AMIGA, DIV_INS_AMIGA, DIV_INS_AMIGA, DIV_INS_AMIGA, DIV_INS_AMIGA, DIV_INS_AMIGA, DIV_INS_AMIGA}, // PC-98
-  {DIV_INS_OPL, DIV_INS_OPL, DIV_INS_OPL, DIV_INS_OPL, DIV_INS_OPL, DIV_INS_OPL, DIV_INS_OPL, DIV_INS_OPL, DIV_INS_OPL, DIV_INS_OPL, DIV_INS_OPL, DIV_INS_OPL, DIV_INS_OPL, DIV_INS_OPL, DIV_INS_OPL, DIV_INS_OPL, DIV_INS_OPL, DIV_INS_OPL,DIV_INS_MULTIPCM, DIV_INS_MULTIPCM, DIV_INS_MULTIPCM, DIV_INS_MULTIPCM, DIV_INS_MULTIPCM, DIV_INS_MULTIPCM, DIV_INS_MULTIPCM, DIV_INS_MULTIPCM, DIV_INS_MULTIPCM, DIV_INS_MULTIPCM, DIV_INS_MULTIPCM, DIV_INS_MULTIPCM, DIV_INS_MULTIPCM, DIV_INS_MULTIPCM, DIV_INS_MULTIPCM, DIV_INS_MULTIPCM, DIV_INS_MULTIPCM, DIV_INS_MULTIPCM, DIV_INS_MULTIPCM, DIV_INS_MULTIPCM, DIV_INS_MULTIPCM, DIV_INS_MULTIPCM, DIV_INS_MULTIPCM, DIV_INS_MULTIPCM}, // OPL/OPL2/OPL3/OPL4
-  {DIV_INS_AMIGA, DIV_INS_AMIGA, DIV_INS_AMIGA, DIV_INS_AMIGA, DIV_INS_AMIGA, DIV_INS_AMIGA, DIV_INS_AMIGA, DIV_INS_AMIGA, DIV_INS_AMIGA, DIV_INS_AMIGA, DIV_INS_AMIGA, DIV_INS_AMIGA, DIV_INS_AMIGA, DIV_INS_AMIGA, DIV_INS_AMIGA, DIV_INS_AMIGA, DIV_INS_AMIGA, DIV_INS_AMIGA, DIV_INS_AMIGA}, // QSound
-  {DIV_INS_STD}, // PC Speaker/Pokémon Mini
-  {DIV_INS_VBOY, DIV_INS_VBOY, DIV_INS_VBOY, DIV_INS_VBOY, DIV_INS_VBOY, DIV_INS_VBOY}, // Virtual Boy
-  {DIV_INS_FM, DIV_INS_FM, DIV_INS_FM, DIV_INS_FM, DIV_INS_FM, DIV_INS_FM, DIV_INS_AY, DIV_INS_AY, DIV_INS_AY, DIV_INS_AMIGA, DIV_INS_AMIGA, DIV_INS_AMIGA, DIV_INS_AMIGA, DIV_INS_AMIGA, DIV_INS_AMIGA, DIV_INS_AMIGA}, // YM2610B
-  {DIV_INS_OPLL, DIV_INS_OPLL, DIV_INS_OPLL, DIV_INS_OPLL, DIV_INS_OPLL, DIV_INS_OPLL, DIV_INS_OPLL, DIV_INS_OPLL, DIV_INS_OPLL, DIV_INS_OPLL, DIV_INS_OPLL}, // OPLL drums
-  {DIV_INS_OPL, DIV_INS_OPL, DIV_INS_OPL, DIV_INS_OPL, DIV_INS_OPL, DIV_INS_OPL, DIV_INS_OPL, DIV_INS_OPL, DIV_INS_OPL, DIV_INS_OPL, DIV_INS_OPL, DIV_INS_OPL, DIV_INS_OPL, DIV_INS_OPL, DIV_INS_OPL, DIV_INS_OPL, DIV_INS_OPL, DIV_INS_OPL, DIV_INS_OPL, DIV_INS_OPL, DIV_INS_MULTIPCM, DIV_INS_MULTIPCM, DIV_INS_MULTIPCM, DIV_INS_MULTIPCM, DIV_INS_MULTIPCM, DIV_INS_MULTIPCM, DIV_INS_MULTIPCM, DIV_INS_MULTIPCM, DIV_INS_MULTIPCM, DIV_INS_MULTIPCM, DIV_INS_MULTIPCM, DIV_INS_MULTIPCM, DIV_INS_MULTIPCM, DIV_INS_MULTIPCM, DIV_INS_MULTIPCM, DIV_INS_MULTIPCM, DIV_INS_MULTIPCM, DIV_INS_MULTIPCM, DIV_INS_MULTIPCM, DIV_INS_MULTIPCM, DIV_INS_MULTIPCM, DIV_INS_MULTIPCM, DIV_INS_MULTIPCM, DIV_INS_MULTIPCM}, // OPL3 drums
-  {DIV_INS_OPL, DIV_INS_OPL, DIV_INS_OPL, DIV_INS_OPL, DIV_INS_OPL, DIV_INS_OPL, DIV_INS_OPZ, DIV_INS_OPZ, DIV_INS_OPZ, DIV_INS_OPZ, DIV_INS_OPZ, DIV_INS_OPZ}, // OPL3 4-op
-  {DIV_INS_OPL, DIV_INS_OPL, DIV_INS_OPL, DIV_INS_OPZ, DIV_INS_OPZ, DIV_INS_OPZ, DIV_INS_OPZ, DIV_INS_OPZ, DIV_INS_OPZ, DIV_INS_OPL, DIV_INS_OPL, DIV_INS_OPL, DIV_INS_OPL, DIV_INS_OPL}, // OPL3 4-op + drums
-  {DIV_INS_SCC, DIV_INS_SCC, DIV_INS_SCC, DIV_INS_SCC, DIV_INS_SCC}, // SCC
-  {DIV_INS_N163, DIV_INS_N163, DIV_INS_N163, DIV_INS_N163, DIV_INS_N163, DIV_INS_N163, DIV_INS_N163, DIV_INS_N163}, // N163
-  {DIV_INS_POKEY, DIV_INS_POKEY, DIV_INS_POKEY, DIV_INS_POKEY}, // POKEY
-  {DIV_INS_BEEPER, DIV_INS_BEEPER, DIV_INS_BEEPER, DIV_INS_BEEPER, DIV_INS_BEEPER, DIV_INS_BEEPER}, // ZX beeper
-  {DIV_INS_SWAN, DIV_INS_SWAN, DIV_INS_SWAN, DIV_INS_SWAN}, // Swan
-  {DIV_INS_OPZ, DIV_INS_OPZ, DIV_INS_OPZ, DIV_INS_OPZ, DIV_INS_OPZ, DIV_INS_OPZ, DIV_INS_OPZ, DIV_INS_OPZ}, // Z
-  {DIV_INS_MIKEY, DIV_INS_MIKEY, DIV_INS_MIKEY, DIV_INS_MIKEY}, // Lynx
-  {DIV_INS_FM, DIV_INS_FM, DIV_INS_FM, DIV_INS_FM, DIV_INS_FM, DIV_INS_FM, DIV_INS_FM, DIV_INS_FM, DIV_INS_FM, DIV_INS_AY, DIV_INS_AY, DIV_INS_AY, DIV_INS_AMIGA, DIV_INS_AMIGA, DIV_INS_AMIGA, DIV_INS_AMIGA, DIV_INS_AMIGA, DIV_INS_AMIGA, DIV_INS_AMIGA}, // YM2610B (extended channel 3)
-  {DIV_INS_VERA, DIV_INS_VERA, DIV_INS_VERA, DIV_INS_VERA, DIV_INS_VERA, DIV_INS_VERA, DIV_INS_VERA, DIV_INS_VERA, DIV_INS_VERA, DIV_INS_VERA, DIV_INS_VERA, DIV_INS_VERA, DIV_INS_VERA, DIV_INS_VERA, DIV_INS_VERA, DIV_INS_VERA, DIV_INS_AMIGA}, // VERA
-  {DIV_INS_X1_010, DIV_INS_X1_010, DIV_INS_X1_010, DIV_INS_X1_010, DIV_INS_X1_010, DIV_INS_X1_010, DIV_INS_X1_010, DIV_INS_X1_010, DIV_INS_X1_010, DIV_INS_X1_010, DIV_INS_X1_010, DIV_INS_X1_010, DIV_INS_X1_010, DIV_INS_X1_010, DIV_INS_X1_010, DIV_INS_X1_010}, // X1-010
-  {DIV_INS_SCC, DIV_INS_SCC}, // Bubble System WSG
-  {DIV_INS_MULTIPCM, DIV_INS_MULTIPCM, DIV_INS_MULTIPCM, DIV_INS_MULTIPCM, DIV_INS_MULTIPCM, DIV_INS_MULTIPCM, DIV_INS_MULTIPCM, DIV_INS_MULTIPCM, DIV_INS_MULTIPCM, DIV_INS_MULTIPCM, DIV_INS_MULTIPCM, DIV_INS_MULTIPCM, DIV_INS_MULTIPCM, DIV_INS_MULTIPCM, DIV_INS_MULTIPCM, DIV_INS_MULTIPCM, DIV_INS_MULTIPCM, DIV_INS_MULTIPCM, DIV_INS_MULTIPCM, DIV_INS_MULTIPCM, DIV_INS_MULTIPCM, DIV_INS_MULTIPCM, DIV_INS_MULTIPCM, DIV_INS_MULTIPCM, DIV_INS_MULTIPCM, DIV_INS_MULTIPCM, DIV_INS_MULTIPCM, DIV_INS_MULTIPCM}, // MultiPCM/QSound
-};
-
-=======
->>>>>>> 635bd729
 const char* DivEngine::getChannelName(int chan) {
   if (chan<0 || chan>chans) return "??";
   if (!song.chanName[chan].empty()) return song.chanName[chan].c_str();
@@ -1178,594 +327,6 @@
     case DIV_SYSTEM_YM2610_EXT:
     case DIV_SYSTEM_YM2610_FULL:
     case DIV_SYSTEM_YM2610_FULL_EXT:
-<<<<<<< HEAD
-      return chanNames[10][dispatchChanOfChan[chan]];
-      break;
-    case DIV_SYSTEM_AY8910:
-      return chanNames[11][dispatchChanOfChan[chan]];
-      break;
-    case DIV_SYSTEM_AMIGA:
-    case DIV_SYSTEM_POKEY:
-    case DIV_SYSTEM_LYNX:
-      return chanNames[12][dispatchChanOfChan[chan]];
-      break;
-    case DIV_SYSTEM_SWAN:
-      return chanNames[38][dispatchChanOfChan[chan]];
-      break;
-    case DIV_SYSTEM_YM2151:
-      return chanNames[13][dispatchChanOfChan[chan]];
-      break;
-    case DIV_SYSTEM_YM2612:
-      return chanNames[14][dispatchChanOfChan[chan]];
-      break;
-    case DIV_SYSTEM_TIA:
-      return chanNames[15][dispatchChanOfChan[chan]];
-      break;
-    case DIV_SYSTEM_VIC20:
-      return chanNames[18][dispatchChanOfChan[chan]];
-      break;
-    case DIV_SYSTEM_PET:
-      return chanNames[19][dispatchChanOfChan[chan]];
-      break;
-    case DIV_SYSTEM_SNES:
-    case DIV_SYSTEM_N163:
-    case DIV_SYSTEM_RF5C68:
-      return chanNames[20][dispatchChanOfChan[chan]];
-      break;
-    case DIV_SYSTEM_VRC6:
-      return chanNames[21][dispatchChanOfChan[chan]];
-      break;
-    case DIV_SYSTEM_OPLL:
-    case DIV_SYSTEM_OPL:
-    case DIV_SYSTEM_OPL2:
-    case DIV_SYSTEM_VRC7:
-      return chanNames[22][dispatchChanOfChan[chan]];
-      break;
-    case DIV_SYSTEM_FDS:
-      return chanNames[23][dispatchChanOfChan[chan]];
-      break;
-    case DIV_SYSTEM_MMC5:
-      return chanNames[24][dispatchChanOfChan[chan]];
-      break;
-    case DIV_SYSTEM_OPN:
-      return chanNames[25][dispatchChanOfChan[chan]];
-      break;
-    case DIV_SYSTEM_PC98:
-      return chanNames[26][dispatchChanOfChan[chan]];
-      break;
-    case DIV_SYSTEM_OPL3:
-    case DIV_SYSTEM_OPL4:
-      return chanNames[27][dispatchChanOfChan[chan]];
-      break;
-    case DIV_SYSTEM_MULTIPCM:
-    case DIV_SYSTEM_SEGAPCM:
-    case DIV_SYSTEM_SEGAPCM_COMPAT:
-    case DIV_SYSTEM_X1_010:
-      return chanNames[28][dispatchChanOfChan[chan]];
-      break;
-    case DIV_SYSTEM_PCSPKR:
-    case DIV_SYSTEM_POKEMINI:
-      return chanNames[29][dispatchChanOfChan[chan]];
-      break;
-    case DIV_SYSTEM_VBOY:
-    case DIV_SYSTEM_SCC:
-      return chanNames[30][dispatchChanOfChan[chan]];
-      break;
-    case DIV_SYSTEM_YM2610B:
-      return chanNames[31][dispatchChanOfChan[chan]];
-      break;
-    case DIV_SYSTEM_YM2610B_EXT:
-      return chanNames[37][dispatchChanOfChan[chan]];
-      break;
-    case DIV_SYSTEM_OPLL_DRUMS:
-    case DIV_SYSTEM_OPL_DRUMS:
-    case DIV_SYSTEM_OPL2_DRUMS:
-      return chanNames[32][dispatchChanOfChan[chan]];
-      break;
-    case DIV_SYSTEM_OPL3_DRUMS:
-    case DIV_SYSTEM_OPL4_DRUMS:
-      return chanNames[33][dispatchChanOfChan[chan]];
-      break;
-    case DIV_SYSTEM_SAA1099:
-      return chanNames[16][dispatchChanOfChan[chan]];
-      break;
-    case DIV_SYSTEM_AY8930:
-      return chanNames[17][dispatchChanOfChan[chan]];
-      break;
-    case DIV_SYSTEM_QSOUND:
-      return chanNames[36][dispatchChanOfChan[chan]];
-      break;
-    case DIV_SYSTEM_VERA:
-      return chanNames[39][dispatchChanOfChan[chan]];
-      break;
-  }
-  return "??";
-}
-
-const char* DivEngine::getChannelShortName(int chan) {
-  if (chan<0 || chan>chans) return "??";
-  if (!song.chanShortName[chan].empty()) return song.chanShortName[chan].c_str();
-  switch (sysOfChan[chan]) {
-    case DIV_SYSTEM_NULL: case DIV_SYSTEM_YMU759:
-      return chanShortNames[0][dispatchChanOfChan[chan]];
-      break;
-    case DIV_SYSTEM_GENESIS:
-      return chanShortNames[1][dispatchChanOfChan[chan]];
-      break;
-    case DIV_SYSTEM_GENESIS_EXT:
-    case DIV_SYSTEM_YM2612_EXT:
-      return chanShortNames[2][dispatchChanOfChan[chan]];
-      break;
-    case DIV_SYSTEM_SMS:
-      return chanShortNames[3][dispatchChanOfChan[chan]];
-      break;
-    case DIV_SYSTEM_SMS_OPLL: // this is flattened to SMS + OPLL.
-    case DIV_SYSTEM_NES_VRC7: // this is flattened to NES + VRC7.
-    case DIV_SYSTEM_NES_FDS: // this is flattened to NES + FDS.
-      return "??";
-      break;
-    case DIV_SYSTEM_GB:
-      return chanShortNames[4][dispatchChanOfChan[chan]];
-      break;
-    case DIV_SYSTEM_PCE:
-    case DIV_SYSTEM_SFX_BEEPER:
-    case DIV_SYSTEM_BUBSYS_WSG:
-      return chanShortNames[5][dispatchChanOfChan[chan]];
-      break;
-    case DIV_SYSTEM_NES:
-      return chanShortNames[6][dispatchChanOfChan[chan]];
-      break;
-    case DIV_SYSTEM_C64_6581: case DIV_SYSTEM_C64_8580:
-      return chanShortNames[7][dispatchChanOfChan[chan]];
-      break;
-    case DIV_SYSTEM_ARCADE:
-    case DIV_SYSTEM_OPZ:
-      return chanShortNames[8][dispatchChanOfChan[chan]];
-      break;
-    case DIV_SYSTEM_YM2610:
-    case DIV_SYSTEM_YM2610_FULL:
-      return chanShortNames[9][dispatchChanOfChan[chan]];
-      break;
-    case DIV_SYSTEM_YM2610_EXT:
-    case DIV_SYSTEM_YM2610_FULL_EXT:
-      return chanShortNames[10][dispatchChanOfChan[chan]];
-      break;
-    case DIV_SYSTEM_AY8910:
-      return chanShortNames[11][dispatchChanOfChan[chan]];
-      break;
-    case DIV_SYSTEM_AMIGA:
-    case DIV_SYSTEM_POKEY:
-    case DIV_SYSTEM_SWAN:
-    case DIV_SYSTEM_LYNX:
-      return chanShortNames[12][dispatchChanOfChan[chan]];
-      break;
-    case DIV_SYSTEM_YM2151:
-      return chanShortNames[13][dispatchChanOfChan[chan]];
-      break;
-    case DIV_SYSTEM_YM2612:
-      return chanShortNames[14][dispatchChanOfChan[chan]];
-      break;
-    case DIV_SYSTEM_TIA:
-      return chanShortNames[15][dispatchChanOfChan[chan]];
-      break;
-    case DIV_SYSTEM_VIC20:
-      return chanShortNames[18][dispatchChanOfChan[chan]];
-      break;
-    case DIV_SYSTEM_PET:
-      return chanShortNames[19][dispatchChanOfChan[chan]];
-      break;
-    case DIV_SYSTEM_SNES:
-    case DIV_SYSTEM_N163:
-    case DIV_SYSTEM_RF5C68:
-      return chanShortNames[20][dispatchChanOfChan[chan]];
-      break;
-    case DIV_SYSTEM_VRC6:
-      return chanShortNames[21][dispatchChanOfChan[chan]];
-      break;
-    case DIV_SYSTEM_OPLL:
-    case DIV_SYSTEM_OPL:
-    case DIV_SYSTEM_OPL2:
-    case DIV_SYSTEM_VRC7:
-      return chanShortNames[22][dispatchChanOfChan[chan]];
-      break;
-    case DIV_SYSTEM_FDS:
-      return chanShortNames[23][dispatchChanOfChan[chan]];
-      break;
-    case DIV_SYSTEM_MMC5:
-      return chanShortNames[24][dispatchChanOfChan[chan]];
-      break;
-    case DIV_SYSTEM_OPN:
-      return chanShortNames[25][dispatchChanOfChan[chan]];
-      break;
-    case DIV_SYSTEM_PC98:
-      return chanShortNames[26][dispatchChanOfChan[chan]];
-      break;
-    case DIV_SYSTEM_OPL3:
-    case DIV_SYSTEM_OPL4:
-      return chanShortNames[27][dispatchChanOfChan[chan]];
-      break;
-    case DIV_SYSTEM_MULTIPCM:
-    case DIV_SYSTEM_SEGAPCM:
-    case DIV_SYSTEM_SEGAPCM_COMPAT:
-    case DIV_SYSTEM_X1_010:
-      return chanShortNames[28][dispatchChanOfChan[chan]];
-      break;
-    case DIV_SYSTEM_PCSPKR:
-    case DIV_SYSTEM_POKEMINI:
-      return chanShortNames[29][dispatchChanOfChan[chan]];
-      break;
-    case DIV_SYSTEM_VBOY:
-    case DIV_SYSTEM_SCC:
-      return chanShortNames[30][dispatchChanOfChan[chan]];
-      break;
-    case DIV_SYSTEM_YM2610B:
-      return chanShortNames[31][dispatchChanOfChan[chan]];
-      break;
-    case DIV_SYSTEM_YM2610B_EXT:
-      return chanShortNames[37][dispatchChanOfChan[chan]];
-      break;
-    case DIV_SYSTEM_OPLL_DRUMS:
-    case DIV_SYSTEM_OPL_DRUMS:
-    case DIV_SYSTEM_OPL2_DRUMS:
-      return chanShortNames[32][dispatchChanOfChan[chan]];
-      break;
-    case DIV_SYSTEM_OPL3_DRUMS:
-      return chanShortNames[33][dispatchChanOfChan[chan]];
-      break;
-    case DIV_SYSTEM_OPL4_DRUMS:
-      return chanShortNames[33][dispatchChanOfChan[chan]];
-      break;
-    case DIV_SYSTEM_SAA1099:
-      return chanShortNames[16][dispatchChanOfChan[chan]];
-      break;
-    case DIV_SYSTEM_AY8930:
-      return chanShortNames[17][dispatchChanOfChan[chan]];
-      break;
-    case DIV_SYSTEM_QSOUND:
-      return chanShortNames[36][dispatchChanOfChan[chan]];
-      break;
-    case DIV_SYSTEM_VERA:
-      return chanShortNames[0][dispatchChanOfChan[chan]];
-      break;
-  }
-  return "??";
-}
-
-int DivEngine::getChannelType(int chan) {
-  switch (sysOfChan[chan]) {
-    case DIV_SYSTEM_NULL: case DIV_SYSTEM_YMU759:
-      return chanTypes[0][dispatchChanOfChan[chan]];
-      break;
-    case DIV_SYSTEM_GENESIS:
-      return chanTypes[1][dispatchChanOfChan[chan]];
-      break;
-    case DIV_SYSTEM_GENESIS_EXT:
-    case DIV_SYSTEM_YM2612_EXT:
-      return chanTypes[2][dispatchChanOfChan[chan]];
-      break;
-    case DIV_SYSTEM_SMS:
-      return chanTypes[3][dispatchChanOfChan[chan]];
-      break;
-    case DIV_SYSTEM_SMS_OPLL: // this is flattened to SMS + OPLL.
-    case DIV_SYSTEM_NES_VRC7: // this is flattened to NES + VRC7.
-    case DIV_SYSTEM_NES_FDS: // this is flattened to NES + FDS.
-      return 0;
-      break;
-    case DIV_SYSTEM_GB:
-      return chanTypes[4][dispatchChanOfChan[chan]];
-      break;
-    case DIV_SYSTEM_PCE:
-    case DIV_SYSTEM_SFX_BEEPER:
-    case DIV_SYSTEM_BUBSYS_WSG:
-      return chanTypes[5][dispatchChanOfChan[chan]];
-      break;
-    case DIV_SYSTEM_NES:
-      return chanTypes[6][dispatchChanOfChan[chan]];
-      break;
-    case DIV_SYSTEM_C64_6581: case DIV_SYSTEM_C64_8580:
-      return chanTypes[7][dispatchChanOfChan[chan]];
-      break;
-    case DIV_SYSTEM_ARCADE:
-    case DIV_SYSTEM_OPZ:
-      return chanTypes[8][dispatchChanOfChan[chan]];
-      break;
-    case DIV_SYSTEM_YM2610:
-    case DIV_SYSTEM_YM2610_FULL:
-      return chanTypes[9][dispatchChanOfChan[chan]];
-      break;
-    case DIV_SYSTEM_YM2610_EXT:
-    case DIV_SYSTEM_YM2610_FULL_EXT:
-      return chanTypes[10][dispatchChanOfChan[chan]];
-      break;
-    case DIV_SYSTEM_AY8910:
-      return chanTypes[11][dispatchChanOfChan[chan]];
-      break;
-    case DIV_SYSTEM_AMIGA:
-    case DIV_SYSTEM_POKEY:
-      return chanTypes[12][dispatchChanOfChan[chan]];
-      break;
-    case DIV_SYSTEM_YM2151:
-      return chanTypes[13][dispatchChanOfChan[chan]];
-      break;
-    case DIV_SYSTEM_YM2612:
-      return chanTypes[14][dispatchChanOfChan[chan]];
-      break;
-    case DIV_SYSTEM_TIA:
-      return chanTypes[15][dispatchChanOfChan[chan]];
-      break;
-    case DIV_SYSTEM_VIC20:
-      return chanTypes[18][dispatchChanOfChan[chan]];
-      break;
-    case DIV_SYSTEM_PET:
-      return chanTypes[19][dispatchChanOfChan[chan]];
-      break;
-    case DIV_SYSTEM_SNES:
-    case DIV_SYSTEM_N163:
-    case DIV_SYSTEM_RF5C68:
-      return chanTypes[20][dispatchChanOfChan[chan]];
-      break;
-    case DIV_SYSTEM_VRC6:
-      return chanTypes[21][dispatchChanOfChan[chan]];
-      break;
-    case DIV_SYSTEM_OPLL:
-    case DIV_SYSTEM_OPL:
-    case DIV_SYSTEM_OPL2:
-    case DIV_SYSTEM_VRC7:
-      return chanTypes[22][dispatchChanOfChan[chan]];
-      break;
-    case DIV_SYSTEM_FDS:
-      return chanTypes[23][dispatchChanOfChan[chan]];
-      break;
-    case DIV_SYSTEM_MMC5:
-      return chanTypes[24][dispatchChanOfChan[chan]];
-      break;
-    case DIV_SYSTEM_OPN:
-      return chanTypes[25][dispatchChanOfChan[chan]];
-      break;
-    case DIV_SYSTEM_PC98:
-      return chanTypes[26][dispatchChanOfChan[chan]];
-      break;
-    case DIV_SYSTEM_OPL3:
-    case DIV_SYSTEM_OPL4:
-      return chanTypes[27][dispatchChanOfChan[chan]];
-      break;
-    case DIV_SYSTEM_MULTIPCM:
-    case DIV_SYSTEM_SEGAPCM:
-    case DIV_SYSTEM_SEGAPCM_COMPAT:
-    case DIV_SYSTEM_QSOUND:
-      return chanTypes[28][dispatchChanOfChan[chan]];
-      break;
-    case DIV_SYSTEM_PCSPKR:
-    case DIV_SYSTEM_POKEMINI:
-      return chanTypes[29][dispatchChanOfChan[chan]];
-      break;
-    case DIV_SYSTEM_VBOY:
-    case DIV_SYSTEM_SCC:
-      return chanTypes[30][dispatchChanOfChan[chan]];
-      break;
-    case DIV_SYSTEM_YM2610B:
-      return chanTypes[31][dispatchChanOfChan[chan]];
-      break;
-    case DIV_SYSTEM_YM2610B_EXT:
-      return chanTypes[37][dispatchChanOfChan[chan]];
-      break;
-    case DIV_SYSTEM_OPLL_DRUMS:
-    case DIV_SYSTEM_OPL_DRUMS:
-    case DIV_SYSTEM_OPL2_DRUMS:
-      return chanTypes[32][dispatchChanOfChan[chan]];
-      break;
-    case DIV_SYSTEM_OPL3_DRUMS:
-      return chanTypes[33][dispatchChanOfChan[chan]];
-      break;
-    case DIV_SYSTEM_OPL4_DRUMS:
-      return chanTypes[33][dispatchChanOfChan[chan]];
-      break;
-    case DIV_SYSTEM_SAA1099:
-      return chanTypes[16][dispatchChanOfChan[chan]];
-      break;
-    case DIV_SYSTEM_AY8930:
-      return chanTypes[17][dispatchChanOfChan[chan]];
-      break;
-    case DIV_SYSTEM_LYNX:
-      return chanTypes[36][dispatchChanOfChan[chan]];
-      break;
-    case DIV_SYSTEM_VERA:
-      return chanTypes[38][dispatchChanOfChan[chan]];
-      break;
-    case DIV_SYSTEM_X1_010:
-      return chanTypes[39][dispatchChanOfChan[chan]];
-      break;
-    case DIV_SYSTEM_SWAN:
-      return chanTypes[40][dispatchChanOfChan[chan]];
-      break;
-  }
-  return 1;
-}
-
-DivInstrumentType DivEngine::getPreferInsType(int chan) {
-  switch (sysOfChan[chan]) {
-    case DIV_SYSTEM_NULL: case DIV_SYSTEM_YMU759:
-      return chanPrefType[0][dispatchChanOfChan[chan]];
-      break;
-    case DIV_SYSTEM_GENESIS:
-      return chanPrefType[1][dispatchChanOfChan[chan]];
-      break;
-    case DIV_SYSTEM_GENESIS_EXT:
-    case DIV_SYSTEM_YM2612_EXT:
-      return chanPrefType[2][dispatchChanOfChan[chan]];
-      break;
-    case DIV_SYSTEM_SMS:
-      return chanPrefType[3][dispatchChanOfChan[chan]];
-      break;
-    case DIV_SYSTEM_SMS_OPLL: // this is flattened to SMS + OPLL.
-    case DIV_SYSTEM_NES_VRC7: // this is flattened to NES + VRC7.
-      return DIV_INS_OPLL;
-      break;
-    case DIV_SYSTEM_NES_FDS: // this is flattened to NES + FDS.
-      return DIV_INS_STD;
-      break;
-    case DIV_SYSTEM_GB:
-      return chanPrefType[4][dispatchChanOfChan[chan]];
-      break;
-    case DIV_SYSTEM_PCE:
-      return chanPrefType[5][dispatchChanOfChan[chan]];
-      break;
-    case DIV_SYSTEM_NES:
-      return chanPrefType[6][dispatchChanOfChan[chan]];
-      break;
-    case DIV_SYSTEM_C64_6581: case DIV_SYSTEM_C64_8580:
-      return chanPrefType[7][dispatchChanOfChan[chan]];
-      break;
-    case DIV_SYSTEM_ARCADE:
-      return chanPrefType[8][dispatchChanOfChan[chan]];
-      break;
-    case DIV_SYSTEM_YM2610:
-    case DIV_SYSTEM_YM2610_FULL:
-      return chanPrefType[9][dispatchChanOfChan[chan]];
-      break;
-    case DIV_SYSTEM_YM2610_EXT:
-    case DIV_SYSTEM_YM2610_FULL_EXT:
-      return chanPrefType[10][dispatchChanOfChan[chan]];
-      break;
-    case DIV_SYSTEM_AY8910:
-      return chanPrefType[11][dispatchChanOfChan[chan]];
-      break;
-    case DIV_SYSTEM_AMIGA:
-      return chanPrefType[12][dispatchChanOfChan[chan]];
-      break;
-    case DIV_SYSTEM_YM2151:
-      return chanPrefType[13][dispatchChanOfChan[chan]];
-      break;
-    case DIV_SYSTEM_YM2612:
-      return chanPrefType[14][dispatchChanOfChan[chan]];
-      break;
-    case DIV_SYSTEM_TIA:
-      return chanPrefType[15][dispatchChanOfChan[chan]];
-      break;
-    case DIV_SYSTEM_VIC20:
-      return chanPrefType[18][dispatchChanOfChan[chan]];
-      break;
-    case DIV_SYSTEM_PET:
-      return chanPrefType[19][dispatchChanOfChan[chan]];
-      break;
-    case DIV_SYSTEM_SNES:
-    case DIV_SYSTEM_RF5C68:
-      return chanPrefType[20][dispatchChanOfChan[chan]];
-      break;
-    case DIV_SYSTEM_VRC6:
-      return chanPrefType[21][dispatchChanOfChan[chan]];
-      break;
-    case DIV_SYSTEM_OPLL:
-    case DIV_SYSTEM_VRC7:
-      return chanPrefType[22][dispatchChanOfChan[chan]];
-      break;
-    case DIV_SYSTEM_FDS:
-      return chanPrefType[23][dispatchChanOfChan[chan]];
-      break;
-    case DIV_SYSTEM_MMC5:
-      return chanPrefType[24][dispatchChanOfChan[chan]];
-      break;
-    case DIV_SYSTEM_OPN:
-      return chanPrefType[25][dispatchChanOfChan[chan]];
-      break;
-    case DIV_SYSTEM_PC98:
-      return chanPrefType[26][dispatchChanOfChan[chan]];
-      break;
-    case DIV_SYSTEM_OPL:
-    case DIV_SYSTEM_OPL2:
-    case DIV_SYSTEM_OPL3:
-    case DIV_SYSTEM_OPL4:
-      return chanPrefType[27][dispatchChanOfChan[chan]];
-      break;
-    case DIV_SYSTEM_MULTIPCM:
-      return chanPrefType[47][dispatchChanOfChan[chan]];
-      break;
-    case DIV_SYSTEM_SEGAPCM:
-    case DIV_SYSTEM_SEGAPCM_COMPAT:
-    case DIV_SYSTEM_QSOUND:
-      return chanPrefType[28][dispatchChanOfChan[chan]];
-      break;
-    case DIV_SYSTEM_PCSPKR:
-    case DIV_SYSTEM_POKEMINI:
-      return chanPrefType[29][dispatchChanOfChan[chan]];
-      break;
-    case DIV_SYSTEM_VBOY:
-      return chanPrefType[30][dispatchChanOfChan[chan]];
-      break;
-    case DIV_SYSTEM_SCC:
-      return chanPrefType[36][dispatchChanOfChan[chan]];
-      break;
-    case DIV_SYSTEM_N163:
-      return chanPrefType[37][dispatchChanOfChan[chan]];
-      break;
-    case DIV_SYSTEM_YM2610B:
-      return chanPrefType[31][dispatchChanOfChan[chan]];
-      break;
-    case DIV_SYSTEM_YM2610B_EXT:
-      return chanPrefType[43][dispatchChanOfChan[chan]];
-      break;
-    case DIV_SYSTEM_OPLL_DRUMS:
-      return chanPrefType[32][dispatchChanOfChan[chan]];
-      break;
-    case DIV_SYSTEM_OPL_DRUMS:
-    case DIV_SYSTEM_OPL2_DRUMS:
-    case DIV_SYSTEM_OPL3_DRUMS:
-    case DIV_SYSTEM_OPL4_DRUMS:
-      return chanPrefType[33][dispatchChanOfChan[chan]];
-      return chanPrefType[33][dispatchChanOfChan[chan]];
-      break;
-    case DIV_SYSTEM_SAA1099:
-      return chanPrefType[16][dispatchChanOfChan[chan]];
-      break;
-    case DIV_SYSTEM_AY8930:
-      return chanPrefType[17][dispatchChanOfChan[chan]];
-      break;
-    case DIV_SYSTEM_POKEY:
-      return chanPrefType[38][dispatchChanOfChan[chan]];
-      break;
-    case DIV_SYSTEM_SFX_BEEPER:
-      return chanPrefType[39][dispatchChanOfChan[chan]];
-      break;
-    case DIV_SYSTEM_SWAN:
-      return chanPrefType[40][dispatchChanOfChan[chan]];
-      break;
-    case DIV_SYSTEM_OPZ:
-      return chanPrefType[41][dispatchChanOfChan[chan]];
-      break;
-    case DIV_SYSTEM_LYNX:
-      return chanPrefType[42][dispatchChanOfChan[chan]];
-      break;
-    case DIV_SYSTEM_VERA:
-      return chanPrefType[44][dispatchChanOfChan[chan]];
-      break;
-    case DIV_SYSTEM_X1_010:
-      return chanPrefType[45][dispatchChanOfChan[chan]];
-      break;
-    case DIV_SYSTEM_BUBSYS_WSG:
-      return chanPrefType[46][dispatchChanOfChan[chan]];
-      break;
-  }
-  return DIV_INS_FM;
-}
-
-int DivEngine::minVGMVersion(DivSystem which) {
-  switch (which) {
-    case DIV_SYSTEM_YM2612:
-    case DIV_SYSTEM_YM2612_EXT:
-    case DIV_SYSTEM_SMS:
-    case DIV_SYSTEM_OPLL:
-    case DIV_SYSTEM_OPLL_DRUMS:
-    case DIV_SYSTEM_VRC7:
-    case DIV_SYSTEM_YM2151:
-      return 0x150; // due to usage of data blocks
-    case DIV_SYSTEM_SEGAPCM:
-    case DIV_SYSTEM_SEGAPCM_COMPAT:
-    case DIV_SYSTEM_YM2610:
-    case DIV_SYSTEM_YM2610_EXT:
-    case DIV_SYSTEM_YM2610_FULL:
-    case DIV_SYSTEM_YM2610_FULL_EXT:
-=======
->>>>>>> 635bd729
     case DIV_SYSTEM_YM2610B:
     case DIV_SYSTEM_YM2610B_EXT:
     case DIV_SYSTEM_OPL:
@@ -1774,11 +335,8 @@
     case DIV_SYSTEM_OPL2_DRUMS:
     case DIV_SYSTEM_OPL3:
     case DIV_SYSTEM_OPL3_DRUMS:
-<<<<<<< HEAD
     case DIV_SYSTEM_OPL4:
     case DIV_SYSTEM_OPL4_DRUMS:
-=======
->>>>>>> 635bd729
     case DIV_SYSTEM_AY8910:
     case DIV_SYSTEM_AY8930:
       return 0x151;
@@ -2080,7 +638,7 @@
   );
 
   sysDefs[DIV_SYSTEM_MULTIPCM]=new DivSysDef(
-    "MultiPCM", NULL, 0x92, 0, 28, false, true, 0, false,
+    "MultiPCM", NULL, 0x92, 0, 28, false, true, 0x161, false,
     {"Channel 1", "Channel 2", "Channel 3", "Channel 4", "Channel 5", "Channel 6", "Channel 7", "Channel 8", "Channel 9", "Channel 10", "Channel 11", "Channel 12", "Channel 13", "Channel 14", "Channel 15", "Channel 16", "Channel 17", "Channel 18", "Channel 19", "Channel 20", "Channel 21", "Channel 22", "Channel 23", "Channel 24", "Channel 25", "Channel 26", "Channel 27", "Channel 28"},
     {"1", "2", "3", "4", "5", "6", "7", "8", "9", "10", "11", "12", "13", "14", "15", "16", "17", "18", "19", "20", "21", "22", "23", "24", "25", "26", "27", "28"},
     {DIV_CH_PCM, DIV_CH_PCM, DIV_CH_PCM, DIV_CH_PCM, DIV_CH_PCM, DIV_CH_PCM, DIV_CH_PCM, DIV_CH_PCM, DIV_CH_PCM, DIV_CH_PCM, DIV_CH_PCM, DIV_CH_PCM, DIV_CH_PCM, DIV_CH_PCM, DIV_CH_PCM, DIV_CH_PCM, DIV_CH_PCM, DIV_CH_PCM, DIV_CH_PCM, DIV_CH_PCM, DIV_CH_PCM, DIV_CH_PCM, DIV_CH_PCM, DIV_CH_PCM, DIV_CH_PCM, DIV_CH_PCM, DIV_CH_PCM, DIV_CH_PCM},
@@ -2298,9 +856,8 @@
     {DIV_INS_SCC, DIV_INS_SCC}
   );
 
-  // to Grauw: feel free to change this to 24 during development of OPL4's PCM part.
   sysDefs[DIV_SYSTEM_OPL4]=new DivSysDef(
-    "Yamaha OPL4", NULL, 0xae, 0, 42, true, true, 0, false,
+    "Yamaha OPL4", NULL, 0xae, 0, 42, true, true, 0x151, false,
     {"4OP 1", "FM 2", "4OP 3", "FM 4", "4OP 5", "FM 6", "4OP 7", "FM 8", "4OP 9", "FM 10", "4OP 11", "FM 12", "FM 13", "FM 14", "FM 15", "FM 16", "FM 17", "FM 18", "PCM 1", "PCM 2", "PCM 3", "PCM 4", "PCM 5", "PCM 6", "PCM 7", "PCM 8", "PCM 9", "PCM 10", "PCM 11", "PCM 12", "PCM 13", "PCM 14", "PCM 15", "PCM 16", "PCM 17", "PCM 18", "PCM 19", "PCM 20", "PCM 21", "PCM 22", "PCM 23", "PCM 24"},
     {"F1", "F2", "F3", "F4", "F5", "F6", "F7", "F8", "F9", "F10", "F11", "F12", "F13", "F14", "F15", "F16", "F17", "F18", "P1", "P2", "P3", "P4", "P5", "P6", "P7", "P8", "P8", "P10", "P11", "P12", "P13", "P14", "P15", "P16", "P17", "P18", "P19", "P20", "P21", "P22", "P23", "P24"},
     {DIV_CH_OP, DIV_CH_FM, DIV_CH_OP, DIV_CH_FM, DIV_CH_OP, DIV_CH_FM, DIV_CH_OP, DIV_CH_FM, DIV_CH_OP, DIV_CH_FM, DIV_CH_OP, DIV_CH_FM, DIV_CH_FM, DIV_CH_FM, DIV_CH_FM, DIV_CH_FM, DIV_CH_FM, DIV_CH_FM, DIV_CH_PCM, DIV_CH_PCM, DIV_CH_PCM, DIV_CH_PCM, DIV_CH_PCM, DIV_CH_PCM, DIV_CH_PCM, DIV_CH_PCM, DIV_CH_PCM, DIV_CH_PCM, DIV_CH_PCM, DIV_CH_PCM, DIV_CH_PCM, DIV_CH_PCM, DIV_CH_PCM, DIV_CH_PCM, DIV_CH_PCM, DIV_CH_PCM, DIV_CH_PCM, DIV_CH_PCM, DIV_CH_PCM, DIV_CH_PCM, DIV_CH_PCM, DIV_CH_PCM},
@@ -2308,7 +865,7 @@
   );
 
   sysDefs[DIV_SYSTEM_OPL4_DRUMS]=new DivSysDef(
-    "Yamaha OPL4 with drums", NULL, 0xaf, 0, 44, true, true, 0, false,
+    "Yamaha OPL4 with drums", NULL, 0xaf, 0, 44, true, true, 0x151, false,
     {"4OP 1", "FM 2", "4OP 3", "FM 4", "4OP 5", "FM 6", "4OP 7", "FM 8", "4OP 9", "FM 10", "4OP 11", "FM 12", "FM 13", "FM 14", "FM 15", "Kick", "Snare", "Tom", "Top", "HiHat", "PCM 1", "PCM 2", "PCM 3", "PCM 4", "PCM 5", "PCM 6", "PCM 7", "PCM 8", "PCM 9", "PCM 10", "PCM 11", "PCM 12", "PCM 13", "PCM 14", "PCM 15", "PCM 16", "PCM 17", "PCM 18", "PCM 19", "PCM 20", "PCM 21", "PCM 22", "PCM 23", "PCM 24"},
     {"F1", "F2", "F3", "F4", "F5", "F6", "F7", "F8", "F9", "F10", "F11", "F12", "F13", "F14", "F15", "BD", "SD", "TM", "TP", "HH", "P1", "P2", "P3", "P4", "P5", "P6", "P7", "P8", "P8", "P10", "P11", "P12", "P13", "P14", "P15", "P16", "P17", "P18", "P19", "P20", "P21", "P22", "P23", "P24"},
     {DIV_CH_OP, DIV_CH_FM, DIV_CH_OP, DIV_CH_FM, DIV_CH_OP, DIV_CH_FM, DIV_CH_OP, DIV_CH_FM, DIV_CH_OP, DIV_CH_FM, DIV_CH_OP, DIV_CH_FM, DIV_CH_FM, DIV_CH_FM, DIV_CH_FM, DIV_CH_NOISE, DIV_CH_NOISE, DIV_CH_NOISE, DIV_CH_NOISE, DIV_CH_NOISE, DIV_CH_PCM, DIV_CH_PCM, DIV_CH_PCM, DIV_CH_PCM, DIV_CH_PCM, DIV_CH_PCM, DIV_CH_PCM, DIV_CH_PCM, DIV_CH_PCM, DIV_CH_PCM, DIV_CH_PCM, DIV_CH_PCM, DIV_CH_PCM, DIV_CH_PCM, DIV_CH_PCM, DIV_CH_PCM, DIV_CH_PCM, DIV_CH_PCM, DIV_CH_PCM, DIV_CH_PCM, DIV_CH_PCM, DIV_CH_PCM, DIV_CH_PCM, DIV_CH_PCM},
