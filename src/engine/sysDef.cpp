--- conflicted
+++ resolved
@@ -1971,7 +1971,6 @@
     }
   );
 
-<<<<<<< HEAD
   sysDefs[DIV_SYSTEM_ESFM]=new DivSysDef(
     "ESS ES1xxx series (ESFM)", NULL, 0xd1, 0, 18, true, false, 0, false, 0, 0, 0, 
     "a unique FM synth featured in PC sound cards.\nbased on the OPL3 design, but with lots of its features extended.",
@@ -1984,7 +1983,8 @@
       {0x2e, {DIV_CMD_FM_HARD_RESET, "2Exx: Toggle hard envelope reset on new notes"}},
     },
     fmESFMPostEffectHandlerMap
-=======
+  );
+  
   sysDefs[DIV_SYSTEM_ES5503]=new DivSysDef(
     "Ensoniq ES5503", NULL, 0xff, 0, 32, false, true, 0x171, false, (1U<<DIV_SAMPLE_DEPTH_8BIT), 256, 256,
     "first Ensoniq chip used in their synths and Apple IIGS\ncomputer. Has 32 hard-panned 8-bit wavetable/sample channels,\ncan do oscillator sync (like SID) and amplitude modulation.\nCan have up to 128 KiB (2 banks of 64 KiB) of memory\nfor wavetables/samples.\nAs Robert Yannes (SID chip creator)\nsaid, it's more or less what SID chip could be\nif he was given enough time for its development.",
@@ -2001,7 +2001,6 @@
       {0x15, {DIV_CMD_ES5503_OSC_MODE, "15xx: Set oscillator mode (0-3)"}},
     },
     {}
->>>>>>> 0ff35a28
   );
 
   sysDefs[DIV_SYSTEM_DUMMY]=new DivSysDef(
