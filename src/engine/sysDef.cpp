/**
 * Furnace Tracker - multi-system chiptune tracker
 * Copyright (C) 2021-2022 tildearrow and contributors
 *
 * This program is free software; you can redistribute it and/or modify
 * it under the terms of the GNU General Public License as published by
 * the Free Software Foundation; either version 2 of the License, or
 * (at your option) any later version.
 *
 * This program is distributed in the hope that it will be useful,
 * but WITHOUT ANY WARRANTY; without even the implied warranty of
 * MERCHANTABILITY or FITNESS FOR A PARTICULAR PURPOSE.  See the
 * GNU General Public License for more details.
 *
 * You should have received a copy of the GNU General Public License along
 * with this program; if not, write to the Free Software Foundation, Inc.,
 * 51 Franklin Street, Fifth Floor, Boston, MA 02110-1301 USA.
 */

#include "engine.h"
#include "song.h"

DivSystem DivEngine::systemFromFile(unsigned char val) {
  switch (val) {
    case 0x01:
      return DIV_SYSTEM_YMU759;
    case 0x02:
      return DIV_SYSTEM_GENESIS;
    case 0x03:
      return DIV_SYSTEM_SMS;
    case 0x04:
      return DIV_SYSTEM_GB;
    case 0x05:
      return DIV_SYSTEM_PCE;
    case 0x06:
      return DIV_SYSTEM_NES;
    case 0x07:
      return DIV_SYSTEM_C64_8580;
    case 0x08:
      return DIV_SYSTEM_ARCADE;
    case 0x09:
      return DIV_SYSTEM_YM2610;
    case 0x42:
      return DIV_SYSTEM_GENESIS_EXT;
    case 0x43:
      return DIV_SYSTEM_SMS_OPLL;
    case 0x46:
      return DIV_SYSTEM_NES_VRC7;
    case 0x47:
      return DIV_SYSTEM_C64_6581;
    case 0x49:
      return DIV_SYSTEM_YM2610_EXT;
    // Furnace-specific systems
    case 0x80:
      return DIV_SYSTEM_AY8910;
    case 0x81:
      return DIV_SYSTEM_AMIGA;
    case 0x82:
      return DIV_SYSTEM_YM2151;
    case 0x83:
      return DIV_SYSTEM_YM2612;
    case 0x84:
      return DIV_SYSTEM_TIA;
    case 0x85:
      return DIV_SYSTEM_VIC20;
    case 0x86:
      return DIV_SYSTEM_PET;
    case 0x87:
      return DIV_SYSTEM_SNES;
    case 0x88:
      return DIV_SYSTEM_VRC6;
    case 0x89:
      return DIV_SYSTEM_OPLL;
    case 0x8a:
      return DIV_SYSTEM_FDS;
    case 0x8b:
      return DIV_SYSTEM_MMC5;
    case 0x8c:
      return DIV_SYSTEM_N163;
    case 0x8d:
      return DIV_SYSTEM_OPN;
    case 0x8e:
      return DIV_SYSTEM_PC98;
    case 0x8f:
      return DIV_SYSTEM_OPL;
    case 0x90:
      return DIV_SYSTEM_OPL2;
    case 0x91:
      return DIV_SYSTEM_OPL3;
    case 0x92:
      return DIV_SYSTEM_MULTIPCM;
    case 0x93:
      return DIV_SYSTEM_PCSPKR;
    case 0x94:
      return DIV_SYSTEM_POKEY;
    case 0x95:
      return DIV_SYSTEM_RF5C68;
    case 0x96:
      return DIV_SYSTEM_SWAN;
    case 0x97:
      return DIV_SYSTEM_SAA1099;
    case 0x98:
      return DIV_SYSTEM_OPZ;
    case 0x99:
      return DIV_SYSTEM_POKEMINI;
    case 0x9a:
      return DIV_SYSTEM_AY8930;
    case 0x9b:
      return DIV_SYSTEM_SEGAPCM;
    case 0x9c:
      return DIV_SYSTEM_VBOY;
    case 0x9d:
      return DIV_SYSTEM_VRC7;
    case 0x9e:
      return DIV_SYSTEM_YM2610B;
    case 0x9f:
      return DIV_SYSTEM_SFX_BEEPER;
    case 0xa0:
      return DIV_SYSTEM_YM2612_EXT;
    case 0xa1:
      return DIV_SYSTEM_SCC;
    case 0xa2:
      return DIV_SYSTEM_OPL_DRUMS;
    case 0xa3:
      return DIV_SYSTEM_OPL2_DRUMS;
    case 0xa4:
      return DIV_SYSTEM_OPL3_DRUMS;
    case 0xa5:
      return DIV_SYSTEM_YM2610_FULL;
    case 0xa6:
      return DIV_SYSTEM_YM2610_FULL_EXT;
    case 0xa7:
      return DIV_SYSTEM_OPLL_DRUMS;
    case 0xa8:
      return DIV_SYSTEM_LYNX;
    case 0xa9:
      return DIV_SYSTEM_SEGAPCM_COMPAT;
    case 0xac:
      return DIV_SYSTEM_VERA;
    case 0xb0:
      return DIV_SYSTEM_X1_010;
    case 0xde:
      return DIV_SYSTEM_YM2610B_EXT;
    case 0xe0:
      return DIV_SYSTEM_QSOUND;
  }
  return DIV_SYSTEM_NULL;
}

unsigned char DivEngine::systemToFile(DivSystem val) {
  switch (val) {
    case DIV_SYSTEM_YMU759:
      return 0x01;
    case DIV_SYSTEM_GENESIS:
      return 0x02;
    case DIV_SYSTEM_SMS:
      return 0x03;
    case DIV_SYSTEM_GB:
      return 0x04;
    case DIV_SYSTEM_PCE:
      return 0x05;
    case DIV_SYSTEM_NES:
      return 0x06;
    case DIV_SYSTEM_C64_8580:
      return 0x07;
    case DIV_SYSTEM_ARCADE:
      return 0x08;
    case DIV_SYSTEM_YM2610:
      return 0x09;
    case DIV_SYSTEM_GENESIS_EXT:
      return 0x42;
    case DIV_SYSTEM_SMS_OPLL:
      return 0x43;
    case DIV_SYSTEM_NES_VRC7:
      return 0x46;
    case DIV_SYSTEM_C64_6581:
      return 0x47;
    case DIV_SYSTEM_YM2610_EXT:
      return 0x49;
    // Furnace-specific systems
    case DIV_SYSTEM_AY8910:
      return 0x80;
    case DIV_SYSTEM_AMIGA:
      return 0x81;
    case DIV_SYSTEM_YM2151:
      return 0x82;
    case DIV_SYSTEM_YM2612:
      return 0x83;
    case DIV_SYSTEM_TIA:
      return 0x84;
    case DIV_SYSTEM_VIC20:
      return 0x85;
    case DIV_SYSTEM_PET:
      return 0x86;
    case DIV_SYSTEM_SNES:
      return 0x87;
    case DIV_SYSTEM_VRC6:
      return 0x88;
    case DIV_SYSTEM_OPLL:
      return 0x89;
    case DIV_SYSTEM_FDS:
      return 0x8a;
    case DIV_SYSTEM_MMC5:
      return 0x8b;
    case DIV_SYSTEM_N163:
      return 0x8c;
    case DIV_SYSTEM_OPN:
      return 0x8d;
    case DIV_SYSTEM_PC98:
      return 0x8e;
    case DIV_SYSTEM_OPL:
      return 0x8f;
    case DIV_SYSTEM_OPL2:
      return 0x90;
    case DIV_SYSTEM_OPL3:
      return 0x91;
    case DIV_SYSTEM_MULTIPCM:
      return 0x92;
    case DIV_SYSTEM_PCSPKR:
      return 0x93;
    case DIV_SYSTEM_POKEY:
      return 0x94;
    case DIV_SYSTEM_RF5C68:
      return 0x95;
    case DIV_SYSTEM_SWAN:
      return 0x96;
    case DIV_SYSTEM_SAA1099:
      return 0x97;
     case DIV_SYSTEM_OPZ:
      return 0x98;
    case DIV_SYSTEM_POKEMINI:
      return 0x99;
    case DIV_SYSTEM_AY8930:
      return 0x9a;
    case DIV_SYSTEM_SEGAPCM:
      return 0x9b;
    case DIV_SYSTEM_VBOY:
      return 0x9c;
    case DIV_SYSTEM_VRC7:
      return 0x9d;
    case DIV_SYSTEM_YM2610B:
      return 0x9e;
    case DIV_SYSTEM_SFX_BEEPER:
      return 0x9f;
    case DIV_SYSTEM_YM2612_EXT:
      return 0xa0;
    case DIV_SYSTEM_SCC:
      return 0xa1;
    case DIV_SYSTEM_OPL_DRUMS:
      return 0xa2;
    case DIV_SYSTEM_OPL2_DRUMS:
      return 0xa3;
    case DIV_SYSTEM_OPL3_DRUMS:
      return 0xa4;
    case DIV_SYSTEM_YM2610_FULL:
      return 0xa5;
    case DIV_SYSTEM_YM2610_FULL_EXT:
      return 0xa6;
    case DIV_SYSTEM_OPLL_DRUMS:
      return 0xa7;
    case DIV_SYSTEM_LYNX:
      return 0xa8;
    case DIV_SYSTEM_SEGAPCM_COMPAT:
      return 0xa9;
    case DIV_SYSTEM_VERA:
      return 0xac;
    case DIV_SYSTEM_X1_010:
      return 0xb0;
    case DIV_SYSTEM_YM2610B_EXT:
      return 0xde;
    case DIV_SYSTEM_QSOUND:
      return 0xe0;

    case DIV_SYSTEM_NULL:
      return 0;
  }
  return 0;
}

int DivEngine::getChannelCount(DivSystem sys) {
  switch (sys) {
    case DIV_SYSTEM_NULL:
      return 0;
    case DIV_SYSTEM_YMU759:
      return 17;
    case DIV_SYSTEM_GENESIS:
      return 10;
    case DIV_SYSTEM_SMS:
    case DIV_SYSTEM_GB:
      return 4;
    case DIV_SYSTEM_PCE:
      return 6;
    case DIV_SYSTEM_NES:
      return 5;
    case DIV_SYSTEM_C64_6581:
    case DIV_SYSTEM_C64_8580:
      return 3;
    case DIV_SYSTEM_ARCADE:
    case DIV_SYSTEM_GENESIS_EXT:
    case DIV_SYSTEM_YM2610:
    case DIV_SYSTEM_SMS_OPLL:
      return 13;
    case DIV_SYSTEM_NES_VRC7:
      return 11;
    case DIV_SYSTEM_YM2610_EXT:
      return 16;
    // Furnace-specific systems
    case DIV_SYSTEM_AY8910:
    case DIV_SYSTEM_AY8914:
    case DIV_SYSTEM_AY8930:
      return 3;
    case DIV_SYSTEM_AMIGA:
      return 4;
    case DIV_SYSTEM_YM2151:
      return 8;
    case DIV_SYSTEM_YM2612:
      return 6;
    case DIV_SYSTEM_TIA:
      return 2;
    case DIV_SYSTEM_VIC20:
      return 4;
    case DIV_SYSTEM_PET:
      return 1;
    case DIV_SYSTEM_SNES:
      return 8;
    case DIV_SYSTEM_VRC6:
      return 3;
    case DIV_SYSTEM_OPLL:
      return 9;
    case DIV_SYSTEM_FDS:
      return 1;
    case DIV_SYSTEM_MMC5:
      return 3;
    case DIV_SYSTEM_N163:
      return 8;
    case DIV_SYSTEM_OPN:
      return 6;
    case DIV_SYSTEM_PC98:
      return 16;
    case DIV_SYSTEM_OPL:
      return 9;
    case DIV_SYSTEM_OPL2:
      return 9;
    case DIV_SYSTEM_OPL3:
      return 18;
    case DIV_SYSTEM_MULTIPCM:
      return 28;
    case DIV_SYSTEM_PCSPKR:
      return 1;
    case DIV_SYSTEM_POKEY:
      return 4;
    case DIV_SYSTEM_RF5C68:
      return 8;
    case DIV_SYSTEM_SWAN:
      return 4;
    case DIV_SYSTEM_SAA1099:
      return 6;
    case DIV_SYSTEM_OPZ:
      return 8;
    case DIV_SYSTEM_POKEMINI:
      return 1;
    case DIV_SYSTEM_SEGAPCM:
    case DIV_SYSTEM_X1_010:
      return 16;
    case DIV_SYSTEM_VBOY:
      return 6;
    case DIV_SYSTEM_VRC7:
      return 6;
    case DIV_SYSTEM_YM2610B:
      return 16;
    case DIV_SYSTEM_SFX_BEEPER:
      return 6;
    case DIV_SYSTEM_YM2612_EXT:
      return 9;
    case DIV_SYSTEM_SCC:
      return 5;
    case DIV_SYSTEM_OPL_DRUMS:
      return 11;
    case DIV_SYSTEM_OPL2_DRUMS:
      return 11;
    case DIV_SYSTEM_OPL3_DRUMS:
      return 20;
    case DIV_SYSTEM_YM2610_FULL:
      return 14;      
    case DIV_SYSTEM_YM2610_FULL_EXT:
      return 17;
    case DIV_SYSTEM_OPLL_DRUMS:
      return 11;
    case DIV_SYSTEM_LYNX:
      return 4;
    case DIV_SYSTEM_SEGAPCM_COMPAT:
      return 5;
    case DIV_SYSTEM_YM2610B_EXT:
    case DIV_SYSTEM_QSOUND:
      return 19;
    case DIV_SYSTEM_VERA:
      return 17;
  }
  return 0;
}

int DivEngine::getTotalChannelCount() {
  return chans;
}

const char* DivEngine::getSongSystemName() {
  switch (song.systemLen) {
    case 0:
      return "help! what's going on!";
    case 1:
      if (song.system[0]==DIV_SYSTEM_AY8910) {
        switch (song.systemFlags[0]&0x3f) {
          case 0: // AY-3-8910, 1.79MHz
          case 1: // AY-3-8910, 1.77MHz
          case 2: // AY-3-8910, 1.75MHz
            return "ZX Spectrum";
          case 3: // AY-3-8910, 2MHz
            return "Fujitsu Micro-7";
          case 4: // AY-3-8910, 1.5MHz
            return "Vectrex";
          case 5: // AY-3-8910, 1MHz
            return "Amstrad CPC";

          case 0x10: // YM2149, 1.79MHz
            return "MSX";
          case 0x13: // YM2149, 2MHz
            return "Atari ST";
          case 0x26: // 5B NTSC
            return "Sunsoft 5B standalone";
          case 0x28: // 5B PAL
            return "Sunsoft 5B standalone (PAL)";
          
          default:
            if ((song.systemFlags[0]&0x30)==0x00) {
              return "AY-3-8910";
            } else if ((song.systemFlags[0]&0x30)==0x10) {
              return "Yamaha YM2149";
            } else if ((song.systemFlags[0]&0x30)==0x20) {
              return "Overclocked Sunsoft 5B";
            }
        }
      } else if (song.system[0]==DIV_SYSTEM_SMS) {
        switch (song.systemFlags[0]&0x0f) {
          case 0: case 1:
            return "Sega Master System";
          case 6:
            return "BBC Micro";
        }
      } else if (song.system[0]==DIV_SYSTEM_YM2612) {
        switch (song.systemFlags[0]&3) {
          case 2:
            return "FM Towns";
        }
      } else if (song.system[0]==DIV_SYSTEM_YM2151) {
        switch (song.systemFlags[0]&3) {
          case 2:
            return "Sharp X68000";
        }
      } else if (song.system[0]==DIV_SYSTEM_SAA1099) {
        switch (song.systemFlags[0]&3) {
          case 0:
            return "SAM Coupé";
        }
      }
      return getSystemName(song.system[0]);
    case 2:
      if (song.system[0]==DIV_SYSTEM_YM2612 && song.system[1]==DIV_SYSTEM_SMS) {
        return "Sega Genesis/Mega Drive";
      }
      if (song.system[0]==DIV_SYSTEM_YM2612_EXT && song.system[1]==DIV_SYSTEM_SMS) {
        return "Sega Genesis Extended Channel 3";
      }

      if (song.system[0]==DIV_SYSTEM_OPLL && song.system[1]==DIV_SYSTEM_SMS) {
        return "NTSC-J Sega Master System";
      }
      if (song.system[0]==DIV_SYSTEM_OPLL_DRUMS && song.system[1]==DIV_SYSTEM_SMS) {
        return "NTSC-J Sega Master System + drums";
      }
      if (song.system[0]==DIV_SYSTEM_OPLL && song.system[1]==DIV_SYSTEM_AY8910) {
        return "MSX-MUSIC";
      }
      if (song.system[0]==DIV_SYSTEM_OPLL_DRUMS && song.system[1]==DIV_SYSTEM_AY8910) {
        return "MSX-MUSIC + drums";
      }
      if (song.system[0]==DIV_SYSTEM_C64_6581 && song.system[1]==DIV_SYSTEM_C64_6581) {
        return "Commodore 64 with dual 6581";
      }
      if (song.system[0]==DIV_SYSTEM_C64_8580 && song.system[1]==DIV_SYSTEM_C64_8580) {
        return "Commodore 64 with dual 8580";
      }

      if (song.system[0]==DIV_SYSTEM_YM2151 && song.system[1]==DIV_SYSTEM_SEGAPCM_COMPAT) {
        return "YM2151 + SegaPCM Arcade (compatibility)";
      }
      if (song.system[0]==DIV_SYSTEM_YM2151 && song.system[1]==DIV_SYSTEM_SEGAPCM) {
        return "YM2151 + SegaPCM Arcade";
      }

      if (song.system[0]==DIV_SYSTEM_SAA1099 && song.system[1]==DIV_SYSTEM_SAA1099) {
        return "Creative Music System";
      }

      if (song.system[0]==DIV_SYSTEM_GB && song.system[1]==DIV_SYSTEM_AY8910) {
        return "Game Boy with AY expansion";
      }

      if (song.system[0]==DIV_SYSTEM_NES && song.system[1]==DIV_SYSTEM_VRC6) {
        return "NES + Konami VRC6";
      }
      if (song.system[0]==DIV_SYSTEM_NES && song.system[1]==DIV_SYSTEM_VRC7) {
        return "NES + Konami VRC7";
      }
      if (song.system[0]==DIV_SYSTEM_NES && song.system[1]==DIV_SYSTEM_OPLL) {
        return "NES + Yamaha OPLL";
      }
      if (song.system[0]==DIV_SYSTEM_NES && song.system[1]==DIV_SYSTEM_FDS) {
        return "Famicom Disk System";
      }
      if (song.system[0]==DIV_SYSTEM_NES && song.system[1]==DIV_SYSTEM_N163) {
        return "NES + Namco 163";
      }
      if (song.system[0]==DIV_SYSTEM_NES && song.system[1]==DIV_SYSTEM_MMC5) {
        return "NES + MMC5";
      }
      if (song.system[0]==DIV_SYSTEM_NES && song.system[1]==DIV_SYSTEM_AY8910) {
        return "NES + Sunsoft 5B";
      }

      if (song.system[0]==DIV_SYSTEM_AY8910 && song.system[1]==DIV_SYSTEM_AY8910) {
        return "Bally Midway MCR";
      }

      if (song.system[0]==DIV_SYSTEM_YM2151 && song.system[1]==DIV_SYSTEM_VERA) {
        return "Commander X16";
      }
      break;
    case 3:
      break;
  }
  return "multi-system";
}

const char* DivEngine::getSystemName(DivSystem sys) {
  switch (sys) {
    case DIV_SYSTEM_NULL:
      return "Unknown";
    case DIV_SYSTEM_YMU759:
      return "Yamaha YMU759";
    case DIV_SYSTEM_GENESIS:
      return "Sega Genesis/Mega Drive";
    case DIV_SYSTEM_SMS:
      return "TI SN76489";
    case DIV_SYSTEM_SMS_OPLL:
      return "Sega Master System + FM Expansion";
    case DIV_SYSTEM_GB:
      return "Game Boy";
    case DIV_SYSTEM_PCE:
      return "PC Engine/TurboGrafx-16";
    case DIV_SYSTEM_NES:
      return "NES";
    case DIV_SYSTEM_NES_VRC7:
      return "NES + Konami VRC7";
    case DIV_SYSTEM_C64_6581:
      return "Commodore 64 with 6581";
    case DIV_SYSTEM_C64_8580:
      return "Commodore 64 with 8580";
    case DIV_SYSTEM_ARCADE:
      return "YM2151 + SegaPCM Arcade";
    case DIV_SYSTEM_GENESIS_EXT:
      return "Sega Genesis Extended Channel 3";
    case DIV_SYSTEM_YM2610:
      return "Neo Geo CD";
    case DIV_SYSTEM_YM2610_EXT:
      return "Neo Geo CD Extended Channel 2";
    // Furnace-specific systems
    case DIV_SYSTEM_YM2610_FULL:
      return "Neo Geo";
    case DIV_SYSTEM_YM2610_FULL_EXT:
      return "Neo Geo Extended Channel 2";
    case DIV_SYSTEM_AY8910:
      return "AY-3-8910";
    case DIV_SYSTEM_AMIGA:
      return "Amiga";
    case DIV_SYSTEM_YM2151:
      return "Yamaha YM2151";
    case DIV_SYSTEM_YM2612:
      return "Yamaha YM2612";
    case DIV_SYSTEM_TIA:
      return "Atari 2600";
    case DIV_SYSTEM_VIC20:
      return "Commodore VIC-20";
    case DIV_SYSTEM_PET:
      return "Commodore PET";
    case DIV_SYSTEM_SNES:
      return "SNES";
    case DIV_SYSTEM_VRC6:
      return "Konami VRC6";
    case DIV_SYSTEM_OPLL:
      return "Yamaha OPLL";
    case DIV_SYSTEM_FDS:
      return "Famicom Disk System (chip)";
    case DIV_SYSTEM_MMC5:
      return "MMC5";
    case DIV_SYSTEM_N163:
      return "Namco 163";
    case DIV_SYSTEM_OPN:
      return "NEC PC-9801-26K";
    case DIV_SYSTEM_PC98:
      return "PC-9801-86 + Chibi-oto";
    case DIV_SYSTEM_OPL:
      return "Yamaha OPL";
    case DIV_SYSTEM_OPL2:
      return "Yamaha OPL2";
    case DIV_SYSTEM_OPL3:
      return "Yamaha OPL3";
    case DIV_SYSTEM_MULTIPCM:
      return "MultiPCM";
    case DIV_SYSTEM_PCSPKR:
      return "PC Speaker";
    case DIV_SYSTEM_POKEY:
      return "Atari 400/800";
    case DIV_SYSTEM_RF5C68:
      return "Ricoh RF5C68";
    case DIV_SYSTEM_SWAN:
      return "WonderSwan";
    case DIV_SYSTEM_SAA1099:
      return "Philips SAA1099";
    case DIV_SYSTEM_OPZ:
      return "Yamaha TX81Z/YS200";
    case DIV_SYSTEM_POKEMINI:
      return "Pokémon Mini";
    case DIV_SYSTEM_AY8930:
      return "Microchip AY8930";
    case DIV_SYSTEM_SEGAPCM:
      return "SegaPCM";
    case DIV_SYSTEM_VBOY:
      return "Virtual Boy";
    case DIV_SYSTEM_VRC7:
      return "Konami VRC7";
    case DIV_SYSTEM_YM2610B:
      return "Taito Arcade";
    case DIV_SYSTEM_SFX_BEEPER:
      return "ZX Spectrum Beeper";
    case DIV_SYSTEM_YM2612_EXT:
      return "Yamaha YM2612 Extended Channel 3";
    case DIV_SYSTEM_SCC:
      return "Konami SCC";
    case DIV_SYSTEM_OPL_DRUMS:
      return "Yamaha OPL with drums";
    case DIV_SYSTEM_OPL2_DRUMS:
      return "Yamaha OPL2 with drums";
    case DIV_SYSTEM_OPL3_DRUMS:
      return "Yamaha OPL3 with drums";
    case DIV_SYSTEM_OPLL_DRUMS:
      return "Yamaha OPLL with drums";
    case DIV_SYSTEM_LYNX:
      return "Atari Lynx";
    case DIV_SYSTEM_SEGAPCM_COMPAT:
      return "SegaPCM (compatible 5-channel mode)";
    case DIV_SYSTEM_YM2610B_EXT:
      return "Taito Arcade Extended Channel 3";
    case DIV_SYSTEM_QSOUND:
      return "Capcom QSound";
<<<<<<< HEAD
    case DIV_SYSTEM_AY8914:
      return "Intellivision";
=======
    case DIV_SYSTEM_VERA:
      return "VERA";
    case DIV_SYSTEM_X1_010:
      return "Seta/Allumer X1-010";
>>>>>>> 74a23b3e
  }
  return "Unknown";
}

const char* DivEngine::getSystemChips(DivSystem sys) {
  switch (sys) {
    case DIV_SYSTEM_NULL:
      return "Unknown";
    case DIV_SYSTEM_YMU759:
      return "Yamaha YMU759";
    case DIV_SYSTEM_GENESIS:
      return "Yamaha YM2612 + TI SN76489";
    case DIV_SYSTEM_SMS:
      return "TI SN76489";
    case DIV_SYSTEM_SMS_OPLL:
      return "TI SN76489 + Yamaha YM2413";
    case DIV_SYSTEM_GB:
      return "Sharp LR35902";
    case DIV_SYSTEM_PCE:
      return "Hudson Soft HuC6280";
    case DIV_SYSTEM_NES:
      return "Ricoh 2A03";
    case DIV_SYSTEM_NES_VRC7:
      return "Ricoh 2A03 + Konami VRC7";
    case DIV_SYSTEM_C64_6581:
      return "SID 6581";
    case DIV_SYSTEM_C64_8580:
      return "SID 8580";
    case DIV_SYSTEM_ARCADE:
      return "Yamaha YM2151 + SegaPCM";
    case DIV_SYSTEM_GENESIS_EXT:
      return "Yamaha YM2612 (extended channel 3) + TI SN76489";
    case DIV_SYSTEM_YM2610:
      return "Yamaha YM2610 no ADPCM-B";
    case DIV_SYSTEM_YM2610_EXT:
      return "Yamaha YM2610 no ADPCM-B (extended channel 2)";
    // Furnace-specific systems
    case DIV_SYSTEM_AY8910:
      return "AY-3-8910";
    case DIV_SYSTEM_AMIGA:
      return "MOS 8364 Paula";
    case DIV_SYSTEM_YM2151:
      return "Yamaha YM2151";
    case DIV_SYSTEM_YM2612:
      return "Yamaha YM2612";
    case DIV_SYSTEM_TIA:
      return "Atari TIA";
    case DIV_SYSTEM_VIC20:
      return "VIC";
    case DIV_SYSTEM_PET:
      return "Commodore PET";
    case DIV_SYSTEM_SNES:
      return "SPC700";
    case DIV_SYSTEM_VRC6:
      return "Konami VRC6";
    case DIV_SYSTEM_OPLL:
      return "Yamaha YM2413";
    case DIV_SYSTEM_FDS:
      return "Famicom Disk System";
    case DIV_SYSTEM_MMC5:
      return "MMC5";
    case DIV_SYSTEM_N163:
      return "Namco 163";
    case DIV_SYSTEM_OPN:
      return "Yamaha YM2203";
    case DIV_SYSTEM_PC98:
      return "Yamaha YM2608";
    case DIV_SYSTEM_OPL:
      return "Yamaha YM3526";
    case DIV_SYSTEM_OPL2:
      return "Yamaha YM3812";
    case DIV_SYSTEM_OPL3:
      return "Yamaha YMF262";
    case DIV_SYSTEM_MULTIPCM:
      return "Yamaha YMW258";
    case DIV_SYSTEM_PCSPKR:
      return "Intel 8253";
    case DIV_SYSTEM_POKEY:
      return "POKEY";
    case DIV_SYSTEM_RF5C68:
      return "Ricoh RF5C68";
    case DIV_SYSTEM_SWAN:
      return "WonderSwan";
    case DIV_SYSTEM_SAA1099:
      return "Philips SAA1099";
    case DIV_SYSTEM_OPZ:
      return "Yamaha YM2414";
    case DIV_SYSTEM_POKEMINI:
      return "Pokémon Mini";
    case DIV_SYSTEM_AY8930:
      return "Microchip AY8930";
    case DIV_SYSTEM_SEGAPCM:
      return "SegaPCM";
    case DIV_SYSTEM_VBOY:
      return "VSU";
    case DIV_SYSTEM_VRC7:
      return "Konami VRC7";
    case DIV_SYSTEM_YM2610B:
      return "Yamaha YM2610B";
    case DIV_SYSTEM_SFX_BEEPER:
      return "ZX Spectrum Beeper";
    case DIV_SYSTEM_YM2612_EXT:
      return "Yamaha YM2612 Extended Channel 3";
    case DIV_SYSTEM_SCC:
      return "Konami K051649";
    case DIV_SYSTEM_OPL_DRUMS:
      return "Yamaha YM3526 with drums";
    case DIV_SYSTEM_OPL2_DRUMS:
      return "Yamaha YM3812 with drums";
    case DIV_SYSTEM_OPL3_DRUMS:
      return "Yamaha YMF262 with drums";
    case DIV_SYSTEM_YM2610_FULL:
      return "Yamaha YM2610";
    case DIV_SYSTEM_YM2610_FULL_EXT:
      return "Yamaha YM2610 (extended channel 2)";
    case DIV_SYSTEM_OPLL_DRUMS:
      return "Yamaha YM2413 with drums";
    case DIV_SYSTEM_LYNX:
      return "Mikey";
    case DIV_SYSTEM_SEGAPCM_COMPAT:
      return "SegaPCM (compatible 5-channel mode)";
    case DIV_SYSTEM_YM2610B_EXT:
      return "Yamaha YM2610B Extended Channel 3";
    case DIV_SYSTEM_QSOUND:
      return "Capcom DL-1425";
<<<<<<< HEAD
    case DIV_SYSTEM_AY8914:
      return "AY-3-8914";
=======
    case DIV_SYSTEM_VERA:
      return "VERA";
    case DIV_SYSTEM_X1_010:
      return "Seta/Allumer X1-010";
>>>>>>> 74a23b3e
  }
  return "Unknown";
}

const char* DivEngine::getSystemNameJ(DivSystem sys) {
  switch (sys) {
    case DIV_SYSTEM_NULL:
      return "不明";
    case DIV_SYSTEM_YMU759:
      return "";
    case DIV_SYSTEM_GENESIS:
      return "セガメガドライブ";
    case DIV_SYSTEM_SMS:
    case DIV_SYSTEM_SMS_OPLL:
      return "セガマスターシステム";
    case DIV_SYSTEM_GB:
      return "ゲームボーイ";
    case DIV_SYSTEM_PCE:
      return "PCエンジン";
    case DIV_SYSTEM_NES:
      return "ファミリーコンピュータ";
    case DIV_SYSTEM_C64_6581:
      return "コモドール64 (6581)";
    case DIV_SYSTEM_C64_8580:
      return "コモドール64 (8580)";
    case DIV_SYSTEM_ARCADE:
      return "Arcade";
    case DIV_SYSTEM_GENESIS_EXT:
      return "";
    case DIV_SYSTEM_YM2610:
      return "業務用ネオジオ";
    case DIV_SYSTEM_YM2610_EXT:
      return "業務用ネオジオ";
    case DIV_SYSTEM_YM2610_FULL:
      return "業務用ネオジオ";
    case DIV_SYSTEM_YM2610_FULL_EXT:
      return "業務用ネオジオ";
    // Furnace-specific systems
    case DIV_SYSTEM_AY8910:
      return "";
    case DIV_SYSTEM_AMIGA:
      return "";
    case DIV_SYSTEM_YM2151:
      return "";
    case DIV_SYSTEM_YM2612:
      return "";
    case DIV_SYSTEM_TIA:
      return "";
    case DIV_SYSTEM_SAA1099:
      return "";
    case DIV_SYSTEM_AY8930:
      return "";
    default: // TODO
      return "";
  }
  return "不明";
}

bool DivEngine::isFMSystem(DivSystem sys) {
  return (sys==DIV_SYSTEM_GENESIS ||
          sys==DIV_SYSTEM_GENESIS_EXT ||
          sys==DIV_SYSTEM_SMS_OPLL ||
          sys==DIV_SYSTEM_NES_VRC7 ||
          sys==DIV_SYSTEM_ARCADE ||
          sys==DIV_SYSTEM_YM2610 ||
          sys==DIV_SYSTEM_YM2610_EXT ||
          sys==DIV_SYSTEM_YM2610_FULL ||
          sys==DIV_SYSTEM_YM2610_FULL_EXT ||
          sys==DIV_SYSTEM_YM2610B ||
          sys==DIV_SYSTEM_YM2610B_EXT ||
          sys==DIV_SYSTEM_YMU759 ||
          sys==DIV_SYSTEM_YM2151 ||
          sys==DIV_SYSTEM_YM2612);
}

bool DivEngine::isSTDSystem(DivSystem sys) {
  return (sys!=DIV_SYSTEM_ARCADE &&
          sys!=DIV_SYSTEM_YMU759 &&
          sys!=DIV_SYSTEM_YM2612 &&
          sys!=DIV_SYSTEM_YM2151);
}

const char* chanNames[40][32]={
  {"Channel 1", "Channel 2", "Channel 3", "Channel 4", "Channel 5", "Channel 6", "Channel 7", "Channel 8", "Channel 9", "Channel 10", "Channel 11", "Channel 12", "Channel 13", "Channel 14", "Channel 15", "Channel 16", "PCM"}, // YMU759/SegaPCM
  {"FM 1", "FM 2", "FM 3", "FM 4", "FM 5", "FM 6", "Square 1", "Square 2", "Square 3", "Noise"}, // Genesis
  {"FM 1", "FM 2", "FM 3 OP1", "FM 3 OP2", "FM 3 OP3", "FM 3 OP4", "FM 4", "FM 5", "FM 6", "Square 1", "Square 2", "Square 3", "Noise"}, // Genesis (extended channel 3)
  {"Square 1", "Square 2", "Square 3", "Noise"}, // SMS
  {"Pulse 1", "Pulse 2", "Wavetable", "Noise"}, // GB
  {"Channel 1", "Channel 2", "Channel 3", "Channel 4", "Channel 5", "Channel 6"}, // PCE/ZX Beeper
  {"Pulse 1", "Pulse 2", "Triangle", "Noise", "PCM"}, // NES
  {"Channel 1", "Channel 2", "Channel 3"}, // C64
  {"FM 1", "FM 2", "FM 3", "FM 4", "FM 5", "FM 6", "FM 7", "FM 8", "PCM 1", "PCM 2", "PCM 3", "PCM 4", "PCM 5"}, // Arcade
  {"FM 1", "FM 2", "FM 3", "FM 4", "PSG 1", "PSG 2", "PSG 3", "ADPCM-A 1", "ADPCM-A 2", "ADPCM-A 3", "ADPCM-A 4", "ADPCM-A 5", "ADPCM-A 6", "ADPCM-B"}, // YM2610
  {"FM 1", "FM 2 OP1", "FM 2 OP2", "FM 2 OP3", "FM 2 OP4", "FM 3", "FM 4", "PSG 1", "PSG 2", "PSG 3", "ADPCM-A 1", "ADPCM-A 2", "ADPCM-A 3", "ADPCM-A 4", "ADPCM-A 5", "ADPCM-A 6", "ADPCM-B"}, // YM2610 (extended channel 2)
  {"PSG 1", "PSG 2", "PSG 3"},  // AY-3-8910
  {"Channel 1", "Channel 2", "Channel 3", "Channel 4"},  // Amiga/POKEY/Lynx
  {"FM 1", "FM 2", "FM 3", "FM 4", "FM 5", "FM 6", "FM 7", "FM 8"}, // YM2151/YM2414
  {"FM 1", "FM 2", "FM 3", "FM 4", "FM 5", "FM 6"}, // YM2612
  {"Channel 1", "Channel 2"}, // TIA
  {"PSG 1", "PSG 2", "PSG 3", "PSG 4", "PSG 5", "PSG 6"}, // SAA1099
  {"PSG 1", "PSG 2", "PSG 3"},  // AY8930
  {"Low", "Mid", "High", "Noise"}, // VIC-20
  {"Wave"}, // PET
  {"Channel 1", "Channel 2", "Channel 3", "Channel 4", "Channel 5", "Channel 6", "Channel 7", "Channel 8"}, // SNES/N163/RF5C68
  {"VRC6 1", "VRC6 2", "VRC6 Saw"}, // VRC6
  {"FM 1", "FM 2", "FM 3", "FM 4", "FM 5", "FM 6", "FM 7", "FM 8", "FM 9"}, // OPLL/OPL/OPL2/VRC7
  {"FDS"}, // FDS
  {"Pulse 1", "Pulse 2", "PCM"}, // MMC5
  {"FM 1", "FM 2", "FM 3", "PSG 1", "PSG 2", "PSG 3"}, // OPN
  {"FM 1", "FM 2", "FM 3", "FM 4", "FM 5", "FM 6", "Square 1", "Square 2", "Square 3", "Kick", "Snare", "Top", "HiHat", "Tom", "Rim", "ADPCM"}, // PC-98
  {"FM 1", "FM 2", "FM 3", "FM 4", "FM 5", "FM 6", "FM 7", "FM 8", "FM 9", "FM 10", "FM 11", "FM 12", "FM 13", "FM 14", "FM 15", "FM 16", "FM 17", "FM 18"}, // OPL3
  {"Channel 1", "Channel 2", "Channel 3", "Channel 4", "Channel 5", "Channel 6", "Channel 7", "Channel 8", "Channel 9", "Channel 10", "Channel 11", "Channel 12", "Channel 13", "Channel 14", "Channel 15", "Channel 16", "Channel 17", "Channel 18", "Channel 19", "Channel 20", "Channel 21", "Channel 22", "Channel 23", "Channel 24", "Channel 25", "Channel 26", "Channel 27", "Channel 28"}, // MultiPCM
  {"Square"}, // PC Speaker/Pokémon Mini
  {"Channel 1", "Channel 2", "Channel 3", "Channel 4", "Channel 5", "Noise"}, // Virtual Boy/SCC
  {"FM 1", "FM 2", "FM 3", "FM 4", "FM 5", "FM 6", "PSG 1", "PSG 2", "PSG 3", "ADPCM-A 1", "ADPCM-A 2", "ADPCM-A 3", "ADPCM-A 4", "ADPCM-A 5", "ADPCM-A 6", "ADPCM-B"}, // YM2610B
  {"FM 1", "FM 2", "FM 3", "FM 4", "FM 5", "FM 6", "Kick", "Snare", "Tom", "Top", "HiHat"}, // OPLL/OPL/OPL2 drums
  {"FM 1", "FM 2", "FM 3", "FM 4", "FM 5", "FM 6", "FM 7", "FM 8", "FM 9", "FM 10", "FM 11", "FM 12", "FM 13", "FM 14", "FM 15", "Kick", "Snare", "Tom", "Top", "HiHat"}, // OPL3 drums
  {"FM 1", "FM 2", "FM 3", "FM 4", "FM 5", "FM 6", "4OP 1", "4OP 2", "4OP 3", "4OP 4", "4OP 5", "4OP 6"}, // OPL3 4-op
  {"FM 1", "FM 2", "FM 3", "4OP 1", "4OP 2", "4OP 3", "4OP 4", "4OP 5", "4OP 6", "Kick", "Snare", "Tom", "Top", "HiHat"}, // OPL3 4-op + drums
  {"PCM 1", "PCM 2", "PCM 3", "PCM 4", "PCM 5", "PCM 6", "PCM 7", "PCM 8", "PCM 9", "PCM 10", "PCM 11", "PCM 12", "PCM 13", "PCM 14", "PCM 15", "PCM 16", "ADPCM 1", "ADPCM 2", "ADPCM 3"}, // QSound
  {"FM 1", "FM 2", "FM 3 OP1", "FM 3 OP2", "FM 3 OP3", "FM 3 OP4", "FM 4", "FM 5", "FM 6", "PSG 1", "PSG 2", "PSG 3", "ADPCM-A 1", "ADPCM-A 2", "ADPCM-A 3", "ADPCM-A 4", "ADPCM-A 5", "ADPCM-A 6", "ADPCM-B"}, // YM2610B (extended channel 3)
  {"Wave", "Wave/PCM", "Wave", "Wave/Noise"}, // Swan
  {"PSG 1", "PSG 2", "PSG 3", "PSG 4", "PSG 5", "PSG 6", "PSG 7", "PSG 8", "PSG 9", "PSG 10", "PSG 11", "PSG 12", "PSG 13", "PSG 14", "PSG 15", "PSG 16", "PCM"}, // VERA
};

const char* chanShortNames[38][32]={
  {"1", "2", "3", "4", "5", "6", "7", "8", "9", "10", "11", "12", "13", "14", "15", "16", "PCM"}, // YMU759
  {"F1", "F2", "F3", "F4", "F5", "F6", "S1", "S2", "S3", "NO"}, // Genesis
  {"F1", "F2", "O1", "O2", "O3", "O4", "F4", "F5", "F6", "S1", "S2", "S3", "S4"}, // Genesis (extended channel 3)
  {"S1", "S2", "S3", "NO"}, // SMS
  {"S1", "S2", "WA", "NO"}, // GB
  {"CH1", "CH2", "CH3", "CH4", "CH5", "CH6"}, // PCE
  {"S1", "S2", "TR", "NO", "PCM"}, // NES
  {"CH1", "CH2", "CH3"}, // C64
  {"F1", "F2", "F3", "F4", "F5", "F6", "F7", "F8", "P1", "P2", "P3", "P4", "P5"}, // Arcade
  {"F1", "F2", "F3", "F4", "S1", "S2", "S3", "P1", "P2", "P3", "P4", "P5", "P6", "B"}, // YM2610
  {"F1", "O1", "O2", "O3", "O4", "F3", "F4", "S1", "S2", "S3", "P1", "P2", "P3", "P4", "P5", "P6", "B"}, // YM2610 (extended channel 2)
  {"S1", "S2", "S3"},  // AY-3-8910
  {"CH1", "CH2", "CH3", "CH4"},  // Amiga/Lynx
  {"F1", "F2", "F3", "F4", "F5", "F6", "F7", "F8"}, // YM2151
  {"F1", "F2", "F3", "F4", "F5", "F6"}, // YM2612
  {"CH1", "CH2"}, // TIA
  {"S1", "S2", "S3", "S4", "S5", "S6"}, // SAA1099
  {"S1", "S2", "S3"},  // AY8930
  {"LO", "MID", "HI", "NO"}, // VIC-20
  {"PET"}, // PET
  {"CH1", "CH2", "CH3", "CH4", "CH5", "CH6", "CH7", "CH8"}, // SNES/N163/RF5C68
  {"V1", "V2", "VS"}, // VRC6
  {"F1", "F2", "F3", "F4", "F5", "F6", "F7", "F8", "F9"}, // OPLL/OPL/OPL2/VRC7
  {"FDS"}, // FDS
  {"S1", "S2", "PCM"}, // MMC5
  {"F1", "F2", "F3", "S1", "S2", "S3"}, // OPN
  {"F1", "F2", "F3", "F4", "F5", "F6", "S1", "S2", "S3", "BD", "SD", "TP", "HH", "TM", "RM", "P"}, // PC-98
  {"1", "2", "3", "4", "5", "6", "7", "8", "9", "10", "11", "12", "13", "14", "15", "16", "17", "18"}, // OPL3
  {"1", "2", "3", "4", "5", "6", "7", "8", "9", "10", "11", "12", "13", "14", "15", "16", "17", "18", "19", "20", "21", "22", "23", "24", "25", "26", "27", "28"}, // MultiPCM
  {"SQ"}, // PC Speaker/Pokémon Mini
  {"CH1", "CH2", "CH3", "CH4", "CH5", "NO"}, // Virtual Boy/SCC
  {"F1", "F2", "F3", "F4", "F5", "F6", "S1", "S2", "S3", "P1", "P2", "P3", "P4", "P5", "P6", "B"}, // YM2610B
  {"F1", "F2", "F3", "F4", "F5", "F6", "BD", "SD", "TM", "TP", "HH"}, // OPLL/OPL/OPL2 drums
  {"1", "2", "3", "4", "5", "6", "7", "8", "9", "10", "11", "12", "13", "14", "15", "BD", "SD", "TM", "TP", "HH"}, // OPL3 drums
  {"F1", "F2", "F3", "F4", "F5", "F6", "Q1", "Q2", "Q3", "Q4", "Q5", "Q6"}, // OPL3 4-op
  {"F1", "F2", "F3", "Q1", "Q2", "Q3", "Q4", "Q5", "Q6", "BD", "SD", "TM", "TP", "HH"}, // OPL3 4-op + drums
  {"1", "2", "3", "4", "5", "6", "7", "8", "9", "10", "11", "12", "13", "14", "15", "16", "A1", "A2", "A3"}, // QSound
  {"F1", "F2", "O1", "O2", "O3", "O4", "F4", "F5", "F6", "S1", "S2", "S3", "P1", "P2", "P3", "P4", "P5", "P6", "B"}, // YM2610B (extended channel 3)
};

const int chanTypes[41][32]={
  {0, 0, 0, 0, 0, 0, 0, 0, 0, 0, 0, 0, 0, 0, 0, 0, 4}, // YMU759
  {0, 0, 0, 0, 0, 0, 1, 1, 1, 2}, // Genesis
  {0, 0, 5, 5, 5, 5, 0, 0, 0, 1, 1, 1, 2}, // Genesis (extended channel 3)
  {1, 1, 1, 2}, // SMS
  {1, 1, 3, 2}, // GB
  {3, 3, 3, 3, 3, 3}, // PCE
  {1, 1, 3, 2, 4}, // NES
  {2, 2, 2}, // C64
  {0, 0, 0, 0, 0, 0, 0, 0, 4, 4, 4, 4, 4}, // Arcade
  {0, 0, 0, 0, 1, 1, 1, 4, 4, 4, 4, 4, 4, 4}, // YM2610
  {0, 5, 5, 5, 5, 0, 0, 1, 1, 1, 4, 4, 4, 4, 4, 4, 4}, // YM2610 (extended channel 2)
  {1, 1, 1},  // AY-3-8910
  {4, 4, 4, 4},  // Amiga
  {0, 0, 0, 0, 0, 0, 0, 0}, // YM2151
  {0, 0, 0, 0, 0, 0}, // YM2612
  {3, 3}, // TIA
  {1, 1, 1, 1, 1, 1}, // SAA1099
  {1, 1, 1},  // AY8930
  {1, 1, 1, 2}, // VIC-20
  {1}, // PET
  {4, 4, 4, 4, 4, 4, 4, 4}, // SNES/N163/RF5C68
  {1, 1, 3}, // VRC6
  {0, 0, 0, 0, 0, 0, 0, 0, 0}, // OPLL/OPL/OPL2/VRC7
  {3}, // FDS
  {1, 1, 4}, // MMC5
  {0, 0, 0, 1, 1, 1}, // OPN
  {0, 0, 0, 0, 0, 0, 1, 1, 1, 2, 2, 2, 2, 2, 2, 4}, // PC-98
  {0, 0, 0, 0, 0, 0, 0, 0, 0, 0, 0, 0, 0, 0, 0, 0, 0, 0}, // OPL3
  {4, 4, 4, 4, 4, 4, 4, 4, 4, 4, 4, 4, 4, 4, 4, 4, 4, 4, 4, 4, 4, 4, 4, 4, 4, 4, 4, 4}, // MultiPCM/QSound
  {1}, // PC Speaker/Pokémon Mini
  {3, 3, 3, 3, 3, 2}, // Virtual Boy/SCC
  {0, 0, 0, 0, 0, 0, 1, 1, 1, 4, 4, 4, 4, 4, 4, 4}, // YM2610B
  {0, 0, 0, 0, 0, 0, 2, 2, 2, 2, 2}, // OPLL/OPL/OPL2 drums
  {0, 0, 0, 0, 0, 0, 0, 0, 0, 0, 0, 0, 0, 0, 0, 2, 2, 2, 2, 2}, // OPL3 drums
  {0, 0, 0, 0, 0, 0, 0, 0, 0, 0, 0, 0}, // OPL3 4-op
  {0, 0, 0, 0, 0, 0, 0, 0, 0, 2, 2, 2, 2, 2}, // OPL3 4-op + drums
  {3, 3, 3, 3}, // Lynx
  {0, 0, 5, 5, 5, 5, 0, 0, 0, 1, 1, 1, 4, 4, 4, 4, 4, 4, 4}, // YM2610B (extended channel 3)
  {1, 1, 1, 1, 1, 1, 1, 1, 1, 1, 1, 1, 1, 1, 1, 1, 4}, // VERA
  {3, 3, 3, 3, 3, 3, 3, 3, 3, 3, 3, 3, 3, 3, 3, 3}, // X1-010
  {3, 4, 3, 2}, // Swan
};

const DivInstrumentType chanPrefType[46][28]={
  {DIV_INS_FM, DIV_INS_FM, DIV_INS_FM, DIV_INS_FM, DIV_INS_FM, DIV_INS_FM, DIV_INS_FM, DIV_INS_FM, DIV_INS_FM, DIV_INS_FM, DIV_INS_FM, DIV_INS_FM, DIV_INS_FM, DIV_INS_FM, DIV_INS_FM, DIV_INS_FM, DIV_INS_FM}, // YMU759
  {DIV_INS_FM, DIV_INS_FM, DIV_INS_FM, DIV_INS_FM, DIV_INS_FM, DIV_INS_FM, DIV_INS_STD, DIV_INS_STD, DIV_INS_STD, DIV_INS_STD}, // Genesis
  {DIV_INS_FM, DIV_INS_FM, DIV_INS_FM, DIV_INS_FM, DIV_INS_FM, DIV_INS_FM, DIV_INS_FM, DIV_INS_FM, DIV_INS_FM, DIV_INS_STD, DIV_INS_STD, DIV_INS_STD, DIV_INS_STD}, // Genesis (extended channel 3)
  {DIV_INS_STD, DIV_INS_STD, DIV_INS_STD, DIV_INS_STD}, // SMS
  {DIV_INS_GB, DIV_INS_GB, DIV_INS_GB, DIV_INS_GB}, // GB
  {DIV_INS_PCE, DIV_INS_PCE, DIV_INS_PCE, DIV_INS_PCE, DIV_INS_PCE, DIV_INS_PCE}, // PCE
  {DIV_INS_STD, DIV_INS_STD, DIV_INS_STD, DIV_INS_STD, DIV_INS_STD}, // NES
  {DIV_INS_C64, DIV_INS_C64, DIV_INS_C64}, // C64
  {DIV_INS_FM, DIV_INS_FM, DIV_INS_FM, DIV_INS_FM, DIV_INS_FM, DIV_INS_FM, DIV_INS_FM, DIV_INS_FM, DIV_INS_AMIGA, DIV_INS_AMIGA, DIV_INS_AMIGA, DIV_INS_AMIGA, DIV_INS_AMIGA}, // Arcade
  {DIV_INS_FM, DIV_INS_FM, DIV_INS_FM, DIV_INS_FM, DIV_INS_AY, DIV_INS_AY, DIV_INS_AY, DIV_INS_AMIGA, DIV_INS_AMIGA, DIV_INS_AMIGA, DIV_INS_AMIGA, DIV_INS_AMIGA, DIV_INS_AMIGA, DIV_INS_AMIGA}, // YM2610
  {DIV_INS_FM, DIV_INS_FM, DIV_INS_FM, DIV_INS_FM, DIV_INS_FM, DIV_INS_FM, DIV_INS_FM, DIV_INS_AY, DIV_INS_AY, DIV_INS_AY, DIV_INS_AMIGA, DIV_INS_AMIGA, DIV_INS_AMIGA, DIV_INS_AMIGA, DIV_INS_AMIGA, DIV_INS_AMIGA, DIV_INS_AMIGA}, // YM2610 (extended channel 2)
  {DIV_INS_AY, DIV_INS_AY, DIV_INS_AY},  // AY-3-8910
  {DIV_INS_AMIGA, DIV_INS_AMIGA, DIV_INS_AMIGA, DIV_INS_AMIGA},  // Amiga
  {DIV_INS_FM, DIV_INS_FM, DIV_INS_FM, DIV_INS_FM, DIV_INS_FM, DIV_INS_FM, DIV_INS_FM, DIV_INS_FM}, // YM2151
  {DIV_INS_FM, DIV_INS_FM, DIV_INS_FM, DIV_INS_FM, DIV_INS_FM, DIV_INS_FM}, // YM2612
  {DIV_INS_TIA, DIV_INS_TIA}, // TIA
  {DIV_INS_SAA1099, DIV_INS_SAA1099, DIV_INS_SAA1099, DIV_INS_SAA1099, DIV_INS_SAA1099, DIV_INS_SAA1099}, // SAA1099
  {DIV_INS_AY8930, DIV_INS_AY8930, DIV_INS_AY8930},  // AY8930
  {DIV_INS_VIC, DIV_INS_VIC, DIV_INS_VIC, DIV_INS_VIC}, // VIC-20
  {DIV_INS_PET}, // PET
  {DIV_INS_AMIGA, DIV_INS_AMIGA, DIV_INS_AMIGA, DIV_INS_AMIGA, DIV_INS_AMIGA, DIV_INS_AMIGA, DIV_INS_AMIGA, DIV_INS_AMIGA}, // SNES/N163/RF5C68
  {DIV_INS_VRC6, DIV_INS_VRC6, DIV_INS_VRC6}, // VRC6
  {DIV_INS_OPLL, DIV_INS_OPLL, DIV_INS_OPLL, DIV_INS_OPLL, DIV_INS_OPLL, DIV_INS_OPLL, DIV_INS_OPLL, DIV_INS_OPLL, DIV_INS_OPLL}, // OPLL/VRC7
  {DIV_INS_FDS}, // FDS
  {DIV_INS_STD, DIV_INS_STD, DIV_INS_AMIGA}, // MMC5
  {DIV_INS_FM, DIV_INS_FM, DIV_INS_FM, DIV_INS_AY, DIV_INS_AY, DIV_INS_AY}, // OPN
  {DIV_INS_FM, DIV_INS_FM, DIV_INS_FM, DIV_INS_FM, DIV_INS_FM, DIV_INS_FM, DIV_INS_AY, DIV_INS_AY, DIV_INS_AY, DIV_INS_AMIGA, DIV_INS_AMIGA, DIV_INS_AMIGA, DIV_INS_AMIGA, DIV_INS_AMIGA, DIV_INS_AMIGA, DIV_INS_AMIGA}, // PC-98
  {DIV_INS_OPL, DIV_INS_OPL, DIV_INS_OPL, DIV_INS_OPL, DIV_INS_OPL, DIV_INS_OPL, DIV_INS_OPL, DIV_INS_OPL, DIV_INS_OPL, DIV_INS_OPL, DIV_INS_OPL, DIV_INS_OPL, DIV_INS_OPL, DIV_INS_OPL, DIV_INS_OPL, DIV_INS_OPL, DIV_INS_OPL, DIV_INS_OPL}, // OPL/OPL2/OPL3
  {DIV_INS_AMIGA, DIV_INS_AMIGA, DIV_INS_AMIGA, DIV_INS_AMIGA, DIV_INS_AMIGA, DIV_INS_AMIGA, DIV_INS_AMIGA, DIV_INS_AMIGA, DIV_INS_AMIGA, DIV_INS_AMIGA, DIV_INS_AMIGA, DIV_INS_AMIGA, DIV_INS_AMIGA, DIV_INS_AMIGA, DIV_INS_AMIGA, DIV_INS_AMIGA, DIV_INS_AMIGA, DIV_INS_AMIGA, DIV_INS_AMIGA, DIV_INS_AMIGA, DIV_INS_AMIGA, DIV_INS_AMIGA, DIV_INS_AMIGA, DIV_INS_AMIGA, DIV_INS_AMIGA, DIV_INS_AMIGA, DIV_INS_AMIGA, DIV_INS_AMIGA}, // MultiPCM/QSound
  {DIV_INS_STD}, // PC Speaker/Pokémon Mini
  {DIV_INS_VBOY, DIV_INS_VBOY, DIV_INS_VBOY, DIV_INS_VBOY, DIV_INS_VBOY, DIV_INS_VBOY}, // Virtual Boy
  {DIV_INS_FM, DIV_INS_FM, DIV_INS_FM, DIV_INS_FM, DIV_INS_FM, DIV_INS_FM, DIV_INS_AY, DIV_INS_AY, DIV_INS_AY, DIV_INS_AMIGA, DIV_INS_AMIGA, DIV_INS_AMIGA, DIV_INS_AMIGA, DIV_INS_AMIGA, DIV_INS_AMIGA, DIV_INS_AMIGA}, // YM2610B
  {DIV_INS_OPLL, DIV_INS_OPLL, DIV_INS_OPLL, DIV_INS_OPLL, DIV_INS_OPLL, DIV_INS_OPLL, DIV_INS_OPLL, DIV_INS_OPLL, DIV_INS_OPLL, DIV_INS_OPLL, DIV_INS_OPLL}, // OPLL drums
  {DIV_INS_OPL, DIV_INS_OPL, DIV_INS_OPL, DIV_INS_OPL, DIV_INS_OPL, DIV_INS_OPL, DIV_INS_OPL, DIV_INS_OPL, DIV_INS_OPL, DIV_INS_OPL, DIV_INS_OPL, DIV_INS_OPL, DIV_INS_OPL, DIV_INS_OPL, DIV_INS_OPL, DIV_INS_OPL, DIV_INS_OPL, DIV_INS_OPL, DIV_INS_OPL, DIV_INS_OPL}, // OPL3 drums
  {DIV_INS_OPL, DIV_INS_OPL, DIV_INS_OPL, DIV_INS_OPL, DIV_INS_OPL, DIV_INS_OPL, DIV_INS_OPZ, DIV_INS_OPZ, DIV_INS_OPZ, DIV_INS_OPZ, DIV_INS_OPZ, DIV_INS_OPZ}, // OPL3 4-op
  {DIV_INS_OPL, DIV_INS_OPL, DIV_INS_OPL, DIV_INS_OPZ, DIV_INS_OPZ, DIV_INS_OPZ, DIV_INS_OPZ, DIV_INS_OPZ, DIV_INS_OPZ, DIV_INS_OPL, DIV_INS_OPL, DIV_INS_OPL, DIV_INS_OPL, DIV_INS_OPL}, // OPL3 4-op + drums
  {DIV_INS_SCC, DIV_INS_SCC, DIV_INS_SCC, DIV_INS_SCC, DIV_INS_SCC}, // SCC
  {DIV_INS_N163, DIV_INS_N163, DIV_INS_N163, DIV_INS_N163, DIV_INS_N163, DIV_INS_N163, DIV_INS_N163, DIV_INS_N163}, // N163
  {DIV_INS_POKEY, DIV_INS_POKEY, DIV_INS_POKEY, DIV_INS_POKEY}, // POKEY
  {DIV_INS_BEEPER, DIV_INS_BEEPER, DIV_INS_BEEPER, DIV_INS_BEEPER, DIV_INS_BEEPER, DIV_INS_BEEPER}, // ZX beeper
  {DIV_INS_SWAN, DIV_INS_SWAN, DIV_INS_SWAN, DIV_INS_SWAN}, // Swan
  {DIV_INS_OPZ, DIV_INS_OPZ, DIV_INS_OPZ, DIV_INS_OPZ, DIV_INS_OPZ, DIV_INS_OPZ, DIV_INS_OPZ, DIV_INS_OPZ}, // Z
  {DIV_INS_MIKEY, DIV_INS_MIKEY, DIV_INS_MIKEY, DIV_INS_MIKEY}, // Lynx
  {DIV_INS_FM, DIV_INS_FM, DIV_INS_FM, DIV_INS_FM, DIV_INS_FM, DIV_INS_FM, DIV_INS_FM, DIV_INS_FM, DIV_INS_FM, DIV_INS_AY, DIV_INS_AY, DIV_INS_AY, DIV_INS_AMIGA, DIV_INS_AMIGA, DIV_INS_AMIGA, DIV_INS_AMIGA, DIV_INS_AMIGA, DIV_INS_AMIGA, DIV_INS_AMIGA}, // YM2610B (extended channel 3)
  {DIV_INS_VERA, DIV_INS_VERA, DIV_INS_VERA, DIV_INS_VERA, DIV_INS_VERA, DIV_INS_VERA, DIV_INS_VERA, DIV_INS_VERA, DIV_INS_VERA, DIV_INS_VERA, DIV_INS_VERA, DIV_INS_VERA, DIV_INS_VERA, DIV_INS_VERA, DIV_INS_VERA, DIV_INS_VERA, DIV_INS_AMIGA}, // VERA
  {DIV_INS_X1_010, DIV_INS_X1_010, DIV_INS_X1_010, DIV_INS_X1_010, DIV_INS_X1_010, DIV_INS_X1_010, DIV_INS_X1_010, DIV_INS_X1_010, DIV_INS_X1_010, DIV_INS_X1_010, DIV_INS_X1_010, DIV_INS_X1_010, DIV_INS_X1_010, DIV_INS_X1_010, DIV_INS_X1_010, DIV_INS_X1_010}, // X1-010
};

const char* DivEngine::getChannelName(int chan) {
  if (chan<0 || chan>chans) return "??";
  if (!song.chanName[chan].empty()) return song.chanName[chan].c_str();
  switch (sysOfChan[chan]) {
    case DIV_SYSTEM_NULL: case DIV_SYSTEM_YMU759:
      return chanNames[0][dispatchChanOfChan[chan]];
      break;
    case DIV_SYSTEM_GENESIS:
      return chanNames[1][dispatchChanOfChan[chan]];
      break;
    case DIV_SYSTEM_GENESIS_EXT:
    case DIV_SYSTEM_YM2612_EXT:
      return chanNames[2][dispatchChanOfChan[chan]];
      break;
    case DIV_SYSTEM_SMS:
      return chanNames[3][dispatchChanOfChan[chan]];
      break;
    case DIV_SYSTEM_SMS_OPLL: // this is flattened to SMS + OPLL.
    case DIV_SYSTEM_NES_VRC7: // this is flattened to NES + VRC7.
      return "??";
      break;
    case DIV_SYSTEM_GB:
      return chanNames[4][dispatchChanOfChan[chan]];
      break;
    case DIV_SYSTEM_PCE:
    case DIV_SYSTEM_SFX_BEEPER:
      return chanNames[5][dispatchChanOfChan[chan]];
      break;
    case DIV_SYSTEM_NES:
      return chanNames[6][dispatchChanOfChan[chan]];
      break;
    case DIV_SYSTEM_C64_6581: case DIV_SYSTEM_C64_8580:
      return chanNames[7][dispatchChanOfChan[chan]];
      break;
    case DIV_SYSTEM_ARCADE:
    case DIV_SYSTEM_OPZ:
      return chanNames[8][dispatchChanOfChan[chan]];
      break;
    case DIV_SYSTEM_YM2610:
    case DIV_SYSTEM_YM2610_FULL:
      return chanNames[9][dispatchChanOfChan[chan]];
      break;
    case DIV_SYSTEM_YM2610_EXT:
    case DIV_SYSTEM_YM2610_FULL_EXT:
      return chanNames[10][dispatchChanOfChan[chan]];
      break;
    case DIV_SYSTEM_AY8910:
    case DIV_SYSTEM_AY8914:
      return chanNames[11][dispatchChanOfChan[chan]];
      break;
    case DIV_SYSTEM_AMIGA:
    case DIV_SYSTEM_POKEY:
    case DIV_SYSTEM_LYNX:
      return chanNames[12][dispatchChanOfChan[chan]];
      break;
    case DIV_SYSTEM_SWAN:
      return chanNames[38][dispatchChanOfChan[chan]];
      break;
    case DIV_SYSTEM_YM2151:
      return chanNames[13][dispatchChanOfChan[chan]];
      break;
    case DIV_SYSTEM_YM2612:
      return chanNames[14][dispatchChanOfChan[chan]];
      break;
    case DIV_SYSTEM_TIA:
      return chanNames[15][dispatchChanOfChan[chan]];
      break;
    case DIV_SYSTEM_VIC20:
      return chanNames[18][dispatchChanOfChan[chan]];
      break;
    case DIV_SYSTEM_PET:
      return chanNames[19][dispatchChanOfChan[chan]];
      break;
    case DIV_SYSTEM_SNES:
    case DIV_SYSTEM_N163:
    case DIV_SYSTEM_RF5C68:
      return chanNames[20][dispatchChanOfChan[chan]];
      break;
    case DIV_SYSTEM_VRC6:
      return chanNames[21][dispatchChanOfChan[chan]];
      break;
    case DIV_SYSTEM_OPLL:
    case DIV_SYSTEM_OPL:
    case DIV_SYSTEM_OPL2:
    case DIV_SYSTEM_VRC7:
      return chanNames[22][dispatchChanOfChan[chan]];
      break;
    case DIV_SYSTEM_FDS:
      return chanNames[23][dispatchChanOfChan[chan]];
      break;
    case DIV_SYSTEM_MMC5:
      return chanNames[24][dispatchChanOfChan[chan]];
      break;
    case DIV_SYSTEM_OPN:
      return chanNames[25][dispatchChanOfChan[chan]];
      break;
    case DIV_SYSTEM_PC98:
      return chanNames[26][dispatchChanOfChan[chan]];
      break;
    case DIV_SYSTEM_OPL3:
      return chanNames[27][dispatchChanOfChan[chan]];
      break;
    case DIV_SYSTEM_MULTIPCM:
    case DIV_SYSTEM_SEGAPCM:
    case DIV_SYSTEM_SEGAPCM_COMPAT:
    case DIV_SYSTEM_X1_010:
      return chanNames[28][dispatchChanOfChan[chan]];
      break;
    case DIV_SYSTEM_PCSPKR:
    case DIV_SYSTEM_POKEMINI:
      return chanNames[29][dispatchChanOfChan[chan]];
      break;
    case DIV_SYSTEM_VBOY:
    case DIV_SYSTEM_SCC:
      return chanNames[30][dispatchChanOfChan[chan]];
      break;
    case DIV_SYSTEM_YM2610B:
      return chanNames[31][dispatchChanOfChan[chan]];
      break;
    case DIV_SYSTEM_YM2610B_EXT:
      return chanNames[37][dispatchChanOfChan[chan]];
      break;
    case DIV_SYSTEM_OPLL_DRUMS:
    case DIV_SYSTEM_OPL_DRUMS:
    case DIV_SYSTEM_OPL2_DRUMS:
      return chanNames[32][dispatchChanOfChan[chan]];
      break;
    case DIV_SYSTEM_OPL3_DRUMS:
      return chanNames[33][dispatchChanOfChan[chan]];
      break;
    case DIV_SYSTEM_SAA1099:
      return chanNames[16][dispatchChanOfChan[chan]];
      break;
    case DIV_SYSTEM_AY8930:
      return chanNames[17][dispatchChanOfChan[chan]];
      break;
    case DIV_SYSTEM_QSOUND:
      return chanNames[36][dispatchChanOfChan[chan]];
      break;
    case DIV_SYSTEM_VERA:
      return chanNames[39][dispatchChanOfChan[chan]];
      break;
  }
  return "??";
}

const char* DivEngine::getChannelShortName(int chan) {
  if (chan<0 || chan>chans) return "??";
  if (!song.chanShortName[chan].empty()) return song.chanShortName[chan].c_str();
  switch (sysOfChan[chan]) {
    case DIV_SYSTEM_NULL: case DIV_SYSTEM_YMU759:
      return chanShortNames[0][dispatchChanOfChan[chan]];
      break;
    case DIV_SYSTEM_GENESIS:
      return chanShortNames[1][dispatchChanOfChan[chan]];
      break;
    case DIV_SYSTEM_GENESIS_EXT:
    case DIV_SYSTEM_YM2612_EXT:
      return chanShortNames[2][dispatchChanOfChan[chan]];
      break;
    case DIV_SYSTEM_SMS:
      return chanShortNames[3][dispatchChanOfChan[chan]];
      break;
    case DIV_SYSTEM_SMS_OPLL: // this is flattened to SMS + OPLL.
    case DIV_SYSTEM_NES_VRC7: // this is flattened to NES + VRC7.
      return "??";
      break;
    case DIV_SYSTEM_GB:
      return chanShortNames[4][dispatchChanOfChan[chan]];
      break;
    case DIV_SYSTEM_PCE:
    case DIV_SYSTEM_SFX_BEEPER:
      return chanShortNames[5][dispatchChanOfChan[chan]];
      break;
    case DIV_SYSTEM_NES:
      return chanShortNames[6][dispatchChanOfChan[chan]];
      break;
    case DIV_SYSTEM_C64_6581: case DIV_SYSTEM_C64_8580:
      return chanShortNames[7][dispatchChanOfChan[chan]];
      break;
    case DIV_SYSTEM_ARCADE:
    case DIV_SYSTEM_OPZ:
      return chanShortNames[8][dispatchChanOfChan[chan]];
      break;
    case DIV_SYSTEM_YM2610:
    case DIV_SYSTEM_YM2610_FULL:
      return chanShortNames[9][dispatchChanOfChan[chan]];
      break;
    case DIV_SYSTEM_YM2610_EXT:
    case DIV_SYSTEM_YM2610_FULL_EXT:
      return chanShortNames[10][dispatchChanOfChan[chan]];
      break;
    case DIV_SYSTEM_AY8910:
    case DIV_SYSTEM_AY8914:
      return chanShortNames[11][dispatchChanOfChan[chan]];
      break;
    case DIV_SYSTEM_AMIGA:
    case DIV_SYSTEM_POKEY:
    case DIV_SYSTEM_SWAN:
    case DIV_SYSTEM_LYNX:
      return chanShortNames[12][dispatchChanOfChan[chan]];
      break;
    case DIV_SYSTEM_YM2151:
      return chanShortNames[13][dispatchChanOfChan[chan]];
      break;
    case DIV_SYSTEM_YM2612:
      return chanShortNames[14][dispatchChanOfChan[chan]];
      break;
    case DIV_SYSTEM_TIA:
      return chanShortNames[15][dispatchChanOfChan[chan]];
      break;
    case DIV_SYSTEM_VIC20:
      return chanShortNames[18][dispatchChanOfChan[chan]];
      break;
    case DIV_SYSTEM_PET:
      return chanShortNames[19][dispatchChanOfChan[chan]];
      break;
    case DIV_SYSTEM_SNES:
    case DIV_SYSTEM_N163:
    case DIV_SYSTEM_RF5C68:
      return chanShortNames[20][dispatchChanOfChan[chan]];
      break;
    case DIV_SYSTEM_VRC6:
      return chanShortNames[21][dispatchChanOfChan[chan]];
      break;
    case DIV_SYSTEM_OPLL:
    case DIV_SYSTEM_OPL:
    case DIV_SYSTEM_OPL2:
    case DIV_SYSTEM_VRC7:
      return chanShortNames[22][dispatchChanOfChan[chan]];
      break;
    case DIV_SYSTEM_FDS:
      return chanShortNames[23][dispatchChanOfChan[chan]];
      break;
    case DIV_SYSTEM_MMC5:
      return chanShortNames[24][dispatchChanOfChan[chan]];
      break;
    case DIV_SYSTEM_OPN:
      return chanShortNames[25][dispatchChanOfChan[chan]];
      break;
    case DIV_SYSTEM_PC98:
      return chanShortNames[26][dispatchChanOfChan[chan]];
      break;
    case DIV_SYSTEM_OPL3:
      return chanShortNames[27][dispatchChanOfChan[chan]];
      break;
    case DIV_SYSTEM_MULTIPCM:
    case DIV_SYSTEM_SEGAPCM:
    case DIV_SYSTEM_SEGAPCM_COMPAT:
    case DIV_SYSTEM_X1_010:
      return chanShortNames[28][dispatchChanOfChan[chan]];
      break;
    case DIV_SYSTEM_PCSPKR:
    case DIV_SYSTEM_POKEMINI:
      return chanShortNames[29][dispatchChanOfChan[chan]];
      break;
    case DIV_SYSTEM_VBOY:
    case DIV_SYSTEM_SCC:
      return chanShortNames[30][dispatchChanOfChan[chan]];
      break;
    case DIV_SYSTEM_YM2610B:
      return chanShortNames[31][dispatchChanOfChan[chan]];
      break;
    case DIV_SYSTEM_YM2610B_EXT:
      return chanShortNames[37][dispatchChanOfChan[chan]];
      break;
    case DIV_SYSTEM_OPLL_DRUMS:
    case DIV_SYSTEM_OPL_DRUMS:
    case DIV_SYSTEM_OPL2_DRUMS:
      return chanShortNames[32][dispatchChanOfChan[chan]];
      break;
    case DIV_SYSTEM_OPL3_DRUMS:
      return chanShortNames[33][dispatchChanOfChan[chan]];
      break;
    case DIV_SYSTEM_SAA1099:
      return chanShortNames[16][dispatchChanOfChan[chan]];
      break;
    case DIV_SYSTEM_AY8930:
      return chanShortNames[17][dispatchChanOfChan[chan]];
      break;
    case DIV_SYSTEM_QSOUND:
      return chanShortNames[36][dispatchChanOfChan[chan]];
      break;
    case DIV_SYSTEM_VERA:
      return chanShortNames[0][dispatchChanOfChan[chan]];
      break;
  }
  return "??";
}

int DivEngine::getChannelType(int chan) {
  switch (sysOfChan[chan]) {
    case DIV_SYSTEM_NULL: case DIV_SYSTEM_YMU759:
      return chanTypes[0][dispatchChanOfChan[chan]];
      break;
    case DIV_SYSTEM_GENESIS:
      return chanTypes[1][dispatchChanOfChan[chan]];
      break;
    case DIV_SYSTEM_GENESIS_EXT:
    case DIV_SYSTEM_YM2612_EXT:
      return chanTypes[2][dispatchChanOfChan[chan]];
      break;
    case DIV_SYSTEM_SMS:
      return chanTypes[3][dispatchChanOfChan[chan]];
      break;
    case DIV_SYSTEM_SMS_OPLL: // this is flattened to SMS + OPLL.
    case DIV_SYSTEM_NES_VRC7: // this is flattened to NES + VRC7.
      return 0;
      break;
    case DIV_SYSTEM_GB:
      return chanTypes[4][dispatchChanOfChan[chan]];
      break;
    case DIV_SYSTEM_PCE:
    case DIV_SYSTEM_SFX_BEEPER:
      return chanTypes[5][dispatchChanOfChan[chan]];
      break;
    case DIV_SYSTEM_NES:
      return chanTypes[6][dispatchChanOfChan[chan]];
      break;
    case DIV_SYSTEM_C64_6581: case DIV_SYSTEM_C64_8580:
      return chanTypes[7][dispatchChanOfChan[chan]];
      break;
    case DIV_SYSTEM_ARCADE:
    case DIV_SYSTEM_OPZ:
      return chanTypes[8][dispatchChanOfChan[chan]];
      break;
    case DIV_SYSTEM_YM2610:
    case DIV_SYSTEM_YM2610_FULL:
      return chanTypes[9][dispatchChanOfChan[chan]];
      break;
    case DIV_SYSTEM_YM2610_EXT:
    case DIV_SYSTEM_YM2610_FULL_EXT:
      return chanTypes[10][dispatchChanOfChan[chan]];
      break;
    case DIV_SYSTEM_AY8910:
    case DIV_SYSTEM_AY8914:
      return chanTypes[11][dispatchChanOfChan[chan]];
      break;
    case DIV_SYSTEM_AMIGA:
    case DIV_SYSTEM_POKEY:
      return chanTypes[12][dispatchChanOfChan[chan]];
      break;
    case DIV_SYSTEM_YM2151:
      return chanTypes[13][dispatchChanOfChan[chan]];
      break;
    case DIV_SYSTEM_YM2612:
      return chanTypes[14][dispatchChanOfChan[chan]];
      break;
    case DIV_SYSTEM_TIA:
      return chanTypes[15][dispatchChanOfChan[chan]];
      break;
    case DIV_SYSTEM_VIC20:
      return chanTypes[18][dispatchChanOfChan[chan]];
      break;
    case DIV_SYSTEM_PET:
      return chanTypes[19][dispatchChanOfChan[chan]];
      break;
    case DIV_SYSTEM_SNES:
    case DIV_SYSTEM_N163:
    case DIV_SYSTEM_RF5C68:
      return chanTypes[20][dispatchChanOfChan[chan]];
      break;
    case DIV_SYSTEM_VRC6:
      return chanTypes[21][dispatchChanOfChan[chan]];
      break;
    case DIV_SYSTEM_OPLL:
    case DIV_SYSTEM_OPL:
    case DIV_SYSTEM_OPL2:
    case DIV_SYSTEM_VRC7:
      return chanTypes[22][dispatchChanOfChan[chan]];
      break;
    case DIV_SYSTEM_FDS:
      return chanTypes[23][dispatchChanOfChan[chan]];
      break;
    case DIV_SYSTEM_MMC5:
      return chanTypes[24][dispatchChanOfChan[chan]];
      break;
    case DIV_SYSTEM_OPN:
      return chanTypes[25][dispatchChanOfChan[chan]];
      break;
    case DIV_SYSTEM_PC98:
      return chanTypes[26][dispatchChanOfChan[chan]];
      break;
    case DIV_SYSTEM_OPL3:
      return chanTypes[27][dispatchChanOfChan[chan]];
      break;
    case DIV_SYSTEM_MULTIPCM:
    case DIV_SYSTEM_SEGAPCM:
    case DIV_SYSTEM_SEGAPCM_COMPAT:
    case DIV_SYSTEM_QSOUND:
      return chanTypes[28][dispatchChanOfChan[chan]];
      break;
    case DIV_SYSTEM_PCSPKR:
    case DIV_SYSTEM_POKEMINI:
      return chanTypes[29][dispatchChanOfChan[chan]];
      break;
    case DIV_SYSTEM_VBOY:
    case DIV_SYSTEM_SCC:
      return chanTypes[30][dispatchChanOfChan[chan]];
      break;
    case DIV_SYSTEM_YM2610B:
      return chanTypes[31][dispatchChanOfChan[chan]];
      break;
    case DIV_SYSTEM_YM2610B_EXT:
      return chanTypes[37][dispatchChanOfChan[chan]];
      break;
    case DIV_SYSTEM_OPLL_DRUMS:
    case DIV_SYSTEM_OPL_DRUMS:
    case DIV_SYSTEM_OPL2_DRUMS:
      return chanTypes[32][dispatchChanOfChan[chan]];
      break;
    case DIV_SYSTEM_OPL3_DRUMS:
      return chanTypes[33][dispatchChanOfChan[chan]];
      break;
    case DIV_SYSTEM_SAA1099:
      return chanTypes[16][dispatchChanOfChan[chan]];
      break;
    case DIV_SYSTEM_AY8930:
      return chanTypes[17][dispatchChanOfChan[chan]];
      break;
    case DIV_SYSTEM_LYNX:
      return chanTypes[36][dispatchChanOfChan[chan]];
      break;
    case DIV_SYSTEM_VERA:
      return chanTypes[38][dispatchChanOfChan[chan]];
      break;
    case DIV_SYSTEM_X1_010:
      return chanTypes[39][dispatchChanOfChan[chan]];
      break;
    case DIV_SYSTEM_SWAN:
      return chanTypes[40][dispatchChanOfChan[chan]];
      break;
  }
  return 1;
}

DivInstrumentType DivEngine::getPreferInsType(int chan) {
  switch (sysOfChan[chan]) {
    case DIV_SYSTEM_NULL: case DIV_SYSTEM_YMU759:
      return chanPrefType[0][dispatchChanOfChan[chan]];
      break;
    case DIV_SYSTEM_GENESIS:
      return chanPrefType[1][dispatchChanOfChan[chan]];
      break;
    case DIV_SYSTEM_GENESIS_EXT:
    case DIV_SYSTEM_YM2612_EXT:
      return chanPrefType[2][dispatchChanOfChan[chan]];
      break;
    case DIV_SYSTEM_SMS:
      return chanPrefType[3][dispatchChanOfChan[chan]];
      break;
    case DIV_SYSTEM_SMS_OPLL: // this is flattened to SMS + OPLL.
    case DIV_SYSTEM_NES_VRC7: // this is flattened to NES + VRC7.
      return DIV_INS_OPLL;
      break;
    case DIV_SYSTEM_GB:
      return chanPrefType[4][dispatchChanOfChan[chan]];
      break;
    case DIV_SYSTEM_PCE:
      return chanPrefType[5][dispatchChanOfChan[chan]];
      break;
    case DIV_SYSTEM_NES:
      return chanPrefType[6][dispatchChanOfChan[chan]];
      break;
    case DIV_SYSTEM_C64_6581: case DIV_SYSTEM_C64_8580:
      return chanPrefType[7][dispatchChanOfChan[chan]];
      break;
    case DIV_SYSTEM_ARCADE:
      return chanPrefType[8][dispatchChanOfChan[chan]];
      break;
    case DIV_SYSTEM_YM2610:
    case DIV_SYSTEM_YM2610_FULL:
      return chanPrefType[9][dispatchChanOfChan[chan]];
      break;
    case DIV_SYSTEM_YM2610_EXT:
    case DIV_SYSTEM_YM2610_FULL_EXT:
      return chanPrefType[10][dispatchChanOfChan[chan]];
      break;
    case DIV_SYSTEM_AY8910:
    case DIV_SYSTEM_AY8914:
      return chanPrefType[11][dispatchChanOfChan[chan]];
      break;
    case DIV_SYSTEM_AMIGA:
      return chanPrefType[12][dispatchChanOfChan[chan]];
      break;
    case DIV_SYSTEM_YM2151:
      return chanPrefType[13][dispatchChanOfChan[chan]];
      break;
    case DIV_SYSTEM_YM2612:
      return chanPrefType[14][dispatchChanOfChan[chan]];
      break;
    case DIV_SYSTEM_TIA:
      return chanPrefType[15][dispatchChanOfChan[chan]];
      break;
    case DIV_SYSTEM_VIC20:
      return chanPrefType[18][dispatchChanOfChan[chan]];
      break;
    case DIV_SYSTEM_PET:
      return chanPrefType[19][dispatchChanOfChan[chan]];
      break;
    case DIV_SYSTEM_SNES:
    case DIV_SYSTEM_RF5C68:
      return chanPrefType[20][dispatchChanOfChan[chan]];
      break;
    case DIV_SYSTEM_VRC6:
      return chanPrefType[21][dispatchChanOfChan[chan]];
      break;
    case DIV_SYSTEM_OPLL:
    case DIV_SYSTEM_VRC7:
      return chanPrefType[22][dispatchChanOfChan[chan]];
      break;
    case DIV_SYSTEM_FDS:
      return chanPrefType[23][dispatchChanOfChan[chan]];
      break;
    case DIV_SYSTEM_MMC5:
      return chanPrefType[24][dispatchChanOfChan[chan]];
      break;
    case DIV_SYSTEM_OPN:
      return chanPrefType[25][dispatchChanOfChan[chan]];
      break;
    case DIV_SYSTEM_PC98:
      return chanPrefType[26][dispatchChanOfChan[chan]];
      break;
    case DIV_SYSTEM_OPL:
    case DIV_SYSTEM_OPL2:
    case DIV_SYSTEM_OPL3:
      return chanPrefType[27][dispatchChanOfChan[chan]];
      break;
    case DIV_SYSTEM_MULTIPCM:
    case DIV_SYSTEM_SEGAPCM:
    case DIV_SYSTEM_SEGAPCM_COMPAT:
    case DIV_SYSTEM_QSOUND:
      return chanPrefType[28][dispatchChanOfChan[chan]];
      break;
    case DIV_SYSTEM_PCSPKR:
    case DIV_SYSTEM_POKEMINI:
      return chanPrefType[29][dispatchChanOfChan[chan]];
      break;
    case DIV_SYSTEM_VBOY:
      return chanPrefType[30][dispatchChanOfChan[chan]];
      break;
    case DIV_SYSTEM_SCC:
      return chanPrefType[36][dispatchChanOfChan[chan]];
      break;
    case DIV_SYSTEM_N163:
      return chanPrefType[37][dispatchChanOfChan[chan]];
      break;
    case DIV_SYSTEM_YM2610B:
      return chanPrefType[31][dispatchChanOfChan[chan]];
      break;
    case DIV_SYSTEM_YM2610B_EXT:
      return chanPrefType[43][dispatchChanOfChan[chan]];
      break;
    case DIV_SYSTEM_OPLL_DRUMS:
      return chanPrefType[32][dispatchChanOfChan[chan]];
      break;
    case DIV_SYSTEM_OPL_DRUMS:
    case DIV_SYSTEM_OPL2_DRUMS:
    case DIV_SYSTEM_OPL3_DRUMS:
      return chanPrefType[33][dispatchChanOfChan[chan]];
      return chanPrefType[33][dispatchChanOfChan[chan]];
      break;
    case DIV_SYSTEM_SAA1099:
      return chanPrefType[16][dispatchChanOfChan[chan]];
      break;
    case DIV_SYSTEM_AY8930:
      return chanPrefType[17][dispatchChanOfChan[chan]];
      break;
    case DIV_SYSTEM_POKEY:
      return chanPrefType[38][dispatchChanOfChan[chan]];
      break;
    case DIV_SYSTEM_SFX_BEEPER:
      return chanPrefType[39][dispatchChanOfChan[chan]];
      break;
    case DIV_SYSTEM_SWAN:
      return chanPrefType[40][dispatchChanOfChan[chan]];
      break;
    case DIV_SYSTEM_OPZ:
      return chanPrefType[41][dispatchChanOfChan[chan]];
      break;
    case DIV_SYSTEM_LYNX:
      return chanPrefType[42][dispatchChanOfChan[chan]];
      break;
    case DIV_SYSTEM_VERA:
      return chanPrefType[44][dispatchChanOfChan[chan]];
      break;
    case DIV_SYSTEM_X1_010:
      return chanPrefType[45][dispatchChanOfChan[chan]];
      break;
  }
  return DIV_INS_FM;
}

bool DivEngine::isVGMExportable(DivSystem which) {
  switch (which) {
    case DIV_SYSTEM_SMS:
    case DIV_SYSTEM_GB:
    case DIV_SYSTEM_PCE:
    case DIV_SYSTEM_NES:
    case DIV_SYSTEM_YM2151:
    case DIV_SYSTEM_YM2612:
    case DIV_SYSTEM_YM2612_EXT:
    case DIV_SYSTEM_YM2610:
    case DIV_SYSTEM_YM2610_EXT:
    case DIV_SYSTEM_YM2610_FULL:
    case DIV_SYSTEM_YM2610_FULL_EXT:
    case DIV_SYSTEM_YM2610B:
    case DIV_SYSTEM_YM2610B_EXT:
    case DIV_SYSTEM_AY8910:
    case DIV_SYSTEM_AY8930:
    case DIV_SYSTEM_SAA1099:
    case DIV_SYSTEM_QSOUND:
    case DIV_SYSTEM_SEGAPCM:
    case DIV_SYSTEM_SEGAPCM_COMPAT:
    case DIV_SYSTEM_OPLL:
    case DIV_SYSTEM_OPLL_DRUMS:
    case DIV_SYSTEM_VRC7:
    case DIV_SYSTEM_X1_010:
    case DIV_SYSTEM_SWAN:
      return true;
    default:
      return false;
  }
  return false;
}<|MERGE_RESOLUTION|>--- conflicted
+++ resolved
@@ -662,15 +662,12 @@
       return "Taito Arcade Extended Channel 3";
     case DIV_SYSTEM_QSOUND:
       return "Capcom QSound";
-<<<<<<< HEAD
-    case DIV_SYSTEM_AY8914:
-      return "Intellivision";
-=======
     case DIV_SYSTEM_VERA:
       return "VERA";
     case DIV_SYSTEM_X1_010:
       return "Seta/Allumer X1-010";
->>>>>>> 74a23b3e
+    case DIV_SYSTEM_AY8914:
+      return "Intellivision";
   }
   return "Unknown";
 }
@@ -796,15 +793,12 @@
       return "Yamaha YM2610B Extended Channel 3";
     case DIV_SYSTEM_QSOUND:
       return "Capcom DL-1425";
-<<<<<<< HEAD
-    case DIV_SYSTEM_AY8914:
-      return "AY-3-8914";
-=======
     case DIV_SYSTEM_VERA:
       return "VERA";
     case DIV_SYSTEM_X1_010:
       return "Seta/Allumer X1-010";
->>>>>>> 74a23b3e
+    case DIV_SYSTEM_AY8914:
+      return "AY-3-8914";
   }
   return "Unknown";
 }
