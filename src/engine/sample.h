--- conflicted
+++ resolved
@@ -38,6 +38,8 @@
 enum DivSampleDepth: unsigned char {
   DIV_SAMPLE_DEPTH_1BIT=0,
   DIV_SAMPLE_DEPTH_1BIT_DPCM=1,
+  DIV_SAMPLE_DEPTH_AICA_ADPCM=2,
+  DIV_SAMPLE_DEPTH_YMZ_ADPCM=3,
   DIV_SAMPLE_DEPTH_QSOUND_ADPCM=4,
   DIV_SAMPLE_DEPTH_ADPCM_A=5,
   DIV_SAMPLE_DEPTH_ADPCM_B=6,
@@ -129,15 +131,9 @@
   unsigned char* dataBRR; // 9
   unsigned char* dataVOX; // 10
 
-<<<<<<< HEAD
-  unsigned int length8, length16, length1, lengthDPCM, lengthQSoundA, lengthA, lengthB, lengthX68, lengthBRR, lengthVOX;
-  unsigned int off8, off16, off1, offDPCM, offQSoundA, offA, offB, offX68, offBRR, offVOX;
-  unsigned int offSegaPCM, offQSound, offX1_010, offES5506, offSU;
-=======
   unsigned int length8, length16, length1, lengthDPCM, lengthAICA, lengthZ, lengthQSoundA, lengthA, lengthB, lengthX68, lengthBRR, lengthVOX;
   unsigned int off8, off16, off1, offDPCM, offAICA, offZ, offQSoundA, offA, offB, offX68, offBRR, offVOX;
-  unsigned int offSegaPCM, offQSound, offX1_010, offSU;
->>>>>>> 25ab4467
+  unsigned int offSegaPCM, offQSound, offX1_010, offES5506, offSU;
 
   unsigned int samples;
 
