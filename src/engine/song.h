--- conflicted
+++ resolved
@@ -107,13 +107,10 @@
   DIV_SYSTEM_SOUND_UNIT,
   DIV_SYSTEM_MSM6295,
   DIV_SYSTEM_MSM6258,
-<<<<<<< HEAD
   DIV_SYSTEM_YMZ280B,
-=======
   DIV_SYSTEM_NAMCO,
   DIV_SYSTEM_NAMCO_15XX,
   DIV_SYSTEM_NAMCO_CUS30,
->>>>>>> 7b2237ff
   DIV_SYSTEM_DUMMY
 };
 
