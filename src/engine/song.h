/**
 * Furnace Tracker - multi-system chiptune tracker
 * Copyright (C) 2021-2024 tildearrow and contributors
 *
 * This program is free software; you can redistribute it and/or modify
 * it under the terms of the GNU General Public License as published by
 * the Free Software Foundation; either version 2 of the License, or
 * (at your option) any later version.
 *
 * This program is distributed in the hope that it will be useful,
 * but WITHOUT ANY WARRANTY; without even the implied warranty of
 * MERCHANTABILITY or FITNESS FOR A PARTICULAR PURPOSE.  See the
 * GNU General Public License for more details.
 *
 * You should have received a copy of the GNU General Public License along
 * with this program; if not, write to the Free Software Foundation, Inc.,
 * 51 Franklin Street, Fifth Floor, Boston, MA 02110-1301 USA.
 */

#ifndef _SONG_H
#define _SONG_H
#include <stdio.h>
#include "../pch.h"

#include "defines.h"
#include "../ta-utils.h"
#include "config.h"
#include "orders.h"
#include "instrument.h"
#include "pattern.h"
#include "wavetable.h"
#include "sample.h"

enum DivSystem {
  DIV_SYSTEM_NULL=0,
  DIV_SYSTEM_YMU759,
  DIV_SYSTEM_GENESIS, // ** COMPOUND SYSTEM - DO NOT USE! **
  DIV_SYSTEM_GENESIS_EXT, // ** COMPOUND SYSTEM - DO NOT USE! **
  DIV_SYSTEM_SMS,
  DIV_SYSTEM_SMS_OPLL, // ** COMPOUND SYSTEM - DO NOT USE! **
  DIV_SYSTEM_GB,
  DIV_SYSTEM_PCE,
  DIV_SYSTEM_NES,
  DIV_SYSTEM_NES_VRC7, // ** COMPOUND SYSTEM - DO NOT USE! **
  DIV_SYSTEM_NES_FDS, // ** COMPOUND SYSTEM - DO NOT USE! **
  DIV_SYSTEM_C64_6581,
  DIV_SYSTEM_C64_8580,
  DIV_SYSTEM_ARCADE, // ** COMPOUND SYSTEM - DO NOT USE! **
  DIV_SYSTEM_YM2610,
  DIV_SYSTEM_YM2610_EXT,
  
  DIV_SYSTEM_AY8910,
  DIV_SYSTEM_AMIGA,
  DIV_SYSTEM_YM2151,
  DIV_SYSTEM_YM2612,
  DIV_SYSTEM_TIA,
  DIV_SYSTEM_SAA1099,
  DIV_SYSTEM_AY8930,
  DIV_SYSTEM_VIC20,
  DIV_SYSTEM_PET,
  DIV_SYSTEM_SNES,
  DIV_SYSTEM_VRC6,
  DIV_SYSTEM_OPLL,
  DIV_SYSTEM_FDS,
  DIV_SYSTEM_MMC5,
  DIV_SYSTEM_N163,
  DIV_SYSTEM_YM2203,
  DIV_SYSTEM_YM2203_EXT,
  DIV_SYSTEM_YM2608,
  DIV_SYSTEM_YM2608_EXT,
  DIV_SYSTEM_OPL,
  DIV_SYSTEM_OPL2,
  DIV_SYSTEM_OPL3,
  DIV_SYSTEM_MULTIPCM,
  DIV_SYSTEM_PCSPKR,
  DIV_SYSTEM_POKEY,
  DIV_SYSTEM_RF5C68,
  DIV_SYSTEM_SWAN,
  DIV_SYSTEM_OPZ,
  DIV_SYSTEM_POKEMINI,
  DIV_SYSTEM_SEGAPCM,
  DIV_SYSTEM_VBOY,
  DIV_SYSTEM_VRC7,
  DIV_SYSTEM_YM2610B,
  DIV_SYSTEM_SFX_BEEPER,
  DIV_SYSTEM_SFX_BEEPER_QUADTONE,
  DIV_SYSTEM_YM2612_EXT,
  DIV_SYSTEM_SCC,
  DIV_SYSTEM_OPL_DRUMS,
  DIV_SYSTEM_OPL2_DRUMS,
  DIV_SYSTEM_OPL3_DRUMS,
  DIV_SYSTEM_YM2610_FULL,
  DIV_SYSTEM_YM2610_FULL_EXT,
  DIV_SYSTEM_OPLL_DRUMS,
  DIV_SYSTEM_LYNX,
  DIV_SYSTEM_QSOUND,
  DIV_SYSTEM_VERA,
  DIV_SYSTEM_YM2610B_EXT,
  DIV_SYSTEM_SEGAPCM_COMPAT,
  DIV_SYSTEM_X1_010,
  DIV_SYSTEM_BUBSYS_WSG,
  DIV_SYSTEM_OPL4,
  DIV_SYSTEM_OPL4_DRUMS,
  DIV_SYSTEM_ES5506,
  DIV_SYSTEM_Y8950,
  DIV_SYSTEM_Y8950_DRUMS,
  DIV_SYSTEM_SCC_PLUS,
  DIV_SYSTEM_SOUND_UNIT,
  DIV_SYSTEM_MSM6295,
  DIV_SYSTEM_MSM6258,
  DIV_SYSTEM_YMZ280B,
  DIV_SYSTEM_NAMCO,
  DIV_SYSTEM_NAMCO_15XX,
  DIV_SYSTEM_NAMCO_CUS30,
  DIV_SYSTEM_YM2612_DUALPCM,
  DIV_SYSTEM_YM2612_DUALPCM_EXT,
  DIV_SYSTEM_MSM5232,
  DIV_SYSTEM_T6W28,
  DIV_SYSTEM_K007232,
  DIV_SYSTEM_GA20,
  DIV_SYSTEM_PCM_DAC,
  DIV_SYSTEM_PONG,
  DIV_SYSTEM_DUMMY,
  DIV_SYSTEM_YM2612_CSM,
  DIV_SYSTEM_YM2610_CSM,
  DIV_SYSTEM_YM2610B_CSM,
  DIV_SYSTEM_YM2203_CSM,
  DIV_SYSTEM_YM2608_CSM,
  DIV_SYSTEM_SM8521,
  DIV_SYSTEM_PV1000,
  DIV_SYSTEM_K053260,
  DIV_SYSTEM_TED,
  DIV_SYSTEM_C140,
  DIV_SYSTEM_C219,
<<<<<<< HEAD
  DIV_SYSTEM_CPT100
=======
  DIV_SYSTEM_ESFM,
  DIV_SYSTEM_POWERNOISE,
>>>>>>> 35b05431
};

enum DivEffectType: unsigned short {
  DIV_EFFECT_NULL=0,
  DIV_EFFECT_DUMMY,
  DIV_EFFECT_EXTERNAL,
  DIV_EFFECT_VOLUME,
  DIV_EFFECT_FILTER
};

struct DivGroovePattern {
  unsigned char val[16];
  unsigned char len;
  DivGroovePattern():
    len(1) {
      memset(val,6,16);
    }
};

struct DivSubSong {
  String name, notes;
  unsigned char hilightA, hilightB;
  unsigned char timeBase, arpLen;
  DivGroovePattern speeds;
  short virtualTempoN, virtualTempoD;
  float hz;
  int patLen, ordersLen;

  DivOrders orders;
  DivChannelData pat[DIV_MAX_CHANS];

  bool chanShow[DIV_MAX_CHANS];
  bool chanShowChanOsc[DIV_MAX_CHANS];
  unsigned char chanCollapse[DIV_MAX_CHANS];
  String chanName[DIV_MAX_CHANS];
  String chanShortName[DIV_MAX_CHANS];

  void clearData();
  void optimizePatterns();
  void rearrangePatterns();

  DivSubSong(): 
    hilightA(4),
    hilightB(16),
    timeBase(0),
    arpLen(1),
    virtualTempoN(150),
    virtualTempoD(150),
    hz(60.0),
    patLen(64),
    ordersLen(1) {
    for (int i=0; i<DIV_MAX_CHANS; i++) {
      chanShow[i]=true;
      chanShowChanOsc[i]=true;
      chanCollapse[i]=0;
    }
  }
};

struct DivAssetDir {
  String name;
  std::vector<int> entries;

  DivAssetDir():
    name("New Directory") {}
  DivAssetDir(String n):
    name(n) {}
};

struct DivEffectStorage {
  DivEffectType id;
  unsigned short slot, storageVer;
  float dryWet;
  unsigned char* storage;
  size_t storageLen;
  DivEffectStorage():
    id(DIV_EFFECT_NULL),
    slot(0),
    storageVer(0),
    dryWet(1.0f),
    storage(NULL),
    storageLen(0) {}
};

struct DivSong {
  // version number used for saving the song.
  // Furnace will save using the latest possible version,
  // known version numbers:
  // - 26: v1.1.3
  //   - changes height of FDS wave to 6-bit (it was 4-bit before)
  // - 25: v1.1
  //   - adds pattern names (in a rather odd way)
  //   - introduces SMS+OPLL system
  // - 24: v0.12/0.13/1.0
  //   - current format version
  //   - changes pattern length from char to int, probably to allow for size 256
  // - 23: ???
  //   - what happened here?
  // - 20: v11.1 (?)
  //   - E5xx effect range is now ±1 semitone
  // - 19: v11
  //   - introduces Arcade system
  //   - changes to the FM instrument format due to YMU759 being dropped
  // - 18: v10
  //   - radically changes STD instrument for Game Boy
  // - 17: v9
  //   - changes C64 volIsCutoff flag from int to char for unknown reasons
  // - 16: v8 (?)
  //   - introduces C64 system
  // - 15: v7 (?)
  // - 14: v6 (?)
  //   - introduces NES system
  //   - changes macro and wave values from char to int
  // - 13: v5.1
  //   - introduces PC Engine system in later version (how?)
  //   - stores highlight in file
  // - 12: v5 (?)
  //   - introduces Game Boy system
  //   - introduces wavetables
  // - 11: ???
  //   - introduces Sega Master System
  //   - custom Hz support
  //   - instrument type (FM/STD) present
  //   - prior to this version the instrument type depended on the system
  // - 10: ???
  //   - introduces multiple effect columns
  // - 9: v3.9
  //   - introduces Genesis system
  //   - introduces system number
  //   - patterns now stored in current known format
  // - 8: ???
  //   - only used in the Medivo YMU cover
  // - 7: ???
  //   - only present in a later version of First.dmf
  //   - pattern format changes: empty field is 0xFF instead of 0x80
  //   - instrument now stored in pattern
  // - 5: BETA 3
  //   - adds arpeggio tick
  // - 4: BETA 2
  //   - possibly adds instrument number (stored in channel)?
  //   - cannot confirm as I don't have any version 4 modules
  // - 3: BETA 1
  //   - possibly the first version that could save
  //   - basic format, no system number, 16 instruments, one speed, YMU759-only
  //   - patterns were stored in a different format (chars instead of shorts) and no instrument
  //   - if somebody manages to find a version 2 or even 1 module, please tell me as it will be worth more than a luxury vehicle
  unsigned short version;
  bool isDMF;

  // system
  DivSystem system[DIV_MAX_CHIPS];
  unsigned char systemLen;
  float systemVol[DIV_MAX_CHIPS];
  float systemPan[DIV_MAX_CHIPS];
  float systemPanFR[DIV_MAX_CHIPS];
  DivConfig systemFlags[DIV_MAX_CHIPS];

  // song information
  String name, author, systemName;

  // legacy song information
  // those will be stored in .fur and mapped to VGM as:
  // category -> game name
  // writer -> ripper
  // createdDate -> year
  String carrier, composer, vendor, category, writer, arranger, copyright, manGroup, manInfo, createdDate, revisionDate;

  // more VGM specific stuff
  String nameJ, authorJ, categoryJ, systemNameJ;

  // other things
  String notes;

  // module details
  int insLen, waveLen, sampleLen;
  float masterVol;
  float tuning;

  // compatibility flags
  bool limitSlides;
  // linear pitch
  // 0: not linear
  // 1: only pitch changes (04xy/E5xx) linear
  // 2: full linear
  unsigned char linearPitch;
  unsigned char pitchSlideSpeed;
  // loop behavior
  // 0: reset on loop
  // 1: fake reset on loop
  // 2: don't do anything on loop
  unsigned char loopModality;
  // cut/delay effect behavior
  // 0: strict (don't allow value higher than or equal to speed)
  // 1: broken (don't allow value higher than speed)
  // 2: lax (allow value higher than speed)
  unsigned char delayBehavior;
  // 0B/0D treatment
  // 0: normal (0B/0D accepted)
  // 1: old Furnace (first one accepted)
  // 2: DefleMask (0D takes priority over 0B)
  unsigned char jumpTreatment;
  bool properNoiseLayout;
  bool waveDutyIsVol;
  bool resetMacroOnPorta;
  bool legacyVolumeSlides;
  bool compatibleArpeggio;
  bool noteOffResetsSlides;
  bool targetResetsSlides;
  bool arpNonPorta;
  bool algMacroBehavior;
  bool brokenShortcutSlides;
  bool ignoreDuplicateSlides;
  bool stopPortaOnNoteOff;
  bool continuousVibrato;
  bool brokenDACMode;
  bool oneTickCut;
  bool newInsTriggersInPorta;
  bool arp0Reset;
  bool brokenSpeedSel;
  bool noSlidesOnFirstTick;
  bool rowResetsArpPos;
  bool ignoreJumpAtEnd;
  bool buggyPortaAfterSlide;
  bool gbInsAffectsEnvelope;
  bool sharedExtStat;
  bool ignoreDACModeOutsideIntendedChannel;
  bool e1e2AlsoTakePriority;
  bool newSegaPCM;
  bool fbPortaPause;
  bool snDutyReset;
  bool pitchMacroIsLinear;
  bool oldOctaveBoundary;
  bool noOPN2Vol;
  bool newVolumeScaling;
  bool volMacroLinger;
  bool brokenOutVol;
  bool brokenOutVol2;
  bool e1e2StopOnSameNote;
  bool brokenPortaArp;
  bool snNoLowPeriods;
  bool disableSampleMacro;
  bool autoSystem;
  bool oldArpStrategy;
  bool patchbayAuto;
  bool brokenPortaLegato;
  bool brokenFMOff;
  bool preNoteNoEffect;
  bool oldDPCM;
  bool resetArpPhaseOnNewNote;
  bool ceilVolumeScaling;
  bool oldAlwaysSetVolume;

  std::vector<DivInstrument*> ins;
  std::vector<DivWavetable*> wave;
  std::vector<DivSample*> sample;

  std::vector<DivSubSong*> subsong;
  std::vector<unsigned int> patchbay;
  std::vector<DivGroovePattern> grooves;

  std::vector<DivAssetDir> insDir;
  std::vector<DivAssetDir> waveDir;
  std::vector<DivAssetDir> sampleDir;

  std::vector<DivEffectStorage> effects;

  DivInstrument nullIns, nullInsOPLL, nullInsOPL, nullInsOPLDrums, nullInsQSound, nullInsESFM;
  DivWavetable nullWave;
  DivSample nullSample;

  /**
   * clear orders and patterns.
   */
  void clearSongData();

  /**
   * clear instruments.
   */
  void clearInstruments();

  /**
   * clear wavetables.
   */
  void clearWavetables();

  /**
   * clear samples.
   */
  void clearSamples();

  /**
   * unloads the song, freeing all memory associated with it.
   * use before destroying the object.
   */
  void unload();

  DivSong():
    version(0),
    isDMF(false),
    systemLen(2),
    name(""),
    author(""),
    systemName(""),
    carrier(""),
    composer(""),
    vendor(""),
    category(""),
    writer(""),
    arranger(""),
    copyright(""),
    manGroup(""),
    manInfo(""),
    createdDate(""),
    revisionDate(""),
    insLen(0),
    waveLen(0),
    sampleLen(0),
    masterVol(1.0f),
    tuning(440.0f),
    limitSlides(false),
    linearPitch(2),
    pitchSlideSpeed(4),
    loopModality(2),
    delayBehavior(2),
    jumpTreatment(0),
    properNoiseLayout(true),
    waveDutyIsVol(false),
    resetMacroOnPorta(false),
    legacyVolumeSlides(false),
    compatibleArpeggio(false),
    noteOffResetsSlides(true),
    targetResetsSlides(true),
    arpNonPorta(false),
    algMacroBehavior(false),
    brokenShortcutSlides(false),
    ignoreDuplicateSlides(false),
    stopPortaOnNoteOff(false),
    continuousVibrato(false),
    brokenDACMode(false),
    oneTickCut(false),
    newInsTriggersInPorta(true),
    arp0Reset(true),
    brokenSpeedSel(false),
    noSlidesOnFirstTick(false),
    rowResetsArpPos(false),
    ignoreJumpAtEnd(false),
    buggyPortaAfterSlide(false),
    gbInsAffectsEnvelope(true),
    sharedExtStat(true),
    ignoreDACModeOutsideIntendedChannel(false),
    e1e2AlsoTakePriority(false),
    newSegaPCM(true),
    fbPortaPause(false),
    snDutyReset(false),
    pitchMacroIsLinear(true),
    oldOctaveBoundary(false),
    noOPN2Vol(false),
    newVolumeScaling(true),
    volMacroLinger(true),
    brokenOutVol(false),
    brokenOutVol2(false),
    e1e2StopOnSameNote(false),
    brokenPortaArp(false),
    snNoLowPeriods(false),
    disableSampleMacro(false),
    autoSystem(true),
    oldArpStrategy(false),
    patchbayAuto(true),
    brokenPortaLegato(false),
    brokenFMOff(false),
    preNoteNoEffect(false),
    oldDPCM(false),
    resetArpPhaseOnNewNote(false),
    ceilVolumeScaling(false),
    oldAlwaysSetVolume(false) {
    for (int i=0; i<DIV_MAX_CHIPS; i++) {
      system[i]=DIV_SYSTEM_NULL;
      systemVol[i]=1.0;
      systemPan[i]=0.0;
      systemPanFR[i]=0.0;
    }
    subsong.push_back(new DivSubSong);
    system[0]=DIV_SYSTEM_YM2612;
    system[1]=DIV_SYSTEM_SMS;

    // OPLL default instrument contest winner - piano_guitar_idk by Weeppiko
    nullInsOPLL.type=DIV_INS_OPLL;
    nullInsOPLL.fm.opllPreset=0;
    nullInsOPLL.fm.alg=0;
    nullInsOPLL.fm.fb=7;
    nullInsOPLL.fm.fms=1;
    nullInsOPLL.fm.ams=0;
    nullInsOPLL.fm.op[0].ar=15;
    nullInsOPLL.fm.op[0].dr=5;
    nullInsOPLL.fm.op[0].sl=3;
    nullInsOPLL.fm.op[0].rr=3;
    nullInsOPLL.fm.op[0].tl=40;
    nullInsOPLL.fm.op[0].ksl=0;
    nullInsOPLL.fm.op[0].mult=5;
    nullInsOPLL.fm.op[0].am=0;
    nullInsOPLL.fm.op[0].vib=1;
    nullInsOPLL.fm.op[0].ksr=0;
    nullInsOPLL.fm.op[0].ssgEnv=8;
    nullInsOPLL.fm.op[1].ar=15;
    nullInsOPLL.fm.op[1].dr=1;
    nullInsOPLL.fm.op[1].sl=11;
    nullInsOPLL.fm.op[1].rr=6;
    nullInsOPLL.fm.op[1].tl=0;
    nullInsOPLL.fm.op[1].ksl=0;
    nullInsOPLL.fm.op[1].mult=1;
    nullInsOPLL.fm.op[1].am=0;
    nullInsOPLL.fm.op[1].vib=0;
    nullInsOPLL.fm.op[1].ksr=0;
    nullInsOPLL.fm.op[1].ssgEnv=8;
    nullInsOPLL.name="This is a bug! Report!";

    nullInsOPL.type=DIV_INS_OPL;
    nullInsOPL.fm.alg=0;
    nullInsOPL.fm.fb=7;
    nullInsOPL.fm.op[0].dr=2;
    nullInsOPL.fm.op[0].rr=7;
    nullInsOPL.fm.op[0].tl=22;
    nullInsOPL.fm.op[0].ksl=1;
    nullInsOPL.fm.op[0].mult=3;
    nullInsOPL.fm.op[1].tl=0;
    nullInsOPL.fm.op[1].dr=3;
    nullInsOPL.fm.op[1].rr=12;
    nullInsOPL.fm.op[1].mult=1;
    nullInsOPL.name="This is a bug! Report!";
    nullInsOPL.fm.kickFreq=(1<<10)|576;
    nullInsOPL.fm.snareHatFreq=(1<<10)|672;
    nullInsOPL.fm.tomTopFreq=896;

    nullInsOPLDrums=nullInsOPL;
    nullInsOPLDrums.type=DIV_INS_OPL_DRUMS;
    nullInsOPLDrums.fm.fixedDrums=true;

    for (int i=0; i<4; i++) {
      nullInsOPLDrums.fm.op[i].am=0;
      nullInsOPLDrums.fm.op[i].vib=0;
      nullInsOPLDrums.fm.op[i].ksr=0;
      nullInsOPLDrums.fm.op[i].sus=0;
      nullInsOPLDrums.fm.op[i].ws=0;
      nullInsOPLDrums.fm.op[i].ksl=0;
      nullInsOPLDrums.fm.op[i].tl=0;
    }

    // snare
    nullInsOPLDrums.fm.op[0].ar=13;
    nullInsOPLDrums.fm.op[0].dr=8;
    nullInsOPLDrums.fm.op[0].sl=4;
    nullInsOPLDrums.fm.op[0].rr=8;
    nullInsOPLDrums.fm.op[0].mult=1;

    // tom
    nullInsOPLDrums.fm.op[1].ar=15;
    nullInsOPLDrums.fm.op[1].dr=8;
    nullInsOPLDrums.fm.op[1].sl=5;
    nullInsOPLDrums.fm.op[1].rr=9;
    nullInsOPLDrums.fm.op[1].mult=5;

    // top
    nullInsOPLDrums.fm.op[2].ar=10;
    nullInsOPLDrums.fm.op[2].dr=10;
    nullInsOPLDrums.fm.op[2].sl=5;
    nullInsOPLDrums.fm.op[2].rr=5;
    nullInsOPLDrums.fm.op[2].mult=1;
    nullInsOPLDrums.fm.op[2].ksr=1;

    // hi-hat
    nullInsOPLDrums.fm.op[3].ar=12;
    nullInsOPLDrums.fm.op[3].dr=8;
    nullInsOPLDrums.fm.op[3].sl=10;
    nullInsOPLDrums.fm.op[3].rr=7;
    nullInsOPLDrums.fm.op[3].mult=2;

    nullInsQSound.std.panLMacro.mode=true;

    // ESFM default instrument - port of OPN default instrument
    nullInsESFM.esfm.noise=0;
    nullInsESFM.esfm.op[0].outLvl=0;
    nullInsESFM.esfm.op[0].modIn=4;
    nullInsESFM.esfm.op[0].dt=2;
    nullInsESFM.fm.op[0].tl=42;
    nullInsESFM.fm.op[0].ar=15;
    nullInsESFM.fm.op[0].dr=3;
    nullInsESFM.fm.op[0].sl=15;
    nullInsESFM.fm.op[0].rr=3;
    nullInsESFM.fm.op[0].mult=5;

    nullInsESFM.esfm.op[1].outLvl=0;
    nullInsESFM.esfm.op[1].modIn=7;
    nullInsESFM.esfm.op[1].dt=-3;
    nullInsESFM.fm.op[1].tl=18;
    nullInsESFM.fm.op[1].ar=15;
    nullInsESFM.fm.op[1].dr=3;
    nullInsESFM.fm.op[1].sl=15;
    nullInsESFM.fm.op[1].rr=4;
    nullInsESFM.fm.op[1].mult=1;

    nullInsESFM.esfm.op[2].outLvl=0;
    nullInsESFM.esfm.op[2].modIn=7;
    nullInsESFM.esfm.op[2].dt=2;
    nullInsESFM.fm.op[2].tl=48;
    nullInsESFM.fm.op[2].ar=15;
    nullInsESFM.fm.op[2].dr=2;
    nullInsESFM.fm.op[2].sl=11;
    nullInsESFM.fm.op[2].rr=1;
    nullInsESFM.fm.op[2].mult=1;
    nullInsESFM.fm.op[2].sus=1;

    nullInsESFM.esfm.op[3].outLvl=7;
    nullInsESFM.esfm.op[3].modIn=7;
    nullInsESFM.esfm.op[3].dt=-3;
    nullInsESFM.fm.op[3].tl=0;
    nullInsESFM.fm.op[3].ar=15;
    nullInsESFM.fm.op[3].dr=3;
    nullInsESFM.fm.op[3].sl=15;
    nullInsESFM.fm.op[3].rr=9;
    nullInsESFM.fm.op[3].mult=1;
  }
};

#endif<|MERGE_RESOLUTION|>--- conflicted
+++ resolved
@@ -132,12 +132,9 @@
   DIV_SYSTEM_TED,
   DIV_SYSTEM_C140,
   DIV_SYSTEM_C219,
-<<<<<<< HEAD
-  DIV_SYSTEM_CPT100
-=======
+  DIV_SYSTEM_CPT100,
   DIV_SYSTEM_ESFM,
   DIV_SYSTEM_POWERNOISE,
->>>>>>> 35b05431
 };
 
 enum DivEffectType: unsigned short {
