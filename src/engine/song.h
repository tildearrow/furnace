/**
 * Furnace Tracker - multi-system chiptune tracker
 * Copyright (C) 2021-2022 tildearrow and contributors
 *
 * This program is free software; you can redistribute it and/or modify
 * it under the terms of the GNU General Public License as published by
 * the Free Software Foundation; either version 2 of the License, or
 * (at your option) any later version.
 *
 * This program is distributed in the hope that it will be useful,
 * but WITHOUT ANY WARRANTY; without even the implied warranty of
 * MERCHANTABILITY or FITNESS FOR A PARTICULAR PURPOSE.  See the
 * GNU General Public License for more details.
 *
 * You should have received a copy of the GNU General Public License along
 * with this program; if not, write to the Free Software Foundation, Inc.,
 * 51 Franklin Street, Fifth Floor, Boston, MA 02110-1301 USA.
 */

#ifndef _SONG_H
#define _SONG_H
#include <stdio.h>
#include <vector>

#define DIV_MAX_CHANS 128

#include "../ta-utils.h"
#include "orders.h"
#include "instrument.h"
#include "pattern.h"
#include "wavetable.h"
#include "sample.h"

enum DivSystem {
  DIV_SYSTEM_NULL=0,
  DIV_SYSTEM_YMU759,
  DIV_SYSTEM_GENESIS, // ** COMPOUND SYSTEM - DO NOT USE! **
  DIV_SYSTEM_GENESIS_EXT, // ** COMPOUND SYSTEM - DO NOT USE! **
  DIV_SYSTEM_SMS,
  DIV_SYSTEM_SMS_OPLL, // ** COMPOUND SYSTEM - DO NOT USE! **
  DIV_SYSTEM_GB,
  DIV_SYSTEM_PCE,
  DIV_SYSTEM_NES,
  DIV_SYSTEM_NES_VRC7, // ** COMPOUND SYSTEM - DO NOT USE! **
  DIV_SYSTEM_C64_6581,
  DIV_SYSTEM_C64_8580,
  DIV_SYSTEM_ARCADE, // ** COMPOUND SYSTEM - DO NOT USE! **
  DIV_SYSTEM_YM2610,
  DIV_SYSTEM_YM2610_EXT,
  
  DIV_SYSTEM_AY8910,
  DIV_SYSTEM_AMIGA,
  DIV_SYSTEM_YM2151,
  DIV_SYSTEM_YM2612,
  DIV_SYSTEM_TIA,
  DIV_SYSTEM_SAA1099,
  DIV_SYSTEM_AY8930,
  DIV_SYSTEM_VIC20,
  DIV_SYSTEM_PET,
  DIV_SYSTEM_SNES,
  DIV_SYSTEM_VRC6,
  DIV_SYSTEM_OPLL,
  DIV_SYSTEM_FDS,
  DIV_SYSTEM_MMC5,
  DIV_SYSTEM_N163,
  DIV_SYSTEM_OPN,
  DIV_SYSTEM_PC98,
  DIV_SYSTEM_OPL,
  DIV_SYSTEM_OPL2,
  DIV_SYSTEM_OPL3,
  DIV_SYSTEM_MULTIPCM,
  DIV_SYSTEM_PCSPKR,
  DIV_SYSTEM_POKEY,
  DIV_SYSTEM_RF5C68,
  DIV_SYSTEM_SWAN,
  DIV_SYSTEM_OPZ,
  DIV_SYSTEM_POKEMINI,
  DIV_SYSTEM_SEGAPCM,
  DIV_SYSTEM_VBOY,
  DIV_SYSTEM_VRC7,
  DIV_SYSTEM_YM2610B,
  DIV_SYSTEM_SFX_BEEPER,
  DIV_SYSTEM_YM2612_EXT,
  DIV_SYSTEM_SCC,
  DIV_SYSTEM_OPL_DRUMS,
  DIV_SYSTEM_OPL2_DRUMS,
  DIV_SYSTEM_OPL3_DRUMS,
  DIV_SYSTEM_YM2610_FULL,
  DIV_SYSTEM_YM2610_FULL_EXT,
  DIV_SYSTEM_OPLL_DRUMS,
  DIV_SYSTEM_LYNX,
  DIV_SYSTEM_QSOUND,
  DIV_SYSTEM_VERA,
  DIV_SYSTEM_YM2610B_EXT,
  DIV_SYSTEM_SEGAPCM_COMPAT,
<<<<<<< HEAD
	DIV_SYSTEM_AY8914
=======
  DIV_SYSTEM_X1_010
>>>>>>> 74a23b3e
};

struct DivSong {
  // version number used for saving the song.
  // Furnace will save using the latest possible version,
  // known version numbers:
  // - 25: v1.1
  //   - adds pattern names (in a rather odd way)
  //   - introduces SMS+OPLL system
  // - 24: v0.12/0.13/1.0
  //   - current format version
  //   - changes pattern length from char to int, probably to allow for size 256
  // - 23: ???
  //   - what happened here?
  // - 20: v11.1 (?)
  //   - E5xx effect range is now ±1 semitone
  // - 19: v11
  //   - introduces Arcade system
  //   - changes to the FM instrument format due to YMU759 being dropped
  // - 18: v10
  //   - radically changes STD instrument for Game Boy
  // - 17: v9
  //   - changes C64 volIsCutoff flag from int to char for unknown reasons
  // - 16: v8 (?)
  //   - introduces C64 system
  // - 15: v7 (?)
  // - 14: v6 (?)
  //   - introduces NES system
  //   - changes macro and wave values from char to int
  // - 13: v5.1
  //   - introduces PC Engine system in later version (how?)
  //   - stores highlight in file
  // - 12: v5 (?)
  //   - introduces Game Boy system
  //   - introduces wavetables
  // - 11: ???
  //   - introduces Sega Master System
  //   - custom Hz support
  //   - instrument type (FM/STD) present
  //   - prior to this version the instrument type depended on the system
  // - 10: ???
  //   - introduces multiple effect columns
  // - 9: v3.9
  //   - introduces Genesis system
  //   - introduces system number
  // - 7: ???
  // - 5: BETA 3 (?)
  //   - adds arpeggio tick
  // - 3: BETA 2
  //   - possibly the first version that could save
  //   - basic format, no system number, 16 instruments, one speed, YMU759-only
  //   - if somebody manages to find a version 2 or even 1 module, please tell me as it will be worth more than a luxury vehicle
  unsigned short version;
  bool isDMF;

  // system
  DivSystem system[32];
  unsigned char systemLen;
  signed char systemVol[32];
  signed char systemPan[32];
  // interpretation of these flags varies depending on system.
  // - most systems:
  //   - bit 0: PAL
  // - NES:
  //   - bit 0-1: system type
  //     - 0: NTSC
  //     - 1: PAL
  //     - 2: Dendy
  // - SMS/SN76489:
  //   - bit 0-1: clock rate
  //     - 0: NTSC (3.58MHz)
  //     - 1: PAL (3.55MHz)
  //     - 2: Other (4MHz)
  //     - 3: half NTSC (1.79MHz)
  //   - bit 2-3: noise type
  //     - 0: Sega VDP (16-bit noise)
  //     - 1: real SN76489 (15-bit noise)
  //     - 2: real SN76489 with Atari-like short noise buzz (15-bit noise)
  //     - 3: Game Gear (16-bit noise, stereo)
  //   - bit 4: disable noise phase reset
  // - YM2612:
  //   - bit 0-1: clock rate
  //     - 0: Genesis NTSC (7.67MHz)
  //     - 1: Genesis PAL (7.61MHz)
  //     - 2: 8MHz
  //     - 3: AtGames Genesis (6.13MHz)
  // - YM2151:
  //   - bit 0-1: clock rate
  //     - 0: 3.58MHz (NTSC)
  //     - 1: 3.55MHz (PAL)
  //     - 2: 4MHz
  // - AY-3-8910/AY8930:
  //   - bit 0-3: clock rate
  //     - 0: 1.79MHz (MSX NTSC)
  //     - 1: 1.77MHz (ZX Spectrum, MSX PAL, etc.)
  //     - 2: 1.75MHz (ZX Spectrum)
  //     - 3: 2MHz (Atari ST)
  //     - 4: 1.5MHz (Vectrex)
  //     - 5: 1MHz (Amstrad CPC)
  //     - 6: 0.89MHz (Sunsoft 5B)
  //     - 7: 1.67MHz
  //     - 8: 0.83MHz (Sunsoft 5B on PAL)
  //     - 9: 1.10MHz (Gamate/VIC-20 PAL)
  //     - 10: 2.097152MHz (Game Boy)
  //   - bit 4-5: chip type (ignored on AY8914, AY8930)
  //     - 0: AY-3-8910 or similar
  //     - 1: YM2149
  //     - 2: Sunsoft 5B
  //   - bit 6: stereo
  //     - 0: mono
  //     - 1: stereo ABC
  // - SAA1099:
  //   - bit 0-1: clock rate
  //     - 0: 8MHz (SAM Coupé, Game Blaster)
  //     - 1: 7.15MHz
  //     - 2: 7.09MHz
  // - Amiga:
  //   - bit 0: clock rate
  //     - 0: 7.15MHz (NTSC)
  //     - 1: 7.09MHz (PAL)
  //   - bit 1: model
  //     - 0: Amiga 500
  //     - 1: Amiga 1200
  //   - bit 8-14: stereo separation
  //     - 0 is 0% while 127 is 100%
  // - PC Speaker:
  //   - bit 0-1: speaker type
  //     - 0: unfiltered
  //     - 1: cone
  //     - 2: piezo
  //     - 3: real (TODO)
  // - QSound:
  //   - bit 12-20: echo feedback
  //     - Valid values are 0-255
  //   - bit 0-11: echo delay length
  //     - Valid values are 0-2725
  //     - 0 is max length, 2725 is min length
  // - OPLL:
  //   - bit 0-3: clock rate
  //     - 0: NTSC (3.58MHz)
  //     - 1: PAL (3.55MHz)
  //     - 2: Other (4MHz)
  //     - 3: half NTSC (1.79MHz)
  //   - bit 4-7: patch set
  //     - 0: YM2413
  //     - 1: YMF281
  //     - 2: YM2423
  //     - 3: VRC7
  //     - 4: custom (TODO)
  // - X1-010:
  //   - bit 0-3: clock rate
  //     - 0: 16MHz (Seta 1)
  //     - 1: 16.67MHz (Seta 2)
  //   - bit 4: stereo
  //     - 0: mono
  //     - 1: stereo
  unsigned int systemFlags[32];

  // song information
  String name, author;

  // legacy song information
  String carrier, composer, vendor, category, writer, arranger, copyright, manGroup, manInfo, createdDate, revisionDate;

  // other things
  String chanName[DIV_MAX_CHANS];
  String chanShortName[DIV_MAX_CHANS];
  String notes;

  // highlight
  unsigned char hilightA, hilightB;

  // module details
  unsigned char timeBase, speed1, speed2, arpLen;
  bool pal;
  bool customTempo;
  int hz, patLen, ordersLen, insLen, waveLen, sampleLen;
  float masterVol;
  float tuning;

  // compatibility flags
  bool limitSlides;
  bool linearPitch;
  // loop behavior
  // 0: reset on loop
  // 1: fake reset on loop
  // 2: don't do anything on loop
  unsigned char loopModality;
  bool properNoiseLayout;
  bool waveDutyIsVol;
  bool resetMacroOnPorta;
  bool legacyVolumeSlides;
  bool compatibleArpeggio;
  bool noteOffResetsSlides;
  bool targetResetsSlides;
  bool arpNonPorta;
  bool algMacroBehavior;
  bool brokenShortcutSlides;
  bool ignoreDuplicateSlides;
  bool stopPortaOnNoteOff;
  bool continuousVibrato;

  DivOrders orders;
  std::vector<DivInstrument*> ins;
  DivChannelData pat[DIV_MAX_CHANS];
  std::vector<DivWavetable*> wave;
  std::vector<DivSample*> sample;

  bool chanShow[DIV_MAX_CHANS];
  bool chanCollapse[DIV_MAX_CHANS];

  DivInstrument nullIns;
  DivWavetable nullWave;
  DivSample nullSample;

  void unload();

  DivSong():
    version(0),
    isDMF(false),
    systemLen(2),
    name(""),
    author(""),
    carrier(""),
    composer(""),
    vendor(""),
    category(""),
    writer(""),
    arranger(""),
    copyright(""),
    manGroup(""),
    manInfo(""),
    createdDate(""),
    revisionDate(""),
    hilightA(4),
    hilightB(16),
    timeBase(0),
    speed1(6),
    speed2(6),
    arpLen(1),
    pal(true),
    customTempo(false),
    hz(60),
    patLen(64),
    ordersLen(1),
    insLen(0),
    waveLen(0),
    sampleLen(0),
    masterVol(1.0f),
    tuning(440.0f),
    limitSlides(false),
    linearPitch(true),
    loopModality(0),
    properNoiseLayout(false),
    waveDutyIsVol(false),
    resetMacroOnPorta(false),
    legacyVolumeSlides(false),
    compatibleArpeggio(false),
    noteOffResetsSlides(true),
    targetResetsSlides(true),
    arpNonPorta(false),
    algMacroBehavior(false),
    brokenShortcutSlides(false),
    ignoreDuplicateSlides(false),
    stopPortaOnNoteOff(false),
    continuousVibrato(false) {
    for (int i=0; i<32; i++) {
      system[i]=DIV_SYSTEM_NULL;
      systemVol[i]=64;
      systemPan[i]=0;
      systemFlags[i]=0;
    }
    for (int i=0; i<DIV_MAX_CHANS; i++) {
      chanShow[i]=true;
      chanCollapse[i]=false;
    }
    system[0]=DIV_SYSTEM_YM2612;
    system[1]=DIV_SYSTEM_SMS;
  }
};

#endif<|MERGE_RESOLUTION|>--- conflicted
+++ resolved
@@ -93,11 +93,8 @@
   DIV_SYSTEM_VERA,
   DIV_SYSTEM_YM2610B_EXT,
   DIV_SYSTEM_SEGAPCM_COMPAT,
-<<<<<<< HEAD
-	DIV_SYSTEM_AY8914
-=======
-  DIV_SYSTEM_X1_010
->>>>>>> 74a23b3e
+  DIV_SYSTEM_X1_010,
+  DIV_SYSTEM_AY8914
 };
 
 struct DivSong {
