--- conflicted
+++ resolved
@@ -93,10 +93,7 @@
   DIV_SYSTEM_VERA,
   DIV_SYSTEM_YM2610B_EXT,
   DIV_SYSTEM_SEGAPCM_COMPAT,
-<<<<<<< HEAD
-=======
   DIV_SYSTEM_X1_010
->>>>>>> b42ceae1
 };
 
 struct DivSong {
