--- conflicted
+++ resolved
@@ -132,11 +132,8 @@
   DIV_SYSTEM_TED,
   DIV_SYSTEM_C140,
   DIV_SYSTEM_C219,
-<<<<<<< HEAD
-  DIV_SYSTEM_ESFM
-=======
+  DIV_SYSTEM_ESFM,
   DIV_SYSTEM_ES5503
->>>>>>> 0ff35a28
 };
 
 enum DivEffectType: unsigned short {
