/**
 * Furnace Tracker - multi-system chiptune tracker
 * Copyright (C) 2021-2022 tildearrow and contributors
 *
 * This program is free software; you can redistribute it and/or modify
 * it under the terms of the GNU General Public License as published by
 * the Free Software Foundation; either version 2 of the License, or
 * (at your option) any later version.
 *
 * This program is distributed in the hope that it will be useful,
 * but WITHOUT ANY WARRANTY; without even the implied warranty of
 * MERCHANTABILITY or FITNESS FOR A PARTICULAR PURPOSE.  See the
 * GNU General Public License for more details.
 *
 * You should have received a copy of the GNU General Public License along
 * with this program; if not, write to the Free Software Foundation, Inc.,
 * 51 Franklin Street, Fifth Floor, Boston, MA 02110-1301 USA.
 */

#ifndef _SONG_H
#define _SONG_H
#include <stdio.h>
#include <vector>

#define DIV_MAX_CHANS 128

#include "../ta-utils.h"
#include "config.h"
#include "orders.h"
#include "instrument.h"
#include "pattern.h"
#include "wavetable.h"
#include "sample.h"

enum DivSystem {
  DIV_SYSTEM_NULL=0,
  DIV_SYSTEM_YMU759,
  DIV_SYSTEM_GENESIS, // ** COMPOUND SYSTEM - DO NOT USE! **
  DIV_SYSTEM_GENESIS_EXT, // ** COMPOUND SYSTEM - DO NOT USE! **
  DIV_SYSTEM_SMS,
  DIV_SYSTEM_SMS_OPLL, // ** COMPOUND SYSTEM - DO NOT USE! **
  DIV_SYSTEM_GB,
  DIV_SYSTEM_PCE,
  DIV_SYSTEM_NES,
  DIV_SYSTEM_NES_VRC7, // ** COMPOUND SYSTEM - DO NOT USE! **
  DIV_SYSTEM_NES_FDS, // ** COMPOUND SYSTEM - DO NOT USE! **
  DIV_SYSTEM_C64_6581,
  DIV_SYSTEM_C64_8580,
  DIV_SYSTEM_ARCADE, // ** COMPOUND SYSTEM - DO NOT USE! **
  DIV_SYSTEM_YM2610,
  DIV_SYSTEM_YM2610_EXT,
  
  DIV_SYSTEM_AY8910,
  DIV_SYSTEM_AMIGA,
  DIV_SYSTEM_YM2151,
  DIV_SYSTEM_YM2612,
  DIV_SYSTEM_TIA,
  DIV_SYSTEM_SAA1099,
  DIV_SYSTEM_AY8930,
  DIV_SYSTEM_VIC20,
  DIV_SYSTEM_PET,
  DIV_SYSTEM_SNES,
  DIV_SYSTEM_VRC6,
  DIV_SYSTEM_OPLL,
  DIV_SYSTEM_FDS,
  DIV_SYSTEM_MMC5,
  DIV_SYSTEM_N163,
  DIV_SYSTEM_OPN,
  DIV_SYSTEM_OPN_EXT,
  DIV_SYSTEM_PC98,
  DIV_SYSTEM_PC98_EXT,
  DIV_SYSTEM_OPL,
  DIV_SYSTEM_OPL2,
  DIV_SYSTEM_OPL3,
  DIV_SYSTEM_MULTIPCM,
  DIV_SYSTEM_PCSPKR,
  DIV_SYSTEM_POKEY,
  DIV_SYSTEM_RF5C68,
  DIV_SYSTEM_SWAN,
  DIV_SYSTEM_OPZ,
  DIV_SYSTEM_POKEMINI,
  DIV_SYSTEM_SEGAPCM,
  DIV_SYSTEM_VBOY,
  DIV_SYSTEM_VRC7,
  DIV_SYSTEM_YM2610B,
  DIV_SYSTEM_SFX_BEEPER,
  DIV_SYSTEM_YM2612_EXT,
  DIV_SYSTEM_SCC,
  DIV_SYSTEM_OPL_DRUMS,
  DIV_SYSTEM_OPL2_DRUMS,
  DIV_SYSTEM_OPL3_DRUMS,
  DIV_SYSTEM_YM2610_FULL,
  DIV_SYSTEM_YM2610_FULL_EXT,
  DIV_SYSTEM_OPLL_DRUMS,
  DIV_SYSTEM_LYNX,
  DIV_SYSTEM_QSOUND,
  DIV_SYSTEM_VERA,
  DIV_SYSTEM_YM2610B_EXT,
  DIV_SYSTEM_SEGAPCM_COMPAT,
  DIV_SYSTEM_X1_010,
  DIV_SYSTEM_BUBSYS_WSG,
  DIV_SYSTEM_OPL4,
  DIV_SYSTEM_OPL4_DRUMS,
  DIV_SYSTEM_ES5506,
  DIV_SYSTEM_Y8950,
  DIV_SYSTEM_Y8950_DRUMS,
  DIV_SYSTEM_SCC_PLUS,
  DIV_SYSTEM_SOUND_UNIT,
  DIV_SYSTEM_MSM6295,
  DIV_SYSTEM_MSM6258,
  DIV_SYSTEM_YMZ280B,
  DIV_SYSTEM_NAMCO,
  DIV_SYSTEM_NAMCO_15XX,
  DIV_SYSTEM_NAMCO_CUS30,
  DIV_SYSTEM_YM2612_FRAC,
  DIV_SYSTEM_YM2612_FRAC_EXT,
  DIV_SYSTEM_MSM5232,
  DIV_SYSTEM_T6W28,
  DIV_SYSTEM_PCM_DAC,
<<<<<<< HEAD
  DIV_SYSTEM_DUMMY,
  DIV_SYSTEM_MAX // boundary for max system number
=======
  DIV_SYSTEM_PONG,
  DIV_SYSTEM_DUMMY
>>>>>>> 9a1447e3
};

struct DivSubSong {
  String name, notes;
  unsigned char hilightA, hilightB;
  unsigned char timeBase, speed1, speed2, arpLen;
  short virtualTempoN, virtualTempoD;
  bool pal;
  bool customTempo;
  float hz;
  int patLen, ordersLen;

  DivOrders orders;
  DivChannelData pat[DIV_MAX_CHANS];

  bool chanShow[DIV_MAX_CHANS];
  unsigned char chanCollapse[DIV_MAX_CHANS];
  String chanName[DIV_MAX_CHANS];
  String chanShortName[DIV_MAX_CHANS];

  void clearData();
  void optimizePatterns();
  void rearrangePatterns();

  DivSubSong(): 
    hilightA(4),
    hilightB(16),
    timeBase(0),
    speed1(6),
    speed2(6),
    arpLen(1),
    virtualTempoN(150),
    virtualTempoD(150),
    pal(true),
    customTempo(false),
    hz(60.0),
    patLen(64),
    ordersLen(1) {
    for (int i=0; i<DIV_MAX_CHANS; i++) {
      chanShow[i]=true;
      chanCollapse[i]=0;
    }
  }
};

struct DivSong {
  // version number used for saving the song.
  // Furnace will save using the latest possible version,
  // known version numbers:
  // - 26: v1.1.3
  //   - changes height of FDS wave to 6-bit (it was 4-bit before)
  // - 25: v1.1
  //   - adds pattern names (in a rather odd way)
  //   - introduces SMS+OPLL system
  // - 24: v0.12/0.13/1.0
  //   - current format version
  //   - changes pattern length from char to int, probably to allow for size 256
  // - 23: ???
  //   - what happened here?
  // - 20: v11.1 (?)
  //   - E5xx effect range is now ±1 semitone
  // - 19: v11
  //   - introduces Arcade system
  //   - changes to the FM instrument format due to YMU759 being dropped
  // - 18: v10
  //   - radically changes STD instrument for Game Boy
  // - 17: v9
  //   - changes C64 volIsCutoff flag from int to char for unknown reasons
  // - 16: v8 (?)
  //   - introduces C64 system
  // - 15: v7 (?)
  // - 14: v6 (?)
  //   - introduces NES system
  //   - changes macro and wave values from char to int
  // - 13: v5.1
  //   - introduces PC Engine system in later version (how?)
  //   - stores highlight in file
  // - 12: v5 (?)
  //   - introduces Game Boy system
  //   - introduces wavetables
  // - 11: ???
  //   - introduces Sega Master System
  //   - custom Hz support
  //   - instrument type (FM/STD) present
  //   - prior to this version the instrument type depended on the system
  // - 10: ???
  //   - introduces multiple effect columns
  // - 9: v3.9
  //   - introduces Genesis system
  //   - introduces system number
  //   - patterns now stored in current known format
  // - 8: ???
  //   - only used in the Medivo YMU cover
  // - 7: ???
  //   - only present in a later version of First.dmf
  //   - pattern format changes: empty field is 0xFF instead of 0x80
  //   - instrument now stored in pattern
  // - 5: BETA 3
  //   - adds arpeggio tick
  // - 4: BETA 2
  //   - possibly adds instrument number (stored in channel)?
  //   - cannot confirm as I don't have any version 4 modules
  // - 3: BETA 1
  //   - possibly the first version that could save
  //   - basic format, no system number, 16 instruments, one speed, YMU759-only
  //   - patterns were stored in a different format (chars instead of shorts) and no instrument
  //   - if somebody manages to find a version 2 or even 1 module, please tell me as it will be worth more than a luxury vehicle
  unsigned short version;
  bool isDMF;

  // system
  DivSystem system[32];
  unsigned char systemLen;
  signed char systemVol[32];
  signed char systemPan[32];
  DivConfig systemFlags[32];

  // song information
  String name, author, systemName;

  // legacy song information
  // those will be stored in .fur and mapped to VGM as:
  // category -> game name
  // writer -> ripper
  // createdDate -> year
  String carrier, composer, vendor, category, writer, arranger, copyright, manGroup, manInfo, createdDate, revisionDate;

  // more VGM specific stuff
  String nameJ, authorJ, categoryJ, systemNameJ;

  // other things
  String notes;

  // module details
  int insLen, waveLen, sampleLen;
  float masterVol;
  float tuning;

  // compatibility flags
  bool limitSlides;
  // linear pitch
  // 0: not linear
  // 1: only pitch changes (04xy/E5xx) linear
  // 2: full linear
  unsigned char linearPitch;
  unsigned char pitchSlideSpeed;
  // loop behavior
  // 0: reset on loop
  // 1: fake reset on loop
  // 2: don't do anything on loop
  unsigned char loopModality;
  // cut/delay effect behavior
  // 0: strict (don't allow value higher than or equal to speed)
  // 1: broken (don't allow value higher than speed)
  // 2: lax (allow value higher than speed)
  unsigned char delayBehavior;
  // 0B/0D treatment
  // 0: normal (0B/0D accepted)
  // 1: old Furnace (first one accepted)
  // 2: DefleMask (0D takes priority over 0B)
  unsigned char jumpTreatment;
  bool properNoiseLayout;
  bool waveDutyIsVol;
  bool resetMacroOnPorta;
  bool legacyVolumeSlides;
  bool compatibleArpeggio;
  bool noteOffResetsSlides;
  bool targetResetsSlides;
  bool arpNonPorta;
  bool algMacroBehavior;
  bool brokenShortcutSlides;
  bool ignoreDuplicateSlides;
  bool stopPortaOnNoteOff;
  bool continuousVibrato;
  bool brokenDACMode;
  bool oneTickCut;
  bool newInsTriggersInPorta;
  bool arp0Reset;
  bool brokenSpeedSel;
  bool noSlidesOnFirstTick;
  bool rowResetsArpPos;
  bool ignoreJumpAtEnd;
  bool buggyPortaAfterSlide;
  bool gbInsAffectsEnvelope;
  bool sharedExtStat;
  bool ignoreDACModeOutsideIntendedChannel;
  bool e1e2AlsoTakePriority;
  bool newSegaPCM;
  bool fbPortaPause;
  bool snDutyReset;
  bool pitchMacroIsLinear;
  bool oldOctaveBoundary;
  bool noOPN2Vol;
  bool newVolumeScaling;
  bool volMacroLinger;
  bool brokenOutVol;
  bool brokenOutVol2;
  bool e1e2StopOnSameNote;
  bool brokenPortaArp;
  bool snNoLowPeriods;
  bool disableSampleMacro;
  bool autoSystem;

  std::vector<DivInstrument*> ins;
  std::vector<DivWavetable*> wave;
  std::vector<DivSample*> sample;

  std::vector<DivSubSong*> subsong;

  DivInstrument nullIns, nullInsOPLL, nullInsOPL, nullInsOPLDrums, nullInsQSound;
  DivWavetable nullWave;
  DivSample nullSample;

  /**
   * clear orders and patterns.
   */
  void clearSongData();

  /**
   * clear instruments.
   */
  void clearInstruments();

  /**
   * clear wavetables.
   */
  void clearWavetables();

  /**
   * clear samples.
   */
  void clearSamples();

  /**
   * unloads the song, freeing all memory associated with it.
   * use before destroying the object.
   */
  void unload();

  DivSong():
    version(0),
    isDMF(false),
    systemLen(2),
    name(""),
    author(""),
    systemName(""),
    carrier(""),
    composer(""),
    vendor(""),
    category(""),
    writer(""),
    arranger(""),
    copyright(""),
    manGroup(""),
    manInfo(""),
    createdDate(""),
    revisionDate(""),
    insLen(0),
    waveLen(0),
    sampleLen(0),
    masterVol(1.0f),
    tuning(440.0f),
    limitSlides(false),
    linearPitch(2),
    pitchSlideSpeed(4),
    loopModality(2),
    delayBehavior(2),
    jumpTreatment(0),
    properNoiseLayout(true),
    waveDutyIsVol(false),
    resetMacroOnPorta(false),
    legacyVolumeSlides(false),
    compatibleArpeggio(false),
    noteOffResetsSlides(true),
    targetResetsSlides(true),
    arpNonPorta(false),
    algMacroBehavior(false),
    brokenShortcutSlides(false),
    ignoreDuplicateSlides(false),
    stopPortaOnNoteOff(false),
    continuousVibrato(false),
    brokenDACMode(false),
    oneTickCut(false),
    newInsTriggersInPorta(true),
    arp0Reset(true),
    brokenSpeedSel(false),
    noSlidesOnFirstTick(false),
    rowResetsArpPos(false),
    ignoreJumpAtEnd(false),
    buggyPortaAfterSlide(false),
    gbInsAffectsEnvelope(true),
    sharedExtStat(true),
    ignoreDACModeOutsideIntendedChannel(false),
    e1e2AlsoTakePriority(false),
    newSegaPCM(true),
    fbPortaPause(false),
    snDutyReset(false),
    pitchMacroIsLinear(true),
    oldOctaveBoundary(false),
    noOPN2Vol(false),
    newVolumeScaling(true),
    volMacroLinger(true),
    brokenOutVol(false),
    brokenOutVol2(false),
    e1e2StopOnSameNote(false),
    brokenPortaArp(false),
    snNoLowPeriods(false),
    disableSampleMacro(false),
    autoSystem(true) {
    for (int i=0; i<32; i++) {
      system[i]=DIV_SYSTEM_NULL;
      systemVol[i]=64;
      systemPan[i]=0;
    }
    subsong.push_back(new DivSubSong);
    system[0]=DIV_SYSTEM_YM2612;
    system[1]=DIV_SYSTEM_SMS;

    // OPLL default instrument contest winner - piano_guitar_idk by Weeppiko
    nullInsOPLL.type=DIV_INS_OPLL;
    nullInsOPLL.fm.opllPreset=0;
    nullInsOPLL.fm.alg=0;
    nullInsOPLL.fm.fb=7;
    nullInsOPLL.fm.fms=1;
    nullInsOPLL.fm.ams=0;
    nullInsOPLL.fm.op[0].ar=15;
    nullInsOPLL.fm.op[0].dr=5;
    nullInsOPLL.fm.op[0].sl=3;
    nullInsOPLL.fm.op[0].rr=3;
    nullInsOPLL.fm.op[0].tl=40;
    nullInsOPLL.fm.op[0].ksl=0;
    nullInsOPLL.fm.op[0].mult=5;
    nullInsOPLL.fm.op[0].am=0;
    nullInsOPLL.fm.op[0].vib=1;
    nullInsOPLL.fm.op[0].ksr=0;
    nullInsOPLL.fm.op[0].ssgEnv=8;
    nullInsOPLL.fm.op[1].ar=15;
    nullInsOPLL.fm.op[1].dr=1;
    nullInsOPLL.fm.op[1].sl=11;
    nullInsOPLL.fm.op[1].rr=6;
    nullInsOPLL.fm.op[1].tl=0;
    nullInsOPLL.fm.op[1].ksl=0;
    nullInsOPLL.fm.op[1].mult=1;
    nullInsOPLL.fm.op[1].am=0;
    nullInsOPLL.fm.op[1].vib=0;
    nullInsOPLL.fm.op[1].ksr=0;
    nullInsOPLL.fm.op[1].ssgEnv=8;
    nullInsOPLL.name="This is a bug! Report!";

    nullInsOPL.type=DIV_INS_OPL;
    nullInsOPL.fm.alg=0;
    nullInsOPL.fm.fb=7;
    nullInsOPL.fm.op[0].dr=2;
    nullInsOPL.fm.op[0].rr=7;
    nullInsOPL.fm.op[0].tl=22;
    nullInsOPL.fm.op[0].ksl=1;
    nullInsOPL.fm.op[0].mult=3;
    nullInsOPL.fm.op[1].tl=0;
    nullInsOPL.fm.op[1].dr=3;
    nullInsOPL.fm.op[1].rr=12;
    nullInsOPL.fm.op[1].mult=1;
    nullInsOPL.name="This is a bug! Report!";
    nullInsOPL.fm.kickFreq=(1<<10)|576;
    nullInsOPL.fm.snareHatFreq=(1<<10)|672;
    nullInsOPL.fm.tomTopFreq=896;

    nullInsOPLDrums=nullInsOPL;
    nullInsOPLDrums.type=DIV_INS_OPL_DRUMS;
    nullInsOPLDrums.fm.fixedDrums=true;

    for (int i=0; i<4; i++) {
      nullInsOPLDrums.fm.op[i].am=0;
      nullInsOPLDrums.fm.op[i].vib=0;
      nullInsOPLDrums.fm.op[i].ksr=0;
      nullInsOPLDrums.fm.op[i].sus=0;
      nullInsOPLDrums.fm.op[i].ws=0;
      nullInsOPLDrums.fm.op[i].ksl=0;
      nullInsOPLDrums.fm.op[i].tl=0;
    }

    // snare
    nullInsOPLDrums.fm.op[0].ar=13;
    nullInsOPLDrums.fm.op[0].dr=8;
    nullInsOPLDrums.fm.op[0].sl=4;
    nullInsOPLDrums.fm.op[0].rr=8;
    nullInsOPLDrums.fm.op[0].mult=1;

    // tom
    nullInsOPLDrums.fm.op[1].ar=15;
    nullInsOPLDrums.fm.op[1].dr=8;
    nullInsOPLDrums.fm.op[1].sl=5;
    nullInsOPLDrums.fm.op[1].rr=9;
    nullInsOPLDrums.fm.op[1].mult=5;

    // top
    nullInsOPLDrums.fm.op[2].ar=10;
    nullInsOPLDrums.fm.op[2].dr=10;
    nullInsOPLDrums.fm.op[2].sl=5;
    nullInsOPLDrums.fm.op[2].rr=5;
    nullInsOPLDrums.fm.op[2].mult=1;
    nullInsOPLDrums.fm.op[2].ksr=1;

    // hi-hat
    nullInsOPLDrums.fm.op[3].ar=12;
    nullInsOPLDrums.fm.op[3].dr=8;
    nullInsOPLDrums.fm.op[3].sl=10;
    nullInsOPLDrums.fm.op[3].rr=7;
    nullInsOPLDrums.fm.op[3].mult=2;

    nullInsQSound.std.panLMacro.mode=true;
  }
};

#endif<|MERGE_RESOLUTION|>--- conflicted
+++ resolved
@@ -117,13 +117,9 @@
   DIV_SYSTEM_MSM5232,
   DIV_SYSTEM_T6W28,
   DIV_SYSTEM_PCM_DAC,
-<<<<<<< HEAD
+  DIV_SYSTEM_PONG,
   DIV_SYSTEM_DUMMY,
   DIV_SYSTEM_MAX // boundary for max system number
-=======
-  DIV_SYSTEM_PONG,
-  DIV_SYSTEM_DUMMY
->>>>>>> 9a1447e3
 };
 
 struct DivSubSong {
