/**
 * Furnace Tracker - multi-system chiptune tracker
 * Copyright (C) 2021-2023 tildearrow and contributors
 *
 * This program is free software; you can redistribute it and/or modify
 * it under the terms of the GNU General Public License as published by
 * the Free Software Foundation; either version 2 of the License, or
 * (at your option) any later version.
 *
 * This program is distributed in the hope that it will be useful,
 * but WITHOUT ANY WARRANTY; without even the implied warranty of
 * MERCHANTABILITY or FITNESS FOR A PARTICULAR PURPOSE.  See the
 * GNU General Public License for more details.
 *
 * You should have received a copy of the GNU General Public License along
 * with this program; if not, write to the Free Software Foundation, Inc.,
 * 51 Franklin Street, Fifth Floor, Boston, MA 02110-1301 USA.
 */

#ifndef _SONG_H
#define _SONG_H
#include <stdio.h>
#include "../pch.h"

#include "defines.h"
#include "../ta-utils.h"
#include "config.h"
#include "orders.h"
#include "instrument.h"
#include "pattern.h"
#include "wavetable.h"
#include "sample.h"

enum DivSystem {
  DIV_SYSTEM_NULL=0,
  DIV_SYSTEM_YMU759,
  DIV_SYSTEM_GENESIS, // ** COMPOUND SYSTEM - DO NOT USE! **
  DIV_SYSTEM_GENESIS_EXT, // ** COMPOUND SYSTEM - DO NOT USE! **
  DIV_SYSTEM_SMS,
  DIV_SYSTEM_SMS_OPLL, // ** COMPOUND SYSTEM - DO NOT USE! **
  DIV_SYSTEM_GB,
  DIV_SYSTEM_PCE,
  DIV_SYSTEM_NES,
  DIV_SYSTEM_NES_VRC7, // ** COMPOUND SYSTEM - DO NOT USE! **
  DIV_SYSTEM_NES_FDS, // ** COMPOUND SYSTEM - DO NOT USE! **
  DIV_SYSTEM_C64_6581,
  DIV_SYSTEM_C64_8580,
  DIV_SYSTEM_ARCADE, // ** COMPOUND SYSTEM - DO NOT USE! **
  DIV_SYSTEM_YM2610,
  DIV_SYSTEM_YM2610_EXT,
  
  DIV_SYSTEM_AY8910,
  DIV_SYSTEM_AMIGA,
  DIV_SYSTEM_YM2151,
  DIV_SYSTEM_YM2612,
  DIV_SYSTEM_TIA,
  DIV_SYSTEM_SAA1099,
  DIV_SYSTEM_AY8930,
  DIV_SYSTEM_VIC20,
  DIV_SYSTEM_PET,
  DIV_SYSTEM_SNES,
  DIV_SYSTEM_VRC6,
  DIV_SYSTEM_OPLL,
  DIV_SYSTEM_FDS,
  DIV_SYSTEM_MMC5,
  DIV_SYSTEM_N163,
  DIV_SYSTEM_YM2203,
  DIV_SYSTEM_YM2203_EXT,
  DIV_SYSTEM_YM2608,
  DIV_SYSTEM_YM2608_EXT,
  DIV_SYSTEM_OPL,
  DIV_SYSTEM_OPL2,
  DIV_SYSTEM_OPL3,
  DIV_SYSTEM_MULTIPCM,
  DIV_SYSTEM_PCSPKR,
  DIV_SYSTEM_POKEY,
  DIV_SYSTEM_RF5C68,
  DIV_SYSTEM_SWAN,
  DIV_SYSTEM_OPZ,
  DIV_SYSTEM_POKEMINI,
  DIV_SYSTEM_SEGAPCM,
  DIV_SYSTEM_VBOY,
  DIV_SYSTEM_VRC7,
  DIV_SYSTEM_YM2610B,
  DIV_SYSTEM_SFX_BEEPER,
  DIV_SYSTEM_SFX_BEEPER_QUADTONE,
  DIV_SYSTEM_YM2612_EXT,
  DIV_SYSTEM_SCC,
  DIV_SYSTEM_OPL_DRUMS,
  DIV_SYSTEM_OPL2_DRUMS,
  DIV_SYSTEM_OPL3_DRUMS,
  DIV_SYSTEM_YM2610_FULL,
  DIV_SYSTEM_YM2610_FULL_EXT,
  DIV_SYSTEM_OPLL_DRUMS,
  DIV_SYSTEM_LYNX,
  DIV_SYSTEM_QSOUND,
  DIV_SYSTEM_VERA,
  DIV_SYSTEM_YM2610B_EXT,
  DIV_SYSTEM_SEGAPCM_COMPAT,
  DIV_SYSTEM_X1_010,
  DIV_SYSTEM_BUBSYS_WSG,
  DIV_SYSTEM_OPL4,
  DIV_SYSTEM_OPL4_DRUMS,
  DIV_SYSTEM_ES5506,
  DIV_SYSTEM_Y8950,
  DIV_SYSTEM_Y8950_DRUMS,
  DIV_SYSTEM_SCC_PLUS,
  DIV_SYSTEM_SOUND_UNIT,
  DIV_SYSTEM_MSM6295,
  DIV_SYSTEM_MSM6258,
  DIV_SYSTEM_YMZ280B,
  DIV_SYSTEM_NAMCO,
  DIV_SYSTEM_NAMCO_15XX,
  DIV_SYSTEM_NAMCO_CUS30,
  DIV_SYSTEM_YM2612_DUALPCM,
  DIV_SYSTEM_YM2612_DUALPCM_EXT,
  DIV_SYSTEM_MSM5232,
  DIV_SYSTEM_T6W28,
  DIV_SYSTEM_K007232,
  DIV_SYSTEM_GA20,
  DIV_SYSTEM_PCM_DAC,
  DIV_SYSTEM_PONG,
  DIV_SYSTEM_DUMMY,
  DIV_SYSTEM_YM2612_CSM,
  DIV_SYSTEM_YM2610_CSM,
  DIV_SYSTEM_YM2610B_CSM,
  DIV_SYSTEM_YM2203_CSM,
  DIV_SYSTEM_YM2608_CSM,
  DIV_SYSTEM_SM8521,
  DIV_SYSTEM_PV1000,
  DIV_SYSTEM_K053260,
  DIV_SYSTEM_TED,
  DIV_SYSTEM_C140,
  DIV_SYSTEM_C219,
  DIV_SYSTEM_ESFM
};

enum DivEffectType: unsigned short {
  DIV_EFFECT_NULL=0,
  DIV_EFFECT_DUMMY,
  DIV_EFFECT_EXTERNAL,
  DIV_EFFECT_VOLUME,
  DIV_EFFECT_FILTER
};

struct DivGroovePattern {
  unsigned char val[16];
  unsigned char len;
  DivGroovePattern():
    len(1) {
      memset(val,6,16);
    }
};

struct DivSubSong {
  String name, notes;
  unsigned char hilightA, hilightB;
  unsigned char timeBase, arpLen;
  DivGroovePattern speeds;
  short virtualTempoN, virtualTempoD;
  float hz;
  int patLen, ordersLen;

  DivOrders orders;
  DivChannelData pat[DIV_MAX_CHANS];

  bool chanShow[DIV_MAX_CHANS];
  bool chanShowChanOsc[DIV_MAX_CHANS];
  unsigned char chanCollapse[DIV_MAX_CHANS];
  String chanName[DIV_MAX_CHANS];
  String chanShortName[DIV_MAX_CHANS];

  void clearData();
  void optimizePatterns();
  void rearrangePatterns();

  DivSubSong(): 
    hilightA(4),
    hilightB(16),
    timeBase(0),
    arpLen(1),
    virtualTempoN(150),
    virtualTempoD(150),
    hz(60.0),
    patLen(64),
    ordersLen(1) {
    for (int i=0; i<DIV_MAX_CHANS; i++) {
      chanShow[i]=true;
      chanShowChanOsc[i]=true;
      chanCollapse[i]=0;
    }
  }
};

struct DivAssetDir {
  String name;
  std::vector<int> entries;

  DivAssetDir():
    name("New Directory") {}
  DivAssetDir(String n):
    name(n) {}
};

struct DivEffectStorage {
  DivEffectType id;
  unsigned short slot, storageVer;
  float dryWet;
  unsigned char* storage;
  size_t storageLen;
  DivEffectStorage():
    id(DIV_EFFECT_NULL),
    slot(0),
    storageVer(0),
    dryWet(1.0f),
    storage(NULL),
    storageLen(0) {}
};

struct DivSong {
  // version number used for saving the song.
  // Furnace will save using the latest possible version,
  // known version numbers:
  // - 26: v1.1.3
  //   - changes height of FDS wave to 6-bit (it was 4-bit before)
  // - 25: v1.1
  //   - adds pattern names (in a rather odd way)
  //   - introduces SMS+OPLL system
  // - 24: v0.12/0.13/1.0
  //   - current format version
  //   - changes pattern length from char to int, probably to allow for size 256
  // - 23: ???
  //   - what happened here?
  // - 20: v11.1 (?)
  //   - E5xx effect range is now ±1 semitone
  // - 19: v11
  //   - introduces Arcade system
  //   - changes to the FM instrument format due to YMU759 being dropped
  // - 18: v10
  //   - radically changes STD instrument for Game Boy
  // - 17: v9
  //   - changes C64 volIsCutoff flag from int to char for unknown reasons
  // - 16: v8 (?)
  //   - introduces C64 system
  // - 15: v7 (?)
  // - 14: v6 (?)
  //   - introduces NES system
  //   - changes macro and wave values from char to int
  // - 13: v5.1
  //   - introduces PC Engine system in later version (how?)
  //   - stores highlight in file
  // - 12: v5 (?)
  //   - introduces Game Boy system
  //   - introduces wavetables
  // - 11: ???
  //   - introduces Sega Master System
  //   - custom Hz support
  //   - instrument type (FM/STD) present
  //   - prior to this version the instrument type depended on the system
  // - 10: ???
  //   - introduces multiple effect columns
  // - 9: v3.9
  //   - introduces Genesis system
  //   - introduces system number
  //   - patterns now stored in current known format
  // - 8: ???
  //   - only used in the Medivo YMU cover
  // - 7: ???
  //   - only present in a later version of First.dmf
  //   - pattern format changes: empty field is 0xFF instead of 0x80
  //   - instrument now stored in pattern
  // - 5: BETA 3
  //   - adds arpeggio tick
  // - 4: BETA 2
  //   - possibly adds instrument number (stored in channel)?
  //   - cannot confirm as I don't have any version 4 modules
  // - 3: BETA 1
  //   - possibly the first version that could save
  //   - basic format, no system number, 16 instruments, one speed, YMU759-only
  //   - patterns were stored in a different format (chars instead of shorts) and no instrument
  //   - if somebody manages to find a version 2 or even 1 module, please tell me as it will be worth more than a luxury vehicle
  unsigned short version;
  bool isDMF;

  // system
  DivSystem system[DIV_MAX_CHIPS];
  unsigned char systemLen;
  float systemVol[DIV_MAX_CHIPS];
  float systemPan[DIV_MAX_CHIPS];
  float systemPanFR[DIV_MAX_CHIPS];
  DivConfig systemFlags[DIV_MAX_CHIPS];

  // song information
  String name, author, systemName;

  // legacy song information
  // those will be stored in .fur and mapped to VGM as:
  // category -> game name
  // writer -> ripper
  // createdDate -> year
  String carrier, composer, vendor, category, writer, arranger, copyright, manGroup, manInfo, createdDate, revisionDate;

  // more VGM specific stuff
  String nameJ, authorJ, categoryJ, systemNameJ;

  // other things
  String notes;

  // module details
  int insLen, waveLen, sampleLen;
  float masterVol;
  float tuning;

  // compatibility flags
  bool limitSlides;
  // linear pitch
  // 0: not linear
  // 1: only pitch changes (04xy/E5xx) linear
  // 2: full linear
  unsigned char linearPitch;
  unsigned char pitchSlideSpeed;
  // loop behavior
  // 0: reset on loop
  // 1: fake reset on loop
  // 2: don't do anything on loop
  unsigned char loopModality;
  // cut/delay effect behavior
  // 0: strict (don't allow value higher than or equal to speed)
  // 1: broken (don't allow value higher than speed)
  // 2: lax (allow value higher than speed)
  unsigned char delayBehavior;
  // 0B/0D treatment
  // 0: normal (0B/0D accepted)
  // 1: old Furnace (first one accepted)
  // 2: DefleMask (0D takes priority over 0B)
  unsigned char jumpTreatment;
  bool properNoiseLayout;
  bool waveDutyIsVol;
  bool resetMacroOnPorta;
  bool legacyVolumeSlides;
  bool compatibleArpeggio;
  bool noteOffResetsSlides;
  bool targetResetsSlides;
  bool arpNonPorta;
  bool algMacroBehavior;
  bool brokenShortcutSlides;
  bool ignoreDuplicateSlides;
  bool stopPortaOnNoteOff;
  bool continuousVibrato;
  bool brokenDACMode;
  bool oneTickCut;
  bool newInsTriggersInPorta;
  bool arp0Reset;
  bool brokenSpeedSel;
  bool noSlidesOnFirstTick;
  bool rowResetsArpPos;
  bool ignoreJumpAtEnd;
  bool buggyPortaAfterSlide;
  bool gbInsAffectsEnvelope;
  bool sharedExtStat;
  bool ignoreDACModeOutsideIntendedChannel;
  bool e1e2AlsoTakePriority;
  bool newSegaPCM;
  bool fbPortaPause;
  bool snDutyReset;
  bool pitchMacroIsLinear;
  bool oldOctaveBoundary;
  bool noOPN2Vol;
  bool newVolumeScaling;
  bool volMacroLinger;
  bool brokenOutVol;
  bool brokenOutVol2;
  bool e1e2StopOnSameNote;
  bool brokenPortaArp;
  bool snNoLowPeriods;
  bool disableSampleMacro;
  bool autoSystem;
  bool oldArpStrategy;
  bool patchbayAuto;
  bool brokenPortaLegato;
  bool brokenFMOff;
  bool preNoteNoEffect;
  bool oldDPCM;
  bool resetArpPhaseOnNewNote;
  bool ceilVolumeScaling;

  std::vector<DivInstrument*> ins;
  std::vector<DivWavetable*> wave;
  std::vector<DivSample*> sample;

  std::vector<DivSubSong*> subsong;
  std::vector<unsigned int> patchbay;
  std::vector<DivGroovePattern> grooves;

  std::vector<DivAssetDir> insDir;
  std::vector<DivAssetDir> waveDir;
  std::vector<DivAssetDir> sampleDir;

  std::vector<DivEffectStorage> effects;

  DivInstrument nullIns, nullInsOPLL, nullInsOPL, nullInsOPLDrums, nullInsQSound, nullInsESFM;
  DivWavetable nullWave;
  DivSample nullSample;

  /**
   * clear orders and patterns.
   */
  void clearSongData();

  /**
   * clear instruments.
   */
  void clearInstruments();

  /**
   * clear wavetables.
   */
  void clearWavetables();

  /**
   * clear samples.
   */
  void clearSamples();

  /**
   * unloads the song, freeing all memory associated with it.
   * use before destroying the object.
   */
  void unload();

  DivSong():
    version(0),
    isDMF(false),
    systemLen(2),
    name(""),
    author(""),
    systemName(""),
    carrier(""),
    composer(""),
    vendor(""),
    category(""),
    writer(""),
    arranger(""),
    copyright(""),
    manGroup(""),
    manInfo(""),
    createdDate(""),
    revisionDate(""),
    insLen(0),
    waveLen(0),
    sampleLen(0),
    masterVol(1.0f),
    tuning(440.0f),
    limitSlides(false),
    linearPitch(2),
    pitchSlideSpeed(4),
    loopModality(2),
    delayBehavior(2),
    jumpTreatment(0),
    properNoiseLayout(true),
    waveDutyIsVol(false),
    resetMacroOnPorta(false),
    legacyVolumeSlides(false),
    compatibleArpeggio(false),
    noteOffResetsSlides(true),
    targetResetsSlides(true),
    arpNonPorta(false),
    algMacroBehavior(false),
    brokenShortcutSlides(false),
    ignoreDuplicateSlides(false),
    stopPortaOnNoteOff(false),
    continuousVibrato(false),
    brokenDACMode(false),
    oneTickCut(false),
    newInsTriggersInPorta(true),
    arp0Reset(true),
    brokenSpeedSel(false),
    noSlidesOnFirstTick(false),
    rowResetsArpPos(false),
    ignoreJumpAtEnd(false),
    buggyPortaAfterSlide(false),
    gbInsAffectsEnvelope(true),
    sharedExtStat(true),
    ignoreDACModeOutsideIntendedChannel(false),
    e1e2AlsoTakePriority(false),
    newSegaPCM(true),
    fbPortaPause(false),
    snDutyReset(false),
    pitchMacroIsLinear(true),
    oldOctaveBoundary(false),
    noOPN2Vol(false),
    newVolumeScaling(true),
    volMacroLinger(true),
    brokenOutVol(false),
    brokenOutVol2(false),
    e1e2StopOnSameNote(false),
    brokenPortaArp(false),
    snNoLowPeriods(false),
    disableSampleMacro(false),
    autoSystem(true),
    oldArpStrategy(false),
    patchbayAuto(true),
    brokenPortaLegato(false),
    brokenFMOff(false),
    preNoteNoEffect(false),
    oldDPCM(false),
    resetArpPhaseOnNewNote(false),
    ceilVolumeScaling(false) {
    for (int i=0; i<DIV_MAX_CHIPS; i++) {
      system[i]=DIV_SYSTEM_NULL;
      systemVol[i]=1.0;
      systemPan[i]=0.0;
      systemPanFR[i]=0.0;
    }
    subsong.push_back(new DivSubSong);
    system[0]=DIV_SYSTEM_YM2612;
    system[1]=DIV_SYSTEM_SMS;

    // OPLL default instrument contest winner - piano_guitar_idk by Weeppiko
    nullInsOPLL.type=DIV_INS_OPLL;
    nullInsOPLL.fm.opllPreset=0;
    nullInsOPLL.fm.alg=0;
    nullInsOPLL.fm.fb=7;
    nullInsOPLL.fm.fms=1;
    nullInsOPLL.fm.ams=0;
    nullInsOPLL.fm.op[0].ar=15;
    nullInsOPLL.fm.op[0].dr=5;
    nullInsOPLL.fm.op[0].sl=3;
    nullInsOPLL.fm.op[0].rr=3;
    nullInsOPLL.fm.op[0].tl=40;
    nullInsOPLL.fm.op[0].ksl=0;
    nullInsOPLL.fm.op[0].mult=5;
    nullInsOPLL.fm.op[0].am=0;
    nullInsOPLL.fm.op[0].vib=1;
    nullInsOPLL.fm.op[0].ksr=0;
    nullInsOPLL.fm.op[0].ssgEnv=8;
    nullInsOPLL.fm.op[1].ar=15;
    nullInsOPLL.fm.op[1].dr=1;
    nullInsOPLL.fm.op[1].sl=11;
    nullInsOPLL.fm.op[1].rr=6;
    nullInsOPLL.fm.op[1].tl=0;
    nullInsOPLL.fm.op[1].ksl=0;
    nullInsOPLL.fm.op[1].mult=1;
    nullInsOPLL.fm.op[1].am=0;
    nullInsOPLL.fm.op[1].vib=0;
    nullInsOPLL.fm.op[1].ksr=0;
    nullInsOPLL.fm.op[1].ssgEnv=8;
    nullInsOPLL.name="This is a bug! Report!";

    nullInsOPL.type=DIV_INS_OPL;
    nullInsOPL.fm.alg=0;
    nullInsOPL.fm.fb=7;
    nullInsOPL.fm.op[0].dr=2;
    nullInsOPL.fm.op[0].rr=7;
    nullInsOPL.fm.op[0].tl=22;
    nullInsOPL.fm.op[0].ksl=1;
    nullInsOPL.fm.op[0].mult=3;
    nullInsOPL.fm.op[1].tl=0;
    nullInsOPL.fm.op[1].dr=3;
    nullInsOPL.fm.op[1].rr=12;
    nullInsOPL.fm.op[1].mult=1;
    nullInsOPL.name="This is a bug! Report!";
    nullInsOPL.fm.kickFreq=(1<<10)|576;
    nullInsOPL.fm.snareHatFreq=(1<<10)|672;
    nullInsOPL.fm.tomTopFreq=896;

    nullInsOPLDrums=nullInsOPL;
    nullInsOPLDrums.type=DIV_INS_OPL_DRUMS;
    nullInsOPLDrums.fm.fixedDrums=true;

    for (int i=0; i<4; i++) {
      nullInsOPLDrums.fm.op[i].am=0;
      nullInsOPLDrums.fm.op[i].vib=0;
      nullInsOPLDrums.fm.op[i].ksr=0;
      nullInsOPLDrums.fm.op[i].sus=0;
      nullInsOPLDrums.fm.op[i].ws=0;
      nullInsOPLDrums.fm.op[i].ksl=0;
      nullInsOPLDrums.fm.op[i].tl=0;
    }

    // snare
    nullInsOPLDrums.fm.op[0].ar=13;
    nullInsOPLDrums.fm.op[0].dr=8;
    nullInsOPLDrums.fm.op[0].sl=4;
    nullInsOPLDrums.fm.op[0].rr=8;
    nullInsOPLDrums.fm.op[0].mult=1;

    // tom
    nullInsOPLDrums.fm.op[1].ar=15;
    nullInsOPLDrums.fm.op[1].dr=8;
    nullInsOPLDrums.fm.op[1].sl=5;
    nullInsOPLDrums.fm.op[1].rr=9;
    nullInsOPLDrums.fm.op[1].mult=5;

    // top
    nullInsOPLDrums.fm.op[2].ar=10;
    nullInsOPLDrums.fm.op[2].dr=10;
    nullInsOPLDrums.fm.op[2].sl=5;
    nullInsOPLDrums.fm.op[2].rr=5;
    nullInsOPLDrums.fm.op[2].mult=1;
    nullInsOPLDrums.fm.op[2].ksr=1;

    // hi-hat
    nullInsOPLDrums.fm.op[3].ar=12;
    nullInsOPLDrums.fm.op[3].dr=8;
    nullInsOPLDrums.fm.op[3].sl=10;
    nullInsOPLDrums.fm.op[3].rr=7;
    nullInsOPLDrums.fm.op[3].mult=2;

<<<<<<< HEAD
    nullInsQSound.std.get_macro(DIV_MACRO_PAN_LEFT, true)->mode=true;
=======
    nullInsQSound.std.panLMacro.mode=true;

    // ESFM default instrument - port of OPN default instrument
    nullInsESFM.esfm.noise=0;
    nullInsESFM.esfm.op[0].outLvl=0;
    nullInsESFM.esfm.op[0].modIn=4;
    nullInsESFM.esfm.op[0].dt=2;
    nullInsESFM.fm.op[0].tl=42;
    nullInsESFM.fm.op[0].ar=15;
    nullInsESFM.fm.op[0].dr=3;
    nullInsESFM.fm.op[0].sl=15;
    nullInsESFM.fm.op[0].rr=3;
    nullInsESFM.fm.op[0].mult=5;

    nullInsESFM.esfm.op[1].outLvl=0;
    nullInsESFM.esfm.op[1].modIn=7;
    nullInsESFM.esfm.op[1].dt=-3;
    nullInsESFM.fm.op[1].tl=18;
    nullInsESFM.fm.op[1].ar=15;
    nullInsESFM.fm.op[1].dr=3;
    nullInsESFM.fm.op[1].sl=15;
    nullInsESFM.fm.op[1].rr=4;
    nullInsESFM.fm.op[1].mult=1;

    nullInsESFM.esfm.op[2].outLvl=0;
    nullInsESFM.esfm.op[2].modIn=7;
    nullInsESFM.esfm.op[2].dt=2;
    nullInsESFM.fm.op[2].tl=48;
    nullInsESFM.fm.op[2].ar=15;
    nullInsESFM.fm.op[2].dr=2;
    nullInsESFM.fm.op[2].sl=11;
    nullInsESFM.fm.op[2].rr=1;
    nullInsESFM.fm.op[2].mult=1;
    nullInsESFM.fm.op[2].sus=1;

    nullInsESFM.esfm.op[3].outLvl=7;
    nullInsESFM.esfm.op[3].modIn=7;
    nullInsESFM.esfm.op[3].dt=-3;
    nullInsESFM.fm.op[3].tl=0;
    nullInsESFM.fm.op[3].ar=15;
    nullInsESFM.fm.op[3].dr=3;
    nullInsESFM.fm.op[3].sl=15;
    nullInsESFM.fm.op[3].rr=9;
    nullInsESFM.fm.op[3].mult=1;
>>>>>>> a25bc61f
  }
};

#endif<|MERGE_RESOLUTION|>--- conflicted
+++ resolved
@@ -607,10 +607,7 @@
     nullInsOPLDrums.fm.op[3].rr=7;
     nullInsOPLDrums.fm.op[3].mult=2;
 
-<<<<<<< HEAD
     nullInsQSound.std.get_macro(DIV_MACRO_PAN_LEFT, true)->mode=true;
-=======
-    nullInsQSound.std.panLMacro.mode=true;
 
     // ESFM default instrument - port of OPN default instrument
     nullInsESFM.esfm.noise=0;
@@ -654,7 +651,6 @@
     nullInsESFM.fm.op[3].sl=15;
     nullInsESFM.fm.op[3].rr=9;
     nullInsESFM.fm.op[3].mult=1;
->>>>>>> a25bc61f
   }
 };
 
