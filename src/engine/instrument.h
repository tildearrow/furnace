/**
 * Furnace Tracker - multi-system chiptune tracker
 * Copyright (C) 2021-2022 tildearrow and contributors
 *
 * This program is free software; you can redistribute it and/or modify
 * it under the terms of the GNU General Public License as published by
 * the Free Software Foundation; either version 2 of the License, or
 * (at your option) any later version.
 *
 * This program is distributed in the hope that it will be useful,
 * but WITHOUT ANY WARRANTY; without even the implied warranty of
 * MERCHANTABILITY or FITNESS FOR A PARTICULAR PURPOSE.  See the
 * GNU General Public License for more details.
 *
 * You should have received a copy of the GNU General Public License along
 * with this program; if not, write to the Free Software Foundation, Inc.,
 * 51 Franklin Street, Fifth Floor, Boston, MA 02110-1301 USA.
 */

#ifndef _INSTRUMENT_H
#define _INSTRUMENT_H
#include "safeWriter.h"
#include "dataErrors.h"
#include "../ta-utils.h"

// NOTICE!
// before adding new instrument types to this struct, please ask me first.
// absolutely zero support granted to conflicting formats.
enum DivInstrumentType: unsigned short {
  DIV_INS_STD=0,
  DIV_INS_FM=1,
  DIV_INS_GB=2,
  DIV_INS_C64=3,
  DIV_INS_AMIGA=4,
  DIV_INS_PCE=5,
  DIV_INS_AY=6,
  DIV_INS_AY8930=7,
  DIV_INS_TIA=8,
  DIV_INS_SAA1099=9,
  DIV_INS_VIC=10,
  DIV_INS_PET=11,
  DIV_INS_VRC6=12,
  DIV_INS_OPLL=13,
  DIV_INS_OPL=14,
  DIV_INS_FDS=15,
  DIV_INS_VBOY=16,
  DIV_INS_N163=17,
  DIV_INS_SCC=18,
  DIV_INS_OPZ=19,
  DIV_INS_POKEY=20,
  DIV_INS_BEEPER=21,
  DIV_INS_SWAN=22,
  DIV_INS_MIKEY=23,
  DIV_INS_VERA=24,
  DIV_INS_X1_010=25,
  DIV_INS_VRC6_SAW=26,
  DIV_INS_ES5506=27,
  DIV_INS_MULTIPCM=28,
  DIV_INS_SNES=29,
  DIV_INS_SU=30,
  DIV_INS_NAMCO=31,
  DIV_INS_OPL_DRUMS=32,
  DIV_INS_OPM=33,
  DIV_INS_NES=34,
  DIV_INS_MSM6258=35,
  DIV_INS_MSM6295=36,
  DIV_INS_ADPCMA=37,
  DIV_INS_ADPCMB=38,
  DIV_INS_SEGAPCM=39,
  DIV_INS_QSOUND=40,
  DIV_INS_YMZ280B=41,
  DIV_INS_RF5C68=42,
  DIV_INS_MAX,
  DIV_INS_NULL
};

// FM operator structure:
// - OPN:
//   - AM, AR, DR, MULT, RR, SL, TL, RS, DT, D2R, SSG-EG
// - OPM:
//   - AM, AR, DR, MULT, RR, SL, TL, DT2, RS, DT, D2R
// - OPLL:
//   - AM, AR, DR, MULT, RR, SL, TL, SSG-EG&8 = EG-S
//   - KSL, VIB, KSR
// - OPL:
//   - AM, AR, DR, MULT, RR, SL, TL, SSG-EG&8 = EG-S
//   - KSL, VIB, WS (OPL2/3), KSR
// - OPZ:
//   - AM, AR, DR, MULT (CRS), RR, SL, TL, DT2, RS, DT, D2R
//   - WS, DVB = MULT (FINE), DAM = REV, KSL = EGShift, EGT = Fixed

struct DivInstrumentFM {
  unsigned char alg, fb, fms, ams, fms2, ams2, ops, opllPreset;
  bool fixedDrums;
  unsigned short kickFreq, snareHatFreq, tomTopFreq;
  struct Operator {
    bool enable;
    unsigned char am, ar, dr, mult, rr, sl, tl, dt2, rs, dt, d2r, ssgEnv;
    unsigned char dam, dvb, egt, ksl, sus, vib, ws, ksr; // YMU759/OPL/OPZ
    unsigned char kvs;
    Operator():
      enable(true),
      am(0),
      ar(0),
      dr(0),
      mult(0),
      rr(0),
      sl(0),
      tl(0),
      dt2(0),
      rs(0),
      dt(0),
      d2r(0),
      ssgEnv(0),
      dam(0),
      dvb(0),
      egt(0),
      ksl(0),
      sus(0),
      vib(0),
      ws(0),
      ksr(0),
      kvs(2) {}
  } op[4];
  DivInstrumentFM():
    alg(0),
    fb(0),
    fms(0),
    ams(0),
    fms2(0),
    ams2(0),
    ops(2),
    opllPreset(0),
    fixedDrums(false),
    kickFreq(0x520),
    snareHatFreq(0x550),
    tomTopFreq(0x1c0) {
    // default instrument
    fb=4;
    op[0].tl=42;
    op[0].ar=31;
    op[0].dr=8;
    op[0].sl=15;
    op[0].rr=3;
    op[0].mult=5;
    op[0].dt=5;

    op[2].tl=18;
    op[2].ar=31;
    op[2].dr=10;
    op[2].sl=15;
    op[2].rr=4;
    op[2].mult=1;
    op[2].dt=0;

    op[1].tl=48;
    op[1].ar=31;
    op[1].dr=4;
    op[1].sl=11;
    op[1].rr=1;
    op[1].mult=1;
    op[1].dt=5;

    op[3].tl=2;
    op[3].ar=31;
    op[3].dr=9;
    op[3].sl=15;
    op[3].rr=9;
    op[3].mult=1;
    op[3].dt=0;
  }
};

// this is getting out of hand
struct DivInstrumentMacro {
  String name;
  int val[256];
  unsigned int mode;
  bool open;
  unsigned char len, delay, speed, loop, rel;
  
  // the following variables are used by the GUI and not saved in the file
  int vScroll, vZoom;

  explicit DivInstrumentMacro(const String& n, bool initOpen=false):
    name(n),
    mode(0),
    open(initOpen),
    len(0),
    delay(0),
    speed(1),
    loop(255),
    rel(255),
    vScroll(0),
    vZoom(-1) {
    memset(val,0,256*sizeof(int));
  }
};

struct DivInstrumentSTD {
  DivInstrumentMacro volMacro;
  DivInstrumentMacro arpMacro;
  DivInstrumentMacro dutyMacro;
  DivInstrumentMacro waveMacro;
  DivInstrumentMacro pitchMacro;
  DivInstrumentMacro ex1Macro;
  DivInstrumentMacro ex2Macro;
  DivInstrumentMacro ex3Macro;
  DivInstrumentMacro algMacro;
  DivInstrumentMacro fbMacro;
  DivInstrumentMacro fmsMacro;
  DivInstrumentMacro amsMacro;
  DivInstrumentMacro panLMacro;
  DivInstrumentMacro panRMacro;
  DivInstrumentMacro phaseResetMacro;
  DivInstrumentMacro ex4Macro;
  DivInstrumentMacro ex5Macro;
  DivInstrumentMacro ex6Macro;
  DivInstrumentMacro ex7Macro;
  DivInstrumentMacro ex8Macro;

  struct OpMacro {
    // ar, dr, mult, rr, sl, tl, dt2, rs, dt, d2r, ssgEnv;
    DivInstrumentMacro amMacro;
    DivInstrumentMacro arMacro;
    DivInstrumentMacro drMacro;
    DivInstrumentMacro multMacro;
    DivInstrumentMacro rrMacro;
    DivInstrumentMacro slMacro;
    DivInstrumentMacro tlMacro;
    DivInstrumentMacro dt2Macro;
    DivInstrumentMacro rsMacro;
    DivInstrumentMacro dtMacro;
    DivInstrumentMacro d2rMacro;
    DivInstrumentMacro ssgMacro;
    DivInstrumentMacro damMacro;
    DivInstrumentMacro dvbMacro;
    DivInstrumentMacro egtMacro;
    DivInstrumentMacro kslMacro;
    DivInstrumentMacro susMacro;
    DivInstrumentMacro vibMacro;
    DivInstrumentMacro wsMacro;
    DivInstrumentMacro ksrMacro;
    OpMacro():
      amMacro("am"), arMacro("ar"), drMacro("dr"), multMacro("mult"),
      rrMacro("rr"), slMacro("sl"), tlMacro("tl",true), dt2Macro("dt2"),
      rsMacro("rs"), dtMacro("dt"), d2rMacro("d2r"), ssgMacro("ssg"),
      damMacro("dam"), dvbMacro("dvb"), egtMacro("egt"), kslMacro("ksl"),
      susMacro("sus"), vibMacro("vib"), wsMacro("ws"), ksrMacro("ksr") {}
  } opMacros[4];
  DivInstrumentSTD():
    volMacro("vol",true),
    arpMacro("arp"),
    dutyMacro("duty"),
    waveMacro("wave"),
    pitchMacro("pitch"),
    ex1Macro("ex1"),
    ex2Macro("ex2"),
    ex3Macro("ex3"),
    algMacro("alg"),
    fbMacro("fb"),
    fmsMacro("fms"),
    amsMacro("ams"),
    panLMacro("panL"),
    panRMacro("panR"),
    phaseResetMacro("phaseReset"),
    ex4Macro("ex4"),
    ex5Macro("ex5"),
    ex6Macro("ex6"), 
    ex7Macro("ex7"),
    ex8Macro("ex8") {}
};

struct DivInstrumentGB {
  unsigned char envVol, envDir, envLen, soundLen, hwSeqLen;
  bool softEnv, alwaysInit;
  enum HWSeqCommands: unsigned char {
    DIV_GB_HWCMD_ENVELOPE=0,
    DIV_GB_HWCMD_SWEEP,
    DIV_GB_HWCMD_WAIT,
    DIV_GB_HWCMD_WAIT_REL,
    DIV_GB_HWCMD_LOOP,
    DIV_GB_HWCMD_LOOP_REL,

    DIV_GB_HWCMD_MAX
  };
  struct HWSeqCommand {
    unsigned char cmd;
    unsigned short data;
  } hwSeq[256];
  DivInstrumentGB():
    envVol(15),
    envDir(0),
    envLen(2),
    soundLen(64),
    hwSeqLen(0),
    softEnv(false),
    alwaysInit(false) {
    memset(hwSeq,0,256*sizeof(int));
  }
};

struct DivInstrumentC64 {
  bool triOn, sawOn, pulseOn, noiseOn;
  unsigned char a, d, s, r;
  unsigned short duty;
  unsigned char ringMod, oscSync;
  bool toFilter, volIsCutoff, initFilter, dutyIsAbs, filterIsAbs, noTest;
  unsigned char res;
  unsigned short cut;
  bool hp, lp, bp, ch3off;

  DivInstrumentC64():
    triOn(false),
    sawOn(true),
    pulseOn(false),
    noiseOn(false),
    a(0),
    d(8),
    s(0),
    r(0),
    duty(2048),
    ringMod(0),
    oscSync(0),
    toFilter(false),
    volIsCutoff(false),
    initFilter(false),
    dutyIsAbs(false),
    filterIsAbs(false),
    noTest(false),
    res(0),
    cut(0),
    hp(false),
    lp(false),
    bp(false),
    ch3off(false) {}
};

struct DivInstrumentAmiga {
  struct SampleMap {
    int freq;
    short map;
    SampleMap(int f=0, short m=-1):
      freq(f),
      map(m) {}
  };
  short initSample;
  bool useNoteMap;
  bool useSample;
  bool useWave;
  unsigned char waveLen;
  SampleMap noteMap[120];

  /**
   * get the sample at specified note.
   * @return the sample.
   */
  inline short getSample(int note) {
    if (useNoteMap) {
      if (note<0) note=0;
      if (note>119) note=119;
      return noteMap[note].map;
    }
    return initSample;
  }

  /**
   * get the sample frequency at specified note.
   * @return the frequency, or -1 if not using note map.
   */
  inline int getFreq(int note) {
    if (useNoteMap) {
      if (note<0) note=0;
      if (note>119) note=119;
      return noteMap[note].freq;
    }
    return -1;
  }

  DivInstrumentAmiga():
    initSample(0),
    useNoteMap(false),
    useSample(false),
    useWave(false),
    waveLen(31) {
    for (SampleMap& elem: noteMap) {
      elem=SampleMap();
    }
  }
};

struct DivInstrumentX1_010 {
  int bankSlot;

  DivInstrumentX1_010():
    bankSlot(0) {}
};

struct DivInstrumentN163 {
  int wave, wavePos, waveLen;
  unsigned char waveMode;

  DivInstrumentN163():
    wave(-1),
    wavePos(0),
    waveLen(32),
    waveMode(3) {}
};

struct DivInstrumentFDS {
  signed char modTable[32];
  int modSpeed, modDepth;
  // this is here for compatibility.
  bool initModTableWithFirstWave;
  DivInstrumentFDS():
    modSpeed(0),
    modDepth(0),
    initModTableWithFirstWave(false) {
    memset(modTable,0,32);
  }
};

struct DivInstrumentMultiPCM {
  unsigned char ar, d1r, dl, d2r, rr, rc;
  unsigned char lfo, vib, am;

  DivInstrumentMultiPCM():
    ar(15), d1r(15), dl(0), d2r(0), rr(15), rc(15),
    lfo(0), vib(0), am(0) {
  }
};

enum DivWaveSynthEffects {
  DIV_WS_NONE=0,
  // one waveform effects
  DIV_WS_INVERT,
  DIV_WS_ADD,
  DIV_WS_SUBTRACT,
  DIV_WS_AVERAGE,
  DIV_WS_PHASE,
  DIV_WS_CHORUS,

  DIV_WS_SINGLE_MAX,
  
  // two waveform effects
  DIV_WS_NONE_DUAL=128,
  DIV_WS_WIPE,
  DIV_WS_FADE,
  DIV_WS_PING_PONG,
  DIV_WS_OVERLAY,
  DIV_WS_NEGATIVE_OVERLAY,
  DIV_WS_SLIDE,
  DIV_WS_MIX,
  DIV_WS_PHASE_MOD,

  DIV_WS_DUAL_MAX
};

struct DivInstrumentWaveSynth {
  int wave1, wave2;
  unsigned char rateDivider;
  unsigned char effect;
  bool oneShot, enabled, global;
  unsigned char speed, param1, param2, param3, param4;
  DivInstrumentWaveSynth():
    wave1(0),
    wave2(0),
    rateDivider(1),
    effect(DIV_WS_NONE),
    oneShot(false),
    enabled(false),
    global(false),
    speed(0),
    param1(0),
    param2(0),
    param3(0),
    param4(0) {}
};

struct DivInstrumentSoundUnit {
  bool switchRoles;
  DivInstrumentSoundUnit():
    switchRoles(false) {}
};

struct DivInstrumentES5506 {
  struct Filter {
    enum FilterMode: unsigned char { // filter mode for pole 4,3
      FILTER_MODE_HPK2_HPK2=0,
      FILTER_MODE_HPK2_LPK1,
      FILTER_MODE_LPK2_LPK2,
      FILTER_MODE_LPK2_LPK1,
    };
    FilterMode mode;
    unsigned short k1, k2;
    Filter():
      mode(FILTER_MODE_LPK2_LPK1),
      k1(0xffff),
      k2(0xffff) {}
  };
  struct Envelope {
    unsigned short ecount;
    signed char lVRamp, rVRamp;
    signed char k1Ramp, k2Ramp;
    bool k1Slow, k2Slow;
    Envelope():
      ecount(0),
      lVRamp(0),
      rVRamp(0),
      k1Ramp(0),
      k2Ramp(0),
      k1Slow(false),
      k2Slow(false) {}
  };
  Filter filter;
  Envelope envelope;
  DivInstrumentES5506():
    filter(Filter()),
    envelope(Envelope()) {}
};

struct DivInstrumentSNES {
<<<<<<< HEAD
  enum GainMode: unsigned char { // Purposeful Conflict
    GAIN_MODE_DIRECT=0, // Purposeful Conflict
    GAIN_MODE_DEC_LINEAR=4, // Purposeful Conflict
    GAIN_MODE_DEC_LOG=5, // Purposeful Conflict
    GAIN_MODE_INC_LINEAR=6, // Purposeful Conflict
    GAIN_MODE_INC_INVLOG=7 // Purposeful Conflict
  };
  bool useEnv;
  GainMode gainMode; // Purposeful Conflict
  unsigned char gain; // Purposeful Conflict
=======
  bool useEnv, applyFIR;
>>>>>>> 18d793dc
  unsigned char a, d, s, r;
  signed char fir[8];
  DivInstrumentSNES():
    useEnv(true),
<<<<<<< HEAD
    gainMode(GAIN_MODE_DIRECT), // Purposeful Conflict
    gain(127), // Purposeful Conflict
=======
    applyFIR(false),
>>>>>>> 18d793dc
    a(15),
    d(7),
    s(7),
    r(0),
    fir{127, 0, 0, 0, 0, 0, 0, 0} {}
};

struct DivInstrument {
  String name;
  bool mode;
  DivInstrumentType type;
  DivInstrumentFM fm;
  DivInstrumentSTD std;
  DivInstrumentGB gb;
  DivInstrumentC64 c64;
  DivInstrumentAmiga amiga;
  DivInstrumentX1_010 x1_010;
  DivInstrumentN163 n163;
  DivInstrumentFDS fds;
  DivInstrumentMultiPCM multipcm;
  DivInstrumentWaveSynth ws;
  DivInstrumentSoundUnit su;
  DivInstrumentES5506 es5506;
  DivInstrumentSNES snes;
  
  /**
   * save the instrument to a SafeWriter.
   * @param w the SafeWriter in question.
   */
  void putInsData(SafeWriter* w);

  /**
   * read instrument data in .fui format.
   * @param reader the reader.
   * @param version the format version.
   * @return a DivDataErrors.
   */
  DivDataErrors readInsData(SafeReader& reader, short version);

  /**
   * save this instrument to a file.
   * @param path file path.
   * @return whether it was successful.
   */
  bool save(const char* path);

  /**
   * save this instrument to a file in .dmp format.
   * @param path file path.
   * @return whether it was successful.
   */
  bool saveDMP(const char* path);
  DivInstrument():
    name(""),
    type(DIV_INS_FM) {
  }
};
#endif<|MERGE_RESOLUTION|>--- conflicted
+++ resolved
@@ -520,35 +520,25 @@
 };
 
 struct DivInstrumentSNES {
-<<<<<<< HEAD
-  enum GainMode: unsigned char { // Purposeful Conflict
-    GAIN_MODE_DIRECT=0, // Purposeful Conflict
-    GAIN_MODE_DEC_LINEAR=4, // Purposeful Conflict
-    GAIN_MODE_DEC_LOG=5, // Purposeful Conflict
-    GAIN_MODE_INC_LINEAR=6, // Purposeful Conflict
-    GAIN_MODE_INC_INVLOG=7 // Purposeful Conflict
+  enum GainMode: unsigned char {
+    GAIN_MODE_DIRECT=0,
+    GAIN_MODE_DEC_LINEAR=4,
+    GAIN_MODE_DEC_LOG=5,
+    GAIN_MODE_INC_LINEAR=6,
+    GAIN_MODE_INC_INVLOG=7
   };
   bool useEnv;
-  GainMode gainMode; // Purposeful Conflict
-  unsigned char gain; // Purposeful Conflict
-=======
-  bool useEnv, applyFIR;
->>>>>>> 18d793dc
+  GainMode gainMode;
+  unsigned char gain;
   unsigned char a, d, s, r;
-  signed char fir[8];
   DivInstrumentSNES():
     useEnv(true),
-<<<<<<< HEAD
-    gainMode(GAIN_MODE_DIRECT), // Purposeful Conflict
-    gain(127), // Purposeful Conflict
-=======
-    applyFIR(false),
->>>>>>> 18d793dc
+    gainMode(GAIN_MODE_DIRECT),
+    gain(127),
     a(15),
     d(7),
     s(7),
-    r(0),
-    fir{127, 0, 0, 0, 0, 0, 0, 0} {}
+    r(0) {}
 };
 
 struct DivInstrument {
