--- conflicted
+++ resolved
@@ -56,11 +56,8 @@
   DIV_INS_VRC6_SAW=26,
   DIV_INS_ES5506=27,
   DIV_INS_MULTIPCM=28,
-<<<<<<< HEAD
-=======
   DIV_INS_SNES=29,
   DIV_INS_SU=30,
->>>>>>> 635bd729
   DIV_INS_MAX,
   DIV_INS_NULL
 };
