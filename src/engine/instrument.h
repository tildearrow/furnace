/**
 * Furnace Tracker - multi-system chiptune tracker
 * Copyright (C) 2021-2024 tildearrow and contributors
 *
 * This program is free software; you can redistribute it and/or modify
 * it under the terms of the GNU General Public License as published by
 * the Free Software Foundation; either version 2 of the License, or
 * (at your option) any later version.
 *
 * This program is distributed in the hope that it will be useful,
 * but WITHOUT ANY WARRANTY; without even the implied warranty of
 * MERCHANTABILITY or FITNESS FOR A PARTICULAR PURPOSE.  See the
 * GNU General Public License for more details.
 *
 * You should have received a copy of the GNU General Public License along
 * with this program; if not, write to the Free Software Foundation, Inc.,
 * 51 Franklin Street, Fifth Floor, Boston, MA 02110-1301 USA.
 */

#ifndef _INSTRUMENT_H
#define _INSTRUMENT_H
#include "safeWriter.h"
#include "dataErrors.h"
#include "../ta-utils.h"
#include "../pch.h"
#include "../fixedQueue.h"

struct DivSong;
struct DivInstrument;

// NOTICE!
// before adding new instrument types to this struct, please ask me first.
// absolutely zero support granted to conflicting formats.
enum DivInstrumentType: unsigned short {
  DIV_INS_STD=0,
  DIV_INS_FM=1,
  DIV_INS_GB=2,
  DIV_INS_C64=3,
  DIV_INS_AMIGA=4,
  DIV_INS_PCE=5,
  DIV_INS_AY=6,
  DIV_INS_AY8930=7,
  DIV_INS_TIA=8,
  DIV_INS_SAA1099=9,
  DIV_INS_VIC=10,
  DIV_INS_PET=11,
  DIV_INS_VRC6=12,
  DIV_INS_OPLL=13,
  DIV_INS_OPL=14,
  DIV_INS_FDS=15,
  DIV_INS_VBOY=16,
  DIV_INS_N163=17,
  DIV_INS_SCC=18,
  DIV_INS_OPZ=19,
  DIV_INS_POKEY=20,
  DIV_INS_BEEPER=21,
  DIV_INS_SWAN=22,
  DIV_INS_MIKEY=23,
  DIV_INS_VERA=24,
  DIV_INS_X1_010=25,
  DIV_INS_VRC6_SAW=26,
  DIV_INS_ES5506=27,
  DIV_INS_MULTIPCM=28,
  DIV_INS_SNES=29,
  DIV_INS_SU=30,
  DIV_INS_NAMCO=31,
  DIV_INS_OPL_DRUMS=32,
  DIV_INS_OPM=33,
  DIV_INS_NES=34,
  DIV_INS_MSM6258=35,
  DIV_INS_MSM6295=36,
  DIV_INS_ADPCMA=37,
  DIV_INS_ADPCMB=38,
  DIV_INS_SEGAPCM=39,
  DIV_INS_QSOUND=40,
  DIV_INS_YMZ280B=41,
  DIV_INS_RF5C68=42,
  DIV_INS_MSM5232=43,
  DIV_INS_T6W28=44,
  DIV_INS_K007232=45,
  DIV_INS_GA20=46,
  DIV_INS_POKEMINI=47,
  DIV_INS_SM8521=48,
  DIV_INS_PV1000=49,
  DIV_INS_K053260=50,
  // DIV_INS_YMF292=51,
  DIV_INS_TED=52,
  DIV_INS_C140=53,
  DIV_INS_C219=54,
  DIV_INS_ESFM=55,
  DIV_INS_POWERNOISE=56,
  DIV_INS_POWERNOISE_SLOPE=57,
  DIV_INS_DAVE=58,
  DIV_INS_NDS=59,
  DIV_INS_GBA_DMA=60,
  DIV_INS_GBA_MINMOD=61,
  DIV_INS_BIFURCATOR=62,
  DIV_INS_SID2=63, // coincidence!
  DIV_INS_SID3=66,
  DIV_INS_MAX,
  DIV_INS_NULL
};

enum DivMacroType: unsigned char {
  DIV_MACRO_VOL=0,
  DIV_MACRO_ARP,
  DIV_MACRO_DUTY,
  DIV_MACRO_WAVE,
  DIV_MACRO_PITCH,
  DIV_MACRO_EX1,
  DIV_MACRO_EX2,
  DIV_MACRO_EX3,
  DIV_MACRO_ALG,
  DIV_MACRO_FB,
  DIV_MACRO_FMS,
  DIV_MACRO_AMS,
  DIV_MACRO_PAN_LEFT,
  DIV_MACRO_PAN_RIGHT,
  DIV_MACRO_PHASE_RESET,
  DIV_MACRO_EX4,
  DIV_MACRO_EX5,
  DIV_MACRO_EX6,
  DIV_MACRO_EX7,
  DIV_MACRO_EX8
};

enum DivMacroTypeOp: unsigned char {
  DIV_MACRO_OP_AM=32,
  DIV_MACRO_OP_AR,
  DIV_MACRO_OP_DR,
  DIV_MACRO_OP_MULT,
  DIV_MACRO_OP_RR,
  DIV_MACRO_OP_SL,
  DIV_MACRO_OP_TL,
  DIV_MACRO_OP_DT2,
  DIV_MACRO_OP_RS,
  DIV_MACRO_OP_DT,
  DIV_MACRO_OP_D2R,
  DIV_MACRO_OP_SSG,
  DIV_MACRO_OP_DAM,
  DIV_MACRO_OP_DVB,
  DIV_MACRO_OP_EGT,
  DIV_MACRO_OP_KSL,
  DIV_MACRO_OP_SUS,
  DIV_MACRO_OP_VIB,
  DIV_MACRO_OP_WS,
  DIV_MACRO_OP_KSR,
};

// FM operator structure:
// - OPN:
//   - AM, AR, DR, MULT, RR, SL, TL, RS, DT, D2R, SSG-EG
// - OPM:
//   - AM, AR, DR, MULT, RR, SL, TL, DT2, RS, DT, D2R
// - OPLL:
//   - AM, AR, DR, MULT, RR, SL, TL, SSG-EG&8 = EG-S
//   - KSL, VIB, KSR
// - OPL:
//   - AM, AR, DR, MULT, RR, SL, TL, SSG-EG&8 = EG-S
//   - KSL, VIB, WS (OPL2/3), KSR
// - OPZ:
//   - AM, AR, DR, MULT (CRS), RR, SL, TL, DT2, RS, DT, D2R
//   - WS, DVB = MULT (FINE), DAM = REV, KSL = EGShift, EGT = Fixed

struct DivInstrumentFM {
  unsigned char alg, fb, fms, ams, fms2, ams2, ops, opllPreset;
  bool fixedDrums;
  unsigned short kickFreq, snareHatFreq, tomTopFreq;

  bool operator==(const DivInstrumentFM& other);
  bool operator!=(const DivInstrumentFM& other) {
    return !(*this==other);
  }
  struct Operator {
    bool enable;
    unsigned char am, ar, dr, mult, rr, sl, tl, dt2, rs, dt, d2r, ssgEnv;
    unsigned char dam, dvb, egt, ksl, sus, vib, ws, ksr; // YMU759/OPL/OPZ
    unsigned char kvs;

    bool operator==(const Operator& other);
    bool operator!=(const Operator& other) {
      return !(*this==other);
    }
    Operator():
      enable(true),
      am(0),
      ar(0),
      dr(0),
      mult(0),
      rr(0),
      sl(0),
      tl(0),
      dt2(0),
      rs(0),
      dt(0),
      d2r(0),
      ssgEnv(0),
      dam(0),
      dvb(0),
      egt(0),
      ksl(0),
      sus(0),
      vib(0),
      ws(0),
      ksr(0),
      kvs(2) {}
  } op[4];
  DivInstrumentFM():
    alg(0),
    fb(0),
    fms(0),
    ams(0),
    fms2(0),
    ams2(0),
    ops(2),
    opllPreset(0),
    fixedDrums(false),
    kickFreq(0x520),
    snareHatFreq(0x550),
    tomTopFreq(0x1c0) {
    // default instrument
    fb=4;
    op[0].tl=42;
    op[0].ar=31;
    op[0].dr=8;
    op[0].sl=15;
    op[0].rr=3;
    op[0].mult=5;
    op[0].dt=5;

    op[2].tl=18;
    op[2].ar=31;
    op[2].dr=10;
    op[2].sl=15;
    op[2].rr=4;
    op[2].mult=1;
    op[2].dt=0;

    op[1].tl=48;
    op[1].ar=31;
    op[1].dr=4;
    op[1].sl=11;
    op[1].rr=1;
    op[1].mult=1;
    op[1].dt=5;

    op[3].tl=2;
    op[3].ar=31;
    op[3].dr=9;
    op[3].sl=15;
    op[3].rr=9;
    op[3].mult=1;
    op[3].dt=0;
  }
};

// this is getting out of hand
struct DivInstrumentMacro {
  int val[256];
  unsigned int mode;
  unsigned char open;
  unsigned char len, delay, speed, loop, rel;
  // 0-31: normal
  // 32+: operator (top 3 bits select operator, starting from 1)
  unsigned char macroType;
  
  // the following variables are used by the GUI and not saved in the file
  int vScroll, vZoom;
  int typeMemory[16];
  unsigned char lenMemory;

  explicit DivInstrumentMacro(unsigned char initType, bool initOpen=false):
    mode(0),
    open(initOpen),
    len(0),
    delay(0),
    speed(1),
    loop(255),
    rel(255),
    macroType(initType),
    vScroll(0),
    vZoom(-1),
    lenMemory(0) {
    memset(val,0,256*sizeof(int));
    memset(typeMemory,0,16*sizeof(int));
  }
};

struct DivInstrumentSTD {
  DivInstrumentMacro volMacro;
  DivInstrumentMacro arpMacro;
  DivInstrumentMacro dutyMacro;
  DivInstrumentMacro waveMacro;
  DivInstrumentMacro pitchMacro;
  DivInstrumentMacro ex1Macro;
  DivInstrumentMacro ex2Macro;
  DivInstrumentMacro ex3Macro;
  DivInstrumentMacro algMacro;
  DivInstrumentMacro fbMacro;
  DivInstrumentMacro fmsMacro;
  DivInstrumentMacro amsMacro;
  DivInstrumentMacro panLMacro;
  DivInstrumentMacro panRMacro;
  DivInstrumentMacro phaseResetMacro;
  DivInstrumentMacro ex4Macro;
  DivInstrumentMacro ex5Macro;
  DivInstrumentMacro ex6Macro;
  DivInstrumentMacro ex7Macro;
  DivInstrumentMacro ex8Macro;

  struct OpMacro {
    // ar, dr, mult, rr, sl, tl, dt2, rs, dt, d2r, ssgEnv;
    DivInstrumentMacro amMacro;
    DivInstrumentMacro arMacro;
    DivInstrumentMacro drMacro;
    DivInstrumentMacro multMacro;
    DivInstrumentMacro rrMacro;
    DivInstrumentMacro slMacro;
    DivInstrumentMacro tlMacro;
    DivInstrumentMacro dt2Macro;
    DivInstrumentMacro rsMacro;
    DivInstrumentMacro dtMacro;
    DivInstrumentMacro d2rMacro;
    DivInstrumentMacro ssgMacro;
    DivInstrumentMacro damMacro;
    DivInstrumentMacro dvbMacro;
    DivInstrumentMacro egtMacro;
    DivInstrumentMacro kslMacro;
    DivInstrumentMacro susMacro;
    DivInstrumentMacro vibMacro;
    DivInstrumentMacro wsMacro;
    DivInstrumentMacro ksrMacro;
    OpMacro():
      amMacro(DIV_MACRO_OP_AM), arMacro(DIV_MACRO_OP_AR), drMacro(DIV_MACRO_OP_DR), multMacro(DIV_MACRO_OP_MULT),
      rrMacro(DIV_MACRO_OP_RR), slMacro(DIV_MACRO_OP_SL), tlMacro(DIV_MACRO_OP_TL,true), dt2Macro(DIV_MACRO_OP_DT2),
      rsMacro(DIV_MACRO_OP_RS), dtMacro(DIV_MACRO_OP_DT), d2rMacro(DIV_MACRO_OP_D2R), ssgMacro(DIV_MACRO_OP_SSG),
      damMacro(DIV_MACRO_OP_DAM), dvbMacro(DIV_MACRO_OP_DVB), egtMacro(DIV_MACRO_OP_EGT), kslMacro(DIV_MACRO_OP_KSL),
      susMacro(DIV_MACRO_OP_SUS), vibMacro(DIV_MACRO_OP_VIB), wsMacro(DIV_MACRO_OP_WS), ksrMacro(DIV_MACRO_OP_KSR) {}
  } opMacros[4];

  DivInstrumentMacro* macroByType(DivMacroType type);

  DivInstrumentSTD():
    volMacro(DIV_MACRO_VOL,true),
    arpMacro(DIV_MACRO_ARP),
    dutyMacro(DIV_MACRO_DUTY),
    waveMacro(DIV_MACRO_WAVE),
    pitchMacro(DIV_MACRO_PITCH),
    ex1Macro(DIV_MACRO_EX1),
    ex2Macro(DIV_MACRO_EX2),
    ex3Macro(DIV_MACRO_EX3),
    algMacro(DIV_MACRO_ALG),
    fbMacro(DIV_MACRO_FB),
    fmsMacro(DIV_MACRO_FMS),
    amsMacro(DIV_MACRO_AMS),
    panLMacro(DIV_MACRO_PAN_LEFT),
    panRMacro(DIV_MACRO_PAN_RIGHT),
    phaseResetMacro(DIV_MACRO_PHASE_RESET),
    ex4Macro(DIV_MACRO_EX4),
    ex5Macro(DIV_MACRO_EX5),
    ex6Macro(DIV_MACRO_EX6),
    ex7Macro(DIV_MACRO_EX7),
    ex8Macro(DIV_MACRO_EX8) {
    for (int i=0; i<4; i++) {
      opMacros[i].amMacro.macroType=DIV_MACRO_OP_AM+(i<<5);
      opMacros[i].arMacro.macroType=DIV_MACRO_OP_AR+(i<<5);
      opMacros[i].drMacro.macroType=DIV_MACRO_OP_DR+(i<<5);
      opMacros[i].multMacro.macroType=DIV_MACRO_OP_MULT+(i<<5);
      opMacros[i].rrMacro.macroType=DIV_MACRO_OP_RR+(i<<5);
      opMacros[i].slMacro.macroType=DIV_MACRO_OP_SL+(i<<5);
      opMacros[i].tlMacro.macroType=DIV_MACRO_OP_TL+(i<<5);
      opMacros[i].dt2Macro.macroType=DIV_MACRO_OP_DT2+(i<<5);
      opMacros[i].rsMacro.macroType=DIV_MACRO_OP_RS+(i<<5);
      opMacros[i].dtMacro.macroType=DIV_MACRO_OP_DT+(i<<5);
      opMacros[i].d2rMacro.macroType=DIV_MACRO_OP_D2R+(i<<5);
      opMacros[i].ssgMacro.macroType=DIV_MACRO_OP_SSG+(i<<5);

      opMacros[i].damMacro.macroType=DIV_MACRO_OP_DAM+(i<<5);
      opMacros[i].dvbMacro.macroType=DIV_MACRO_OP_DVB+(i<<5);
      opMacros[i].egtMacro.macroType=DIV_MACRO_OP_EGT+(i<<5);
      opMacros[i].kslMacro.macroType=DIV_MACRO_OP_KSL+(i<<5);
      opMacros[i].susMacro.macroType=DIV_MACRO_OP_SUS+(i<<5);
      opMacros[i].vibMacro.macroType=DIV_MACRO_OP_VIB+(i<<5);
      opMacros[i].wsMacro.macroType=DIV_MACRO_OP_WS+(i<<5);
      opMacros[i].ksrMacro.macroType=DIV_MACRO_OP_KSR+(i<<5);
    }
  }
};

struct DivInstrumentGB {
  unsigned char envVol, envDir, envLen, soundLen, hwSeqLen;
  bool softEnv, alwaysInit, doubleWave;
  enum HWSeqCommands: unsigned char {
    DIV_GB_HWCMD_ENVELOPE=0,
    DIV_GB_HWCMD_SWEEP,
    DIV_GB_HWCMD_WAIT,
    DIV_GB_HWCMD_WAIT_REL,
    DIV_GB_HWCMD_LOOP,
    DIV_GB_HWCMD_LOOP_REL,

    DIV_GB_HWCMD_MAX
  };
  struct HWSeqCommandGB {
    unsigned char cmd;
    unsigned short data;
  } hwSeq[256];

  bool operator==(const DivInstrumentGB& other);
  bool operator!=(const DivInstrumentGB& other) {
    return !(*this==other);
  }

  DivInstrumentGB():
    envVol(15),
    envDir(0),
    envLen(2),
    soundLen(64),
    hwSeqLen(0),
    softEnv(false),
    alwaysInit(false),
    doubleWave(false) {
    memset(hwSeq,0,256*sizeof(HWSeqCommandGB));
  }
};

struct DivInstrumentC64 {
  bool triOn, sawOn, pulseOn, noiseOn;
  unsigned char a, d, s, r;
  unsigned short duty;
  unsigned char ringMod, oscSync;
  bool toFilter, initFilter, dutyIsAbs, filterIsAbs, noTest, resetDuty;
  unsigned char res;
  unsigned short cut;
  bool hp, lp, bp, ch3off;

  bool operator==(const DivInstrumentC64& other);
  bool operator!=(const DivInstrumentC64& other) {
    return !(*this==other);
  }

  DivInstrumentC64():
    triOn(false),
    sawOn(true),
    pulseOn(false),
    noiseOn(false),
    a(0),
    d(8),
    s(0),
    r(0),
    duty(2048),
    ringMod(0),
    oscSync(0),
    toFilter(false),
    initFilter(false),
    dutyIsAbs(false),
    filterIsAbs(false),
    noTest(false),
    resetDuty(true),
    res(0),
    cut(0),
    hp(false),
    lp(false),
    bp(false),
    ch3off(false) {}
};

struct DivInstrumentAmiga {
  struct SampleMap {
    int freq;
    short map;
    signed char dpcmFreq;
    signed char dpcmDelta;
    SampleMap(int f=0, short m=-1, signed char df=15, signed char dd=-1):
      freq(f),
      map(m),
      dpcmFreq(df),
      dpcmDelta(dd) {}
  };
  short initSample;
  bool useNoteMap;
  bool useSample;
  bool useWave;
  unsigned char waveLen;
  SampleMap noteMap[120];

  bool operator==(const DivInstrumentAmiga& other);
  bool operator!=(const DivInstrumentAmiga& other) {
    return !(*this==other);
  }

  /**
   * get the sample at specified note.
   * @return the sample.
   */
  inline short getSample(int note) {
    if (useNoteMap) {
      if (note<0) note=0;
      if (note>119) note=119;
      return noteMap[note].map;
    }
    return initSample;
  }

  /**
   * get the sample playback note at specified note.
   * @return the note, or -1 if not using note map.
   */
  inline int getFreq(int note) {
    if (useNoteMap) {
      if (note<0) note=0;
      if (note>119) note=119;
      return noteMap[note].freq;
    }
    return note;
  }

  /**
   * get the DPCM pitch at specified note.
   * @return the pitch, or -1 if not using note map.
   */
  inline signed char getDPCMFreq(int note) {
    if (useNoteMap) {
      if (note<0) note=0;
      if (note>119) note=119;
      return noteMap[note].dpcmFreq;
    }
    return -1;
  }

  /**
   * get the DPCM delta counter value at specified note.
   * @return the delta counter value, or -1 if not using note map.
   */
  inline signed char getDPCMDelta(int note) {
    if (useNoteMap) {
      if (note<0) note=0;
      if (note>119) note=119;
      return noteMap[note].dpcmDelta;
    }
    return -1;
  }

  DivInstrumentAmiga():
    initSample(0),
    useNoteMap(false),
    useSample(false),
    useWave(false),
    waveLen(31) {
    for (int i=0; i<120; i++) {
      noteMap[i].map=-1;
      noteMap[i].freq=i;
    }
  }
};

struct DivInstrumentX1_010 {
  int bankSlot;

  bool operator==(const DivInstrumentX1_010& other);
  bool operator!=(const DivInstrumentX1_010& other) {
    return !(*this==other);
  }

  DivInstrumentX1_010():
    bankSlot(0) {}
};

struct DivInstrumentN163 {
  int wave, wavePos, waveLen;
  unsigned char waveMode;
  bool perChanPos;
  int wavePosCh[8];
  int waveLenCh[8];

  bool operator==(const DivInstrumentN163& other);
  bool operator!=(const DivInstrumentN163& other) {
    return !(*this==other);
  }

  DivInstrumentN163():
    wave(-1),
    wavePos(0),
    waveLen(32),
    waveMode(3),
    perChanPos(false) {
    for (int i=0; i<8; i++) {
      wavePosCh[i]=(i&3)<<5;
      waveLenCh[i]=32;
    }
  }
};

struct DivInstrumentFDS {
  signed char modTable[32];
  int modSpeed, modDepth;
  // this is here for compatibility.
  bool initModTableWithFirstWave;

  bool operator==(const DivInstrumentFDS& other);
  bool operator!=(const DivInstrumentFDS& other) {
    return !(*this==other);
  }

  DivInstrumentFDS():
    modSpeed(0),
    modDepth(0),
    initModTableWithFirstWave(false) {
    memset(modTable,0,32);
  }
};

struct DivInstrumentMultiPCM {
  unsigned char ar, d1r, dl, d2r, rr, rc;
  unsigned char lfo, vib, am;

  bool operator==(const DivInstrumentMultiPCM& other);
  bool operator!=(const DivInstrumentMultiPCM& other) {
    return !(*this==other);
  }

  DivInstrumentMultiPCM():
    ar(15), d1r(15), dl(0), d2r(0), rr(15), rc(15),
    lfo(0), vib(0), am(0) {
  }
};

enum DivWaveSynthEffects {
  DIV_WS_NONE=0,
  // one waveform effects
  DIV_WS_INVERT,
  DIV_WS_ADD,
  DIV_WS_SUBTRACT,
  DIV_WS_AVERAGE,
  DIV_WS_PHASE,
  DIV_WS_CHORUS,

  DIV_WS_SINGLE_MAX,
  
  // two waveform effects
  DIV_WS_NONE_DUAL=128,
  DIV_WS_WIPE,
  DIV_WS_FADE,
  DIV_WS_PING_PONG,
  DIV_WS_OVERLAY,
  DIV_WS_NEGATIVE_OVERLAY,
  DIV_WS_SLIDE,
  DIV_WS_MIX,
  DIV_WS_PHASE_MOD,

  DIV_WS_DUAL_MAX
};

struct DivInstrumentWaveSynth {
  int wave1, wave2;
  unsigned char rateDivider;
  unsigned char effect;
  bool oneShot, enabled, global;
  unsigned char speed, param1, param2, param3, param4;

  bool operator==(const DivInstrumentWaveSynth& other);
  bool operator!=(const DivInstrumentWaveSynth& other) {
    return !(*this==other);
  }

  DivInstrumentWaveSynth():
    wave1(0),
    wave2(0),
    rateDivider(1),
    effect(DIV_WS_NONE),
    oneShot(false),
    enabled(false),
    global(false),
    speed(0),
    param1(0),
    param2(0),
    param3(0),
    param4(0) {}
};

struct DivInstrumentSoundUnit {
  bool switchRoles;
  unsigned char hwSeqLen;
  enum HWSeqCommands: unsigned char {
    DIV_SU_HWCMD_VOL=0,
    DIV_SU_HWCMD_PITCH,
    DIV_SU_HWCMD_CUT,
    DIV_SU_HWCMD_WAIT,
    DIV_SU_HWCMD_WAIT_REL,
    DIV_SU_HWCMD_LOOP,
    DIV_SU_HWCMD_LOOP_REL,

    DIV_SU_HWCMD_MAX
  };
  struct HWSeqCommandSU {
    unsigned char cmd;
    unsigned char bound;
    unsigned char val;
    unsigned short speed;
    unsigned short padding;
  } hwSeq[256];

  bool operator==(const DivInstrumentSoundUnit& other);
  bool operator!=(const DivInstrumentSoundUnit& other) {
    return !(*this==other);
  }

  DivInstrumentSoundUnit():
    switchRoles(false),
    hwSeqLen(0) {
    memset(hwSeq,0,256*sizeof(HWSeqCommandSU));
  }
};

struct DivInstrumentES5506 {
  struct Filter {
    enum FilterMode: unsigned char { // filter mode for pole 4,3
      FILTER_MODE_HPK2_HPK2=0,
      FILTER_MODE_HPK2_LPK1,
      FILTER_MODE_LPK2_LPK2,
      FILTER_MODE_LPK2_LPK1,
    };
    FilterMode mode;
    unsigned short k1, k2;
    Filter():
      mode(FILTER_MODE_LPK2_LPK1),
      k1(0xffff),
      k2(0xffff) {}
  };
  struct Envelope {
    unsigned short ecount;
    signed char lVRamp, rVRamp;
    signed char k1Ramp, k2Ramp;
    bool k1Slow, k2Slow;
    Envelope():
      ecount(0),
      lVRamp(0),
      rVRamp(0),
      k1Ramp(0),
      k2Ramp(0),
      k1Slow(false),
      k2Slow(false) {}
  };
  Filter filter;
  Envelope envelope;

  bool operator==(const DivInstrumentES5506& other);
  bool operator!=(const DivInstrumentES5506& other) {
    return !(*this==other);
  }

  DivInstrumentES5506():
    filter(Filter()),
    envelope(Envelope()) {}
};

struct DivInstrumentSNES {
  enum GainMode: unsigned char {
    GAIN_MODE_DIRECT=0,
    GAIN_MODE_DEC_LINEAR=4,
    GAIN_MODE_DEC_LOG=5,
    GAIN_MODE_INC_LINEAR=6,
    GAIN_MODE_INC_INVLOG=7
  };
  bool useEnv;
  // 0: no sustain (key off = cut)
  // 1: sustain (R = d2; key off = dec linear to r)
  // 2: sustain (R = d2; key off = dec exponential to r)
  // 3: sustain (R = d2; key off = R to r)
  unsigned char sus;
  GainMode gainMode;
  unsigned char gain;
  unsigned char a, d, s, r, d2;

  bool operator==(const DivInstrumentSNES& other);
  bool operator!=(const DivInstrumentSNES& other) {
    return !(*this==other);
  }

  DivInstrumentSNES():
    useEnv(true),
    sus(0),
    gainMode(GAIN_MODE_DIRECT),
    gain(127),
    a(15),
    d(7),
    s(7),
    r(0),
    d2(0) {}
};

// ESFM operator structure:
// - DELAY, OUT, MOD, L, R, NOISE
//   - Virtual: CT, DT, FIXED
//   - In FM struct: AM, DAM, AR, DR, MULT, RR, SL, TL
//   - In FM struct: KSL, VIB, DVB, WS, SUS, KSR
//   - Not in struct: FNUML, FNUMH, BLOCK

struct DivInstrumentESFM {
  bool operator==(const DivInstrumentESFM& other);
  bool operator!=(const DivInstrumentESFM& other) {
    return !(*this==other);
  }

  // Only works on OP4, so putting it outside the Operator struct instead
  unsigned char noise;
  struct Operator {
    unsigned char delay, outLvl, modIn, left, right, fixed;
    signed char ct, dt;

    bool operator==(const Operator& other);
    bool operator!=(const Operator& other) {
      return !(*this==other);
    }
    Operator():
      delay(0),
      outLvl(0),
      modIn(0),
      left(1),
      right(1),
      fixed(0),
      ct(0),
      dt(0) {}
  } op[4];
  DivInstrumentESFM():
    noise(0)
    {
      op[0].modIn=4;
      op[0].outLvl=0;

      op[1].modIn=7;
      op[1].outLvl=0;

      op[2].modIn=7;
      op[2].outLvl=0;

      op[3].modIn=7;
      op[3].outLvl=7;
    }
};

struct DivInstrumentPowerNoise {
  unsigned char octave;

  bool operator==(const DivInstrumentPowerNoise& other);
  bool operator!=(const DivInstrumentPowerNoise& other) {
    return !(*this==other);
  }
  DivInstrumentPowerNoise():
    octave(0) {}
};

struct DivInstrumentSID2 {
  unsigned char volume;
  unsigned char mixMode;
  unsigned char noiseMode;
  
  bool operator==(const DivInstrumentSID2& other);
  bool operator!=(const DivInstrumentSID2& other) {
    return !(*this==other);
  }
  DivInstrumentSID2():
    volume(15),
    mixMode(0),
    noiseMode(0) {}
};

<<<<<<< HEAD
struct DivInstrumentSID3 
{
  unsigned char sr;
  bool phase_mod;
  unsigned char phase_mod_source, ring_mod_source, sync_source;
  bool specialWaveOn;
  bool oneBitNoise;
  bool separateNoisePitch;
  unsigned char special_wave;
  bool doWavetable;
  unsigned char phaseInv;
  unsigned char feedback;

  struct Filter 
  {
    unsigned short cutoff;
    unsigned char resonance;
    unsigned char output_volume;
    unsigned char distortion_level;
    unsigned char mode;
    bool enabled;
    bool init;
    unsigned char filter_matrix;

    //this is done purely in software
    bool absoluteCutoff;
    bool bindCutoffToNote;
    unsigned char bindCutoffToNoteStrength; //how much cutoff changes over e.g. 1 semitone
    unsigned char bindCutoffToNoteCenter; //central note of the cutoff change
    bool bindCutoffToNoteDir; //if we decrease or increase cutoff if e.g. we go upper in note space
    bool bindCutoffOnNote; //only do cutoff scaling once, on new note

    bool bindResonanceToNote;
    unsigned char bindResonanceToNoteStrength; //how much resonance changes over e.g. 1 semitone
    unsigned char bindResonanceToNoteCenter; //central note of the resonance change
    bool bindResonanceToNoteDir; //if we decrease or increase resonance if e.g. we go upper in note space
    bool bindResonanceOnNote; //only do resonance scaling once, on new note

    bool operator==(const Filter& other);
    bool operator!=(const Filter& other) 
    {
      return !(*this==other);
    }
    Filter():
      cutoff(0),
      resonance(0),
      output_volume(0),
      distortion_level(0),
      mode(0),
      enabled(false),
      init(false),
      filter_matrix(0),
      absoluteCutoff(false),
      bindCutoffToNote(false),
      bindCutoffToNoteStrength(0),
      bindCutoffToNoteCenter(0),
      bindCutoffToNoteDir(false),
      bindCutoffOnNote(false),
      bindResonanceToNote(false),
      bindResonanceToNoteStrength(0),
      bindResonanceToNoteCenter(0),
      bindResonanceToNoteDir(false),
      bindResonanceOnNote(false) {}
  } filt[4];
  
  bool operator==(const DivInstrumentSID3& other);
  bool operator!=(const DivInstrumentSID3& other) 
  {
    return !(*this==other);
  }
  DivInstrumentSID3():
    sr(0),
    phase_mod(false),
    phase_mod_source(0),
    ring_mod_source(0),
    sync_source(0),
    specialWaveOn(false),
    oneBitNoise(false),
    separateNoisePitch(false),
    special_wave(0),
    doWavetable(false),
    phaseInv(0),
    feedback(0)
    {
      filt[0].mode = 16 | 32; //default settings so filter just works, connect to input and channel output
      filt[0].output_volume = 0xff;
    }
};

struct DivInstrument {
  String name;
=======
struct DivInstrumentPOD {
>>>>>>> 332b449f
  DivInstrumentType type;
  DivInstrumentFM fm;
  DivInstrumentSTD std;
  DivInstrumentGB gb;
  DivInstrumentC64 c64;
  DivInstrumentAmiga amiga;
  DivInstrumentX1_010 x1_010;
  DivInstrumentN163 n163;
  DivInstrumentFDS fds;
  DivInstrumentMultiPCM multipcm;
  DivInstrumentWaveSynth ws;
  DivInstrumentSoundUnit su;
  DivInstrumentES5506 es5506;
  DivInstrumentSNES snes;
  DivInstrumentESFM esfm;
  DivInstrumentPowerNoise powernoise;
  DivInstrumentSID2 sid2;
  DivInstrumentSID3 sid3;

  DivInstrumentPOD() :
    type(DIV_INS_FM) {
  }
};

struct MemPatch {
  MemPatch() :
    data(NULL)
    , offset(0)
    , size(0) {
  }

  ~MemPatch() {
    if (data) {
      delete[] data;
      data=NULL;
    }
  }

  bool calcDiff(const void* pre, const void* post, size_t size);
  void applyAndReverse(void* target, size_t inputSize);
  bool isValid() const { return size>0; }

  unsigned char* data;
  size_t offset;
  size_t size;
};

struct DivInstrumentUndoStep {
  DivInstrumentUndoStep() :
    name(""),
    nameValid(false),
    processTime(0) {
  }

  MemPatch podPatch;
  String name;
  bool nameValid;
  size_t processTime;

  void applyAndReverse(DivInstrument* target);
  bool makeUndoPatch(size_t processTime_, const DivInstrument* pre, const DivInstrument* post);
};

struct DivInstrument : DivInstrumentPOD {
  String name;

  DivInstrument() :
    name("") {
      // clear and construct DivInstrumentPOD so it doesn't have any garbage in the padding
      memset((unsigned char*)(DivInstrumentPOD*)this, 0, sizeof(DivInstrumentPOD));
      new ((DivInstrumentPOD*)this) DivInstrumentPOD;
  }

  ~DivInstrument();

  /**
   * copy/assignment to specifically avoid leaking or dangling pointers to undo step
   */
  DivInstrument( const DivInstrument& ins );
  DivInstrument& operator=( const DivInstrument& ins );

  /**
   * undo stuff
   */
  FixedQueue<DivInstrumentUndoStep*, 128> undoHist;
  FixedQueue<DivInstrumentUndoStep*, 128> redoHist;
  bool recordUndoStepIfChanged(size_t processTime, const DivInstrument* old);
  int undo();
  int redo();

  /**
   * these are internal functions.
   */
  void writeMacro(SafeWriter* w, const DivInstrumentMacro& m);
  void writeFeatureNA(SafeWriter* w);
  void writeFeatureFM(SafeWriter* w, bool fui);
  void writeFeatureMA(SafeWriter* w);
  void writeFeature64(SafeWriter* w);
  void writeFeatureGB(SafeWriter* w);
  void writeFeatureSM(SafeWriter* w);
  void writeFeatureOx(SafeWriter* w, int op);
  void writeFeatureLD(SafeWriter* w);
  void writeFeatureSN(SafeWriter* w);
  void writeFeatureN1(SafeWriter* w);
  void writeFeatureFD(SafeWriter* w);
  void writeFeatureWS(SafeWriter* w);
  size_t writeFeatureSL(SafeWriter* w, std::vector<int>& list, const DivSong* song);
  size_t writeFeatureWL(SafeWriter* w, std::vector<int>& list, const DivSong* song);
  void writeFeatureMP(SafeWriter* w);
  void writeFeatureSU(SafeWriter* w);
  void writeFeatureES(SafeWriter* w);
  void writeFeatureX1(SafeWriter* w);
  void writeFeatureNE(SafeWriter* w);
  void writeFeatureEF(SafeWriter* w);
  void writeFeaturePN(SafeWriter* w);
  void writeFeatureS2(SafeWriter* w);
  void writeFeatureS3(SafeWriter* w);

  void readFeatureNA(SafeReader& reader, short version);
  void readFeatureFM(SafeReader& reader, short version);
  void readFeatureMA(SafeReader& reader, short version);
  void readFeature64(SafeReader& reader, bool& volIsCutoff, short version);
  void readFeatureGB(SafeReader& reader, short version);
  void readFeatureSM(SafeReader& reader, short version);
  void readFeatureOx(SafeReader& reader, int op, short version);
  void readFeatureLD(SafeReader& reader, short version);
  void readFeatureSN(SafeReader& reader, short version);
  void readFeatureN1(SafeReader& reader, short version);
  void readFeatureFD(SafeReader& reader, short version);
  void readFeatureWS(SafeReader& reader, short version);
  void readFeatureSL(SafeReader& reader, DivSong* song, short version);
  void readFeatureWL(SafeReader& reader, DivSong* song, short version);
  void readFeatureMP(SafeReader& reader, short version);
  void readFeatureSU(SafeReader& reader, short version);
  void readFeatureES(SafeReader& reader, short version);
  void readFeatureX1(SafeReader& reader, short version);
  void readFeatureNE(SafeReader& reader, short version);
  void readFeatureEF(SafeReader& reader, short version);
  void readFeaturePN(SafeReader& reader, short version);
  void readFeatureS2(SafeReader& reader, short version);
  void readFeatureS3(SafeReader& reader, short version);

  DivDataErrors readInsDataOld(SafeReader& reader, short version);
  DivDataErrors readInsDataNew(SafeReader& reader, short version, bool fui, DivSong* song);

  void convertC64SpecialMacro();

  /**
   * save the instrument to a SafeWriter.
   * @param w the SafeWriter in question.
   */
  void putInsData2(SafeWriter* w, bool fui=false, const DivSong* song=NULL, bool insName=true);

  /**
   * read instrument data in .fui format.
   * @param reader the reader.
   * @param version the format version.
   * @return a DivDataErrors.
   */
  DivDataErrors readInsData(SafeReader& reader, short version, DivSong* song=NULL);

  /**
   * save this instrument to a file.
   * @param path file path.
   * @param song if new format, a DivSong to read wavetables and samples.
   * @param writeInsName whether to write the instrument name or not. ignored if old format.
   * @return whether it was successful.
   */
  bool save(const char* path, DivSong* song=NULL, bool writeInsName=true);

  /**
   * save this instrument to a file in .dmp format.
   * @param path file path.
   * @return whether it was successful.
   */
  bool saveDMP(const char* path);
};
#endif<|MERGE_RESOLUTION|>--- conflicted
+++ resolved
@@ -864,7 +864,6 @@
     noiseMode(0) {}
 };
 
-<<<<<<< HEAD
 struct DivInstrumentSID3 
 {
   unsigned char sr;
@@ -954,11 +953,8 @@
     }
 };
 
-struct DivInstrument {
+struct DivInstrumentPOD {
   String name;
-=======
-struct DivInstrumentPOD {
->>>>>>> 332b449f
   DivInstrumentType type;
   DivInstrumentFM fm;
   DivInstrumentSTD std;
