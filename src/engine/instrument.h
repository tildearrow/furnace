--- conflicted
+++ resolved
@@ -89,10 +89,7 @@
   DIV_INS_C140=53,
   DIV_INS_C219=54,
   DIV_INS_ESFM=55,
-<<<<<<< HEAD
   DIV_INS_ES5503=56,
-=======
->>>>>>> 3cb81902
   DIV_INS_MAX,
   DIV_INS_NULL
 };
@@ -948,10 +945,7 @@
   DivInstrumentES5506 es5506;
   DivInstrumentSNES snes;
   DivInstrumentESFM esfm;
-<<<<<<< HEAD
   DivInstrumentES5503 es5503;
-=======
->>>>>>> 3cb81902
 
   /**
    * these are internal functions.
@@ -977,10 +971,7 @@
   void writeFeatureX1(SafeWriter* w);
   void writeFeatureNE(SafeWriter* w);
   void writeFeatureEF(SafeWriter* w);
-<<<<<<< HEAD
   void writeFeatureE3(SafeWriter* w);
-=======
->>>>>>> 3cb81902
 
   void readFeatureNA(SafeReader& reader, short version);
   void readFeatureFM(SafeReader& reader, short version);
@@ -1002,10 +993,7 @@
   void readFeatureX1(SafeReader& reader, short version);
   void readFeatureNE(SafeReader& reader, short version);
   void readFeatureEF(SafeReader& reader, short version);
-<<<<<<< HEAD
   void readFeatureE3(SafeReader& reader, short version);
-=======
->>>>>>> 3cb81902
 
   DivDataErrors readInsDataOld(SafeReader& reader, short version);
   DivDataErrors readInsDataNew(SafeReader& reader, short version, bool fui, DivSong* song);
