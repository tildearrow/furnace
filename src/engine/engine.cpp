--- conflicted
+++ resolved
@@ -513,40 +513,6 @@
       disCont[i].dispatch->renderSamples();
     }
   }
-<<<<<<< HEAD
-  x1_010MemLen=memPos+256;
-
-  // step 5: allocate ES5506 pcm samples (forces depth for all samples to 16 bit due to chip limitation, compressed sample just LSB disconnected)
-  if (es5506Mem==NULL) es5506Mem=new signed short[16777216/sizeof(short)]; // 2Mword * 4 banks
-  memset(es5506Mem,0,16777216);
-
-  memPos=128;
-  for (int i=0; i<song.sampleLen; i++) {
-    DivSample* s=song.sample[i];
-    unsigned int length=s->length16;
-    // fit sample size to single bank size
-    if (length>(2097152-64)*sizeof(short)) {
-      length=(2097152-64)*sizeof(short);
-    }
-    if ((memPos&0xc00000)!=((memPos+length+128)&0xc00000)) {
-      memPos=((memPos+0x3fffff)&0xc00000)+128;
-    }
-    if (memPos>=(16777216-128)) {
-      logW("out of ES5506 memory for sample %d!",i);
-      break;
-    }
-    if (memPos+length>=(16777216-128)) {
-      memcpy(es5506Mem+(memPos/sizeof(short)),s->data16,16777216-memPos-128);
-      logW("out of ES5506 memory for sample %d!",i);
-    } else {
-      memcpy(es5506Mem+(memPos/sizeof(short)),s->data16,length);
-    }
-    s->offES5506=memPos;
-    memPos+=length;
-  }
-  es5506MemLen=memPos+256;
-=======
->>>>>>> 66f6ab43
 }
 
 String DivEngine::encodeSysDesc(std::vector<int>& desc) {
