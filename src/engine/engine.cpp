--- conflicted
+++ resolved
@@ -513,6 +513,22 @@
       disCont[i].dispatch->renderSamples();
     }
   }
+
+  renderInstruments();
+}
+
+void DivEngine::renderInstrumentsP() {
+  BUSY_BEGIN;
+  renderInstruments();
+  BUSY_END;
+}
+
+void DivEngine::renderInstruments() {
+  for (int i=0; i<song.systemLen; i++) {
+    if (disCont[i].dispatch!=NULL) {
+      disCont[i].dispatch->renderInstruments();
+    }
+  }
 }
 
 String DivEngine::encodeSysDesc(std::vector<int>& desc) {
@@ -608,155 +624,6 @@
     }
     song.systemLen=index;
   }
-<<<<<<< HEAD
-  x1_010MemLen=memPos+256;
-
-  // allocate OPL4 Wave pcm samples
-  if (opl4PCMMem==NULL) opl4PCMMem=new unsigned char[0x400000];
-  memset(opl4PCMMem,0,0x400000);
-
-  memPos=0x1800;
-  for (int i=0; i<song.sampleLen; i++) {
-    DivSample* s=song.sample[i];
-    void* data;
-    unsigned int length;
-    if (s->depth <= 8) {
-      data = s->data8;
-      length = s->length8;
-    } else if (s->depth <= 12) {
-      data = s->data12;
-      length = s->length12;
-    } else {
-      data = s->data16be;
-      length = s->length16be;
-    }
-    if (memPos+length>=0x400000) {
-      logW("out of OPL4 Wave memory for sample %d!",i);
-      for (; i<song.sampleLen; i++)
-        song.sample[i]->offMultiPCM=~0U;
-      break;
-    }
-    memcpy(opl4PCMMem+memPos,data,length);
-    s->offMultiPCM=memPos;
-    memPos+=length;
-  }
-  opl4PCMMemLen=memPos;
-
-  // allocate MultiPCM samples
-  if (multiPCMMem==NULL) multiPCMMem=new unsigned char[0x200000];
-  memset(multiPCMMem,0,0x200000);
-
-  memPos=0x1800;
-  for (int i=0; i<song.sampleLen; i++) {
-    DivSample* s=song.sample[i];
-    void* data;
-    unsigned int length;
-    if (s->depth <= 8) {
-      data = s->data8;
-      length = s->length8;
-    } else {
-      data = s->data12;
-      length = s->length12;
-    }
-    if (memPos+length>=0x200000) {
-      logW("out of MultiPCM memory for sample %d!",i);
-      for (; i<song.sampleLen; i++)
-        song.sample[i]->offMultiPCM=~0U;
-      break;
-    }
-    memcpy(multiPCMMem+memPos,data,length);
-    s->offMultiPCM=memPos;
-    memPos+=length;
-  }
-  multiPCMMemLen=memPos;
-
-  renderInstruments();
-}
-
-void DivEngine::renderInstrumentsP() {
-  BUSY_BEGIN;
-  renderInstruments();
-  BUSY_END;
-}
-
-void DivEngine::renderInstruments() {
-  if (opl4PCMMem!=NULL) {
-    for (int i=0; i<song.insLen && i<0x200; i++) {
-      DivInstrument* ins=song.ins[i];
-      if (ins->type!=DIV_INS_MULTIPCM)
-        continue;
-      DivSample* s=getSample(ins->multipcm.initSample);
-      int memPos = s->offMultiPCM;
-      int start = 0;
-      int length = s->samples;
-      int loop = s->loopStart >= 0 ? s->loopStart : length - 4;
-      if (memPos >= 0x400000) {
-        memPos = 0;
-        length = 1;
-      }
-      if (ins->multipcm.customPos) {
-        start = MIN(MAX(ins->multipcm.start, 0), length - 1);
-        length = MIN(MAX(ins->multipcm.end >= 1 ? ins->multipcm.end : length - start + ins->multipcm.end, 1), length - start);
-        loop = MIN(MAX(ins->multipcm.loop >= 0 ? ins->multipcm.loop : length + ins->multipcm.loop, 0), length - 1);
-      }
-      int dataBit = s->depth <= 8 ? 0 : s->depth <= 12 ? 1 : 2;
-      length = MIN(MAX(length, 1), 0x10000);
-      loop = MIN(MAX(loop, 0), length - 1);
-      start = memPos + (s->depth == 16 ? start * 2 : s->depth == 12 ? start * 3 / 2 : start);
-      opl4PCMMem[i * 12 + 0] = start >> 16 | dataBit << 6;
-      opl4PCMMem[i * 12 + 1] = start >> 8;
-      opl4PCMMem[i * 12 + 2] = start >> 0;
-      opl4PCMMem[i * 12 + 3] = loop >> 8;
-      opl4PCMMem[i * 12 + 4] = loop >> 0;
-      opl4PCMMem[i * 12 + 5] = ~(length - 1) >> 8;
-      opl4PCMMem[i * 12 + 6] = ~(length - 1) >> 0;
-      opl4PCMMem[i * 12 + 7] = ins->multipcm.lfo << 3 | ins->multipcm.vib;
-      opl4PCMMem[i * 12 + 8] = ins->multipcm.ar << 4 | ins->multipcm.d1r;
-      opl4PCMMem[i * 12 + 9] = ins->multipcm.dl << 4 | ins->multipcm.d2r;
-      opl4PCMMem[i * 12 + 10] = ins->multipcm.rc << 4 | ins->multipcm.rr;
-      opl4PCMMem[i * 12 + 11] = ins->multipcm.am;
-    }
-  }
-
-  if (multiPCMMem!=NULL) {
-    for (int i=0; i<song.insLen && i<0x200; i++) {
-      DivInstrument* ins=song.ins[i];
-      if (ins->type!=DIV_INS_MULTIPCM)
-        continue;
-      DivSample* s=getSample(ins->multipcm.initSample);
-      int memPos = s->offMultiPCM;
-      int start = 0;
-      int length = s->samples;
-      int loop = s->loopStart >= 0 ? s->loopStart : length - 4;
-      if (memPos >= 0x200000) {
-        memPos = 0;
-        length = 1;
-      }
-      if (ins->multipcm.customPos) {
-        start = MIN(MAX(ins->multipcm.start, 0), length - 1);
-        length = MIN(MAX(ins->multipcm.end >= 1 ? ins->multipcm.end : length - start + ins->multipcm.end, 1), length - start);
-        loop = MIN(MAX(ins->multipcm.loop >= 0 ? ins->multipcm.loop : length + ins->multipcm.loop, 0), length - 1);
-      }
-      int dataBit = s->depth <= 8 ? 0 : 1;
-      length = MIN(MAX(length, 1), 0x10000);
-      loop = MIN(MAX(loop, 0), length - 1);
-      start = memPos + (s->depth == 16 ? start * 2 : s->depth == 12 ? start * 3 / 2 : start);
-      multiPCMMem[i * 12 + 0] = start >> 16 | dataBit << 7;
-      multiPCMMem[i * 12 + 1] = start >> 8;
-      multiPCMMem[i * 12 + 2] = start >> 0;
-      multiPCMMem[i * 12 + 3] = loop >> 8;
-      multiPCMMem[i * 12 + 4] = loop >> 0;
-      multiPCMMem[i * 12 + 5] = ~(length - 1) >> 8;
-      multiPCMMem[i * 12 + 6] = ~(length - 1) >> 0;
-      multiPCMMem[i * 12 + 7] = ins->multipcm.lfo << 3 | ins->multipcm.vib;
-      multiPCMMem[i * 12 + 8] = ins->multipcm.ar << 4 | ins->multipcm.d1r;
-      multiPCMMem[i * 12 + 9] = ins->multipcm.dl << 4 | ins->multipcm.d2r;
-      multiPCMMem[i * 12 + 10] = ins->multipcm.rc << 4 | ins->multipcm.rr;
-      multiPCMMem[i * 12 + 11] = ins->multipcm.am;
-    }
-  }
-=======
->>>>>>> 05af3c14
 }
 
 void DivEngine::createNew(const int* description) {
