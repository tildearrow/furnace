--- conflicted
+++ resolved
@@ -230,7 +230,6 @@
   );
 }
 
-<<<<<<< HEAD
 bool DivInstrumentCPT100::operator==(const DivInstrumentCPT100& other) {
   return (
     _C(op2f) &&
@@ -259,7 +258,6 @@
   );
 }
 
-=======
 bool DivInstrumentESFM::operator==(const DivInstrumentESFM& other) {
   return (
     _C(noise) &&
@@ -287,7 +285,6 @@
   return _C(octave);
 }
 
->>>>>>> 35b05431
 #undef _C
 
 #define FEATURE_BEGIN(x) \
@@ -801,7 +798,6 @@
   FEATURE_END;
 }
 
-<<<<<<< HEAD
 void DivInstrument::writeFeatureCP(SafeWriter* w) {
   FEATURE_BEGIN("CP");
 
@@ -828,7 +824,9 @@
     w->writeC(cpt.op4d);
     w->writeC(cpt.op4s);
     w->writeC(cpt.op4r);
-=======
+    
+  FEATURE_END;
+}
 void DivInstrument::writeFeatureEF(SafeWriter* w) {
   FEATURE_BEGIN("EF");
 
@@ -849,7 +847,6 @@
   FEATURE_BEGIN("PN");
 
   w->writeC(powernoise.octave);
->>>>>>> 35b05431
 
   FEATURE_END;
 }
@@ -897,12 +894,9 @@
   bool featureES=false;
   bool featureX1=false;
   bool featureNE=false;
-<<<<<<< HEAD
   bool featureCP=false;
-=======
   bool featureEF=false;
   bool featurePN=false;
->>>>>>> 35b05431
 
   bool checkForWL=false;
 
@@ -1116,14 +1110,12 @@
         featureSM=true;
         featureSL=true;
         break;
-<<<<<<< HEAD
       case DIV_INS_CPT100:
         checkForWL=true;
         featureSM=true;
         if (amiga.useSample) featureSL=true;
         if (ws.enabled) featureWS=true;
         featureCP=true;
-=======
       case DIV_INS_ESFM:
         featureFM=true;
         featureEF=true;
@@ -1134,7 +1126,6 @@
       case DIV_INS_POWERNOISE_SLOPE:
         featurePN=true;
         break;
->>>>>>> 35b05431
       case DIV_INS_MAX:
         break;
       case DIV_INS_NULL:
@@ -1182,16 +1173,14 @@
     if (x1_010!=defaultIns.x1_010) {
       featureX1=true;
     }
-<<<<<<< HEAD
     if (cpt!=defaultIns.cpt) {
       featureCP=true;
-=======
+    }
     if (esfm!=defaultIns.esfm) {
       featureEF=true;
     }
     if (powernoise!=defaultIns.powernoise) {
       featurePN=true;
->>>>>>> 35b05431
     }
   }
 
@@ -1335,16 +1324,14 @@
   if (featureNE) {
     writeFeatureNE(w);
   }
-<<<<<<< HEAD
   if (featureCP) {
     writeFeatureCP(w);
-=======
+  }
   if (featureEF) {
     writeFeatureEF(w);
   }
   if (featurePN) {
     writeFeaturePN(w);
->>>>>>> 35b05431
   }
 
   if (fui && (featureSL || featureWL)) {
@@ -2779,7 +2766,6 @@
   READ_FEAT_END;
 }
 
-<<<<<<< HEAD
 void DivInstrument::readFeatureCP(SafeReader& reader, short version) {
   READ_FEAT_BEGIN;
 
@@ -2806,7 +2792,9 @@
   cpt.op4d=reader.readC();
   cpt.op4s=reader.readC();
   cpt.op4r=reader.readC();
-=======
+
+  READ_FEAT_END;
+}
 void DivInstrument::readFeatureEF(SafeReader& reader, short version) {
   READ_FEAT_BEGIN;
 
@@ -2837,7 +2825,6 @@
   READ_FEAT_BEGIN;
 
   powernoise.octave=reader.readC();
->>>>>>> 35b05431
 
   READ_FEAT_END;
 }
@@ -2910,15 +2897,12 @@
       readFeatureX1(reader,version);
     } else if (memcmp(featCode,"NE",2)==0) { // NES (DPCM)
       readFeatureNE(reader,version);
-<<<<<<< HEAD
     } else if (memcmp(featCode,"CP",2)==0) { // CPT100
       readFeatureCP(reader,version);
-=======
     } else if (memcmp(featCode,"EF",2)==0) { // ESFM
       readFeatureEF(reader,version);
     } else if (memcmp(featCode,"PN",2)==0) { // PowerNoise
       readFeaturePN(reader,version);
->>>>>>> 35b05431
     } else {
       if (song==NULL && (memcmp(featCode,"SL",2)==0 || (memcmp(featCode,"WL",2)==0))) {
         // nothing
