/**
 * Furnace Tracker - multi-system chiptune tracker
 * Copyright (C) 2021-2025 tildearrow and contributors
 *
 * This program is free software; you can redistribute it and/or modify
 * it under the terms of the GNU General Public License as published by
 * the Free Software Foundation; either version 2 of the License, or
 * (at your option) any later version.
 *
 * This program is distributed in the hope that it will be useful,
 * but WITHOUT ANY WARRANTY; without even the implied warranty of
 * MERCHANTABILITY or FITNESS FOR A PARTICULAR PURPOSE.  See the
 * GNU General Public License for more details.
 *
 * You should have received a copy of the GNU General Public License along
 * with this program; if not, write to the Free Software Foundation, Inc.,
 * 51 Franklin Street, Fifth Floor, Boston, MA 02110-1301 USA.
 */

#ifndef _YM2610SHARED_H
#define _YM2610SHARED_H

#include "fmshared_OPN.h"
#include "../engine.h"
#include "../../ta-log.h"
#include "ay.h"
#include "sound/ymfm/ymfm.h"
#include "sound/ymfm/ymfm_opn.h"
#include <string.h>
extern "C" {
#include "../../../extern/YM2608-LLE/fmopna_2610.h"
}

#define CHIP_FREQBASE fmFreqBase
#define CHIP_DIVIDER fmDivBase

class DivYM2610Interface: public DivOPNInterface {
  public:
    unsigned char* adpcmAMem;
    unsigned char* adpcmBMem;
<<<<<<< HEAD
    int sampleBank;
    bool hasSharedAdpcmBus;
=======
>>>>>>> 7f9baedc
    uint8_t ymfm_external_read(ymfm::access_class type, uint32_t address);
    void ymfm_external_write(ymfm::access_class type, uint32_t address, uint8_t data);
    DivYM2610Interface():
      adpcmAMem(NULL),
      adpcmBMem(NULL) {}
};

class DivPlatformYM2610Base: public DivPlatformOPN {
  protected:
    OPNChannelStereo chan[17];
    DivDispatchOscBuffer* oscBuf[17];
    bool isMuted[17];

    ym3438_t fm_nuked;
    ymfm::ym2610b* fm;
    ymfm::ym2610b::output_data fmout;
    DivPlatformAY8910* ay;
    fmopna_2610_t fm_lle;
    unsigned int dacVal;
    unsigned int dacVal2;
    int dacOut[2];
    int rssOut[6];
    bool lastSH;
    bool lastSH2;
    bool lastS;
    unsigned char rmpx, pmpx, roe, poe, rssCycle, rssSubCycle;
    unsigned int adMemAddrA;
    unsigned int adMemAddrB;
  
    unsigned char* adpcmAMem;
    size_t adpcmAMemLen;
    unsigned char* adpcmBMem;
    size_t adpcmBMemLen;
    size_t adpcmAMemUsage;
    DivYM2610Interface iface;

    unsigned int* sampleOffA;
    unsigned int* sampleOffB;

<<<<<<< HEAD
    unsigned char sampleBank;
  
    bool extMode, noExtMacros, hasSharedAdpcmBus;
=======
    bool extMode, noExtMacros;
>>>>>>> 7f9baedc

    bool* sampleLoaded[2];
  
    unsigned char writeADPCMAOff, writeADPCMAOn;
    int globalADPCMAVolume;

    DivMemoryComposition memCompoA;
    DivMemoryComposition memCompoB;

    double NOTE_OPNB(int ch, int note) {
      if (ch>=adpcmBChanOffs) { // ADPCM
        return NOTE_ADPCMB(note);
      } else if (ch>=psgChanOffs) { // PSG
        return NOTE_PERIODIC(note);
      }
      // FM
      return NOTE_FNUM_BLOCK(note,11,chan[ch].state.block);
    }
    double NOTE_ADPCMB(int note) {
      if (chan[adpcmBChanOffs].sample>=0 && chan[adpcmBChanOffs].sample<parent->song.sampleLen) {
        double off=65535.0*(double)(parent->getSample(chan[adpcmBChanOffs].sample)->centerRate)/parent->getCenterRate();
        return parent->calcBaseFreq((double)chipClock/144,off,note,false);
      }
      return 0;
    }
  
  public:
    void fillStream(std::vector<DivDelayedWrite>& stream, int sRate, size_t len) {
      ay->fillStream(stream,sRate,len);
    }

    void reset() {
      writeADPCMAOff=0;
      writeADPCMAOn=0;
      globalADPCMAVolume=0x3f;

      OPN2_Reset(&fm_nuked);
      OPN2_SetChipType(&fm_nuked,ym3438_mode_opn);

      memset(&fm_lle,0,sizeof(fmopna_2610_t));

      if (useCombo==2) {
        fm_lle.input.cs=1;
        fm_lle.input.rd=0;
        fm_lle.input.wr=0;
        fm_lle.input.a0=0;
        fm_lle.input.a1=0;
        fm_lle.input.data=0;
        fm_lle.input.rad=0;
        fm_lle.input.pad=0;
        fm_lle.input.test=1;

        fm_lle.input.ic=1;
        for (size_t h=0; h<576; h++) {
          FMOPNA_2610_Clock(&fm_lle,0);
          FMOPNA_2610_Clock(&fm_lle,1);
        }

        fm_lle.input.ic=0;
        for (size_t h=0; h<576; h++) {
          FMOPNA_2610_Clock(&fm_lle,0);
          FMOPNA_2610_Clock(&fm_lle,1);
        }

        fm_lle.input.ic=1;
        for (size_t h=0; h<576; h++) {
          FMOPNA_2610_Clock(&fm_lle,0);
          FMOPNA_2610_Clock(&fm_lle,1);
        }

        for (int i=0; i<6; i++) {
          rssOut[i]=0;
        }

        dacVal=0;
        dacVal2=0;
        dacOut[0]=0;
        dacOut[1]=0;
        lastSH=0;
        lastSH2=0;
        lastS=0;
        rmpx=0;
        pmpx=0;
        roe=0;
        poe=0;
        rssCycle=0;
        rssSubCycle=0;
        adMemAddrA=0;
        adMemAddrB=0;
      }

      ay->reset();
      ay->getRegisterWrites().clear();
      ay->flushWrites();
    }

    void muteChannel(int ch, bool mute) {
      isMuted[ch]=mute;
      if (ch>=adpcmBChanOffs) { // ADPCM-B
        immWrite(0x11,isMuted[ch]?0:(chan[ch].pan<<6));
      }
      if (ch>=adpcmAChanOffs) { // ADPCM-A
        immWrite(0x108+(ch-adpcmAChanOffs),isMuted[ch]?0:((chan[ch].pan<<6)|chan[ch].outVol));
        return;
      }
      if (ch>=psgChanOffs) { // PSG
        ay->muteChannel(ch-psgChanOffs,mute);
        return;
      }
    }

    int getOutputCount() {
      return 2;
    }

    size_t getSampleMemNum() {
      return hasSharedAdpcmBus?1:2;
    }

    const void* getSampleMem(int index) {
      return hasSharedAdpcmBus?((index==0 || index==1)?adpcmAMem:NULL):(index==0?adpcmAMem:index==1?adpcmBMem:NULL);
    }

    size_t getSampleMemCapacity(int index) {
      return hasSharedAdpcmBus?(index==0?16777216:index==1?(adpcmAMemUsage>=16777216?1:(16777216-adpcmAMemUsage)):0):(index==0?16777216:index==1?16777216:0);
    }

    const char* getSampleMemName(int index=0) {
      return index==0?"ADPCM-A":index==1?"ADPCM-B":NULL;
    }

    size_t getSampleMemUsage(int index) {
      return hasSharedAdpcmBus?(index==0?adpcmAMemLen:index==1?((adpcmAMemUsage>=adpcmBMemLen)?0:(adpcmBMemLen-adpcmAMemUsage)):0):(index==0?adpcmAMemLen:index==1?adpcmBMemLen:0);
    }

    bool isSampleLoaded(int index, int sample) {
      if (index<0 || index>1) return false;
      if (sample<0 || sample>32767) return false;
      return sampleLoaded[index][sample];
    }
    
    const DivMemoryComposition* getMemCompo(int index) {
      if (hasSharedAdpcmBus) {
        if (index==0) return &memCompoA;
      } else {
        if (index==0) return &memCompoA;
        if (index==1) return &memCompoB;
      }
      return NULL;
    }

    void renderSamples(int sysID) {
      memset(adpcmAMem,0,16777216);
      memset(sampleOffA,0,32768*sizeof(unsigned int));
      memset(sampleOffB,0,32768*sizeof(unsigned int));
      memset(sampleLoaded[0],0,32768*sizeof(bool));
      memset(sampleLoaded[1],0,32768*sizeof(bool));

      memCompoA=DivMemoryComposition();
      memCompoA.name=hasSharedAdpcmBus?"Sample ROM":"ADPCM-A";

      memCompoB=DivMemoryComposition();
      memCompoB.name="ADPCM-B";

      size_t memPos=0;
      for (int i=0; i<parent->song.sampleLen; i++) {
        DivSample* s=parent->song.sample[i];
        if (!s->renderOn[0][sysID]) {
          sampleOffA[i]=0;
          continue;
        }

        int paddedLen=(s->lengthA+255)&(~0xff);
        if ((memPos&0xf00000)!=((memPos+paddedLen)&0xf00000)) {
          memPos=(memPos+0xfffff)&0xf00000;
        }
        if (memPos>=getSampleMemCapacity(0)) {
          logW("out of ADPCM-A memory for sample %d!",i);
          break;
        }
        if (memPos+paddedLen>=getSampleMemCapacity(0)) {
          memcpy(adpcmAMem+memPos,s->dataA,getSampleMemCapacity(0)-memPos);
          logW("out of ADPCM-A memory for sample %d!",i);
        } else {
          memcpy(adpcmAMem+memPos,s->dataA,paddedLen);
          sampleLoaded[0][i]=true;
        }
        sampleOffA[i]=memPos;
        memCompoA.entries.push_back(DivMemoryEntry(DIV_MEMORY_SAMPLE,"Sample",i,memPos,memPos+paddedLen));
        memPos+=paddedLen;
      }
      adpcmAMemLen=memPos+256;

      if (hasSharedAdpcmBus) {
        memPos=(memPos+0xff)&0xffff00;
        adpcmAMemUsage=memPos;

        for (int i=0; i<parent->song.sampleLen; i++) {
          DivSample* s=parent->song.sample[i];
          if (!s->renderOn[1][sysID]) {
            sampleOffB[i]=0;
            continue;
          }

          int paddedLen=(s->lengthB+255)&(~0xff);
          if (memPos>=getSampleMemCapacity(0)) {
            logW("out of ADPCM-B memory for sample %d!",i);
            break;
          }
          if (memPos+paddedLen>=getSampleMemCapacity(0)) {
            memcpy(adpcmAMem+memPos,s->dataB,getSampleMemCapacity(0)-memPos);
            logW("out of ADPCM-B memory for sample %d!",i);
          } else {
            memcpy(adpcmAMem+memPos,s->dataB,paddedLen);
            sampleLoaded[1][i]=true;
          }
          sampleOffB[i]=memPos;
          memCompoA.entries.push_back(DivMemoryEntry(DIV_MEMORY_SAMPLE_ALT1,"ADPCM-B",i,memPos,memPos+paddedLen));
          memPos+=paddedLen;
        }
        adpcmBMemLen=memPos+256;

        memCompoA.used=adpcmBMemLen;
        memCompoA.capacity=getSampleMemCapacity(0);
      } else {
        memCompoA.used=adpcmAMemLen;
        memCompoA.capacity=getSampleMemCapacity(0);

        memset(adpcmBMem,0,16777216);

        memPos=0;
        for (int i=0; i<parent->song.sampleLen; i++) {
          DivSample* s=parent->song.sample[i];
          if (!s->renderOn[1][sysID]) {
            sampleOffB[i]=0;
            continue;
          }

          int paddedLen=(s->lengthB+255)&(~0xff);
          // TODO: per-sample size limit is remains for compatibility?
          if ((memPos&0xf00000)!=((memPos+paddedLen)&0xf00000)) {
            memPos=(memPos+0xfffff)&0xf00000;
          }
          if (memPos>=getSampleMemCapacity(1)) {
            logW("out of ADPCM-B memory for sample %d!",i);
            break;
          }
          if (memPos+paddedLen>=getSampleMemCapacity(1)) {
            memcpy(adpcmBMem+memPos,s->dataB,getSampleMemCapacity(1)-memPos);
            logW("out of ADPCM-B memory for sample %d!",i);
          } else {
            memcpy(adpcmBMem+memPos,s->dataB,paddedLen);
            sampleLoaded[1][i]=true;
          }
          sampleOffB[i]=memPos;
          memCompoB.entries.push_back(DivMemoryEntry(DIV_MEMORY_SAMPLE,"Sample",i,memPos,memPos+paddedLen));
          memPos+=paddedLen;
        }
        adpcmBMemLen=memPos+256;

        memCompoB.used=adpcmBMemLen;
        memCompoB.capacity=getSampleMemCapacity(1);
      }
    }

    void setFlags(const DivConfig& flags) {
      switch (flags.getInt("clockSel",0)) {
        case 0x01:
          chipClock=24167829/3;
          break;
        default:
          chipClock=8000000.0;
          break;
      }
      CHECK_CUSTOM_CLOCK;
      noExtMacros=flags.getBool("noExtMacros",false);
      fbAllOps=flags.getBool("fbAllOps",false);
      ssgVol=flags.getInt("ssgVol",128);
      fmVol=flags.getInt("fmVol",256);
      hasSharedAdpcmBus=flags.getBool("hasSharedAdpcmBus",false);
      iface.hasSharedAdpcmBus=hasSharedAdpcmBus;
      if (useCombo==2) {
        rate=chipClock/144;
      } else {
        rate=fm->sample_rate(chipClock);
      }
      for (int i=0; i<17; i++) {
        oscBuf[i]->setRate(rate);
      }
    }

    int init(DivEngine* p, int channels, int sugRate, const DivConfig& flags) {
      parent=p;
      ayFlags.set("chipType",1);
      dumpWrites=false;
      skipRegisterWrites=false;
      for (int i=0; i<17; i++) {
        isMuted[i]=false;
        oscBuf[i]=new DivDispatchOscBuffer;
      }
      adpcmAMem=new unsigned char[16777216];
      adpcmAMemLen=0;
      adpcmBMem=new unsigned char[16777216];
      adpcmBMemLen=0;
      adpcmAMemUsage=0;
      iface.adpcmAMem=adpcmAMem;
      iface.adpcmBMem=adpcmBMem;
      fm=new ymfm::ym2610b(iface);
      fm->set_fidelity(ymfm::OPN_FIDELITY_MED);
      setFlags(flags);
      // YM2149, 2MHz
      ay=new DivPlatformAY8910(true,chipClock,32,144);
      ay->setCore(0);
      ay->init(p,3,sugRate,ayFlags);
      ay->toggleRegisterDump(true);
      return 0;
    }

    void quit() {
      for (int i=0; i<17; i++) {
        delete oscBuf[i];
      }
      ay->quit();
      delete ay;
      delete[] adpcmAMem;
      delete[] adpcmBMem;
    }

    DivPlatformYM2610Base(int ext, int psg, int adpcmA, int adpcmB, int chanCount):
      DivPlatformOPN(ext,psg,adpcmA,adpcmB,chanCount,9440540.0, 72, 32, false, 16) {
      sampleOffA=new unsigned int[32768];
      sampleOffB=new unsigned int[32768];
      sampleLoaded[0]=new bool[32768];
      sampleLoaded[1]=new bool[32768];
    }
    ~DivPlatformYM2610Base() {
      delete[] sampleOffA;
      delete[] sampleOffB;
      delete[] sampleLoaded[0];
      delete[] sampleLoaded[1];
    }
};

#endif<|MERGE_RESOLUTION|>--- conflicted
+++ resolved
@@ -38,11 +38,7 @@
   public:
     unsigned char* adpcmAMem;
     unsigned char* adpcmBMem;
-<<<<<<< HEAD
-    int sampleBank;
     bool hasSharedAdpcmBus;
-=======
->>>>>>> 7f9baedc
     uint8_t ymfm_external_read(ymfm::access_class type, uint32_t address);
     void ymfm_external_write(ymfm::access_class type, uint32_t address, uint8_t data);
     DivYM2610Interface():
@@ -82,13 +78,7 @@
     unsigned int* sampleOffA;
     unsigned int* sampleOffB;
 
-<<<<<<< HEAD
-    unsigned char sampleBank;
-  
     bool extMode, noExtMacros, hasSharedAdpcmBus;
-=======
-    bool extMode, noExtMacros;
->>>>>>> 7f9baedc
 
     bool* sampleLoaded[2];
   
