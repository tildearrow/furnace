/**
 * Furnace Tracker - multi-system chiptune tracker
 * Copyright (C) 2021-2022 tildearrow and contributors
 *
 * This program is free software; you can redistribute it and/or modify
 * it under the terms of the GNU General Public License as published by
 * the Free Software Foundation; either version 2 of the License, or
 * (at your option) any later version.
 *
 * This program is distributed in the hope that it will be useful,
 * but WITHOUT ANY WARRANTY; without even the implied warranty of
 * MERCHANTABILITY or FITNESS FOR A PARTICULAR PURPOSE.  See the
 * GNU General Public License for more details.
 *
 * You should have received a copy of the GNU General Public License along
 * with this program; if not, write to the Free Software Foundation, Inc.,
 * 51 Franklin Street, Fifth Floor, Boston, MA 02110-1301 USA.
 */

#include "x1_010.h"
#include "../engine.h"
#include "../../ta-log.h"
#include <math.h>

//#define rWrite(a,v) pendingWrites[a]=v;
#define rWrite(a,v) if (!skipRegisterWrites) { x1_010.ram_w(a,v); if (dumpWrites) { addWrite(a,v); } }

#define chRead(c,a) x1_010.ram_r((c<<3)|(a&7))
#define chWrite(c,a,v) rWrite((c<<3)|(a&7),v)
#define waveWrite(c,a,v) rWrite(0x1000|(chan[c].waveBank<<11)|(c<<7)|(a&0x7f),(v-128)&0xff)
#define envFill(c,a) rWrite(0x800|(c<<7)|(a&0x7f),(chan[c].lvol<<4)|chan[c].rvol)
#define envWrite(c,a,l,r) rWrite(0x800|(c<<7)|(a&0x7f),(((chan[c].lvol*(l))/15)<<4)|((chan[c].rvol*(r))/15))

#define refreshControl(c) chWrite(c,0,chan[c].active?(chan[c].pcm?1:((chan[c].env.flag.envEnable && chan[c].env.flag.envOneshot)?7:3)):0);

#define CHIP_FREQBASE 4194304

const char* regCheatSheetX1_010[]={
  // Channel registers
  "Ch00_Control",       "0000",
  "Ch00_PCMVol_WavSel", "0001",
  "Ch00_FreqL",         "0002",
  "Ch00_FreqH",         "0003",
  "Ch00_Start_EnvFrq",  "0004",
  "Ch00_End_EnvSel",    "0005",
  "Ch01_Control",       "0008",
  "Ch01_PCMVol_WavSel", "0009",
  "Ch01_FreqL",         "000A",
  "Ch01_FreqH",         "000B",
  "Ch01_Start_EnvFrq",  "000C",
  "Ch01_End_EnvSel",    "000D",
  "Ch02_Control",       "0010",
  "Ch02_PCMVol_WavSel", "0011",
  "Ch02_FreqL",         "0012",
  "Ch02_FreqH",         "0013",
  "Ch02_Start_EnvFrq",  "0014",
  "Ch02_End_EnvSel",    "0015",
  "Ch03_Control",       "0018",
  "Ch03_PCMVol_WavSel", "0019",
  "Ch03_FreqL",         "001A",
  "Ch03_FreqH",         "001B",
  "Ch03_Start_EnvFrq",  "001C",
  "Ch03_End_EnvSel",    "001D",
  "Ch04_Control",       "0020",
  "Ch04_PCMVol_WavSel", "0021",
  "Ch04_FreqL",         "0022",
  "Ch04_FreqH",         "0023",
  "Ch04_Start_EnvFrq",  "0024",
  "Ch04_End_EnvSel",    "0025",
  "Ch05_Control",       "0028",
  "Ch05_PCMVol_WavSel", "0029",
  "Ch05_FreqL",         "002A",
  "Ch05_FreqH",         "002B",
  "Ch05_Start_EnvFrq",  "002C",
  "Ch05_End_EnvSel",    "002D",
  "Ch06_Control",       "0030",
  "Ch06_PCMVol_WavSel", "0031",
  "Ch06_FreqL",         "0032",
  "Ch06_FreqH",         "0033",
  "Ch06_Start_EnvFrq",  "0034",
  "Ch06_End_EnvSel",    "0035",
  "Ch07_Control",       "0038",
  "Ch07_PCMVol_WavSel", "0039",
  "Ch07_FreqL",         "003A",
  "Ch07_FreqH",         "003B",
  "Ch07_Start_EnvFrq",  "003C",
  "Ch07_End_EnvSel",    "003D",
  "Ch08_Control",       "0040",
  "Ch08_PCMVol_WavSel", "0041",
  "Ch08_FreqL",         "0042",
  "Ch08_FreqH",         "0043",
  "Ch08_Start_EnvFrq",  "0044",
  "Ch08_End_EnvSel",    "0045",
  "Ch09_Control",       "0048",
  "Ch09_PCMVol_WavSel", "0049",
  "Ch09_FreqL",         "004A",
  "Ch09_FreqH",         "004B",
  "Ch09_Start_EnvFrq",  "004C",
  "Ch09_End_EnvSel",    "004D",
  "Ch10_Control",       "0050",
  "Ch10_PCMVol_WavSel", "0051",
  "Ch10_FreqL",         "0052",
  "Ch10_FreqH",         "0053",
  "Ch10_Start_EnvFrq",  "0054",
  "Ch10_End_EnvSel",    "0055",
  "Ch11_Control",       "0058",
  "Ch11_PCMVol_WavSel", "0059",
  "Ch11_FreqL",         "005A",
  "Ch11_FreqH",         "005B",
  "Ch11_Start_EnvFrq",  "005C",
  "Ch11_End_EnvSel",    "005D",
  "Ch12_Control",       "0060",
  "Ch12_PCMVol_WavSel", "0061",
  "Ch12_FreqL",         "0062",
  "Ch12_FreqH",         "0063",
  "Ch12_Start_EnvFrq",  "0064",
  "Ch12_End_EnvSel",    "0065",
  "Ch13_Control",       "0068",
  "Ch13_PCMVol_WavSel", "0069",
  "Ch13_FreqL",         "006A",
  "Ch13_FreqH",         "006B",
  "Ch13_Start_EnvFrq",  "006C",
  "Ch13_End_EnvSel",    "006D",
  "Ch14_Control",       "0070",
  "Ch14_PCMVol_WavSel", "0071",
  "Ch14_FreqL",         "0072",
  "Ch14_FreqH",         "0073",
  "Ch14_Start_EnvFrq",  "0074",
  "Ch14_End_EnvSel",    "0075",
  "Ch15_Control",       "0078",
  "Ch15_PCMVol_WavSel", "0079",
  "Ch15_FreqL",         "007A",
  "Ch15_FreqH",         "007B",
  "Ch15_Start_EnvFrq",  "007C",
  "Ch15_End_EnvSel",    "007D",
  // Envelope data
  "Env01Data",          "0080",
  "Env02Data",          "0100",
  "Env03Data",          "0180",
  "Env04Data",          "0200",
  "Env05Data",          "0280",
  "Env06Data",          "0300",
  "Env07Data",          "0380",
  "Env08Data",          "0400",
  "Env09Data",          "0480",
  "Env10Data",          "0500",
  "Env11Data",          "0580",
  "Env12Data",          "0600",
  "Env13Data",          "0680",
  "Env14Data",          "0700",
  "Env15Data",          "0780",
  "Env16Data",          "0800",
  "Env17Data",          "0880",
  "Env18Data",          "0900",
  "Env19Data",          "0980",
  "Env20Data",          "0A00",
  "Env21Data",          "0A80",
  "Env22Data",          "0B00",
  "Env23Data",          "0B80",
  "Env24Data",          "0C00",
  "Env25Data",          "0C80",
  "Env26Data",          "0D00",
  "Env27Data",          "0D80",
  "Env28Data",          "0E00",
  "Env29Data",          "0E80",
  "Env30Data",          "0F00",
  "Env31Data",          "0F80",
  // Wavetable data
  "Wave00Data",         "1000",
  "Wave01Data",         "1080",
  "Wave02Data",         "1100",
  "Wave03Data",         "1180",
  "Wave04Data",         "1200",
  "Wave05Data",         "1280",
  "Wave06Data",         "1300",
  "Wave07Data",         "1380",
  "Wave08Data",         "1400",
  "Wave09Data",         "1480",
  "Wave10Data",         "1500",
  "Wave11Data",         "1580",
  "Wave12Data",         "1600",
  "Wave13Data",         "1680",
  "Wave14Data",         "1700",
  "Wave15Data",         "1780",
  "Wave16Data",         "1800",
  "Wave17Data",         "1880",
  "Wave18Data",         "1900",
  "Wave19Data",         "1980",
  "Wave20Data",         "1A00",
  "Wave21Data",         "1A80",
  "Wave22Data",         "1B00",
  "Wave23Data",         "1B80",
  "Wave24Data",         "1C00",
  "Wave25Data",         "1C80",
  "Wave26Data",         "1D00",
  "Wave27Data",         "1D80",
  "Wave28Data",         "1E00",
  "Wave29Data",         "1E80",
  "Wave30Data",         "1F00",
  "Wave31Data",         "1F80",
  NULL
};

const char** DivPlatformX1_010::getRegisterSheet() {
  return regCheatSheetX1_010;
}

void DivPlatformX1_010::acquire(short* bufL, short* bufR, size_t start, size_t len) {
  for (size_t h=start; h<start+len; h++) {
    x1_010.tick();

    signed int tempL=x1_010.output(0);
    signed int tempR=x1_010.output(1);

    if (tempL<-32768) tempL=-32768;
    if (tempL>32767) tempL=32767;
    if (tempR<-32768) tempR=-32768;
    if (tempR>32767) tempR=32767;

    //printf("tempL: %d tempR: %d\n",tempL,tempR);
    bufL[h]=stereo?tempL:((tempL+tempR)>>1);
    bufR[h]=stereo?tempR:bufL[h];

    for (int i=0; i<16; i++) {
<<<<<<< HEAD
      oscBuf[i]->data[oscBuf[i]->needle++]=x1_010.chan_out(i);
=======
      oscBuf[i]->data[oscBuf[i]->needle++]=(x1_010.voice_out(i,0)+x1_010.voice_out(i,1))>>1;
>>>>>>> dd9264f1
    }
  }
}

u8 DivPlatformX1_010::read_byte(u32 address) {
  if ((sampleMem!=NULL) && (address<getSampleMemCapacity())) {
<<<<<<< HEAD
    if (isBanked) {
      address=((bankSlot[(address>>17)&7]<<17)|(address&0x1ffff))&0xffffff;
    } else {
      address&=0xfffff;
    }
=======
>>>>>>> dd9264f1
    return sampleMem[address];
  }
  return 0;
}

double DivPlatformX1_010::NoteX1_010(int ch, int note) {
  if (chan[ch].pcm) { // PCM note
    double off=8192.0;
    int sample=chan[ch].sample;
    if (sample>=0 && sample<parent->song.sampleLen) {
      DivSample* s=parent->getSample(sample);
      if (s->centerRate<1) {
        off=8192.0;
      } else {
        off=8192.0*(s->centerRate/8363.0);
      }
    }
    return parent->calcBaseFreq(chipClock,off,note,false);
  }
  // Wavetable note
  return NOTE_FREQUENCY(note);
}

void DivPlatformX1_010::updateWave(int ch) {
  if (chan[ch].active) {
    chan[ch].waveBank^=1;
  }
  for (int i=0; i<128; i++) {
    int data=chan[ch].ws.output[i];
    waveWrite(ch,i,data);
  }
  if (!chan[ch].pcm) {
    chWrite(ch,1,(chan[ch].waveBank<<4)|(ch&0xf));
  }
}

void DivPlatformX1_010::updateEnvelope(int ch) {
  if (!chan[ch].pcm) {
    if (isMuted[ch]) {
      for (int i=0; i<128; i++) {
        rWrite(0x800|(ch<<7)|(i&0x7f),0);
      }
    } else {
      if (!chan[ch].env.flag.envEnable) {
        for (int i=0; i<128; i++) {
          envFill(ch,i);
        }
      } else {
        DivWavetable* wt=parent->getWave(chan[ch].env.shape);
        for (int i=0; i<128; i++) {
          if (wt->max<1 || wt->len<1) {
            envFill(ch,i);
          } else if (chan[ch].env.flag.envSplit || chan[ch].env.flag.envHinvR || chan[ch].env.flag.envVinvR || chan[ch].env.flag.envHinvL || chan[ch].env.flag.envVinvL) { // Stereo config 
            int la=i,ra=i;
            int lo,ro;
            if (chan[ch].env.flag.envHinvR) { ra=127-i; } // horizontal invert right envelope
            if (chan[ch].env.flag.envHinvL) { la=127-i; } // horizontal invert left envelope
            if (chan[ch].env.flag.envSplit) { // Split shape to left and right half
              lo=wt->data[la*(wt->len/128/2)]*15/wt->max;
              ro=wt->data[(ra+128)*(wt->len/128/2)]*15/wt->max;
            } else {
              lo=wt->data[la*wt->len/128]*15/wt->max;
              ro=wt->data[ra*wt->len/128]*15/wt->max;
            }
            if (chan[ch].env.flag.envVinvR) { ro=15-ro; } // vertical invert right envelope
            if (chan[ch].env.flag.envVinvL) { lo=15-lo; } // vertical invert left envelope
            if (lo<0) lo=0;
            if (lo>15) lo=15;
            if (ro<0) ro=0;
            if (ro>15) ro=15;
            envWrite(ch,i,lo,ro);
          } else {
            int out=wt->data[i*wt->len/128]*15/wt->max;
            if (out<0) out=0;
            if (out>15) out=15;
            envWrite(ch,i,out,out);
          }
        }
      }
    }
    chWrite(ch,5,0x10|(ch&0xf));
  } else {
    chWrite(ch,1,isMuted[ch]?0:((chan[ch].lvol<<4)|chan[ch].rvol));
  }
}

void DivPlatformX1_010::tick(bool sysTick) {
  for (int i=0; i<16; i++) {
    chan[i].std.next();
    if (chan[i].std.vol.had) {
      signed char macroVol=((chan[i].vol&15)*MIN(chan[i].macroVolMul,chan[i].std.vol.val))/(chan[i].macroVolMul);
      if ((!isMuted[i]) && (macroVol!=chan[i].outVol)) {
        chan[i].outVol=macroVol;
        chan[i].envChanged=true;
      }
    }
    if ((!chan[i].pcm) || chan[i].furnacePCM) {
      if (chan[i].std.arp.had) {
        if (!chan[i].inPorta) {
          chan[i].baseFreq=NoteX1_010(i,parent->calcArp(chan[i].note,chan[i].std.arp.val));
        }
        chan[i].freqChanged=true;
      }
    }
    if (chan[i].std.wave.had && !chan[i].pcm) {
      if (chan[i].wave!=chan[i].std.wave.val || chan[i].ws.activeChanged()) {
        chan[i].wave=chan[i].std.wave.val;
        if (!chan[i].pcm) {
          chan[i].ws.changeWave1(chan[i].wave);
          if (!chan[i].keyOff) chan[i].keyOn=true;
        }
      }
    }
    if (chan[i].std.panL.had) {
      chan[i].pan&=0x0f;
      chan[i].pan|=(chan[i].std.panL.val&15)<<4;
      chan[i].envChanged=true;
    }
    if (chan[i].std.panR.had) {
      chan[i].pan&=0xf0;
      chan[i].pan|=chan[i].std.panR.val&15;
      chan[i].envChanged=true;
    }
    if (chan[i].std.pitch.had) {
      if (chan[i].std.pitch.mode) {
        chan[i].pitch2+=chan[i].std.pitch.val;
        CLAMP_VAR(chan[i].pitch2,-32768,32767);
      } else {
        chan[i].pitch2=chan[i].std.pitch.val;
      }
      chan[i].freqChanged=true;
    }
    if (chan[i].std.ex1.had) {
      bool nextEnable=(chan[i].std.ex1.val&1);
      if (nextEnable!=(chan[i].env.flag.envEnable)) {
        chan[i].env.flag.envEnable=nextEnable;
        if (!chan[i].pcm) {
          if (!isMuted[i]) {
            chan[i].envChanged=true;
          }
          refreshControl(i);
        }
      }
      bool nextOneshot=(chan[i].std.ex1.val&2);
      if (nextOneshot!=(chan[i].env.flag.envOneshot)) {
        chan[i].env.flag.envOneshot=nextOneshot;
        if (!chan[i].pcm) {
          refreshControl(i);
        }
      }
      bool nextSplit=(chan[i].std.ex1.val&4);
      if (nextSplit!=(chan[i].env.flag.envSplit)) {
        chan[i].env.flag.envSplit=nextSplit;
        if (!isMuted[i] && !chan[i].pcm) {
          chan[i].envChanged=true;
        }
      }
      bool nextHinvR=(chan[i].std.ex1.val&8);
      if (nextHinvR!=(chan[i].env.flag.envHinvR)) {
        chan[i].env.flag.envHinvR=nextHinvR;
        if (!isMuted[i] && !chan[i].pcm) {
          chan[i].envChanged=true;
        }
      }
      bool nextVinvR=(chan[i].std.ex1.val&16);
      if (nextVinvR!=(chan[i].env.flag.envVinvR)) {
        chan[i].env.flag.envVinvR=nextVinvR;
        if (!isMuted[i] && !chan[i].pcm) {
          chan[i].envChanged=true;
        }
      }
      bool nextHinvL=(chan[i].std.ex1.val&32);
      if (nextHinvL!=(chan[i].env.flag.envHinvL)) {
        chan[i].env.flag.envHinvL=nextHinvL;
        if (!isMuted[i] && !chan[i].pcm) {
          chan[i].envChanged=true;
        }
      }
      bool nextVinvL=(chan[i].std.ex1.val&64);
      if (nextVinvL!=(chan[i].env.flag.envVinvL)) {
        chan[i].env.flag.envVinvL=nextVinvL;
        if (!isMuted[i] && !chan[i].pcm) {
          chan[i].envChanged=true;
        }
      }
    }
    if (chan[i].std.ex2.had) {
      if (chan[i].env.shape!=chan[i].std.ex2.val) {
        chan[i].env.shape=chan[i].std.ex2.val;
        if (!chan[i].pcm) {
          if (chan[i].env.flag.envEnable && (!isMuted[i])) {
            chan[i].envChanged=true;
          }
          if (!chan[i].keyOff) chan[i].keyOn=true;
        }
      }
    }
    if (chan[i].std.ex3.had) {
      chan[i].autoEnvNum=chan[i].std.ex3.val;
      if (!chan[i].pcm) {
        chan[i].freqChanged=true;
        if (!chan[i].std.alg.will) chan[i].autoEnvDen=1;
      }
    }
    if (chan[i].std.alg.had) {
      chan[i].autoEnvDen=chan[i].std.alg.val;
      if (!chan[i].pcm) {
        chan[i].freqChanged=true;
        if (!chan[i].std.ex3.will) chan[i].autoEnvNum=1;
      }
    }
    if (chan[i].std.phaseReset.had) {
      if (chan[i].std.phaseReset.val && chan[i].active && chan[i].pcm) {
        chWrite(i,0,0);
        refreshControl(i);
      }
    }
    if (chan[i].active) {
      if (chan[i].ws.tick()) {
        updateWave(i);
      }
    }
    if (chan[i].envChanged) {
      chan[i].lvol=isMuted[i]?0:(((chan[i].outVol&0xf)*((chan[i].pan>>4)&0xf))/15);
      chan[i].rvol=isMuted[i]?0:(((chan[i].outVol&0xf)*((chan[i].pan>>0)&0xf))/15);
      updateEnvelope(i);
      chan[i].envChanged=false;
    }
    if (chan[i].freqChanged || chan[i].keyOn || chan[i].keyOff) {
      double off=8192.0;
      if (chan[i].pcm) {
        int sample=chan[i].sample;
        if (sample>=0 && sample<parent->song.sampleLen) {
          DivSample* s=parent->getSample(sample);
          if (s->centerRate<1) {
            off=8192.0;
          } else {
            off=8192.0*(s->centerRate/8363.0);
          }
        }
      }
      chan[i].freq=parent->calcFreq(chan[i].baseFreq,chan[i].pitch,false,2,chan[i].pitch2,chipClock,chan[i].pcm?off:CHIP_FREQBASE);
      if (chan[i].pcm) {
        if (chan[i].freq<1) chan[i].freq=1;
        if (chan[i].freq>255) chan[i].freq=255;
        chWrite(i,2,chan[i].freq&0xff);
      } else {
        if (chan[i].freq>65535) chan[i].freq=65535;
        chWrite(i,2,chan[i].freq&0xff);
        chWrite(i,3,(chan[i].freq>>8)&0xff);
        if (chan[i].freqChanged && chan[i].autoEnvNum>0 && chan[i].autoEnvDen>0) {
          chan[i].env.period=(chan[i].freq*chan[i].autoEnvDen/chan[i].autoEnvNum)>>12;
          chWrite(i,4,chan[i].env.period);
        }
      }
      if (chan[i].keyOn || chan[i].keyOff || (chRead(i,0)&1)) {
        refreshControl(i);
      }
      if (chan[i].keyOn) chan[i].keyOn=false;
      if (chan[i].keyOff) chan[i].keyOff=false;
      chan[i].freqChanged=false;
    }
    if (chan[i].env.slide!=0) {
      chan[i].env.slidefrac+=chan[i].env.slide;
      while (chan[i].env.slidefrac>0xf) {
        chan[i].env.slidefrac-=0x10;
        if (chan[i].env.period<0xff) {
          chan[i].env.period++;
          if (!chan[i].pcm) {
            chWrite(i,4,chan[i].env.period);
          }
        }
      }
      while (chan[i].env.slidefrac<-0xf) {
        chan[i].env.slidefrac+=0x10;
        if (chan[i].env.period>0) {
          chan[i].env.period--;
          if (!chan[i].pcm) {
            chWrite(i,4,chan[i].env.period);
          }
        }
      }
    }
  }
}

int DivPlatformX1_010::dispatch(DivCommand c) {
  switch (c.cmd) {
    case DIV_CMD_NOTE_ON: {
      chWrite(c.chan,0,0); // reset previous note
      DivInstrument* ins=parent->getIns(chan[c.chan].ins,DIV_INS_X1_010);
      chan[c.chan].macroVolMul=ins->type==DIV_INS_AMIGA?64:15;
      if ((ins->type==DIV_INS_AMIGA || ins->amiga.useSample) || chan[c.chan].pcm) {
        if (ins->type==DIV_INS_AMIGA || ins->amiga.useSample) {
          chan[c.chan].furnacePCM=true;
        } else {
          chan[c.chan].furnacePCM=false;
        }
        if (skipRegisterWrites) break;
        if (chan[c.chan].furnacePCM) {
          chan[c.chan].pcm=true;
          chan[c.chan].macroInit(ins);
          chan[c.chan].sample=ins->amiga.getSample(c.value);
          if (chan[c.chan].sample>=0 && chan[c.chan].sample<parent->song.sampleLen) {
            DivSample* s=parent->getSample(chan[c.chan].sample);
            if (isBanked) {
              chan[c.chan].bankSlot=ins->x1_010.bankSlot;
              bankSlot[chan[c.chan].bankSlot]=s->offX1_010>>17;
              unsigned int bankedOffs=(chan[c.chan].bankSlot<<17)|(s->offX1_010&0x1ffff);
              chWrite(c.chan,4,(bankedOffs>>12)&0xff);
              int end=(bankedOffs+MIN(s->length8,0x1ffff)+0xfff)&~0xfff; // padded
              chWrite(c.chan,5,(0x100-(end>>12))&0xff);
            } else {
              chWrite(c.chan,4,(s->offX1_010>>12)&0xff);
              int end=(s->offX1_010+s->length8+0xfff)&~0xfff; // padded
              chWrite(c.chan,5,(0x100-(end>>12))&0xff);
            }
            if (c.value!=DIV_NOTE_NULL) {
              chan[c.chan].note=c.value;
              chan[c.chan].baseFreq=NoteX1_010(c.chan,chan[c.chan].note);
              chan[c.chan].freqChanged=true;
            }
          } else {
            chan[c.chan].macroInit(NULL);
            chan[c.chan].outVol=chan[c.chan].vol;
            if ((12*sampleBank+c.value%12)>=parent->song.sampleLen) {
              chWrite(c.chan,0,0); // reset
              chWrite(c.chan,1,0);
              chWrite(c.chan,2,0);
              chWrite(c.chan,4,0);
              chWrite(c.chan,5,0);
              break;
            }
          }
        } else {
          chan[c.chan].macroInit(NULL);
          chan[c.chan].outVol=chan[c.chan].vol;
          if ((12*sampleBank+c.value%12)>=parent->song.sampleLen) {
            chWrite(c.chan,0,0); // reset
            chWrite(c.chan,1,0);
            chWrite(c.chan,2,0);
            chWrite(c.chan,4,0);
            chWrite(c.chan,5,0);
            break;
          }
          DivSample* s=parent->getSample(12*sampleBank+c.value%12);
          if (isBanked) {
            bankSlot[chan[c.chan].bankSlot]=s->offX1_010>>17;
            unsigned int bankedOffs=(chan[c.chan].bankSlot<<17)|(s->offX1_010&0x1ffff);
            chWrite(c.chan,4,(bankedOffs>>12)&0xff);
            int end=(bankedOffs+MIN(s->length8,0x1ffff)+0xfff)&~0xfff; // padded
            chWrite(c.chan,5,(0x100-(end>>12))&0xff);
          } else {
            chWrite(c.chan,4,(s->offX1_010>>12)&0xff);
            int end=(s->offX1_010+s->length8+0xfff)&~0xfff; // padded
            chWrite(c.chan,5,(0x100-(end>>12))&0xff);
          }
          chan[c.chan].baseFreq=(((unsigned int)s->rate)<<4)/(chipClock/512);
          chan[c.chan].freqChanged=true;
        }
      } else if (c.value!=DIV_NOTE_NULL) {
        chan[c.chan].note=c.value;
        chan[c.chan].baseFreq=NoteX1_010(c.chan,chan[c.chan].note);
        chan[c.chan].freqChanged=true;
      }
      chan[c.chan].active=true;
      chan[c.chan].keyOn=true;
      chan[c.chan].envChanged=true;
      chan[c.chan].macroInit(ins);
      if (!parent->song.brokenOutVol && !chan[c.chan].std.vol.will) {
        chan[c.chan].outVol=chan[c.chan].vol;
      }
      if (chan[c.chan].wave<0) {
        chan[c.chan].wave=0;
        chan[c.chan].ws.changeWave1(chan[c.chan].wave);
      }
      chan[c.chan].ws.init(ins,128,255,chan[c.chan].insChanged);
      chan[c.chan].insChanged=false;
      refreshControl(c.chan);
      break;
    }
    case DIV_CMD_NOTE_OFF:
      chan[c.chan].pcm=false;
      chan[c.chan].active=false;
      chan[c.chan].keyOff=true;
      chan[c.chan].macroInit(NULL);
      break;
    case DIV_CMD_NOTE_OFF_ENV:
    case DIV_CMD_ENV_RELEASE:
      chan[c.chan].std.release();
      break;
    case DIV_CMD_INSTRUMENT:
      if (chan[c.chan].ins!=c.value || c.value2==1) {
        chan[c.chan].ins=c.value;
        chan[c.chan].insChanged=true;
      }
      break;
    case DIV_CMD_VOLUME:
      if (chan[c.chan].vol!=c.value) {
        chan[c.chan].vol=c.value;
        if (!chan[c.chan].std.vol.has) {
          if (chan[c.chan].outVol!=c.value) {
            chan[c.chan].outVol=c.value;
            if (!isMuted[c.chan]) {
              chan[c.chan].envChanged=true;
            }
          }
        }
      }
      break;
    case DIV_CMD_GET_VOLUME:
      if (chan[c.chan].std.vol.has) {
        return chan[c.chan].vol;
      }
      return chan[c.chan].outVol;
      break;
    case DIV_CMD_PITCH:
      chan[c.chan].pitch=c.value;
      chan[c.chan].freqChanged=true;
      break;
    case DIV_CMD_WAVE:
      chan[c.chan].wave=c.value;
      chan[c.chan].ws.changeWave1(chan[c.chan].wave);
      chan[c.chan].keyOn=true;
      break;
    case DIV_CMD_X1_010_ENVELOPE_SHAPE:
      if (chan[c.chan].env.shape!=c.value) {
        chan[c.chan].env.shape=c.value;
        if (!chan[c.chan].pcm) {
          if (chan[c.chan].env.flag.envEnable && (!isMuted[c.chan])) {
            chan[c.chan].envChanged=true;
          }
          chan[c.chan].keyOn=true;
        }
      }
      break;
    case DIV_CMD_NOTE_PORTA: {
      int destFreq=NoteX1_010(c.chan,c.value2);
      bool return2=false;
      if (destFreq>chan[c.chan].baseFreq) {
        chan[c.chan].baseFreq+=c.value;
        if (chan[c.chan].baseFreq>=destFreq) {
          chan[c.chan].baseFreq=destFreq;
          return2=true;
        }
      } else {
        chan[c.chan].baseFreq-=c.value;
        if (chan[c.chan].baseFreq<=destFreq) {
          chan[c.chan].baseFreq=destFreq;
          return2=true;
        }
      }
      chan[c.chan].freqChanged=true;
      if (return2) {
        chan[c.chan].inPorta=false;
        return 2;
      }
      break;
    }
    case DIV_CMD_SAMPLE_MODE:
      if (chan[c.chan].pcm!=(c.value&1)) {
        chan[c.chan].pcm=c.value&1;
        chan[c.chan].freqChanged=true;
        chan[c.chan].envChanged=true;
      }
      break;
    case DIV_CMD_SAMPLE_BANK:
      sampleBank=c.value;
      if (sampleBank>(parent->song.sample.size()/12)) {
        sampleBank=parent->song.sample.size()/12;
      }
      break;
    case DIV_CMD_PANNING: {
      if (!stereo) break;
      unsigned char newPan=(c.value&0xf0)|(c.value2>>4);
      if (chan[c.chan].pan!=newPan) {
        chan[c.chan].pan=newPan;
        if (!isMuted[c.chan]) {
          chan[c.chan].envChanged=true;
        }
      }
      break;
    }
    case DIV_CMD_LEGATO:
      chan[c.chan].note=c.value;
      chan[c.chan].baseFreq=NoteX1_010(c.chan,chan[c.chan].note+((chan[c.chan].std.arp.will&&!chan[c.chan].std.arp.mode)?(chan[c.chan].std.arp.val):(0)));
      chan[c.chan].freqChanged=true;
      break;
    case DIV_CMD_PRE_PORTA:
      if (chan[c.chan].active && c.value2) {
        if (parent->song.resetMacroOnPorta) chan[c.chan].macroInit(parent->getIns(chan[c.chan].ins,DIV_INS_X1_010));
      }
      if (!chan[c.chan].inPorta && c.value && !parent->song.brokenPortaArp && chan[c.chan].std.arp.will) chan[c.chan].baseFreq=NoteX1_010(c.chan,chan[c.chan].note);
      chan[c.chan].inPorta=c.value;
      break;
    case DIV_CMD_SAMPLE_FREQ:
      if (chan[c.chan].pcm) {
        chan[c.chan].freq=MAX(1,c.value&0xff);
        chWrite(c.chan,2,chan[c.chan].freq&0xff);
        if (chRead(c.chan,0)&1) {
          refreshControl(c.chan);
        }
      }
      break;
    case DIV_CMD_X1_010_ENVELOPE_MODE: {
      bool nextEnable=c.value&1;
      if (nextEnable!=(chan[c.chan].env.flag.envEnable)) {
        chan[c.chan].env.flag.envEnable=nextEnable;
        if (!chan[c.chan].pcm) {
          if (!isMuted[c.chan]) {
            chan[c.chan].envChanged=true;
          }
          refreshControl(c.chan);
        }
      }
      bool nextOneshot=c.value&2;
      if (nextOneshot!=(chan[c.chan].env.flag.envOneshot)) {
        chan[c.chan].env.flag.envOneshot=nextOneshot;
        if (!chan[c.chan].pcm) {
          refreshControl(c.chan);
        }
      }
      bool nextSplit=c.value&4;
      if (nextSplit!=(chan[c.chan].env.flag.envSplit)) {
        chan[c.chan].env.flag.envSplit=nextSplit;
        if (!isMuted[c.chan] && !chan[c.chan].pcm) {
          chan[c.chan].envChanged=true;
        }
      }
      bool nextHinvR=c.value&8;
      if (nextHinvR!=(chan[c.chan].env.flag.envHinvR)) {
        chan[c.chan].env.flag.envHinvR=nextHinvR;
        if (!isMuted[c.chan] && !chan[c.chan].pcm) {
          chan[c.chan].envChanged=true;
        }
      }
      bool nextVinvR=c.value&16;
      if (nextVinvR!=(chan[c.chan].env.flag.envVinvR)) {
        chan[c.chan].env.flag.envVinvR=nextVinvR;
        if (!isMuted[c.chan] && !chan[c.chan].pcm) {
          chan[c.chan].envChanged=true;
        }
      }
      bool nextHinvL=c.value&32;
      if (nextHinvL!=(chan[c.chan].env.flag.envHinvL)) {
        chan[c.chan].env.flag.envHinvL=nextHinvL;
        if (!isMuted[c.chan] && !chan[c.chan].pcm) {
          chan[c.chan].envChanged=true;
        }
      }
      bool nextVinvL=c.value&64;
      if (nextVinvL!=(chan[c.chan].env.flag.envVinvL)) {
        chan[c.chan].env.flag.envVinvL=nextVinvL;
        if (!isMuted[c.chan] && !chan[c.chan].pcm) {
          chan[c.chan].envChanged=true;
        }
      }
      break;
    }
    case DIV_CMD_X1_010_ENVELOPE_PERIOD:
      chan[c.chan].env.period=c.value;
      if (!chan[c.chan].pcm) {
        chWrite(c.chan,4,chan[c.chan].env.period);
      }
      break;
    case DIV_CMD_X1_010_ENVELOPE_SLIDE:
      chan[c.chan].env.slide=c.value;
      break;
    case DIV_CMD_X1_010_AUTO_ENVELOPE:
      chan[c.chan].autoEnvNum=c.value>>4;
      chan[c.chan].autoEnvDen=c.value&15;
      chan[c.chan].freqChanged=true;
      break;
    case DIV_CMD_X1_010_SAMPLE_BANK_SLOT:
      chan[c.chan].bankSlot=c.value&7;
      break;
    case DIV_CMD_GET_VOLMAX:
      return 15;
      break;
    case DIV_ALWAYS_SET_VOLUME:
      return 1;
      break;
    default:
      break;
  }
  return 1;
}

void DivPlatformX1_010::muteChannel(int ch, bool mute) {
  isMuted[ch]=mute;
  chan[ch].envChanged=true;
}

void DivPlatformX1_010::forceIns() {
  for (int i=0; i<16; i++) {
    chan[i].insChanged=true;
    chan[i].envChanged=true;
    chan[i].freqChanged=true;
    updateWave(i);
  }
}

void* DivPlatformX1_010::getChanState(int ch) {
  return &chan[ch];
}

DivMacroInt* DivPlatformX1_010::getChanMacroInt(int ch) {
  return &chan[ch].std;
}

DivDispatchOscBuffer* DivPlatformX1_010::getOscBuffer(int ch) {
  return oscBuf[ch];
}

unsigned char* DivPlatformX1_010::getRegisterPool() {
  for (int i=0; i<0x2000; i++) {
    regPool[i]=x1_010.ram_r(i);
  }
  return regPool;
}

int DivPlatformX1_010::getRegisterPoolSize() {
  return 0x2000;
}

void DivPlatformX1_010::reset() {
  memset(regPool,0,0x2000);
  for (int i=0; i<16; i++) {
    chan[i]=DivPlatformX1_010::Channel();
    chan[i].reset();
    chan[i].std.setEngine(parent);
    chan[i].ws.setEngine(parent);
    chan[i].ws.init(NULL,128,255,false);
  }
  x1_010.reset();
  sampleBank=0;
  // set per-channel initial panning
  for (int i=0; i<16; i++) {
    chWrite(i,0,0);
  }
  // set initial bank
  for (int b=0; b<8; b++) {
    bankSlot[b]=b;
  }
}

bool DivPlatformX1_010::isStereo() {
  return stereo;
}

bool DivPlatformX1_010::keyOffAffectsArp(int ch) {
  return true;
}

void DivPlatformX1_010::notifyWaveChange(int wave) {
  for (int i=0; i<16; i++) {
    if (chan[i].wave==wave) {
      chan[i].ws.changeWave1(wave);
      updateWave(i);
    }
  }
}

void DivPlatformX1_010::notifyInsDeletion(void* ins) {
  for (int i=0; i<16; i++) {
    chan[i].std.notifyInsDeletion((DivInstrument*)ins);
  }
}

void DivPlatformX1_010::setFlags(unsigned int flags) {
  switch (flags&15) {
    case 0: // 16MHz (earlier hardwares)
      chipClock=16000000;
      break;
    case 1: // 16.67MHz (later hardwares)
      chipClock=50000000.0/3.0;
      break;
    // Other clock is used
    default:
      chipClock=16000000;
      break;
  }
  rate=chipClock/512;
  stereo=flags&16;
  for (int i=0; i<16; i++) {
    oscBuf[i]->rate=rate;
  }
}

void DivPlatformX1_010::poke(unsigned int addr, unsigned short val) {
  rWrite(addr,val);
}

void DivPlatformX1_010::poke(std::vector<DivRegWrite>& wlist) {
  for (DivRegWrite& i: wlist) rWrite(i.addr,i.val);
}

const void* DivPlatformX1_010::getSampleMem(int index) {
  return index >= 0 ? sampleMem : 0;
}

size_t DivPlatformX1_010::getSampleMemCapacity(int index) {
  return index == 0 ? (isBanked?16777216:1048576):0;
}

size_t DivPlatformX1_010::getSampleMemUsage(int index) {
  return index >= 0 ? sampleMemLen : 0;
}

void DivPlatformX1_010::renderSamples() {
  memset(sampleMem,0,getSampleMemCapacity());

  size_t memPos=0;
  for (int i=0; i<parent->song.sampleLen; i++) {
    DivSample* s=parent->song.sample[i];
    int paddedLen=(s->length8+4095)&(~0xfff);
    if (isBanked) {
    // fit sample bank size to 128KB for Seta 2 external bankswitching logic (not emulated yet!)
      if (paddedLen>131072) {
        paddedLen=131072;
      }
      if ((memPos&0xfe0000)!=((memPos+paddedLen)&0xfe0000)) {
        memPos=(memPos+0x1ffff)&0xfe0000;
      }
    }
    if (memPos>=getSampleMemCapacity()) {
      logW("out of X1-010 memory for sample %d!",i);
      break;
    }
    if (memPos+paddedLen>=getSampleMemCapacity()) {
      memcpy(sampleMem+memPos,s->data8,getSampleMemCapacity()-memPos);
      logW("out of X1-010 memory for sample %d!",i);
    } else {
      memcpy(sampleMem+memPos,s->data8,paddedLen);
    }
    s->offX1_010=memPos;
    memPos+=paddedLen;
  }
  sampleMemLen=memPos+256;
}

void DivPlatformX1_010::setBanked(bool banked) {
  isBanked=banked;
}

int DivPlatformX1_010::init(DivEngine* p, int channels, int sugRate, unsigned int flags) {
  parent=p;
  dumpWrites=false;
  skipRegisterWrites=false;
  stereo=false;
  for (int i=0; i<16; i++) {
    isMuted[i]=false;
    oscBuf[i]=new DivDispatchOscBuffer;
  }
  setFlags(flags);
  sampleMem=new unsigned char[getSampleMemCapacity()];
  sampleMemLen=0;
  x1_010.reset();
  reset();
  return 16;
}

void DivPlatformX1_010::quit() {
  for (int i=0; i<16; i++) {
    delete oscBuf[i];
  }
  delete[] sampleMem;
}

DivPlatformX1_010::~DivPlatformX1_010() {
}<|MERGE_RESOLUTION|>--- conflicted
+++ resolved
@@ -222,25 +222,18 @@
     bufR[h]=stereo?tempR:bufL[h];
 
     for (int i=0; i<16; i++) {
-<<<<<<< HEAD
-      oscBuf[i]->data[oscBuf[i]->needle++]=x1_010.chan_out(i);
-=======
       oscBuf[i]->data[oscBuf[i]->needle++]=(x1_010.voice_out(i,0)+x1_010.voice_out(i,1))>>1;
->>>>>>> dd9264f1
     }
   }
 }
 
 u8 DivPlatformX1_010::read_byte(u32 address) {
   if ((sampleMem!=NULL) && (address<getSampleMemCapacity())) {
-<<<<<<< HEAD
     if (isBanked) {
       address=((bankSlot[(address>>17)&7]<<17)|(address&0x1ffff))&0xffffff;
     } else {
       address&=0xfffff;
     }
-=======
->>>>>>> dd9264f1
     return sampleMem[address];
   }
   return 0;
