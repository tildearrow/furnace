--- conflicted
+++ resolved
@@ -18,35 +18,20 @@
       dacPeriod-=6;
       if (dacPeriod<1) {
         DivSample* s=parent->song.sample[dacSample];
-<<<<<<< HEAD
-        if (!isMuted[5]) {
-          if (s->depth==8) {
-            immWrite(0x2a,(unsigned char)s->rendData[dacPos]+0x80);
-          } else {
-            immWrite(0x2a,((unsigned short)s->rendData[dacPos]+0x8000)>>8);
-          }
-        }
-        if (++dacPos>=s->rendLength) {
-          if (s->loopStart>=0 && s->loopStart<=(int)s->rendLength) {
-            dacPos=s->loopStart;
-          } else {
-            dacSample=-1;
-=======
         if (s->rendLength>0) {
           if (!isMuted[5]) {
             if (s->depth==8) {
-              immWrite(0x2a,(unsigned char)s->rendData[dacPos++]+0x80);
+              immWrite(0x2a,(unsigned char)s->rendData[dacPos]+0x80);
             } else {
-              immWrite(0x2a,((unsigned short)s->rendData[dacPos++]+0x8000)>>8);
+              immWrite(0x2a,((unsigned short)s->rendData[dacPos]+0x8000)>>8);
             }
           }
-          if (dacPos>=s->rendLength) {
+          if (++dacPos>=s->rendLength) {
             if (s->loopStart>=0 && s->loopStart<=(int)s->rendLength) {
               dacPos=s->loopStart;
             } else {
               dacSample=-1;
             }
->>>>>>> bd8c06bb
           }
           dacPeriod+=MAX(40,dacRate);
         } else {
