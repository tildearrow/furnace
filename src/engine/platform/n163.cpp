/**
 * Furnace Tracker - multi-system chiptune tracker
 * Copyright (C) 2021-2024 tildearrow and contributors
 *
 * This program is free software; you can redistribute it and/or modify
 * it under the terms of the GNU General Public License as published by
 * the Free Software Foundation; either version 2 of the License, or
 * (at your option) any later version.
 *
 * This program is distributed in the hope that it will be useful,
 * but WITHOUT ANY WARRANTY; without even the implied warranty of
 * MERCHANTABILITY or FITNESS FOR A PARTICULAR PURPOSE.  See the
 * GNU General Public License for more details.
 *
 * You should have received a copy of the GNU General Public License along
 * with this program; if not, write to the Free Software Foundation, Inc.,
 * 51 Franklin Street, Fifth Floor, Boston, MA 02110-1301 USA.
 */

#include "n163.h"
#include "../engine.h"
#include "../../ta-log.h"
#include <math.h>

#define rWrite(a,v) if (!skipRegisterWrites) {writes.push(QueuedWrite(a,v)); if (dumpWrites) {addWrite(a,v);} }
#define rWriteMask(a,v,m) if (!skipRegisterWrites) {writes.push(QueuedWrite(a,v,m)); if (dumpWrites) {addWrite(a,v);} }
#define chWrite(c,a,v) \
  if (c<=chanMax) { \
    rWrite(0x78-(c<<3)+(a&7),v) \
  }

#define chWriteMask(c,a,v,m) \
  if (c<=chanMax) { \
    rWriteMask(0x78-(c<<3)+(a&7),v,m) \
  }

#define CHIP_FREQBASE (15*524288)

const char* regCheatSheetN163[]={
  "FreqL7", "40",
  "AccL7", "41",
  "FreqM7", "42",
  "AccM7", "43",
  "WavLen_FreqH7", "44",
  "AccH7", "45",
  "WavPos7", "46",
  "Vol7", "47",
  "FreqL6", "48",
  "AccL6", "49",
  "FreqM6", "4A",
  "AccM6", "4B",
  "WavLen_FreqH6", "4C",
  "AccH6", "4D",
  "WavPos6", "4E",
  "Vol6", "4F",
  "FreqL5", "50",
  "AccL5", "51",
  "FreqM5", "52",
  "AccM5", "53",
  "WavLen_FreqH5", "54",
  "AccH5", "55",
  "WavPos5", "56",
  "Vol5", "57",
  "FreqL4", "58",
  "AccL4", "59",
  "FreqM4", "5A",
  "AccM4", "5B",
  "WavLen_FreqH4", "5C",
  "AccH4", "5D",
  "WavPos4", "5E",
  "Vol4", "5F",
  "FreqL3", "60",
  "AccL3", "61",
  "FreqM3", "62",
  "AccM3", "63",
  "WavLen_FreqH3", "64",
  "AccH3", "65",
  "WavPos3", "66",
  "Vol3", "67",
  "FreqL2", "68",
  "AccL2", "69",
  "FreqM2", "6A",
  "AccM2", "6B",
  "WavLen_FreqH2", "6C",
  "AccH2", "6D",
  "WavPos2", "6E",
  "Vol2", "6F",
  "FreqL1", "70",
  "AccL1", "71",
  "FreqM1", "72",
  "AccM1", "73",
  "WavLen_FreqH1", "74",
  "AccH1", "75",
  "WavPos1", "76",
  "Vol1", "77",
  "FreqL0", "78",
  "AccL0", "79",
  "FreqM0", "7A",
  "AccM0", "7B",
  "WavLen_FreqH0", "7C",
  "AccH0", "7D",
  "WavPos0", "7E",
  "ChanMax_Vol0", "7F",
  NULL
};

const char** DivPlatformN163::getRegisterSheet() {
  return regCheatSheetN163;
}

void DivPlatformN163::acquire(short** buf, size_t len) {
  for (size_t i=0; i<len; i++) {
    n163.tick();
    int out=(n163.out()<<6)*2; // scale to 16 bit
    if (out>32767) out=32767;
    if (out<-32768) out=-32768;
    buf[0][i]=out;

    if (n163.voice_cycle()==0x78) for (int i=0; i<8; i++) {
      oscBuf[i]->data[oscBuf[i]->needle++]=n163.voice_out(i)<<7;
    }

    // command queue
    while (!writes.empty()) {
      QueuedWrite w=writes.front();
      n163.addr_w(w.addr);
      n163.data_w((n163.data_r()&~w.mask)|(w.val&w.mask));
      writes.pop();
    }
  }
}

void DivPlatformN163::updateWave(int ch, int wave, int pos, int len) {
  len&=0xfc; // 4 nibble boundary
  if (wave<0) {
    // load from wave synth
    if (ch>=0) {
      for (int i=0; i<len; i++) {
        unsigned char addr=(pos+i); // address (nibble each)
        if (addr>=((0x78-(chanMax<<3))<<1)) { // avoid conflict with channel register area
          break;
        }
        unsigned char mask=(addr&1)?0xf0:0x0f;
        int data=chan[ch].ws.output[i];
        rWriteMask(addr>>1,(addr&1)?(data<<4):(data&0xf),mask);
      }
    }
  } else {
    // load from custom
    DivWavetable* wt=parent->getWave(wave);
    for (int i=0; i<wt->len; i++) {
      unsigned char addr=(pos+i); // address (nibble each)
      if (addr>=((0x78-(chanMax<<3))<<1)) { // avoid conflict with channel register area
        break;
      }
      unsigned char mask=(addr&1)?0xf0:0x0f;
      if (wt->max<1 || wt->len<1) {
        rWriteMask(addr>>1,0,mask);
      } else {
        int data=wt->data[i]*15/wt->max;
        if (data<0) data=0;
        if (data>15) data=15;
        rWriteMask(addr>>1,(addr&1)?(data<<4):(data&0xf),mask);
      }
    }
  }
}

void DivPlatformN163::updateWaveCh(int ch) {
  if (ch<=chanMax) {
    //logV("updateWave with pos %d and len %d",chan[ch].wavePos,chan[ch].waveLen);
    updateWave(ch,-1,chan[ch].wavePos,chan[ch].waveLen);
    if (chan[ch].active && !isMuted[ch]) {
      chan[ch].volumeChanged=true;
    }
  }
}

void DivPlatformN163::tick(bool sysTick) {
  for (int i=0; i<=chanMax; i++) {
    chan[i].std.next();
    if (chan[i].std.get_div_macro_struct(DIV_MACRO_VOL)->had) {
      chan[i].outVol=(MIN(15,chan[i].std.get_div_macro_struct(DIV_MACRO_VOL)->val)*(chan[i].vol&15))/15;
      if (chan[i].outVol<0) chan[i].outVol=0;
      if (chan[i].outVol>15) chan[i].outVol=15;
      if (chan[i].resVol!=chan[i].outVol) {
        chan[i].resVol=chan[i].outVol;
        if (!isMuted[i]) {
          chan[i].volumeChanged=true;
        }
      }
    }
    if (NEW_ARP_STRAT) {
      chan[i].handleArp();
    } else if (chan[i].std.get_div_macro_struct(DIV_MACRO_ARP)->had) {
      if (!chan[i].inPorta) {
        chan[i].baseFreq=NOTE_FREQUENCY(parent->calcArp(chan[i].note,chan[i].std.get_div_macro_struct(DIV_MACRO_ARP)->val));
      }
      chan[i].freqChanged=true;
    }
    if (chan[i].std.get_div_macro_struct(DIV_MACRO_DUTY)->had) {
      if (chan[i].curWavePos!=chan[i].std.get_div_macro_struct(DIV_MACRO_DUTY)->val) {
        chan[i].curWavePos=chan[i].std.get_div_macro_struct(DIV_MACRO_DUTY)->val;
        chan[i].waveChanged=true;
      }
    }
    if (chan[i].std.get_div_macro_struct(DIV_MACRO_WAVE)->had) {
      if (chan[i].wave!=chan[i].std.get_div_macro_struct(DIV_MACRO_WAVE)->val || chan[i].ws.activeChanged()) {
        chan[i].wave=chan[i].std.get_div_macro_struct(DIV_MACRO_WAVE)->val;
        chan[i].ws.changeWave1(chan[i].wave);
        if (chan[i].waveMode) {
          chan[i].waveUpdated=true;
        }
      }
    }
    if (chan[i].std.get_div_macro_struct(DIV_MACRO_PITCH)->had) {
      if (chan[i].std.get_div_macro_struct(DIV_MACRO_PITCH)->mode) {
        chan[i].pitch2+=chan[i].std.get_div_macro_struct(DIV_MACRO_PITCH)->val;
        CLAMP_VAR(chan[i].pitch2,-32768,32767);
      } else {
        chan[i].pitch2=chan[i].std.get_div_macro_struct(DIV_MACRO_PITCH)->val;
      }
      chan[i].freqChanged=true;
    }
    if (chan[i].std.get_div_macro_struct(DIV_MACRO_EX1)->had) {
      if (chan[i].curWaveLen!=(chan[i].std.get_div_macro_struct(DIV_MACRO_EX1)->val&0xfc)) {
        chan[i].curWaveLen=chan[i].std.get_div_macro_struct(DIV_MACRO_EX1)->val&0xfc;
        chan[i].freqChanged=true;
      }
    }
    if (chan[i].volumeChanged) {
      if (chan[i].active && !isMuted[i]) {
        chWriteMask(i,0x7,chan[i].resVol&0xf,0xf);
      } else {
        chWriteMask(i,0x7,0,0xf);
      }
      chan[i].volumeChanged=false;
    }
    if (chan[i].waveChanged) {
      chWrite(i,0x6,chan[i].curWavePos);
      if (chan[i].active) {
        chan[i].freqChanged=true;
      }
      chan[i].waveChanged=false;
    }
    if (chan[i].active) {
      if (chan[i].ws.tick()) {
        chan[i].waveUpdated=true;
      }
    }
    if (chan[i].waveUpdated) {
      updateWaveCh(i);
      if (chan[i].active) {
        if (!chan[i].keyOff) chan[i].keyOn=true;
      }
      chan[i].waveUpdated=false;
    }
    if (chan[i].freqChanged || chan[i].keyOn || chan[i].keyOff) {
      // TODO: what is this mess?
      chan[i].freq=parent->calcFreq(chan[i].baseFreq,chan[i].pitch,chan[i].fixedArp?chan[i].baseNoteOverride:chan[i].arpOff,chan[i].fixedArp,false,2,chan[i].pitch2,chipClock,CHIP_FREQBASE);
      if (lenCompensate) {
        chan[i].freq=(((chan[i].freq*chan[i].curWaveLen)*(chanMax+1))/256);
      } else {
        chan[i].freq*=(chanMax+1);
        chan[i].freq>>=3;
      }
      if (chan[i].freq<0) chan[i].freq=0;
      if (chan[i].freq>0x3ffff) chan[i].freq=0x3ffff;
      if (chan[i].keyOn) {
      }
      if (chan[i].keyOff && !isMuted[i]) {
        chWriteMask(i,0x7,0,0xf);
      }
      chWrite(i,0x0,chan[i].freq&0xff);
      chWrite(i,0x2,chan[i].freq>>8);
      chWrite(i,0x4,((256-chan[i].curWaveLen)&0xfc)|((chan[i].freq>>16)&3));
      if (chan[i].keyOn) chan[i].keyOn=false;
      if (chan[i].keyOff) chan[i].keyOff=false;
      chan[i].freqChanged=false;
    }
  }
}

int DivPlatformN163::dispatch(DivCommand c) {
  switch (c.cmd) {
    case DIV_CMD_NOTE_ON: {
      DivInstrument* ins=parent->getIns(chan[c.chan].ins,DIV_INS_N163);
      if (chan[c.chan].insChanged) {
        if (ins->n163.wave>=0) {
          chan[c.chan].wave=ins->n163.wave;
        }
        chan[c.chan].wavePos=ins->n163.perChanPos?ins->n163.wavePosCh[c.chan&7]:ins->n163.wavePos;
        chan[c.chan].waveLen=ins->n163.perChanPos?ins->n163.waveLenCh[c.chan&7]:ins->n163.waveLen;
        chan[c.chan].waveMode=ins->n163.waveMode;
        chan[c.chan].curWavePos=chan[c.chan].wavePos;
        chan[c.chan].curWaveLen=chan[c.chan].waveLen;
        chan[c.chan].ws.init(NULL,chan[c.chan].waveLen,15,true);
        if (chan[c.chan].wave<0) {
          chan[c.chan].wave=0;
        }
        chan[c.chan].ws.changeWave1(chan[c.chan].wave);
        chan[c.chan].waveChanged=true;
        if (chan[c.chan].waveMode) {
          chan[c.chan].waveUpdated=true;
        }
      }
      if (c.value!=DIV_NOTE_NULL) {
        chan[c.chan].baseFreq=NOTE_FREQUENCY(c.value);
        chan[c.chan].freqChanged=true;
        chan[c.chan].note=c.value;
      }
      chan[c.chan].active=true;
      chan[c.chan].keyOn=true;
      chan[c.chan].resVol=chan[c.chan].vol;
      if (!isMuted[c.chan]) {
        chan[c.chan].volumeChanged=true;
      }
      chan[c.chan].macroInit(ins);
      chan[c.chan].ws.init(ins,chan[c.chan].waveLen,15,chan[c.chan].insChanged);
      chan[c.chan].insChanged=false;
      break;
    }
    case DIV_CMD_NOTE_OFF:
      chan[c.chan].active=false;
      chan[c.chan].keyOff=true;
      chan[c.chan].keyOn=false;
      chan[c.chan].macroInit(NULL);
      break;
    case DIV_CMD_NOTE_OFF_ENV:
      chan[c.chan].active=false;
      chan[c.chan].keyOff=true;
      chan[c.chan].keyOn=false;
      chan[c.chan].std.release();
      break;
    case DIV_CMD_ENV_RELEASE:
      chan[c.chan].std.release();
      break;
    case DIV_CMD_INSTRUMENT:
      if (chan[c.chan].ins!=c.value || c.value2==1) {
        chan[c.chan].insChanged=true;
        chan[c.chan].ins=c.value;
      }
      break;
    case DIV_CMD_VOLUME:
      if (chan[c.chan].vol!=c.value) {
        chan[c.chan].vol=c.value;
        if (!chan[c.chan].std.get_div_macro_struct(DIV_MACRO_VOL)->has) {
          chan[c.chan].outVol=c.value;
          chan[c.chan].resVol=chan[c.chan].outVol;
        } else {
          chan[c.chan].resVol=chan[c.chan].vol;
        }
        if (!isMuted[c.chan]) {
          chan[c.chan].volumeChanged=true;
        }
      }
      break;
    case DIV_CMD_GET_VOLUME:
      return chan[c.chan].vol;
      break;
    case DIV_CMD_PITCH:
      chan[c.chan].pitch=c.value;
      chan[c.chan].freqChanged=true;
      break;
    case DIV_CMD_NOTE_PORTA: {
      int destFreq=NOTE_FREQUENCY(c.value2);
      bool return2=false;
      if (destFreq>chan[c.chan].baseFreq) {
        chan[c.chan].baseFreq+=c.value*((parent->song.linearPitch==2)?1:16);
        if (chan[c.chan].baseFreq>=destFreq) {
          chan[c.chan].baseFreq=destFreq;
          return2=true;
        }
      } else {
        chan[c.chan].baseFreq-=c.value*((parent->song.linearPitch==2)?1:16);
        if (chan[c.chan].baseFreq<=destFreq) {
          chan[c.chan].baseFreq=destFreq;
          return2=true;
        }
      }
      chan[c.chan].freqChanged=true;
      if (return2) {
        chan[c.chan].inPorta=false;
        return 2;
      }
      break;
    }
    case DIV_CMD_WAVE:
      chan[c.chan].wave=c.value;
      if (chan[c.chan].waveMode) {
        chan[c.chan].waveUpdated=true;
      }
      chan[c.chan].keyOn=true;
      break;
    case DIV_CMD_N163_WAVE_POSITION:
      chan[c.chan].curWavePos=c.value;
      chan[c.chan].waveChanged=true;
      break;
    case DIV_CMD_N163_WAVE_LENGTH:
      chan[c.chan].curWaveLen=c.value&0xfc;
      chan[c.chan].freqChanged=true;
      break;
    case DIV_CMD_N163_WAVE_LOADPOS:
      chan[c.chan].wavePos=c.value;
      if (chan[c.chan].waveMode) {
        chan[c.chan].waveUpdated=true;
      }
      break;
    case DIV_CMD_N163_WAVE_LOADLEN:
      chan[c.chan].waveLen=c.value&0xfc;
      if (chan[c.chan].waveMode) {
        chan[c.chan].waveUpdated=true;
      }
      break;
    case DIV_CMD_N163_GLOBAL_WAVE_LOAD:
      loadWave=c.value;
      if (loadWave>=0 && loadWave<parent->song.waveLen) {
        updateWave(-1,loadWave,loadPos,-1);
      }
      break;
    case DIV_CMD_N163_GLOBAL_WAVE_LOADPOS:
      loadPos=c.value;
      break;
    case DIV_CMD_N163_CHANNEL_LIMIT:
      if (chanMax!=(c.value&0x7)) {
        chanMax=c.value&0x7;
        rWriteMask(0x7f,chanMax<<4,0x70);
        forceIns();
      }
      break;
    case DIV_CMD_LEGATO:
      chan[c.chan].baseFreq=NOTE_FREQUENCY(c.value+((HACKY_LEGATO_MESS)?(chan[c.chan].std.get_div_macro_struct(DIV_MACRO_ARP)->val):(0)));
      chan[c.chan].freqChanged=true;
      chan[c.chan].note=c.value;
      break;
    case DIV_CMD_PRE_PORTA:
      if (chan[c.chan].active && c.value2) {
        if (parent->song.resetMacroOnPorta) {
          chan[c.chan].macroInit(parent->getIns(chan[c.chan].ins,DIV_INS_N163));
          chan[c.chan].keyOn=true;
        }
      }
      if (!chan[c.chan].inPorta && c.value && !parent->song.brokenPortaArp && chan[c.chan].std.get_div_macro_struct(DIV_MACRO_ARP)->will && !NEW_ARP_STRAT) chan[c.chan].baseFreq=NOTE_FREQUENCY(chan[c.chan].note);
      chan[c.chan].inPorta=c.value;
      break;
    case DIV_CMD_GET_VOLMAX:
      return 15;
      break;
    case DIV_CMD_MACRO_OFF:
      chan[c.chan].std.mask(c.value,true);
      break;
    case DIV_CMD_MACRO_ON:
      chan[c.chan].std.mask(c.value,false);
      break;
<<<<<<< HEAD
    case DIV_CMD_MACRO_RETRIG:
      chan[c.chan].std.retrig(c.value);
      break;
    case DIV_ALWAYS_SET_VOLUME:
      return 1;
      break;
=======
>>>>>>> 7ff57bef
    default:
      break;
  }
  return 1;
}

void DivPlatformN163::muteChannel(int ch, bool mute) {
  isMuted[ch]=mute;
  chan[ch].volumeChanged=true;
}

void DivPlatformN163::forceIns() {
  for (int i=0; i<=chanMax; i++) {
    chan[i].insChanged=true;
    if (chan[i].active) {
      chan[i].keyOn=true;
      chan[i].freqChanged=true;
      chan[i].volumeChanged=true;
      chan[i].waveChanged=true;
    }
  }
}

void DivPlatformN163::notifyWaveChange(int wave) {
  for (int i=0; i<8; i++) {
    if (chan[i].wave==wave) {
      if (chan[i].waveMode) {
        chan[i].ws.changeWave1(wave);
        chan[i].waveUpdated=true;
      }
    }
  }
}

void DivPlatformN163::notifyInsChange(int ins) {
  for (int i=0; i<8; i++) {
    if (chan[i].ins==ins) {
      chan[i].insChanged=true;
    }
  }
}

void DivPlatformN163::notifyInsDeletion(void* ins) {
  for (int i=0; i<8; i++) {
    chan[i].std.notifyInsDeletion((DivInstrument*)ins);
  }
}

void* DivPlatformN163::getChanState(int ch) {
  return &chan[ch];
}

DivMacroInt* DivPlatformN163::getChanMacroInt(int ch) {
  return &chan[ch].std;
}

DivDispatchOscBuffer* DivPlatformN163::getOscBuffer(int ch) {
  return oscBuf[ch];
}

unsigned char* DivPlatformN163::getRegisterPool() {
  for (int i=0; i<128; i++) {
    regPool[i]=n163.reg(i);
  }
  return regPool;
}

int DivPlatformN163::getRegisterPoolSize() {
  return 128;
}

void DivPlatformN163::reset() {
  while (!writes.empty()) writes.pop();
  for (int i=0; i<8; i++) {
    chan[i]=DivPlatformN163::Channel();
    chan[i].std.setEngine(parent);
    chan[i].ws.setEngine(parent);
    chan[i].ws.init(NULL,32,15,false);
  }

  n163.reset();
  memset(regPool,0,128);

  n163.set_disable(false);
  n163.set_multiplex(multiplex);
  chanMax=initChanMax;
  loadWave=-1;
  loadPos=0;
  rWrite(0x7f,initChanMax<<4);
}

void DivPlatformN163::poke(unsigned int addr, unsigned short val) {
  rWrite(addr,val);
}

void DivPlatformN163::poke(std::vector<DivRegWrite>& wlist) {
  for (DivRegWrite& i: wlist) rWrite(i.addr,i.val);
}

void DivPlatformN163::setFlags(const DivConfig& flags) {
  switch (flags.getInt("clockSel",0)) {
    case 1: // PAL
      chipClock=COLOR_PAL*3.0/8.0;
      break;
    case 2: // Dendy
      chipClock=COLOR_PAL*2.0/5.0;
      break;
    default: // NTSC
      chipClock=COLOR_NTSC/2.0;
      break;
  }
  CHECK_CUSTOM_CLOCK;
  initChanMax=chanMax=flags.getInt("channels",0)&7;
  multiplex=!flags.getBool("multiplex",false); // not accurate in real hardware
  rate=chipClock;
  rate/=15;
  n163.set_multiplex(multiplex);
  rWrite(0x7f,initChanMax<<4);
  for (int i=0; i<8; i++) {
    oscBuf[i]->rate=rate/(initChanMax+1);
  }

  lenCompensate=flags.getBool("lenCompensate",false);

  // needed to make sure changing channel count won't trigger glitches
  reset();
}

int DivPlatformN163::init(DivEngine* p, int channels, int sugRate, const DivConfig& flags) {
  parent=p;
  dumpWrites=false;
  skipRegisterWrites=false;
  for (int i=0; i<8; i++) {
    isMuted[i]=false;
    oscBuf[i]=new DivDispatchOscBuffer;
  }
  setFlags(flags);

  reset();

  return 8;
}

void DivPlatformN163::quit() {
  for (int i=0; i<8; i++) {
    delete oscBuf[i];
  }
}

DivPlatformN163::~DivPlatformN163() {
}<|MERGE_RESOLUTION|>--- conflicted
+++ resolved
@@ -452,15 +452,9 @@
     case DIV_CMD_MACRO_ON:
       chan[c.chan].std.mask(c.value,false);
       break;
-<<<<<<< HEAD
     case DIV_CMD_MACRO_RETRIG:
       chan[c.chan].std.retrig(c.value);
       break;
-    case DIV_ALWAYS_SET_VOLUME:
-      return 1;
-      break;
-=======
->>>>>>> 7ff57bef
     default:
       break;
   }
