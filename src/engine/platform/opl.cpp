--- conflicted
+++ resolved
@@ -259,43 +259,30 @@
       regPool[w.addr&511]=w.val;
       writes.pop();
     }
-<<<<<<< HEAD
 
     if (oplType==4) {
       OPL3_GenerateResampled(&fm,o);
       pcmChip.generateMix(o[0], o[1], bufL[h], bufR[h]);
     } else {
       OPL3_Generate(&fm,o);
+
+      for (int i=0; i<chans; i++) {
+        unsigned char ch=outChanMap[i];
+        if (ch==255) continue;
+        oscBuf[i]->data[oscBuf[i]->needle]=0;
+        if (fm.channel[i].out[0]!=NULL) {
+          oscBuf[i]->data[oscBuf[i]->needle]+=*fm.channel[ch].out[0];
+        }
+        if (fm.channel[i].out[1]!=NULL) {
+          oscBuf[i]->data[oscBuf[i]->needle]+=*fm.channel[ch].out[1];
+        }
+        oscBuf[i]->data[oscBuf[i]->needle]<<=1;
+        oscBuf[i]->needle++;
+      }
+
       bufL[h]=o[0];
       bufR[h]=o[1];
     }
-=======
-    
-    OPL3_Generate(&fm,o); os[0]+=o[0]; os[1]+=o[1];
-
-    for (int i=0; i<chans; i++) {
-      unsigned char ch=outChanMap[i];
-      if (ch==255) continue;
-      oscBuf[i]->data[oscBuf[i]->needle]=0;
-      if (fm.channel[i].out[0]!=NULL) {
-        oscBuf[i]->data[oscBuf[i]->needle]+=*fm.channel[ch].out[0];
-      }
-      if (fm.channel[i].out[1]!=NULL) {
-        oscBuf[i]->data[oscBuf[i]->needle]+=*fm.channel[ch].out[1];
-      }
-      oscBuf[i]->data[oscBuf[i]->needle]<<=1;
-      oscBuf[i]->needle++;
-    }
-    
-    if (os[0]<-32768) os[0]=-32768;
-    if (os[0]>32767) os[0]=32767;
-
-    if (os[1]<-32768) os[1]=-32768;
-    if (os[1]>32767) os[1]=32767;
-  
-    bufL[h]=os[0];
-    bufR[h]=os[1];
->>>>>>> 05af3c14
   }
 }
 
@@ -588,14 +575,10 @@
     return;
   }
   isMuted[ch]=mute;
-<<<<<<< HEAD
-  int ops=(slots[3][ch]!=255 && chan[ch].state.ops==4 && oplType>=3)?4:2;
-=======
   if (ch<melodicChans) {
     fm.channel[outChanMap[ch]].muted=mute;
   }
-  int ops=(slots[3][ch]!=255 && chan[ch].state.ops==4 && oplType==3)?4:2;
->>>>>>> 05af3c14
+  int ops=(slots[3][ch]!=255 && chan[ch].state.ops==4 && oplType>=3)?4:2;
   chan[ch].fourOp=(ops==4);
   update4OpMask=true;
   for (int i=0; i<ops; i++) {
@@ -778,13 +761,8 @@
       chan[c.chan].ins=c.value;
       break;
     case DIV_CMD_PANNING: {
-<<<<<<< HEAD
       if (oplType<3) break;
-      if (c.value==0) {
-=======
-      if (oplType!=3) break;
       if (c.value==0 && c.value2==0) {
->>>>>>> 05af3c14
         chan[c.chan].pan=3;
       } else {
         chan[c.chan].pan=(c.value>0)|((c.value2>0)<<1);
@@ -1403,12 +1381,8 @@
       slotsDrums=slotsOPL2Drums;
       slots=drums?slotsDrums:slotsNonDrums;
       chanMap=drums?chanMapOPL2Drums:chanMapOPL2;
-<<<<<<< HEAD
+      outChanMap=outChanMapOPL2;
       chipFreqBase=72.0 * pow(2.0, 19.0 - 48.0 / 12.0);
-=======
-      outChanMap=outChanMapOPL2;
-      chipFreqBase=9440540*0.25;
->>>>>>> 05af3c14
       chans=9;
       melodicChans=drums?6:9;
       totalChans=drums?11:9;
@@ -1418,12 +1392,8 @@
       slotsDrums=slotsOPL3Drums;
       slots=drums?slotsDrums:slotsNonDrums;
       chanMap=drums?chanMapOPL3Drums:chanMapOPL3;
-<<<<<<< HEAD
+      outChanMap=outChanMapOPL3;
       chipFreqBase=288.0 * pow(2.0, 19.0 - 48.0 / 12.0);
-=======
-      outChanMap=outChanMapOPL3;
-      chipFreqBase=9440540;
->>>>>>> 05af3c14
       chans=18;
       melodicChans=drums?15:18;
       totalChans=drums?20:18;
@@ -1501,6 +1471,30 @@
   }
 }
 
+const void* DivPlatformOPL::getSampleMem(int index) {
+  return oplType == 4 ? pcm.getSampleMem(index) : NULL;
+}
+
+size_t DivPlatformOPL::getSampleMemCapacity(int index) {
+  return oplType == 4 ? pcm.getSampleMemCapacity(index) : 0;
+}
+
+size_t DivPlatformOPL::getSampleMemUsage(int index) {
+  return oplType == 4 ? pcm.getSampleMemUsage(index) : 0;
+}
+
+void DivPlatformOPL::renderSamples() {
+  if (oplType == 4) {
+    pcm.renderSamples();
+  }
+}
+
+void DivPlatformOPL::renderInstruments() {
+  if (oplType == 4) {
+    pcm.renderInstruments();
+  }
+}
+
 int DivPlatformOPL::init(DivEngine* p, int channels, int sugRate, unsigned int flags) {
   parent=p;
   dumpWrites=false;
@@ -1520,13 +1514,11 @@
 }
 
 void DivPlatformOPL::quit() {
-<<<<<<< HEAD
   if (oplType==4) {
     pcm.quit();
-=======
+  }
   for (int i=0; i<18; i++) {
     delete oscBuf[i];
->>>>>>> 05af3c14
   }
 }
 
