--- conflicted
+++ resolved
@@ -248,14 +248,11 @@
 }
 
 void DivPlatformOPL::acquire_nuked(short* bufL, short* bufR, size_t start, size_t len) {
-<<<<<<< HEAD
-  short o[2], pcmBuf[24];
-
-  auto updateFMOscBuf = [&]() {
-=======
-  static short o[2];
+  static short o[2], pcmBuf[24];
   static int os[2];
   static ymfm::ymfm_output<2> aOut;
+
+  YMF278& pcmChip = pcm.getChip();
 
   for (size_t h=start; h<start+len; h++) {
     os[0]=0; os[1]=0;
@@ -285,8 +282,17 @@
       regPool[w.addr&511]=w.val;
       writes.pop();
     }
-    
-    OPL3_Generate(&fm,o); os[0]+=o[0]; os[1]+=o[1];
+
+    if (oplType==4) {
+      OPL3_GenerateResampled(&fm,o);
+      pcmChip.generateMix(o[0], o[1], o[0], o[1], pcmBuf);
+      os[0]+=o[0]; os[1]+=o[1];
+      for (int i=0; i<24; i++) {
+        oscBuf[chans+i]->data[oscBuf[chans+i]->needle++] = pcmBuf[i];
+      }
+    } else {
+      OPL3_Generate(&fm,o); os[0]+=o[0]; os[1]+=o[1];
+    }
 
     if (adpcmChan>=0) {
       adpcmB->clock();
@@ -302,7 +308,6 @@
       }
     }
 
->>>>>>> 7750a9b9
     for (int i=0; i<chans; i++) {
       unsigned char ch=outChanMap[i];
       if (ch==255) continue;
@@ -316,31 +321,15 @@
       oscBuf[i]->data[oscBuf[i]->needle]<<=1;
       oscBuf[i]->needle++;
     }
-  };
-  YMF278& pcmChip = pcm.getChip();
-
-  for (size_t h=start; h<start+len; h++) {
-    if (!writes.empty() && --delay<0) {
-      delay=1;
-      QueuedWrite& w=writes.front();
-      OPL3_WriteReg(&fm,w.addr,w.val);
-      regPool[w.addr&511]=w.val;
-      writes.pop();
-    }
-
-    if (oplType==4) {
-      OPL3_GenerateResampled(&fm,o);
-      updateFMOscBuf();
-      pcmChip.generateMix(o[0], o[1], bufL[h], bufR[h], pcmBuf);
-      for (int i=0; i<24; i++) {
-        oscBuf[chans+i]->data[oscBuf[chans+i]->needle++] = pcmBuf[i];
-      }
-    } else {
-      OPL3_Generate(&fm,o);
-      updateFMOscBuf();
-      bufL[h]=o[0];
-      bufR[h]=o[1];
-    }
+    
+    if (os[0]<-32768) os[0]=-32768;
+    if (os[0]>32767) os[0]=32767;
+
+    if (os[1]<-32768) os[1]=-32768;
+    if (os[1]>32767) os[1]=32767;
+  
+    bufL[h]=os[0];
+    bufR[h]=os[1];
   }
 }
 
@@ -744,19 +733,13 @@
 }
 
 int DivPlatformOPL::dispatch(DivCommand c) {
-<<<<<<< HEAD
   if (oplType==4&&c.chan>=totalChans) {
     c.chan-=totalChans;
     return pcm.dispatch(c);
   }
-  if (c.chan>=totalChans) return 0;
-  // ineffective in 4-op mode
-  if (oplType>=3 && c.chan<14 && (c.chan&1) && c.cmd!=DIV_CMD_GET_VOLMAX && c.cmd!=DIV_ALWAYS_SET_VOLUME) {
-=======
   if (c.chan>=totalChans && c.chan!=adpcmChan) return 0;
   // ineffective in 4-op mode
-  if (oplType==3 && c.chan!=adpcmChan && c.chan<14 && (c.chan&1) && c.cmd!=DIV_CMD_GET_VOLMAX && c.cmd!=DIV_ALWAYS_SET_VOLUME) {
->>>>>>> 7750a9b9
+  if (oplType>=3 && c.chan!=adpcmChan && c.chan<14 && (c.chan&1) && c.cmd!=DIV_CMD_GET_VOLMAX && c.cmd!=DIV_ALWAYS_SET_VOLUME) {
     if (chan[c.chan-1].fourOp) return 0;
   }
   switch (c.cmd) {
@@ -941,15 +924,11 @@
       if (!chan[c.chan].std.vol.has) {
         chan[c.chan].outVol=c.value;
       }
-<<<<<<< HEAD
-      int ops=(slots[3][c.chan]!=255 && chan[c.chan].state.ops==4 && oplType>=3)?4:2;
-=======
       if (c.chan==adpcmChan) { // ADPCM-B
         immWrite(18,chan[c.chan].outVol);
         break;
       }
-      int ops=(slots[3][c.chan]!=255 && chan[c.chan].state.ops==4 && oplType==3)?4:2;
->>>>>>> 7750a9b9
+      int ops=(slots[3][c.chan]!=255 && chan[c.chan].state.ops==4 && oplType>=3)?4:2;
       for (int i=0; i<ops; i++) {
         unsigned char slot=slots[i][c.chan];
         if (slot==255) continue;
@@ -982,12 +961,8 @@
       chan[c.chan].ins=c.value;
       break;
     case DIV_CMD_PANNING: {
-<<<<<<< HEAD
       if (oplType<3) break;
-=======
-      if (oplType!=3) break;
       if (c.chan==adpcmChan) break;
->>>>>>> 7750a9b9
       if (c.value==0 && c.value2==0) {
         chan[c.chan].pan=3;
       } else {
@@ -1089,12 +1064,8 @@
       break;
     }
     case DIV_CMD_FM_MULT: {
-<<<<<<< HEAD
+      if (c.chan==adpcmChan) break;
       int ops=(slots[3][c.chan]!=255 && chan[c.chan].state.ops==4 && oplType>=3)?4:2;
-=======
-      if (c.chan==adpcmChan) break;
-      int ops=(slots[3][c.chan]!=255 && chan[c.chan].state.ops==4 && oplType==3)?4:2;
->>>>>>> 7750a9b9
       if (c.value>=ops) break;
       DivInstrumentFM::Operator& op=chan[c.chan].state.op[(ops==4)?orderedOpsL[c.value]:c.value];
       op.mult=c.value2&15;
@@ -1105,12 +1076,8 @@
       break;
     }
     case DIV_CMD_FM_TL: {
-<<<<<<< HEAD
+      if (c.chan==adpcmChan) break;
       int ops=(slots[3][c.chan]!=255 && chan[c.chan].state.ops==4 && oplType>=3)?4:2;
-=======
-      if (c.chan==adpcmChan) break;
-      int ops=(slots[3][c.chan]!=255 && chan[c.chan].state.ops==4 && oplType==3)?4:2;
->>>>>>> 7750a9b9
       if (c.value>=ops) break;
       DivInstrumentFM::Operator& op=chan[c.chan].state.op[(ops==4)?orderedOpsL[c.value]:c.value];
       op.tl=c.value2&63;
@@ -1129,12 +1096,8 @@
       break;
     }
     case DIV_CMD_FM_AR: {
-<<<<<<< HEAD
+      if (c.chan==adpcmChan) break;
       int ops=(slots[3][c.chan]!=255 && chan[c.chan].state.ops==4 && oplType>=3)?4:2;
-=======
-      if (c.chan==adpcmChan) break;
-      int ops=(slots[3][c.chan]!=255 && chan[c.chan].state.ops==4 && oplType==3)?4:2;
->>>>>>> 7750a9b9
       if (c.value<0) {
         for (int i=0; i<ops; i++) {
           unsigned char slot=slots[i][c.chan];
@@ -1438,11 +1401,7 @@
     totalChans=properDrums?11:9;
   }
   for (int i=0; i<totalChans; i++) {
-<<<<<<< HEAD
-    int ops=(slots[3][i]!=255 && chan[i].state.ops==4 && oplType>=3)?4:2;
-=======
-    //int ops=(slots[3][i]!=255 && chan[i].state.ops==4 && oplType==3)?4:2;
->>>>>>> 7750a9b9
+    //int ops=(slots[3][i]!=255 && chan[i].state.ops==4 && oplType>=3)?4:2;
     chan[i].insChanged=true;
     chan[i].freqChanged=true;
     /*
@@ -1743,7 +1702,6 @@
   }
 }
 
-<<<<<<< HEAD
 void DivPlatformOPL::setSkipRegisterWrites(bool value) {
   DivDispatch::setSkipRegisterWrites(value);
   if (oplType==4) {
@@ -1752,41 +1710,25 @@
 }
 
 const void* DivPlatformOPL::getSampleMem(int index) {
-  return oplType == 4 ? pcm.getSampleMem(index) : NULL;
+  return oplType == 4 ? pcm.getSampleMem(index) :
+    (index==0 && adpcmChan>=0) ? adpcmBMem : NULL;
 }
 
 size_t DivPlatformOPL::getSampleMemCapacity(int index) {
-  return oplType == 4 ? pcm.getSampleMemCapacity(index) : 0;
+  return oplType == 4 ? pcm.getSampleMemCapacity(index) :
+    (index==0 && adpcmChan>=0) ? 262144 : 0;
 }
 
 size_t DivPlatformOPL::getSampleMemUsage(int index) {
-  return oplType == 4 ? pcm.getSampleMemUsage(index) : 0;
+  return oplType == 4 ? pcm.getSampleMemUsage(index) :
+    (index==0 && adpcmChan>=0) ? adpcmBMemLen : 0;
 }
 
 void DivPlatformOPL::renderSamples() {
   if (oplType == 4) {
     pcm.renderSamples();
-  }
-}
-
-void DivPlatformOPL::renderInstruments() {
-  if (oplType == 4) {
-    pcm.renderInstruments();
-  }
-=======
-const void* DivPlatformOPL::getSampleMem(int index) {
-  return (index==0 && adpcmChan>=0) ? adpcmBMem : NULL;
-}
-
-size_t DivPlatformOPL::getSampleMemCapacity(int index) {
-  return (index==0 && adpcmChan>=0) ? 262144 : 0;
-}
-
-size_t DivPlatformOPL::getSampleMemUsage(int index) {
-  return (index==0 && adpcmChan>=0) ? adpcmBMemLen : 0;
-}
-
-void DivPlatformOPL::renderSamples() {
+    return;
+  }
   if (adpcmChan<0) return;
   memset(adpcmBMem,0,getSampleMemCapacity(0));
 
@@ -1811,7 +1753,12 @@
     memPos+=paddedLen;
   }
   adpcmBMemLen=memPos+256;
->>>>>>> 7750a9b9
+}
+
+void DivPlatformOPL::renderInstruments() {
+  if (oplType == 4) {
+    pcm.renderInstruments();
+  }
 }
 
 int DivPlatformOPL::init(DivEngine* p, int channels, int sugRate, unsigned int flags) {
@@ -1826,9 +1773,6 @@
   }
   setFlags(flags);
 
-<<<<<<< HEAD
-  int pcmChans = oplType==4 ? pcm.init(p, channels, sugRate, flags) : 0;
-=======
   if (adpcmChan>=0) {
     adpcmBMem=new unsigned char[getSampleMemCapacity(0)];
     adpcmBMemLen=0;
@@ -1836,7 +1780,8 @@
     iface.sampleBank=0;
     adpcmB=new ymfm::adpcm_b_engine(iface,2);
   }
->>>>>>> 7750a9b9
+
+  int pcmChans = oplType==4 ? pcm.init(p, channels, sugRate, flags) : 0;
 
   reset();
   return totalChans + pcmChans;
