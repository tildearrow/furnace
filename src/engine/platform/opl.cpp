/**
 * Furnace Tracker - multi-system chiptune tracker
 * Copyright (C) 2021-2022 tildearrow and contributors
 *
 * This program is free software; you can redistribute it and/or modify
 * it under the terms of the GNU General Public License as published by
 * the Free Software Foundation; either version 2 of the License, or
 * (at your option) any later version.
 *
 * This program is distributed in the hope that it will be useful,
 * but WITHOUT ANY WARRANTY; without even the implied warranty of
 * MERCHANTABILITY or FITNESS FOR A PARTICULAR PURPOSE.  See the
 * GNU General Public License for more details.
 *
 * You should have received a copy of the GNU General Public License along
 * with this program; if not, write to the Free Software Foundation, Inc.,
 * 51 Franklin Street, Fifth Floor, Boston, MA 02110-1301 USA.
 */

#include "opl.h"
#include "../engine.h"
#include <string.h>
#include <math.h>

#define rWrite(a,v) if (!skipRegisterWrites) {pendingWrites[a]=v;}
#define immWrite(a,v) if (!skipRegisterWrites) {writes.emplace(a,v); if (dumpWrites) {addWrite(a,v);} }

#define CHIP_FREQBASE chipFreqBase

// N = invalid
#define N 255

const unsigned char slotsOPL2i[4][20]={
  {0, 1, 2, 6,  7,  8, 12, 13, 14}, // OP1
  {3, 4, 5, 9, 10, 11, 15, 16, 17}, // OP2
  {N, N, N, N,  N,  N,  N,  N,  N},
  {N, N, N, N,  N,  N,  N,  N,  N}
};

const unsigned char slotsOPL2Drumsi[4][20]={
  {0, 1, 2, 6,  7,  8, 12, 16, 14, 17, 13}, // OP1
  {3, 4, 5, 9, 10, 11, 15,  N,  N,  N,  N}, // OP2
  {N, N, N, N,  N,  N,  N,  N,  N,  N,  N},
  {N, N, N, N,  N,  N,  N,  N,  N,  N,  N}
};

const unsigned short chanMapOPL2[20]={
  0, 1, 2, 3, 4, 5, 6, 7, 8, N, N, N, N, N, N, N, N, N, N, N
};

const unsigned short chanMapOPL2Drums[20]={
  0, 1, 2, 3, 4, 5, 6, 7, 8, 8, 7, N, N, N, N, N, N, N, N, N
};

const unsigned char outChanMapOPL2[18]={
  0, 1, 2, 3, 4, 5, 6, 7, 8, N, N, N, N, N, N, N, N, N
};

const unsigned char* slotsOPL2[4]={
  slotsOPL2i[0],
  slotsOPL2i[1],
  slotsOPL2i[2],
  slotsOPL2i[3]
};

const unsigned char* slotsOPL2Drums[4]={
  slotsOPL2Drumsi[0],
  slotsOPL2Drumsi[1],
  slotsOPL2Drumsi[2],
  slotsOPL2Drumsi[3]
};

const unsigned char slotsOPL3i[4][20]={
  {0, 6,  1,  7,  2,  8, 18, 24, 19, 25, 20, 26, 30, 31, 32, 12, 13, 14}, // OP1
  {3, 9,  4, 10,  5, 11, 21, 27, 22, 28, 23, 29, 33, 34, 35, 15, 16, 17}, // OP2
  {6, N,  7,  N,  8,  N, 24,  N, 25,  N, 26,  N,  N,  N,  N,  N,  N,  N}, // OP3
  {9, N, 10,  N, 11,  N, 27,  N, 28,  N, 29,  N,  N,  N,  N,  N,  N,  N}  // OP4
};

const unsigned char slotsOPL3Drumsi[4][20]={
  {0, 6,  1,  7,  2,  8, 18, 24, 19, 25, 20, 26, 30, 31, 32, 12, 16, 14, 17, 13}, // OP1
  {3, 9,  4, 10,  5, 11, 21, 27, 22, 28, 23, 29, 33, 34, 35, 15,  N,  N,  N,  N}, // OP2
  {6, N,  7,  N,  8,  N, 24,  N, 25,  N, 26,  N,  N,  N,  N,  N,  N,  N,  N,  N}, // OP3
  {9, N, 10,  N, 11,  N, 27,  N, 28,  N, 29,  N,  N,  N,  N,  N,  N,  N,  N,  N}  // OP4
};

const unsigned short chanMapOPL3[20]={
  0, 3, 1, 4, 2, 5, 0x100, 0x103, 0x101, 0x104, 0x102, 0x105, 0x106, 0x107, 0x108, 6, 7, 8, N, N
};

const unsigned short chanMapOPL3Drums[20]={
  0, 3, 1, 4, 2, 5, 0x100, 0x103, 0x101, 0x104, 0x102, 0x105, 0x106, 0x107, 0x108, 6, 7, 8, 8, 7
};

const unsigned char outChanMapOPL3[18]={
  0, 3, 1, 4, 2, 5, 9, 12, 10, 13, 11, 14, 15, 16, 17, 6, 7, 8
};

const unsigned char* slotsOPL3[4]={
  slotsOPL3i[0],
  slotsOPL3i[1],
  slotsOPL3i[2],
  slotsOPL3i[3]
};

const unsigned char* slotsOPL3Drums[4]={
  slotsOPL3Drumsi[0],
  slotsOPL3Drumsi[1],
  slotsOPL3Drumsi[2],
  slotsOPL3Drumsi[3]
};

const unsigned int slotMap[36]={
  0x00, 0x01, 0x02, 0x03, 0x04, 0x05,
  0x08, 0x09, 0x0a, 0x0b, 0x0c, 0x0d,
  0x10, 0x11, 0x12, 0x13, 0x14, 0x15,

  0x100, 0x101, 0x102, 0x103, 0x104, 0x105,
  0x108, 0x109, 0x10a, 0x10b, 0x10c, 0x10d,
  0x110, 0x111, 0x112, 0x113, 0x114, 0x115,
};

const bool isOutputL[2][4][4]={
  { // 2-op
    {false, true, false, false}, // 1 > 2
    { true, true, false, false}, // 1 + 2
    {false, true, false, false}, // ditto, 0
    { true, true, false, false}, // ditto, 1
  },
  { // 4-op
    {false, false, false, true}, // 1 > 2 > 3 > 4
    { true, false, false, true}, // 1 + (2 > 3 > 4)
    {false,  true, false, true}, // (1 > 2) + (3 > 4)
    { true, false,  true, true}  // 1 + (2 > 3) + 4
  }
};

#undef N

const int orderedOpsL[4]={
  0,2,1,3
};

#define ADDR_AM_VIB_SUS_KSR_MULT 0x20
#define ADDR_KSL_TL 0x40
#define ADDR_AR_DR 0x60
#define ADDR_SL_RR 0x80
#define ADDR_WS 0xe0

#define ADDR_FREQ 0xa0
#define ADDR_FREQH 0xb0
#define ADDR_LR_FB_ALG 0xc0

const char* DivPlatformOPL::getEffectName(unsigned char effect) {
  switch (effect) {
    case 0x10:
      return "10xx: Set global AM depth (0: 1dB, 1: 4.8dB)";
      break;
    case 0x11:
      return "11xx: Set feedback (0 to 7)";
      break;
    case 0x12:
      return "12xx: Set level of operator 1 (0 highest, 3F lowest)";
      break;
    case 0x13:
      return "13xx: Set level of operator 2 (0 highest, 3F lowest)";
      break;
    case 0x14:
      return "14xx: Set level of operator 3 (0 highest, 3F lowest; 4-op only)";
      break;
    case 0x15:
      return "15xx: Set level of operator 4 (0 highest, 3F lowest; 4-op only)";
      break;
    case 0x16:
      return "16xy: Set operator multiplier (x: operator from 1 to 4; y: multiplier)";
      break;
    case 0x17:
      return "17xx: Set global vibrato depth (0: normal, 1: double)";
      break;
    case 0x18:
      if (properDrumsSys) {
        return "18xx: Toggle drums mode (1: enabled; 0: disabled)";
      }
      break;
    case 0x19:
      return "19xx: Set attack of all operators (0 to F)";
      break;
    case 0x1a:
      return "1Axx: Set attack of operator 1 (0 to F)";
      break;
    case 0x1b:
      return "1Bxx: Set attack of operator 2 (0 to F)";
      break;
    case 0x1c:
      return "1Cxx: Set attack of operator 3 (0 to F; 4-op only)";
      break;
    case 0x1d:
      return "1Dxx: Set attack of operator 4 (0 to F; 4-op only)";
      break;
    case 0x2a:
      return "2Axy: Set waveform (x: operator from 1 to 4 (0 for all ops); y: waveform from 0 to 3 in OPL2 and 0 to 7 in OPL3)";
      break;
    case 0x30:
      return "30xx: Toggle hard envelope reset on new notes";
      break;
    case 0x50:
      return "50xy: Set AM (x: operator from 1 to 4 (0 for all ops); y: AM)";
      break;
    case 0x51:
      return "51xy: Set sustain level (x: operator from 1 to 4 (0 for all ops); y: sustain)";
      break;
    case 0x52:
      return "52xy: Set release (x: operator from 1 to 4 (0 for all ops); y: release)";
      break;
    case 0x53:
      return "53xy: Set vibrato (x: operator from 1 to 4 (0 for all ops); y: enabled)";
      break;
    case 0x54:
      return "54xy: Set key scale level (x: operator from 1 to 4 (0 for all ops); y: level from 0 to 3)";
      break;
    case 0x55:
      return "55xy: Set envelope sustain (x: operator from 1 to 4 (0 for all ops); y: enabled)";
      break;
    case 0x56:
      return "56xx: Set decay of all operators (0 to F)";
      break;
    case 0x57:
      return "57xx: Set decay of operator 1 (0 to F)";
      break;
    case 0x58:
      return "58xx: Set decay of operator 2 (0 to F)";
      break;
    case 0x59:
      return "59xx: Set decay of operator 3 (0 to F; 4-op only)";
      break;
    case 0x5a:
      return "5Axx: Set decay of operator 4 (0 to F; 4-op only)";
      break;
    case 0x5b:
      return "5Bxy: Set whether key will scale envelope (x: operator from 1 to 4 (0 for all ops); y: enabled)";
      break;
  }
  if (oplType==4) {
    return pcm.getEffectName(effect);
  }
  return NULL;
}

void DivPlatformOPL::acquire_nuked(short* bufL, short* bufR, size_t start, size_t len) {
  short o[2], pcmBuf[24];

  auto updateFMOscBuf = [&]() {
    for (int i=0; i<chans; i++) {
      unsigned char ch=outChanMap[i];
      if (ch==255) continue;
      oscBuf[i]->data[oscBuf[i]->needle]=0;
      if (fm.channel[i].out[0]!=NULL) {
        oscBuf[i]->data[oscBuf[i]->needle]+=*fm.channel[ch].out[0];
      }
      if (fm.channel[i].out[1]!=NULL) {
        oscBuf[i]->data[oscBuf[i]->needle]+=*fm.channel[ch].out[1];
      }
      oscBuf[i]->data[oscBuf[i]->needle]<<=1;
      oscBuf[i]->needle++;
    }
  };
  YMF278& pcmChip = pcm.getChip();

  for (size_t h=start; h<start+len; h++) {
    if (!writes.empty() && --delay<0) {
      delay=1;
      QueuedWrite& w=writes.front();
      OPL3_WriteReg(&fm,w.addr,w.val);
      regPool[w.addr&511]=w.val;
      writes.pop();
    }

    if (oplType==4) {
      OPL3_GenerateResampled(&fm,o);
      updateFMOscBuf();
      pcmChip.generateMix(o[0], o[1], bufL[h], bufR[h], pcmBuf);
      for (int i=0; i<24; i++) {
        oscBuf[chans+i]->data[oscBuf[chans+i]->needle++] = pcmBuf[i];
      }
    } else {
      OPL3_Generate(&fm,o);
      updateFMOscBuf();
      bufL[h]=o[0];
      bufR[h]=o[1];
    }
  }
}

void DivPlatformOPL::acquire(short* bufL, short* bufR, size_t start, size_t len) {
  //if (useYMFM) {
  //  acquire_ymfm(bufL,bufR,start,len);
  //} else {
    acquire_nuked(bufL,bufR,start,len);
  //}
}

void DivPlatformOPL::tick(bool sysTick) {
  if (oplType==4) {
    pcm.tick(sysTick);
    takePCMRegisterWrites();
  }
  for (int i=0; i<totalChans; i++) {
    int ops=(slots[3][i]!=255 && chan[i].state.ops==4 && oplType>=3)?4:2;
    chan[i].std.next();

    if (chan[i].std.vol.had) {
      chan[i].outVol=(chan[i].vol*MIN(63,chan[i].std.vol.val))/63;
      for (int j=0; j<ops; j++) {
        unsigned char slot=slots[j][i];
        if (slot==255) continue;
        unsigned short baseAddr=slotMap[slot];
        DivInstrumentFM::Operator& op=chan[i].state.op[(ops==4)?orderedOpsL[j]:j];

        if (isMuted[i]) {
          rWrite(baseAddr+ADDR_KSL_TL,63|(op.ksl<<6));
        } else {
          if (isOutputL[ops==4][chan[i].state.alg][j] || i>=melodicChans) {
            rWrite(baseAddr+ADDR_KSL_TL,(63-(((63-op.tl)*(chan[i].outVol&0x3f))/63))|(op.ksl<<6));
          } else {
            rWrite(baseAddr+ADDR_KSL_TL,op.tl|(op.ksl<<6));
          }
        }
      }
    }

    if (chan[i].std.arp.had) {
      if (!chan[i].inPorta) {
        if (chan[i].std.arp.mode) {
          chan[i].baseFreq=NOTE_FREQUENCY(chan[i].std.arp.val);
        } else {
          chan[i].baseFreq=NOTE_FREQUENCY(chan[i].note+(signed char)chan[i].std.arp.val);
        }
      }
      chan[i].freqChanged=true;
    } else {
      if (chan[i].std.arp.mode && chan[i].std.arp.finished) {
        chan[i].baseFreq=NOTE_FREQUENCY(chan[i].note);
        chan[i].freqChanged=true;
      }
    }

    if (oplType>=3 && chan[i].std.panL.had) {
      chan[i].pan=((chan[i].std.panL.val&1)<<1)|((chan[i].std.panL.val&2)>>1);
    }

    if (chan[i].std.pitch.had) {
      if (chan[i].std.pitch.mode) {
        chan[i].pitch2+=chan[i].std.pitch.val;
        CLAMP_VAR(chan[i].pitch2,-2048,2048);
      } else {
        chan[i].pitch2=chan[i].std.pitch.val;
      }
      chan[i].freqChanged=true;
    }

    if (chan[i].std.phaseReset.had) {
      if (chan[i].std.phaseReset.val==1) {
        chan[i].keyOn=true;
      }
    }

    if (chan[i].std.alg.had) {
      chan[i].state.alg=chan[i].std.alg.val;
    }
    if (chan[i].std.fb.had) {
      chan[i].state.fb=chan[i].std.fb.val;
    }

    if (chan[i].std.alg.had || chan[i].std.fb.had || (oplType>=3 && chan[i].std.panL.had)) {
      if (isMuted[i]) {
        rWrite(chanMap[i]+ADDR_LR_FB_ALG,(chan[i].state.alg&1)|(chan[i].state.fb<<1));
        if (ops==4) {
          rWrite(chanMap[i+1]+ADDR_LR_FB_ALG,((chan[i].state.alg>>1)&1)|(chan[i].state.fb<<1));
        }
      } else {
        rWrite(chanMap[i]+ADDR_LR_FB_ALG,(chan[i].state.alg&1)|(chan[i].state.fb<<1)|((chan[i].pan&3)<<4));
        if (ops==4) {
          rWrite(chanMap[i+1]+ADDR_LR_FB_ALG,((chan[i].state.alg>>1)&1)|(chan[i].state.fb<<1)|((chan[i].pan&3)<<4));
        }
      }
    }

    for (int j=0; j<ops; j++) {
      unsigned char slot=slots[j][i];
      if (slot==255) continue;
      unsigned short baseAddr=slotMap[slot];
      DivInstrumentFM::Operator& op=chan[i].state.op[(ops==4)?orderedOpsL[j]:j];
      DivMacroInt::IntOp& m=chan[i].std.op[(ops==4)?orderedOpsL[j]:j];
      if (m.am.had) {
        op.am=m.am.val;
        rWrite(baseAddr+ADDR_AM_VIB_SUS_KSR_MULT,(op.am<<7)|(op.vib<<6)|(op.sus<<5)|(op.ksr<<4)|op.mult);
      }
      if (m.vib.had) {
        op.vib=m.vib.val;
        rWrite(baseAddr+ADDR_AM_VIB_SUS_KSR_MULT,(op.am<<7)|(op.vib<<6)|(op.sus<<5)|(op.ksr<<4)|op.mult);
      }
      if (m.sus.had) {
        op.sus=m.sus.val;
        rWrite(baseAddr+ADDR_AM_VIB_SUS_KSR_MULT,(op.am<<7)|(op.vib<<6)|(op.sus<<5)|(op.ksr<<4)|op.mult);
      }
      if (m.ksr.had) {
        op.ksr=m.ksr.val;
        rWrite(baseAddr+ADDR_AM_VIB_SUS_KSR_MULT,(op.am<<7)|(op.vib<<6)|(op.sus<<5)|(op.ksr<<4)|op.mult);
      }
      if (m.mult.had) {
        op.mult=m.mult.val;
        rWrite(baseAddr+ADDR_AM_VIB_SUS_KSR_MULT,(op.am<<7)|(op.vib<<6)|(op.sus<<5)|(op.ksr<<4)|op.mult);
      }

      if (m.ar.had) {
        op.ar=m.ar.val;
        rWrite(baseAddr+ADDR_AR_DR,(op.ar<<4)|op.dr);
      }
      if (m.dr.had) {
        op.dr=m.dr.val;
        rWrite(baseAddr+ADDR_AR_DR,(op.ar<<4)|op.dr);
      }
      if (m.sl.had) {
        op.sl=m.sl.val;
        rWrite(baseAddr+ADDR_SL_RR,(op.sl<<4)|op.rr);
      }
      if (m.rr.had) {
        op.rr=m.rr.val;
        rWrite(baseAddr+ADDR_SL_RR,(op.sl<<4)|op.rr);
      }

      if (oplType>1) {
        if (m.ws.had) {
          op.ws=m.ws.val;
          rWrite(baseAddr+ADDR_WS,op.ws&((oplType>=3)?7:3));
        }
      }

      if (m.tl.had) {
        op.tl=63-m.tl.val;
      }
      if (m.ksl.had) {
        op.ksl=m.ksl.val;
      }
      if (m.tl.had || m.ksl.had) {
        if (isMuted[i]) {
          rWrite(baseAddr+ADDR_KSL_TL,63|(op.ksl<<6));
        } else {
          if (isOutputL[ops==4][chan[i].state.alg][j] || i>=melodicChans) {
            rWrite(baseAddr+ADDR_KSL_TL,(63-(((63-op.tl)*(chan[i].outVol&0x3f))/63))|(op.ksl<<6));
          } else {
            rWrite(baseAddr+ADDR_KSL_TL,op.tl|(op.ksl<<6));
          }
        }
      }
    }

    if (i<melodicChans) {
      if (chan[i].hardReset && chan[i].keyOn) {
        for (int j=0; j<ops; j++) {
          unsigned char slot=slots[j][i];
          if (slot==255) continue;
          unsigned short baseAddr=slotMap[slot];
          DivInstrumentFM::Operator& op=chan[i].state.op[(ops==4)?orderedOpsL[j]:j];
          immWrite(baseAddr+ADDR_SL_RR,0x0f);
          immWrite(baseAddr+ADDR_KSL_TL,63|(op.ksl<<6));
          oldWrites[baseAddr+ADDR_SL_RR]=-1;
          oldWrites[baseAddr+ADDR_KSL_TL]=-1;
        }
      }
      if (chan[i].keyOn || chan[i].keyOff) {
        immWrite(chanMap[i]+ADDR_FREQH,0x00|(chan[i].freqH&31));
        chan[i].keyOff=false;
      }
      if (chan[i].hardReset && chan[i].keyOn) {
        for (int j=0; j<ops; j++) {
          unsigned char slot=slots[j][i];
          if (slot==255) continue;
          unsigned short baseAddr=slotMap[slot];
          DivInstrumentFM::Operator& op=chan[i].state.op[(ops==4)?orderedOpsL[j]:j];
          for (int k=0; k<5; k++) {
            immWrite(baseAddr+ADDR_SL_RR,0x0f);
            immWrite(baseAddr+ADDR_KSL_TL,63|(op.ksl<<6));
          }
        }
      }
    }
  }

  if (update4OpMask) {
    update4OpMask=false;
    if (oplType>=3) {
      unsigned char opMask=(int)(chan[0].fourOp)|(chan[2].fourOp<<1)|(chan[4].fourOp<<2)|(chan[6].fourOp<<3)|(chan[8].fourOp<<4)|(chan[10].fourOp<<5);
      immWrite(0x104,opMask);
      //printf("updating opMask to %.2x\n",opMask);
    }
  }

  // update drums
  if (properDrums) {
    bool updateDrums=false;
    for (int i=melodicChans; i<totalChans; i++) {
      if (chan[i].keyOn || chan[i].keyOff) {
        drumState&=~(1<<(totalChans-i-1));
        updateDrums=true;
        chan[i].keyOff=false;
      }
    }

    if (updateDrums) {
      immWrite(0xbd,(dam<<7)|(dvb<<6)|(properDrums<<5)|drumState);
    }
  }

  for (int i=0; i<512; i++) {
    if (pendingWrites[i]!=oldWrites[i]) {
      immWrite(i,pendingWrites[i]&0xff);
      oldWrites[i]=pendingWrites[i];
    }
  }

  bool updateDrums=false;
  for (int i=0; i<totalChans; i++) {
    if (chan[i].freqChanged) {
      chan[i].freq=parent->calcFreq(chan[i].baseFreq,chan[i].pitch,false,octave(chan[i].baseFreq),chan[i].pitch2,chipClock,CHIP_FREQBASE);
      if (chan[i].freq>131071) chan[i].freq=131071;
      int freqt=toFreq(chan[i].freq)+chan[i].pitch2;
      chan[i].freqH=freqt>>8;
      chan[i].freqL=freqt&0xff;
      immWrite(chanMap[i]+ADDR_FREQ,chan[i].freqL);
    }
    if (i<melodicChans) {
      if (chan[i].keyOn) {
        immWrite(chanMap[i]+ADDR_FREQH,chan[i].freqH|(0x20));
        chan[i].keyOn=false;
      } else if (chan[i].freqChanged) {
        immWrite(chanMap[i]+ADDR_FREQH,chan[i].freqH|(chan[i].active<<5));
      }
    } else {
      if (chan[i].keyOn) {
        immWrite(chanMap[i]+ADDR_FREQH,chan[i].freqH);
        drumState|=(1<<(totalChans-i-1));
        updateDrums=true;
        chan[i].keyOn=false;
      } else if (chan[i].freqChanged) {
        immWrite(chanMap[i]+ADDR_FREQH,chan[i].freqH);
      }
    }
    chan[i].freqChanged=false;
  }

  if (updateDrums) {
    immWrite(0xbd,(dam<<7)|(dvb<<6)|(properDrums<<5)|drumState);
  }
}

#define OPLL_C_NUM 686

int DivPlatformOPL::octave(int freq) {
  if (freq>=OPLL_C_NUM*64) {
    return 128;
  } else if (freq>=OPLL_C_NUM*32) {
    return 64;
  } else if (freq>=OPLL_C_NUM*16) {
    return 32;
  } else if (freq>=OPLL_C_NUM*8) {
    return 16;
  } else if (freq>=OPLL_C_NUM*4) {
    return 8;
  } else if (freq>=OPLL_C_NUM*2) {
    return 4;
  } else if (freq>=OPLL_C_NUM) {
    return 2;
  } else {
    return 1;
  }
  return 1;
}

int DivPlatformOPL::toFreq(int freq) {
  if (freq>=OPLL_C_NUM*64) {
    return 0x1c00|((freq>>7)&0x3ff);
  } else if (freq>=OPLL_C_NUM*32) {
    return 0x1800|((freq>>6)&0x3ff);
  } else if (freq>=OPLL_C_NUM*16) {
    return 0x1400|((freq>>5)&0x3ff);
  } else if (freq>=OPLL_C_NUM*8) {
    return 0x1000|((freq>>4)&0x3ff);
  } else if (freq>=OPLL_C_NUM*4) {
    return 0xc00|((freq>>3)&0x3ff);
  } else if (freq>=OPLL_C_NUM*2) {
    return 0x800|((freq>>2)&0x3ff);
  } else if (freq>=OPLL_C_NUM) {
    return 0x400|((freq>>1)&0x3ff);
  } else {
    return freq&0x3ff;
  }
}

void DivPlatformOPL::muteChannel(int ch, bool mute) {
  if (oplType==4&&ch>=totalChans) {
    pcm.muteChannel(ch-totalChans,mute);
    takePCMRegisterWrites();
    return;
  }
  isMuted[ch]=mute;
  if (oplType<3 && ch<melodicChans) {
    fm.channel[outChanMap[ch]].muted=mute;
  }
  int ops=(slots[3][ch]!=255 && chan[ch].state.ops==4 && oplType>=3)?4:2;
  chan[ch].fourOp=(ops==4);
  update4OpMask=true;
  for (int i=0; i<ops; i++) {
    unsigned char slot=slots[i][ch];
    if (slot==255) continue;
    unsigned short baseAddr=slotMap[slot];
    DivInstrumentFM::Operator& op=chan[ch].state.op[(ops==4)?orderedOpsL[i]:i];

    if (isMuted[ch]) {
      rWrite(baseAddr+ADDR_KSL_TL,63|(op.ksl<<6));
    } else {
      if (isOutputL[ops==4][chan[ch].state.alg][i] || ch>=melodicChans) {
        rWrite(baseAddr+ADDR_KSL_TL,(63-(((63-op.tl)*(chan[ch].outVol&0x3f))/63))|(op.ksl<<6));
      } else {
        rWrite(baseAddr+ADDR_KSL_TL,op.tl|(op.ksl<<6));
      }
    }
  }

  if (isMuted[ch]) {
    rWrite(chanMap[ch]+ADDR_LR_FB_ALG,(chan[ch].state.alg&1)|(chan[ch].state.fb<<1));
    if (ops==4) {
      rWrite(chanMap[ch+1]+ADDR_LR_FB_ALG,((chan[ch].state.alg>>1)&1)|(chan[ch].state.fb<<1));
    }
  } else {
    rWrite(chanMap[ch]+ADDR_LR_FB_ALG,(chan[ch].state.alg&1)|(chan[ch].state.fb<<1)|((chan[ch].pan&3)<<4));
    if (ops==4) {
      rWrite(chanMap[ch+1]+ADDR_LR_FB_ALG,((chan[ch].state.alg>>1)&1)|(chan[ch].state.fb<<1)|((chan[ch].pan&3)<<4));
    }
  }
}

int DivPlatformOPL::dispatch(DivCommand c) {
  if (oplType==4&&c.chan>=totalChans) {
    c.chan-=totalChans;
    return pcm.dispatch(c);
  }
  if (c.chan>=totalChans) return 0;
  // ineffective in 4-op mode
  if (oplType>=3 && c.chan<14 && (c.chan&1) && c.cmd!=DIV_CMD_GET_VOLMAX && c.cmd!=DIV_ALWAYS_SET_VOLUME) {
    if (chan[c.chan-1].fourOp) return 0;
  }
  switch (c.cmd) {
    case DIV_CMD_NOTE_ON: {
      DivInstrument* ins=parent->getIns(chan[c.chan].ins,DIV_INS_OPL);

      if (chan[c.chan].insChanged) {
        chan[c.chan].state=ins->fm;
      }

      chan[c.chan].macroInit(ins);
      if (!chan[c.chan].std.vol.will) {
        chan[c.chan].outVol=chan[c.chan].vol;
      }
      if (chan[c.chan].insChanged) {
        int ops=(slots[3][c.chan]!=255 && chan[c.chan].state.ops==4 && oplType>=3)?4:2;
        chan[c.chan].fourOp=(ops==4);
        if (chan[c.chan].fourOp) {
          chan[c.chan+1].macroInit(NULL);
        }
        update4OpMask=true;
        for (int i=0; i<ops; i++) {
          unsigned char slot=slots[i][c.chan];
          if (slot==255) continue;
          unsigned short baseAddr=slotMap[slot];
          DivInstrumentFM::Operator& op=chan[c.chan].state.op[(ops==4)?orderedOpsL[i]:i];

          if (isMuted[c.chan]) {
            rWrite(baseAddr+ADDR_KSL_TL,63|(op.ksl<<6));
          } else {
            if (isOutputL[ops==4][chan[c.chan].state.alg][i] || c.chan>=melodicChans) {
              rWrite(baseAddr+ADDR_KSL_TL,(63-(((63-op.tl)*(chan[c.chan].outVol&0x3f))/63))|(op.ksl<<6));
            } else {
              rWrite(baseAddr+ADDR_KSL_TL,op.tl|(op.ksl<<6));
            }
          }

          rWrite(baseAddr+ADDR_AM_VIB_SUS_KSR_MULT,(op.am<<7)|(op.vib<<6)|(op.sus<<5)|(op.ksr<<4)|op.mult);
          rWrite(baseAddr+ADDR_AR_DR,(op.ar<<4)|op.dr);
          rWrite(baseAddr+ADDR_SL_RR,(op.sl<<4)|op.rr);
          if (oplType>1) {
            rWrite(baseAddr+ADDR_WS,op.ws&((oplType>=3)?7:3));
          }
        }

        if (isMuted[c.chan]) {
          oldWrites[chanMap[c.chan]+ADDR_LR_FB_ALG]=-1;
          rWrite(chanMap[c.chan]+ADDR_LR_FB_ALG,(chan[c.chan].state.alg&1)|(chan[c.chan].state.fb<<1));
          if (ops==4) {
            oldWrites[chanMap[c.chan+1]+ADDR_LR_FB_ALG]=-1;
            rWrite(chanMap[c.chan+1]+ADDR_LR_FB_ALG,((chan[c.chan].state.alg>>1)&1)|(chan[c.chan].state.fb<<1));
          }
        } else {
          oldWrites[chanMap[c.chan]+ADDR_LR_FB_ALG]=-1;
          rWrite(chanMap[c.chan]+ADDR_LR_FB_ALG,(chan[c.chan].state.alg&1)|(chan[c.chan].state.fb<<1)|((chan[c.chan].pan&3)<<4));
          if (ops==4) {
            oldWrites[chanMap[c.chan+1]+ADDR_LR_FB_ALG]=-1;
            rWrite(chanMap[c.chan+1]+ADDR_LR_FB_ALG,((chan[c.chan].state.alg>>1)&1)|(chan[c.chan].state.fb<<1)|((chan[c.chan].pan&3)<<4));
          }
        }
      }
      
      chan[c.chan].insChanged=false;

      if (c.value!=DIV_NOTE_NULL) {
        if (c.chan>=melodicChans && chan[c.chan].state.opllPreset==16 && chan[c.chan].state.fixedDrums) { // drums
          if (c.chan==melodicChans) {
            chan[c.chan].baseFreq=(chan[c.chan].state.kickFreq&1023)<<(chan[c.chan].state.kickFreq>>10);
          } else if (c.chan==melodicChans+1 || c.chan==melodicChans+4) {
            chan[c.chan].baseFreq=(chan[c.chan].state.snareHatFreq&1023)<<(chan[c.chan].state.snareHatFreq>>10);
          } else if (c.chan==melodicChans+2 || c.chan==melodicChans+3) {
            chan[c.chan].baseFreq=(chan[c.chan].state.tomTopFreq&1023)<<(chan[c.chan].state.tomTopFreq>>10);
          } else {
            chan[c.chan].baseFreq=NOTE_FREQUENCY(c.value);
          }
        } else {
          chan[c.chan].baseFreq=NOTE_FREQUENCY(c.value);
        }
        chan[c.chan].note=c.value;
        chan[c.chan].freqChanged=true;
      }
      chan[c.chan].keyOn=true;
      chan[c.chan].active=true;
      break;
    }
    case DIV_CMD_NOTE_OFF:
      chan[c.chan].keyOff=true;
      chan[c.chan].keyOn=false;
      chan[c.chan].active=false;
      break;
    case DIV_CMD_NOTE_OFF_ENV:
      chan[c.chan].keyOff=true;
      chan[c.chan].keyOn=false;
      chan[c.chan].active=false;
      chan[c.chan].std.release();
      break;
    case DIV_CMD_ENV_RELEASE:
      chan[c.chan].std.release();
      break;
    case DIV_CMD_VOLUME: {
      if (pretendYMU) {
        c.value=pow(((double)c.value/127.0),0.5)*63.0;
        if (c.value<0) c.value=0;
        if (c.value>63) c.value=63;
      }
      chan[c.chan].vol=c.value;
      if (!chan[c.chan].std.vol.has) {
        chan[c.chan].outVol=c.value;
      }
      int ops=(slots[3][c.chan]!=255 && chan[c.chan].state.ops==4 && oplType>=3)?4:2;
      for (int i=0; i<ops; i++) {
        unsigned char slot=slots[i][c.chan];
        if (slot==255) continue;
        unsigned short baseAddr=slotMap[slot];
        DivInstrumentFM::Operator& op=chan[c.chan].state.op[(ops==4)?orderedOpsL[i]:i];

        if (isMuted[c.chan]) {
          rWrite(baseAddr+ADDR_KSL_TL,63|(op.ksl<<6));
        } else {
          if (isOutputL[ops==4][chan[c.chan].state.alg][i] || c.chan>=melodicChans) {
            rWrite(baseAddr+ADDR_KSL_TL,(63-(((63-op.tl)*(chan[c.chan].outVol&0x3f))/63))|(op.ksl<<6));
          } else {
            rWrite(baseAddr+ADDR_KSL_TL,op.tl|(op.ksl<<6));
          }
        }
      }
      break;
    }
    case DIV_CMD_GET_VOLUME: {
      if (pretendYMU) {
        return pow(((double)chan[c.chan].vol/63.0),2.0)*127.0;
      }
      return chan[c.chan].vol;
      break;
    }
    case DIV_CMD_INSTRUMENT:
      if (chan[c.chan].ins!=c.value || c.value2==1) {
        chan[c.chan].insChanged=true;
      }
      chan[c.chan].ins=c.value;
      break;
    case DIV_CMD_PANNING: {
      if (oplType<3) break;
      if (c.value==0 && c.value2==0) {
        chan[c.chan].pan=3;
      } else {
        chan[c.chan].pan=(c.value>0)|((c.value2>0)<<1);
      }
      int ops=(slots[3][c.chan]!=255 && chan[c.chan].state.ops==4 && oplType>=3)?4:2;
      if (isMuted[c.chan]) {
        rWrite(chanMap[c.chan]+ADDR_LR_FB_ALG,(chan[c.chan].state.alg&1)|(chan[c.chan].state.fb<<1));
        if (ops==4) {
          rWrite(chanMap[c.chan+1]+ADDR_LR_FB_ALG,((chan[c.chan].state.alg>>1)&1)|(chan[c.chan].state.fb<<1));
        }
      } else {
        rWrite(chanMap[c.chan]+ADDR_LR_FB_ALG,(chan[c.chan].state.alg&1)|(chan[c.chan].state.fb<<1)|((chan[c.chan].pan&3)<<4));
        if (ops==4) {
          rWrite(chanMap[c.chan+1]+ADDR_LR_FB_ALG,((chan[c.chan].state.alg>>1)&1)|(chan[c.chan].state.fb<<1)|((chan[c.chan].pan&3)<<4));
        }
      }
      break;
    }
    case DIV_CMD_PITCH: {
      chan[c.chan].pitch=c.value;
      chan[c.chan].freqChanged=true;
      break;
    }
    case DIV_CMD_NOTE_PORTA: {
      int destFreq=NOTE_FREQUENCY(c.value2);
      int newFreq;
      bool return2=false;
      if (destFreq>chan[c.chan].baseFreq) {
        newFreq=chan[c.chan].baseFreq+c.value*((parent->song.linearPitch==2)?1:octave(chan[c.chan].baseFreq));
        if (newFreq>=destFreq) {
          newFreq=destFreq;
          return2=true;
        }
      } else {
        newFreq=chan[c.chan].baseFreq-c.value*((parent->song.linearPitch==2)?1:octave(chan[c.chan].baseFreq));
        if (newFreq<=destFreq) {
          newFreq=destFreq;
          return2=true;
        }
      }
      if (!chan[c.chan].portaPause && parent->song.linearPitch!=2) {
        if (octave(chan[c.chan].baseFreq)!=octave(newFreq)) {
          chan[c.chan].portaPause=true;
          break;
        }
      }
      chan[c.chan].baseFreq=newFreq;
      chan[c.chan].portaPause=false;
      chan[c.chan].freqChanged=true;
      if (return2) {
        chan[c.chan].inPorta=false;
        return 2;
      }
      break;
    }
    case DIV_CMD_LEGATO: {
      chan[c.chan].baseFreq=NOTE_FREQUENCY(c.value);
      chan[c.chan].note=c.value;
      chan[c.chan].freqChanged=true;
      break;
    }
    case DIV_CMD_FM_LFO: {
      if (c.value&2) {
        dvb=c.value&1;
      } else {
        dam=c.value&1;
      }
      immWrite(0xbd,(dam<<7)|(dvb<<6)|(properDrums<<5)|drumState);
      break;
    }
    case DIV_CMD_FM_FB: {
      chan[c.chan].state.fb=c.value&7;
      int ops=(slots[3][c.chan]!=255 && chan[c.chan].state.ops==4 && oplType>=3)?4:2;
      if (isMuted[c.chan]) {
        rWrite(chanMap[c.chan]+ADDR_LR_FB_ALG,(chan[c.chan].state.alg&1)|(chan[c.chan].state.fb<<1));
        if (ops==4) {
          rWrite(chanMap[c.chan+1]+ADDR_LR_FB_ALG,((chan[c.chan].state.alg>>1)&1)|(chan[c.chan].state.fb<<1));
        }
      } else {
        rWrite(chanMap[c.chan]+ADDR_LR_FB_ALG,(chan[c.chan].state.alg&1)|(chan[c.chan].state.fb<<1)|((chan[c.chan].pan&3)<<4));
        if (ops==4) {
          rWrite(chanMap[c.chan+1]+ADDR_LR_FB_ALG,((chan[c.chan].state.alg>>1)&1)|(chan[c.chan].state.fb<<1)|((chan[c.chan].pan&3)<<4));
        }
      }
      break;
    }
    case DIV_CMD_FM_MULT: {
      int ops=(slots[3][c.chan]!=255 && chan[c.chan].state.ops==4 && oplType>=3)?4:2;
      if (c.value>=ops) break;
      DivInstrumentFM::Operator& op=chan[c.chan].state.op[(ops==4)?orderedOpsL[c.value]:c.value];
      op.mult=c.value2&15;
      unsigned char slot=slots[c.value][c.chan];
      if (slot==255) break;
      unsigned short baseAddr=slotMap[slot];
      rWrite(baseAddr+ADDR_AM_VIB_SUS_KSR_MULT,(op.am<<7)|(op.vib<<6)|(op.sus<<5)|(op.ksr<<4)|op.mult);
      break;
    }
    case DIV_CMD_FM_TL: {
      int ops=(slots[3][c.chan]!=255 && chan[c.chan].state.ops==4 && oplType>=3)?4:2;
      if (c.value>=ops) break;
      DivInstrumentFM::Operator& op=chan[c.chan].state.op[(ops==4)?orderedOpsL[c.value]:c.value];
      op.tl=c.value2&63;
      unsigned char slot=slots[c.value][c.chan];
      if (slot==255) break;
      unsigned short baseAddr=slotMap[slot];
      if (isMuted[c.chan]) {
        rWrite(baseAddr+ADDR_KSL_TL,63|(op.ksl<<6));
      } else {
        if (isOutputL[ops==4][chan[c.chan].state.alg][c.value] || c.chan>=melodicChans) {
          rWrite(baseAddr+ADDR_KSL_TL,(63-(((63-op.tl)*(chan[c.chan].outVol&0x3f))/63))|(op.ksl<<6));
        } else {
          rWrite(baseAddr+ADDR_KSL_TL,op.tl|(op.ksl<<6));
        }
      }
      break;
    }
    case DIV_CMD_FM_AR: {
      int ops=(slots[3][c.chan]!=255 && chan[c.chan].state.ops==4 && oplType>=3)?4:2;
      if (c.value<0) {
        for (int i=0; i<ops; i++) {
          unsigned char slot=slots[i][c.chan];
          if (slot==255) continue;
          unsigned short baseAddr=slotMap[slot];
          DivInstrumentFM::Operator& op=chan[c.chan].state.op[(ops==4)?orderedOpsL[i]:i];
          op.ar=c.value2&15;
          rWrite(baseAddr+ADDR_AR_DR,(op.ar<<4)|op.dr);
        }
      } else {
        if (c.value>=ops) break;
        DivInstrumentFM::Operator& op=chan[c.chan].state.op[(ops==4)?orderedOpsL[c.value]:c.value];
        op.ar=c.value2&15;
        unsigned char slot=slots[c.value][c.chan];
        if (slot==255) break;
        unsigned short baseAddr=slotMap[slot];
        rWrite(baseAddr+ADDR_AR_DR,(op.ar<<4)|op.dr);
      }      
      break;
    }
    case DIV_CMD_FM_DR: {
      int ops=(slots[3][c.chan]!=255 && chan[c.chan].state.ops==4 && oplType==3)?4:2;
      if (c.value<0) {
        for (int i=0; i<ops; i++) {
          unsigned char slot=slots[i][c.chan];
          if (slot==255) continue;
          unsigned short baseAddr=slotMap[slot];
          DivInstrumentFM::Operator& op=chan[c.chan].state.op[(ops==4)?orderedOpsL[i]:i];
          op.dr=c.value2&15;
          rWrite(baseAddr+ADDR_AR_DR,(op.ar<<4)|op.dr);
        }
      } else {
        if (c.value>=ops) break;
        DivInstrumentFM::Operator& op=chan[c.chan].state.op[(ops==4)?orderedOpsL[c.value]:c.value];
        op.dr=c.value2&15;
        unsigned char slot=slots[c.value][c.chan];
        if (slot==255) break;
        unsigned short baseAddr=slotMap[slot];
        rWrite(baseAddr+ADDR_AR_DR,(op.ar<<4)|op.dr);
      }      
      break;
    }
    case DIV_CMD_FM_SL: {
      int ops=(slots[3][c.chan]!=255 && chan[c.chan].state.ops==4 && oplType==3)?4:2;
      if (c.value<0) {
        for (int i=0; i<ops; i++) {
          unsigned char slot=slots[i][c.chan];
          if (slot==255) continue;
          unsigned short baseAddr=slotMap[slot];
          DivInstrumentFM::Operator& op=chan[c.chan].state.op[(ops==4)?orderedOpsL[i]:i];
          op.sl=c.value2&15;
          rWrite(baseAddr+ADDR_SL_RR,(op.sl<<4)|op.rr);
        }
      } else {
        if (c.value>=ops) break;
        DivInstrumentFM::Operator& op=chan[c.chan].state.op[(ops==4)?orderedOpsL[c.value]:c.value];
        op.sl=c.value2&15;
        unsigned char slot=slots[c.value][c.chan];
        if (slot==255) break;
        unsigned short baseAddr=slotMap[slot];
        rWrite(baseAddr+ADDR_SL_RR,(op.sl<<4)|op.rr);
      }      
      break;
    }
    case DIV_CMD_FM_RR: {
      int ops=(slots[3][c.chan]!=255 && chan[c.chan].state.ops==4 && oplType==3)?4:2;
      if (c.value<0) {
        for (int i=0; i<ops; i++) {
          unsigned char slot=slots[i][c.chan];
          if (slot==255) continue;
          unsigned short baseAddr=slotMap[slot];
          DivInstrumentFM::Operator& op=chan[c.chan].state.op[(ops==4)?orderedOpsL[i]:i];
          op.rr=c.value2&15;
          rWrite(baseAddr+ADDR_SL_RR,(op.sl<<4)|op.rr);
        }
      } else {
        if (c.value>=ops) break;
        DivInstrumentFM::Operator& op=chan[c.chan].state.op[(ops==4)?orderedOpsL[c.value]:c.value];
        op.rr=c.value2&15;
        unsigned char slot=slots[c.value][c.chan];
        if (slot==255) break;
        unsigned short baseAddr=slotMap[slot];
        rWrite(baseAddr+ADDR_SL_RR,(op.sl<<4)|op.rr);
      }
      break;
    }
    case DIV_CMD_FM_AM: {
      int ops=(slots[3][c.chan]!=255 && chan[c.chan].state.ops==4 && oplType==3)?4:2;
      if (c.value<0) {
        for (int i=0; i<ops; i++) {
          unsigned char slot=slots[i][c.chan];
          if (slot==255) continue;
          unsigned short baseAddr=slotMap[slot];
          DivInstrumentFM::Operator& op=chan[c.chan].state.op[(ops==4)?orderedOpsL[i]:i];
          op.am=c.value2&1;
          rWrite(baseAddr+ADDR_AM_VIB_SUS_KSR_MULT,(op.am<<7)|(op.vib<<6)|(op.sus<<5)|(op.ksr<<4)|op.mult);
        }
      } else {
        if (c.value>=ops) break;
        DivInstrumentFM::Operator& op=chan[c.chan].state.op[(ops==4)?orderedOpsL[c.value]:c.value];
        op.am=c.value2&1;
        unsigned char slot=slots[c.value][c.chan];
        if (slot==255) break;
        unsigned short baseAddr=slotMap[slot];
        rWrite(baseAddr+ADDR_AM_VIB_SUS_KSR_MULT,(op.am<<7)|(op.vib<<6)|(op.sus<<5)|(op.ksr<<4)|op.mult);
      }
      break;
    }
    case DIV_CMD_FM_VIB: {
      int ops=(slots[3][c.chan]!=255 && chan[c.chan].state.ops==4 && oplType==3)?4:2;
      if (c.value<0) {
        for (int i=0; i<ops; i++) {
          unsigned char slot=slots[i][c.chan];
          if (slot==255) continue;
          unsigned short baseAddr=slotMap[slot];
          DivInstrumentFM::Operator& op=chan[c.chan].state.op[(ops==4)?orderedOpsL[i]:i];
          op.vib=c.value2&1;
          rWrite(baseAddr+ADDR_AM_VIB_SUS_KSR_MULT,(op.am<<7)|(op.vib<<6)|(op.sus<<5)|(op.ksr<<4)|op.mult);
        }
      } else {
        if (c.value>=ops) break;
        DivInstrumentFM::Operator& op=chan[c.chan].state.op[(ops==4)?orderedOpsL[c.value]:c.value];
        op.vib=c.value2&1;
        unsigned char slot=slots[c.value][c.chan];
        if (slot==255) break;
        unsigned short baseAddr=slotMap[slot];
        rWrite(baseAddr+ADDR_AM_VIB_SUS_KSR_MULT,(op.am<<7)|(op.vib<<6)|(op.sus<<5)|(op.ksr<<4)|op.mult);
      }
      break;
    }
    case DIV_CMD_FM_SUS: {
      int ops=(slots[3][c.chan]!=255 && chan[c.chan].state.ops==4 && oplType==3)?4:2;
      if (c.value<0) {
        for (int i=0; i<ops; i++) {
          unsigned char slot=slots[i][c.chan];
          if (slot==255) continue;
          unsigned short baseAddr=slotMap[slot];
          DivInstrumentFM::Operator& op=chan[c.chan].state.op[(ops==4)?orderedOpsL[i]:i];
          op.sus=c.value2&1;
          rWrite(baseAddr+ADDR_AM_VIB_SUS_KSR_MULT,(op.am<<7)|(op.vib<<6)|(op.sus<<5)|(op.ksr<<4)|op.mult);
        }
      } else {
        if (c.value>=ops) break;
        DivInstrumentFM::Operator& op=chan[c.chan].state.op[(ops==4)?orderedOpsL[c.value]:c.value];
        op.sus=c.value2&1;
        unsigned char slot=slots[c.value][c.chan];
        if (slot==255) break;
        unsigned short baseAddr=slotMap[slot];
        rWrite(baseAddr+ADDR_AM_VIB_SUS_KSR_MULT,(op.am<<7)|(op.vib<<6)|(op.sus<<5)|(op.ksr<<4)|op.mult);
      }
      break;
    }
    case DIV_CMD_FM_KSR: {
      int ops=(slots[3][c.chan]!=255 && chan[c.chan].state.ops==4 && oplType==3)?4:2;
      if (c.value<0) {
        for (int i=0; i<ops; i++) {
          unsigned char slot=slots[i][c.chan];
          if (slot==255) continue;
          unsigned short baseAddr=slotMap[slot];
          DivInstrumentFM::Operator& op=chan[c.chan].state.op[(ops==4)?orderedOpsL[i]:i];
          op.ksr=c.value2&1;
          rWrite(baseAddr+ADDR_AM_VIB_SUS_KSR_MULT,(op.am<<7)|(op.vib<<6)|(op.sus<<5)|(op.ksr<<4)|op.mult);
        }
      } else {
        if (c.value>=ops) break;
        DivInstrumentFM::Operator& op=chan[c.chan].state.op[(ops==4)?orderedOpsL[c.value]:c.value];
        op.ksr=c.value2&1;
        unsigned char slot=slots[c.value][c.chan];
        if (slot==255) break;
        unsigned short baseAddr=slotMap[slot];
        rWrite(baseAddr+ADDR_AM_VIB_SUS_KSR_MULT,(op.am<<7)|(op.vib<<6)|(op.sus<<5)|(op.ksr<<4)|op.mult);
      }
      break;
    }
    case DIV_CMD_FM_WS: {
      if (oplType<2) break;
      int ops=(slots[3][c.chan]!=255 && chan[c.chan].state.ops==4 && oplType==3)?4:2;
      if (c.value<0) {
        for (int i=0; i<ops; i++) {
          unsigned char slot=slots[i][c.chan];
          if (slot==255) continue;
          unsigned short baseAddr=slotMap[slot];
          DivInstrumentFM::Operator& op=chan[c.chan].state.op[(ops==4)?orderedOpsL[i]:i];
          op.ws=c.value2&7;
          rWrite(baseAddr+ADDR_WS,op.ws&((oplType==3)?7:3));
        }
      } else {
        if (c.value>=ops) break;
        DivInstrumentFM::Operator& op=chan[c.chan].state.op[(ops==4)?orderedOpsL[c.value]:c.value];
        op.ws=c.value2&7;
        unsigned char slot=slots[c.value][c.chan];
        if (slot==255) break;
        unsigned short baseAddr=slotMap[slot];
        rWrite(baseAddr+ADDR_WS,op.ws&((oplType==3)?7:3));
      }
      break;
    }
    case DIV_CMD_FM_RS: {
      if (oplType<2) break;
      int ops=(slots[3][c.chan]!=255 && chan[c.chan].state.ops==4 && oplType==3)?4:2;
      if (c.value<0) {
        for (int i=0; i<ops; i++) {
          unsigned char slot=slots[i][c.chan];
          if (slot==255) continue;
          unsigned short baseAddr=slotMap[slot];
          DivInstrumentFM::Operator& op=chan[c.chan].state.op[(ops==4)?orderedOpsL[i]:i];
          op.ksl=c.value2&3;
          if (isMuted[c.chan]) {
            rWrite(baseAddr+ADDR_KSL_TL,63|(op.ksl<<6));
          } else {
            if (isOutputL[ops==4][chan[c.chan].state.alg][i] || c.chan>=melodicChans) {
              rWrite(baseAddr+ADDR_KSL_TL,(63-(((63-op.tl)*(chan[c.chan].outVol&0x3f))/63))|(op.ksl<<6));
            } else {
              rWrite(baseAddr+ADDR_KSL_TL,op.tl|(op.ksl<<6));
            }
          }
        }
      } else {
        if (c.value>=ops) break;
        DivInstrumentFM::Operator& op=chan[c.chan].state.op[(ops==4)?orderedOpsL[c.value]:c.value];
        op.ksl=c.value2&3;
        unsigned char slot=slots[c.value][c.chan];
        if (slot==255) break;
        unsigned short baseAddr=slotMap[slot];
        if (isMuted[c.chan]) {
          rWrite(baseAddr+ADDR_KSL_TL,63|(op.ksl<<6));
        } else {
          if (isOutputL[ops==4][chan[c.chan].state.alg][c.value] || c.chan>=melodicChans) {
            rWrite(baseAddr+ADDR_KSL_TL,(63-(((63-op.tl)*(chan[c.chan].outVol&0x3f))/63))|(op.ksl<<6));
          } else {
            rWrite(baseAddr+ADDR_KSL_TL,op.tl|(op.ksl<<6));
          }
        }
      }
      break;
    }
    case DIV_CMD_FM_EXTCH: {
      if (!properDrumsSys) break;
      properDrums=c.value;
      immWrite(0xbd,(dam<<7)|(dvb<<6)|(properDrums<<5)|drumState);
      slots=properDrums?slotsDrums:slotsNonDrums;
      if (oplType>=3) {
        chanMap=properDrums?chanMapOPL3Drums:chanMapOPL3;
        melodicChans=properDrums?15:18;
        totalChans=properDrums?20:18;
      } else {
        chanMap=properDrums?chanMapOPL2Drums:chanMapOPL2;
        melodicChans=properDrums?6:9;
        totalChans=properDrums?11:9;
      }
      break;
    }
<<<<<<< HEAD
    case DIV_CMD_OPL4_GLOBAL_LEVEL: {
      if (oplType==4) {
        c.value2=1;
        return pcm.dispatch(c);
      }
      break;
    }
=======
    case DIV_CMD_FM_HARD_RESET:
      chan[c.chan].hardReset=c.value;
      break;
>>>>>>> 34d86852
    case DIV_ALWAYS_SET_VOLUME:
      return 0;
      break;
    case DIV_CMD_GET_VOLMAX:
      if (pretendYMU) return 127;
      return 63;
      break;
    case DIV_CMD_PRE_PORTA:
      chan[c.chan].inPorta=c.value;
      break;
    case DIV_CMD_PRE_NOTE:
      break;
    default:
      //printf("WARNING: unimplemented command %d\n",c.cmd);
      break;
  }
  return 1;
}

void DivPlatformOPL::forceIns() {
  if (oplType>=3) {
    chanMap=properDrums?chanMapOPL3Drums:chanMapOPL3;
    melodicChans=properDrums?15:18;
    totalChans=properDrums?20:18;
  } else {
    chanMap=properDrums?chanMapOPL2Drums:chanMapOPL2;
    melodicChans=properDrums?6:9;
    totalChans=properDrums?11:9;
  }
  for (int i=0; i<totalChans; i++) {
    int ops=(slots[3][i]!=255 && chan[i].state.ops==4 && oplType>=3)?4:2;
    chan[i].insChanged=true;
    chan[i].freqChanged=true;
    chan[i].fourOp=(ops==4);
    for (int j=0; j<ops; j++) {
      unsigned char slot=slots[j][i];
      if (slot==255) continue;
      unsigned short baseAddr=slotMap[slot];
      DivInstrumentFM::Operator& op=chan[i].state.op[(ops==4)?orderedOpsL[j]:j];

      if (isMuted[i]) {
        rWrite(baseAddr+ADDR_KSL_TL,63|(op.ksl<<6));
      } else {
        if (isOutputL[ops==4][chan[i].state.alg][j] || i>=melodicChans) {
          rWrite(baseAddr+ADDR_KSL_TL,(63-(((63-op.tl)*(chan[i].outVol&0x3f))/63))|(op.ksl<<6));
        } else {
          rWrite(baseAddr+ADDR_KSL_TL,op.tl|(op.ksl<<6));
        }
      }

      rWrite(baseAddr+ADDR_AM_VIB_SUS_KSR_MULT,(op.am<<7)|(op.vib<<6)|(op.sus<<5)|(op.ksr<<4)|op.mult);
      rWrite(baseAddr+ADDR_AR_DR,(op.ar<<4)|op.dr);
      rWrite(baseAddr+ADDR_SL_RR,(op.sl<<4)|op.rr);
      if (oplType>1) {
        rWrite(baseAddr+ADDR_WS,op.ws&((oplType>=3)?7:3));
      }
    }

    if (isMuted[i]) {
      rWrite(chanMap[i]+ADDR_LR_FB_ALG,(chan[i].state.alg&1)|(chan[i].state.fb<<1));
      if (ops==4) {
        rWrite(chanMap[i+1]+ADDR_LR_FB_ALG,((chan[i].state.alg>>1)&1)|(chan[i].state.fb<<1));
      }
    } else {
      rWrite(chanMap[i]+ADDR_LR_FB_ALG,(chan[i].state.alg&1)|(chan[i].state.fb<<1)|((chan[i].pan&3)<<4));
      if (ops==4) {
        rWrite(chanMap[i+1]+ADDR_LR_FB_ALG,((chan[i].state.alg>>1)&1)|(chan[i].state.fb<<1)|((chan[i].pan&3)<<4));
      }
    }
  }
  immWrite(0xbd,(dam<<7)|(dvb<<6)|(properDrums<<5)|drumState);
  update4OpMask=true;

  if (oplType==4) {
    pcm.forceIns();
  }
}

void DivPlatformOPL::takePCMRegisterWrites() {
  if (dumpWrites) {
    for (DivRegWrite& write : pcm.getRegisterWrites()) {
      regWrites.push_back(write);
    }
    pcm.getRegisterWrites().clear();
  }
}

void DivPlatformOPL::toggleRegisterDump(bool enable) {
  DivDispatch::toggleRegisterDump(enable);
  if (oplType==4) {
    pcm.toggleRegisterDump(enable);
  }
}

void* DivPlatformOPL::getChanState(int ch) {
  return &chan[ch];
}

DivDispatchOscBuffer* DivPlatformOPL::getOscBuffer(int ch) {
  if (ch>=42) return NULL;
  return oscBuf[ch];
}

unsigned char* DivPlatformOPL::getRegisterPool() {
  return regPool;
}

int DivPlatformOPL::getRegisterPoolSize() {
  return 512;
}

void DivPlatformOPL::reset() {
  while (!writes.empty()) writes.pop();
  memset(regPool,0,512);
  /*
  if (useYMFM) {
    fm_ymfm->reset();
  }
  */
  OPL3_Reset(&fm,oplType==4?44100:rate);
  if (dumpWrites) {
    addWrite(0xffffffff,0);
  }

  properDrums=properDrumsSys;
  if (oplType>=3) {
    chanMap=properDrums?chanMapOPL3Drums:chanMapOPL3;
    outChanMap=outChanMapOPL3;
    melodicChans=properDrums?15:18;
    totalChans=properDrums?20:18;
  } else {
    chanMap=properDrums?chanMapOPL2Drums:chanMapOPL2;
    outChanMap=outChanMapOPL2;
    melodicChans=properDrums?6:9;
    totalChans=properDrums?11:9;
  }

  for (int i=0; i<totalChans; i++) {
    chan[i]=DivPlatformOPL::Channel();
    chan[i].std.setEngine(parent);
    chan[i].vol=0x3f;
    chan[i].outVol=0x3f;
  }
  
  if (oplType<3) for (int i=0; i<melodicChans; i++) {
    fm.channel[outChanMap[i]].muted=isMuted[i];
  }

  for (int i=0; i<512; i++) {
    oldWrites[i]=-1;
    pendingWrites[i]=-1;
  }

  lastBusy=60;
  lfoValue=8;
  drumState=0;

  drumVol[0]=0;
  drumVol[1]=0;
  drumVol[2]=0;
  drumVol[3]=0;
  drumVol[4]=0;

  if (oplType==2) { // enable OPL2 waveforms
    immWrite(0x01,0x20);
  }

  if (oplType==3) { // enable OPL3 features
    immWrite(0x105,1);
  }

  if (oplType==4) { // enable OPL4 features
    immWrite(0x105,3);
  }

  update4OpMask=true;
  dam=false;
  dvb=false;
  delay=0;

  immWrite(0xbd,(dam<<7)|(dvb<<6)|(properDrums<<5)|drumState);

  if (oplType==4) {
    pcm.reset();
    takePCMRegisterWrites();
  }
}

bool DivPlatformOPL::isStereo() {
  return true;
}

bool DivPlatformOPL::keyOffAffectsArp(int ch) {
  return false;
}

bool DivPlatformOPL::keyOffAffectsPorta(int ch) {
  return false;
}

void DivPlatformOPL::notifyInsChange(int ins) {
  for (int i=0; i<totalChans; i++) {
    if (chan[i].ins==ins) {
      chan[i].insChanged=true;
    }
  }
  if (oplType==4) {
    pcm.notifyInsChange(ins);
  }
}

void DivPlatformOPL::notifyInsDeletion(void* ins) {
  if (oplType==4) {
    pcm.notifyInsDeletion(ins);
  }
}

void DivPlatformOPL::poke(unsigned int addr, unsigned short val) {
  immWrite(addr,val);
}

void DivPlatformOPL::poke(std::vector<DivRegWrite>& wlist) {
  for (DivRegWrite& i: wlist) immWrite(i.addr,i.val);
}

int DivPlatformOPL::getPortaFloor(int ch) {
  return (ch>5)?12:0;
}

void DivPlatformOPL::setYMFM(bool use) {
  useYMFM=use;
}

void DivPlatformOPL::setOPLType(int type, bool drums) {
  pretendYMU=false;
  switch (type) {
    case 1: case 2:
      slotsNonDrums=slotsOPL2;
      slotsDrums=slotsOPL2Drums;
      slots=drums?slotsDrums:slotsNonDrums;
      chanMap=drums?chanMapOPL2Drums:chanMapOPL2;
      outChanMap=outChanMapOPL2;
      chipFreqBase=72.0 * pow(2.0, 19.0 - 48.0 / 12.0);
      chans=9;
      melodicChans=drums?6:9;
      totalChans=drums?11:9;
      break;
    case 3: case 759:
      slotsNonDrums=slotsOPL3;
      slotsDrums=slotsOPL3Drums;
      slots=drums?slotsDrums:slotsNonDrums;
      chanMap=drums?chanMapOPL3Drums:chanMapOPL3;
      outChanMap=outChanMapOPL3;
      chipFreqBase=288.0 * pow(2.0, 19.0 - 48.0 / 12.0);
      chans=18;
      melodicChans=drums?15:18;
      totalChans=drums?20:18;
      if (type==759) pretendYMU=true;
      break;
    case 4:
      slotsNonDrums=slotsOPL3;
      slotsDrums=slotsOPL3Drums;
      slots=drums?slotsDrums:slotsNonDrums;
      chanMap=drums?chanMapOPL3Drums:chanMapOPL3;
      chipFreqBase=684.0 * pow(2.0, 19.0 - 48.0 / 12.0);
      chans=18;
      melodicChans=drums?15:18;
      totalChans=drums?20:18;
      break;
  }
  if (type==759) {
    oplType=3;
  } else {
    oplType=type;
  }
  properDrumsSys=drums;
}

void DivPlatformOPL::setFlags(unsigned int flags) {
  if (oplType==4) {
    pcm.setFlags(flags);
    chipClock=pcm.chipClock;
    rate=pcm.rate;
  } else if (oplType==3) {
    chipClock=COLOR_NTSC*4.0;
    rate=chipClock/288;
  } else {
    chipClock=COLOR_NTSC;
    rate=chipClock/72;
  }

  if (pretendYMU) {
    rate=48000;
    chipClock=rate*288;
  }

  for (int i=0; i<42; i++) {
    oscBuf[i]->rate=rate;
  }
}

void DivPlatformOPL::setSkipRegisterWrites(bool value) {
  DivDispatch::setSkipRegisterWrites(value);
  if (oplType==4) {
    pcm.setSkipRegisterWrites(value);
  }
}

const void* DivPlatformOPL::getSampleMem(int index) {
  return oplType == 4 ? pcm.getSampleMem(index) : NULL;
}

size_t DivPlatformOPL::getSampleMemCapacity(int index) {
  return oplType == 4 ? pcm.getSampleMemCapacity(index) : 0;
}

size_t DivPlatformOPL::getSampleMemUsage(int index) {
  return oplType == 4 ? pcm.getSampleMemUsage(index) : 0;
}

void DivPlatformOPL::renderSamples() {
  if (oplType == 4) {
    pcm.renderSamples();
  }
}

void DivPlatformOPL::renderInstruments() {
  if (oplType == 4) {
    pcm.renderInstruments();
  }
}

int DivPlatformOPL::init(DivEngine* p, int channels, int sugRate, unsigned int flags) {
  parent=p;
  dumpWrites=false;
  skipRegisterWrites=false;
  for (int i=0; i<20; i++) {
    isMuted[i]=false;
  }
  for (int i=0; i<42; i++) {
    oscBuf[i]=new DivDispatchOscBuffer;
  }
  setFlags(flags);

  int pcmChans = oplType==4 ? pcm.init(p, channels, sugRate, flags) : 0;

  reset();
  return totalChans + pcmChans;
}

void DivPlatformOPL::quit() {
  if (oplType==4) {
    pcm.quit();
  }
  for (int i=0; i<42; i++) {
    delete oscBuf[i];
  }
}

DivPlatformOPL::~DivPlatformOPL() {
}<|MERGE_RESOLUTION|>--- conflicted
+++ resolved
@@ -1162,7 +1162,9 @@
       }
       break;
     }
-<<<<<<< HEAD
+    case DIV_CMD_FM_HARD_RESET:
+      chan[c.chan].hardReset=c.value;
+      break;
     case DIV_CMD_OPL4_GLOBAL_LEVEL: {
       if (oplType==4) {
         c.value2=1;
@@ -1170,11 +1172,6 @@
       }
       break;
     }
-=======
-    case DIV_CMD_FM_HARD_RESET:
-      chan[c.chan].hardReset=c.value;
-      break;
->>>>>>> 34d86852
     case DIV_ALWAYS_SET_VOLUME:
       return 0;
       break;
