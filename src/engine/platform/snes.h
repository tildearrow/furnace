/**
 * Furnace Tracker - multi-system chiptune tracker
 * Copyright (C) 2021-2025 tildearrow and contributors
 *
 * This program is free software; you can redistribute it and/or modify
 * it under the terms of the GNU General Public License as published by
 * the Free Software Foundation; either version 2 of the License, or
 * (at your option) any later version.
 *
 * This program is distributed in the hope that it will be useful,
 * but WITHOUT ANY WARRANTY; without even the implied warranty of
 * MERCHANTABILITY or FITNESS FOR A PARTICULAR PURPOSE.  See the
 * GNU General Public License for more details.
 *
 * You should have received a copy of the GNU General Public License along
 * with this program; if not, write to the Free Software Foundation, Inc.,
 * 51 Franklin Street, Fifth Floor, Boston, MA 02110-1301 USA.
 */

#ifndef _SNES_H
#define _SNES_H

#include "../dispatch.h"
#include "../waveSynth.h"
#include "../../fixedQueue.h"
#include "sound/snes/SPC_DSP.h"

class DivPlatformSNES: public DivDispatch {
  struct Channel: public SharedChannel<int> {
    unsigned int audPos;
    int sample, wave;
    int panL, panR;
    bool useWave, setPos, noise, echo, pitchMod, invertL, invertR, shallWriteVol, shallWriteEnv;
    int wtLen;
    DivInstrumentSNES state;
    DivWaveSynth ws;
    Channel():
      SharedChannel<int>(127),
      audPos(0),
      sample(-1),
      wave(-1),
      panL(127),
      panR(127),
      useWave(false),
      setPos(false),
      noise(false),
      echo(false),
      pitchMod(false),
      invertL(false),
      invertR(false),
      shallWriteVol(false),
      shallWriteEnv(false),
      wtLen(16) {} 
  };
  Channel chan[8];
  DivDispatchOscBuffer* oscBuf[8];
  bool isMuted[8];
  int globalVolL, globalVolR;
  unsigned char noiseFreq;
  signed char delay;
  signed char echoVolL, echoVolR, echoFeedback;
  signed char dryVolL, dryVolR;
  signed char echoFIR[8];
  unsigned char echoDelay;
  size_t sampleTableBase;
  bool writeControl;
  bool writeNoise;
  bool writePitchMod;
  bool writeEcho;
  bool writeDryVol;
  bool echoOn;
  bool interpolationOff;
  bool antiClick;

  bool initEchoOn;
  signed char initEchoVolL;
  signed char initEchoVolR;
  signed char initEchoFeedback;
  signed char initEchoFIR[8];
  unsigned char initEchoDelay;
  unsigned char initEchoMask;

  struct QueuedWrite {
    unsigned char addr;
    unsigned char val;
    unsigned char delay;
    unsigned char padding;
    QueuedWrite(): addr(0), val(0), delay(0), padding(0) {}
    QueuedWrite(unsigned char a, unsigned char v, unsigned char d=0): addr(a), val(v), delay(d), padding(0) {}
  };
  FixedQueue<QueuedWrite,256> writes;

  signed char sampleMem[65536];
  signed char copyOfSampleMem[65536];
  size_t sampleMemLen;
  unsigned int* sampleOff;
  bool* sampleLoaded;
  DivMemoryComposition memCompo;
  unsigned char regPool[0x80];
  SPC_DSP dsp;
  friend void putDispatchChan(void*,int,int);

  public:
    void acquire(short** buf, size_t len);
    int dispatch(DivCommand c);
    void* getChanState(int chan);
    DivMacroInt* getChanMacroInt(int ch);
    unsigned short getPan(int chan);
    void getPaired(int ch, std::vector<DivChannelPair>& ret);
    DivChannelModeHints getModeHints(int chan);
    DivSamplePos getSamplePos(int ch);
    DivDispatchOscBuffer* getOscBuffer(int chan);
    unsigned char* getRegisterPool();
    int getRegisterPoolSize();
    void reset();
    void forceIns();
    void tick(bool sysTick=true);
    void muteChannel(int ch, bool mute);
    int getOutputCount();
    void notifyInsChange(int ins);
    void notifyWaveChange(int wave);
    void setFlags(const DivConfig& flags);
    void notifyInsDeletion(void* ins);
    void poke(unsigned int addr, unsigned short val);
    void poke(std::vector<DivRegWrite>& wlist);
    const char** getRegisterSheet();
<<<<<<< HEAD
    size_t getSampleMemNum();
    const void* getSampleMem(int index = 0);
    size_t getSampleMemCapacity(int index = 0);
    size_t getSampleMemUsage(int index = 0);
=======
    const void* getSampleMem(int index=0);
    size_t getSampleMemCapacity(int index=0);
    size_t getSampleMemUsage(int index=0);
    bool hasSamplePtrHeader(int index=0);
>>>>>>> 6b9313bf
    bool isSampleLoaded(int index, int sample);
    const DivMemoryComposition* getMemCompo(int index);
    void renderSamples(int chipID);
    int init(DivEngine* parent, int channels, int sugRate, const DivConfig& flags);
    void quit();
    DivPlatformSNES();
    ~DivPlatformSNES();
  private:
    void updateWave(int ch);
    void writeOutVol(int ch);
    void writeEnv(int ch);
    void initEcho();
};

#endif<|MERGE_RESOLUTION|>--- conflicted
+++ resolved
@@ -124,17 +124,11 @@
     void poke(unsigned int addr, unsigned short val);
     void poke(std::vector<DivRegWrite>& wlist);
     const char** getRegisterSheet();
-<<<<<<< HEAD
     size_t getSampleMemNum();
-    const void* getSampleMem(int index = 0);
-    size_t getSampleMemCapacity(int index = 0);
-    size_t getSampleMemUsage(int index = 0);
-=======
     const void* getSampleMem(int index=0);
     size_t getSampleMemCapacity(int index=0);
     size_t getSampleMemUsage(int index=0);
     bool hasSamplePtrHeader(int index=0);
->>>>>>> 6b9313bf
     bool isSampleLoaded(int index, int sample);
     const DivMemoryComposition* getMemCompo(int index);
     void renderSamples(int chipID);
