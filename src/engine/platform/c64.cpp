--- conflicted
+++ resolved
@@ -175,15 +175,9 @@
         }
       }
     }
-<<<<<<< HEAD
     if (chan[i].std.wave.had) {
       chan[i].wave=chan[i].std.wave.val;
-      rWrite(i*7+4,(isMuted[i]?8:(chan[i].wave<<4))|(chan[i].ring<<2)|(chan[i].sync<<1)|chan[i].active);
-=======
-    if (chan[i].std.hadWave) {
-      chan[i].wave=chan[i].std.wave;
       rWrite(i*7+4,(isMuted[i]?8:(chan[i].wave<<4))|(chan[i].ring<<2)|(chan[i].sync<<1)|(int)(chan[i].active));
->>>>>>> 0eb02422
     }
     if (chan[i].std.ex1.had) {
       filtControl=chan[i].std.ex1.val&15;
