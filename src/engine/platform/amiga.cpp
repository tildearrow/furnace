--- conflicted
+++ resolved
@@ -108,17 +108,11 @@
           } else {
             DivSample* s=parent->getSample(chan[i].sample);
             if (s->samples>0) {
-<<<<<<< HEAD
-              writeAudDat(s->data8[chan[i].audPos++]);
-              if (((s->loopMode!=DIV_SAMPLE_LOOPMODE_ONESHOT) && chan[i].audPos>=s->loopEnd) || (chan[i].audPos>=s->samples) || (chan[i].audPos>=131071)) {
-                if (s->isLoopable()) {
-=======
               if (chan[i].audPos<s->samples) {
                 writeAudDat(s->data8[chan[i].audPos++]);
               }
-              if (chan[i].audPos>=s->samples || chan[i].audPos>=131071) {
-                if (s->loopStart>=0 && s->loopStart<(int)s->samples) {
->>>>>>> 9c8d1223
+              if (((s->loopMode!=DIV_SAMPLE_LOOPMODE_ONESHOT) && chan[i].audPos>=s->loopEnd) || (chan[i].audPos>=s->samples) || (chan[i].audPos>=131071)) {
+                if (s->isLoopable()) {
                   chan[i].audPos=s->loopStart;
                 } else {
                   chan[i].sample=-1;
