--- conflicted
+++ resolved
@@ -66,14 +66,9 @@
     segapcm_device pcm;
     int delay;
     int pcmL, pcmR, pcmCycles;
-<<<<<<< HEAD
     bool oldSlides, segaPCMIsDiscrete;
     unsigned int sampleMemSize;
     unsigned char bankShift, chMax;
-    unsigned char sampleBank;
-=======
-    bool oldSlides;
->>>>>>> 7f9baedc
     unsigned char lastBusy;
 
     unsigned char regPool[256];
