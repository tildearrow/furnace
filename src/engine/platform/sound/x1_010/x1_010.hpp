/*
	License: BSD-3-Clause
	see https://github.com/cam900/vgsound_emu/blob/vgsound_emu_v1/LICENSE for more details

	Copyright holder(s): cam900
<<<<<<< HEAD
=======
	Modifiers and Contributors for Furnace: cam900, tildearrow
>>>>>>> 2e97e63b
	Seta/Allumer X1-010 Emulation core

	See x1_010.cpp for more info.
*/

#include <algorithm>
#include <memory>

#ifndef _VGSOUND_EMU_X1_010_HPP
#define _VGSOUND_EMU_X1_010_HPP

#pragma once

namespace x1_010
{
	typedef unsigned char       u8;
	typedef unsigned short     u16;
	typedef unsigned int       u32;
	typedef signed char         s8;
	typedef signed int         s32;

	template<typename T> T bitfield(T in, u8 pos, u8 len = 1)
	{
		return (in >> pos) & (len ? (T(1 << len) - 1) : 1);
	}
}

using namespace x1_010;
class x1_010_mem_intf
{
public:
	virtual u8 read_byte(u32 address) { return 0; }
};

using namespace x1_010;
class x1_010_core
{
	friend class x1_010_mem_intf;
public:
	// constructor
	x1_010_core(x1_010_mem_intf &intf)
		: m_voice{*this,*this,*this,*this,
				  *this,*this,*this,*this,
				  *this,*this,*this,*this,
				  *this,*this,*this,*this}
		, m_intf(intf)
	{
		m_envelope = std::make_unique<u8[]>(0x1000);
		m_wave = std::make_unique<u8[]>(0x1000);

		std::fill_n(&m_envelope[0], 0x1000, 0);
		std::fill_n(&m_wave[0], 0x1000, 0);
	}

	// register accessor
	u8 ram_r(u16 offset);
	void ram_w(u16 offset, u8 data);

	// getters
	s32 output(u8 channel) { return m_out[channel & 1]; }
	s32 chan_out(u8 channel) { return (m_voice[channel].data * (m_voice[channel].vol_out[0]+m_voice[channel].vol_out[1]))<<2; }

	// internal state
	void reset();
	void tick();

private:
	// 16 voices in chip
	struct voice_t
	{
		// constructor
		voice_t(x1_010_core &host) : m_host(host) {}

		// internal state
		void reset();
		void tick();

		// register accessor
		u8 reg_r(u8 offset);
		void reg_w(u8 offset, u8 data);

		// registers
		x1_010_core &m_host;
		struct flag_t
		{
			u8 div : 1;
			u8 env_oneshot : 1;
			u8 wavetable : 1;
			u8 keyon : 1;
			void reset()
			{
				div = 0;
				env_oneshot = 0;
				wavetable = 0;
				keyon = 0;
			}
			flag_t()
				: div(0)
				, env_oneshot(0)
				, wavetable(0)
				, keyon(0)
				{ }
		};
		flag_t flag;
		u8 vol_wave = 0;
		u16 freq = 0;
		u8 start_envfreq = 0;
		u8 end_envshape = 0;

		// internal registers
		u32 acc = 0;
		u32 env_acc = 0;
		s8 data = 0;
		u8 vol_out[2] = {0};
	};
	voice_t m_voice[16];

	// RAM
	std::unique_ptr<u8[]> m_envelope = nullptr;
	std::unique_ptr<u8[]> m_wave = nullptr;

	// output data
	s32 m_out[2] = {0};

	x1_010_mem_intf &m_intf;
};

#endif<|MERGE_RESOLUTION|>--- conflicted
+++ resolved
@@ -3,10 +3,7 @@
 	see https://github.com/cam900/vgsound_emu/blob/vgsound_emu_v1/LICENSE for more details
 
 	Copyright holder(s): cam900
-<<<<<<< HEAD
-=======
 	Modifiers and Contributors for Furnace: cam900, tildearrow
->>>>>>> 2e97e63b
 	Seta/Allumer X1-010 Emulation core
 
 	See x1_010.cpp for more info.
