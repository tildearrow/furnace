/*
	License: BSD-3-Clause
	see https://github.com/cam900/vgsound_emu/blob/vgsound_emu_v1/LICENSE for more details

	Copyright holder(s): cam900
<<<<<<< HEAD
=======
	Modifiers and Contributors for Furnace: cam900, tildearrow
>>>>>>> 2e97e63b
	Seta/Allumer X1-010 Emulation core

	the chip has 16 voices, all voices can be switchable to Wavetable or PCM sample playback mode.
	It has also 2 output channels, but no known hardware using this feature for stereo sound.

	Wavetable needs to paired with envelope, it's always enabled and similar as AY PSG's one
	but its shape is stored at RAM.

	PCM volume is stored by each register.

	Both volume is 4bit per output.

	Everything except PCM sample is stored at paired 8 bit RAM.

	RAM layout (common case: Address bit 12 is swapped when RAM is shared with CPU)

	-----------------------------
	0000...007f Voice Registers

	0000...0007 Voice 0 Register

	Address Bits      Description
	        7654 3210
	0       x--- ---- Frequency divider*
	        ---- -x-- Envelope one-shot mode
	        ---- --x- Sound format
	        ---- --0- PCM
	        ---- --1- Wavetable
	        ---- ---x Keyon/off
	PCM case:
	1       xxxx xxxx Volume (Each nibble is for each output)

	2       xxxx xxxx Frequency*

	4       xxxx xxxx Start address / 4096

	5       xxxx xxxx 0x100 - (End address / 4096)
	Wavetable case:
	1       ---x xxxx Wavetable data select

	2       xxxx xxxx Frequency LSB*
	3       xxxx xxxx "" MSB

	4       xxxx xxxx Envelope period (.10 fixed point, Low 8 bit)

	5       ---x xxxx Envelope shape select (!= 0 : Reserved for Voice registers)

	0008...000f Voice 1 Register
	...
	0078...007f Voice 15 Register
	-----------------------------
	0080...0fff Envelope shape data (Same as volume; Each nibble is for each output)

	0080...00ff Envelope shape data 1
	0100...017f Envelope shape data 2
	...
	0f80...0fff Envelope shape data 31
	-----------------------------
	1000...1fff Wavetable data

	1000...107f Wavetable data 0
	1080...10ff Wavetable data 1
	...
	1f80...1fff Wavetable data 31
	-----------------------------

	* Frequency is 4.4 fixed point for PCM,
	  6.10 for Wavetable.
	  Frequency divider is higher precision or just right shift?
	  needs verification.
*/

#include "x1_010.hpp"

void x1_010_core::tick()
{
	// reset output
	m_out[0] = m_out[1] = 0;
	for (int i = 0; i < 16; i++)
	{
		voice_t &v = m_voice[i];
		v.tick();
		m_out[0] += v.data * v.vol_out[0];
		m_out[1] += v.data * v.vol_out[1];
	}
}

void x1_010_core::voice_t::tick()
{
	data = vol_out[0] = vol_out[1] = 0;
	if (flag.keyon)
	{
		if (flag.wavetable) // Wavetable
		{
			// envelope, each nibble is for each output
			u8 vol = m_host.m_envelope[(bitfield(end_envshape, 0, 5) << 7) | bitfield(env_acc, 10, 7)];
			vol_out[0] = bitfield(vol, 4, 4);
			vol_out[1] = bitfield(vol, 0, 4);
			env_acc += start_envfreq;
			if (flag.env_oneshot && bitfield(env_acc, 17))
				flag.keyon = false;
			else
				env_acc = bitfield(env_acc, 0, 17);
			// get wavetable data
			data = m_host.m_wave[(bitfield(vol_wave, 0, 5) << 7) | bitfield(acc, 10, 7)];
			acc = bitfield(acc + (freq >> flag.div), 0, 17);
		}
		else // PCM sample
		{
			// volume register, each nibble is for each output
			vol_out[0] = bitfield(vol_wave, 4, 4);
			vol_out[1] = bitfield(vol_wave, 0, 4);
			// get PCM sample
			data = m_host.m_intf.read_byte(bitfield(acc, 4, 20));
			acc += bitfield(freq, 0, 8) >> flag.div;
			if ((acc >> 16) > (0xff ^ end_envshape))
				flag.keyon = false;
		}
	}
}

u8 x1_010_core::ram_r(u16 offset)
{
	if (offset & 0x1000) // wavetable data
		return m_wave[offset & 0xfff];
	else if (offset & 0xf80) // envelope shape data
		return m_envelope[offset & 0xfff];
	else // channel register
		return m_voice[bitfield(offset, 3, 4)].reg_r(offset & 0x7);
}

void x1_010_core::ram_w(u16 offset, u8 data)
{
	if (offset & 0x1000) // wavetable data
		m_wave[offset & 0xfff] = data;
	else if (offset & 0xf80) // envelope shape data
		m_envelope[offset & 0xfff] = data;
	else // channel register
		m_voice[bitfield(offset, 3, 4)].reg_w(offset & 0x7, data);
}

u8 x1_010_core::voice_t::reg_r(u8 offset)
{
	switch (offset & 0x7)
	{
		case 0x00: return (flag.div << 7)
			        | (flag.env_oneshot << 2)
			        | (flag.wavetable << 1)
			        | (flag.keyon << 0);
		case 0x01: return vol_wave;
		case 0x02: return bitfield(freq, 0, 8);
		case 0x03: return bitfield(freq, 8, 8);
		case 0x04: return start_envfreq;
		case 0x05: return end_envshape;
		default: break;
	}
	return 0;
}

void x1_010_core::voice_t::reg_w(u8 offset, u8 data)
{
	switch (offset & 0x7)
	{
		case 0x00:
		{
			const bool prev_keyon = flag.keyon;
			flag.div = bitfield(data, 7);
			flag.env_oneshot = bitfield(data, 2);
			flag.wavetable = bitfield(data, 1);
			flag.keyon = bitfield(data, 0);
			if (!prev_keyon && flag.keyon) // Key on
			{
				acc = flag.wavetable ? 0 : (u32(start_envfreq) << 16);
				env_acc = 0;
			}
			break;
		}
		case 0x01:
			vol_wave = data;
			break;
		case 0x02:
			freq = (freq & 0xff00) | data;
			break;
		case 0x03:
			freq = (freq & 0x00ff) | (u16(data) << 8);
			break;
		case 0x04:
			start_envfreq = data;
			break;
		case 0x05:
			end_envshape = data;
			break;
		default:
			break;
	}
}

void x1_010_core::voice_t::reset()
{
	flag.reset();
	vol_wave = 0;
	freq = 0;
	start_envfreq = 0;
	end_envshape = 0;
	acc = 0;
	env_acc = 0;
	data = 0;
	vol_out[0] = vol_out[1] = 0;
}

void x1_010_core::reset()
{
	for (auto & elem : m_voice)
		elem.reset();

	std::fill_n(&m_envelope[0], 0x1000, 0);
	std::fill_n(&m_wave[0], 0x1000, 0);
	m_out[0] = m_out[1] = 0;
}<|MERGE_RESOLUTION|>--- conflicted
+++ resolved
@@ -3,10 +3,7 @@
 	see https://github.com/cam900/vgsound_emu/blob/vgsound_emu_v1/LICENSE for more details
 
 	Copyright holder(s): cam900
-<<<<<<< HEAD
-=======
 	Modifiers and Contributors for Furnace: cam900, tildearrow
->>>>>>> 2e97e63b
 	Seta/Allumer X1-010 Emulation core
 
 	the chip has 16 voices, all voices can be switchable to Wavetable or PCM sample playback mode.
