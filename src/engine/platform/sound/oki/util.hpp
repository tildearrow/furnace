/*
	License: BSD-3-Clause
	see https://github.com/cam900/vgsound_emu/blob/vgsound_emu_v1/LICENSE for more details

	Copyright holder(s): cam900
<<<<<<< HEAD
=======
	Modifiers and Contributors for Furnace: tildearrow
>>>>>>> 2e97e63b
	Various core utilities for vgsound_emu
*/

#include <algorithm>
#include <memory>
#include <math.h>

#ifndef _VGSOUND_EMU_CORE_UTIL_HPP
#define _VGSOUND_EMU_CORE_UTIL_HPP

#pragma once

typedef unsigned char       u8;
typedef unsigned short     u16;
typedef unsigned int       u32;
typedef unsigned long long u64;
typedef signed char         s8;
typedef signed short       s16;
typedef signed int         s32;
typedef signed long long   s64;
typedef float              f32;
typedef double             f64;

const f64 PI = 3.1415926535897932384626433832795;

// get bitfield, bitfield(input, position, len)
template<typename T> T bitfield(T in, u8 pos, u8 len = 1)
{
	return (in >> pos) & (len ? (T(1 << len) - 1) : 1);
}

// get sign extended value, sign_ext<type>(input, len)
template<typename T> T sign_ext(T in, u8 len)
{
	len = std::max<u8>(0, (8 * sizeof(T)) - len);
	return T(T(in) << len) >> len;
}

// convert attenuation decibel value to gain
inline f32 dB_to_gain(f32 attenuation)
{
	return powf(10.0f, attenuation / 20.0f);
}

class vgsound_emu_mem_intf
{
public:
	virtual u8 read_byte(u32 address) { return 0; }
	virtual u16 read_word(u32 address) { return 0; }
	virtual u32 read_dword(u32 address) { return 0; }
	virtual u64 read_qword(u32 address) { return 0; }
	virtual void write_byte(u32 address, u8 data) { }
	virtual void write_word(u32 address, u16 data) { }
	virtual void write_dword(u32 address, u32 data) { }
	virtual void write_qword(u32 address, u64 data) { }
};

template<typename T, T InitWidth, u8 InitEdge = 0>
struct clock_pulse_t
{
	void reset(T init = InitWidth)
	{
		m_edge.reset();
		m_width = m_width_latch = m_counter = init;
		m_cycle = 0;
	}

	bool tick(T width = 0)
	{
		bool carry = ((--m_counter) <= 0);
		if (carry)
		{
			if (!width)
				m_width = m_width_latch;
			else
				m_width = width; // reset width
			m_counter = m_width;
			m_cycle = 0;
		}
		else
			m_cycle++;

		m_edge.tick(carry);
		return carry;
	}

	void set_width(T width) { m_width = width; }
	void set_width_latch(T width) { m_width_latch = width; }

	// Accessors
	bool current_edge() { return m_edge.m_current; }
	bool rising_edge() { return m_edge.m_rising; }
	bool falling_edge() { return m_edge.m_rising; }
	T cycle() { return m_cycle; }

	struct edge_t
	{
		edge_t()
			: m_current(InitEdge ^ 1)
			, m_previous(InitEdge)
			, m_rising(0)
			, m_falling(0)
			, m_changed(0)
		{
			set(InitEdge);
		}

		void tick(bool toggle)
		{
			u8 current = m_current;
			if (toggle)
				current ^= 1;
			set(current);
		}

		void set(u8 edge)
		{
			edge &= 1;
			m_rising = m_falling = m_changed = 0;
			if (m_current != edge)
			{
				m_changed = 1;
				if (m_current && (!edge))
					m_falling = 1;
				else if ((!m_current) && edge)
					m_rising = 1;
				m_current = edge;
			}
			m_previous = m_current;
		}

		void reset()
		{
			m_previous = InitEdge;
			m_current = InitEdge ^ 1;
			set(InitEdge);
		}

		u8 m_current  : 1; // current edge
		u8 m_previous : 1; // previous edge
		u8 m_rising   : 1; // rising edge
		u8 m_falling  : 1; // falling edge
		u8 m_changed  : 1; // changed flag
	};

	edge_t m_edge;
	T m_width       = InitWidth; // clock pulse width
	T m_width_latch = InitWidth; // clock pulse width latch
	T m_counter     = InitWidth; // clock counter
	T m_cycle       = 0;         // clock cycle
};

#endif<|MERGE_RESOLUTION|>--- conflicted
+++ resolved
@@ -3,10 +3,7 @@
 	see https://github.com/cam900/vgsound_emu/blob/vgsound_emu_v1/LICENSE for more details
 
 	Copyright holder(s): cam900
-<<<<<<< HEAD
-=======
 	Modifiers and Contributors for Furnace: tildearrow
->>>>>>> 2e97e63b
 	Various core utilities for vgsound_emu
 */
 
