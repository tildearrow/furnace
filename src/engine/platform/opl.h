--- conflicted
+++ resolved
@@ -22,12 +22,8 @@
 #include "../dispatch.h"
 #include "../macroInt.h"
 #include <queue>
-<<<<<<< HEAD
-#include "../../../extern/Nuked-OPL3/opl3.h"
+#include "../../../extern/opl/opl3.h"
 #include "multipcm.h"
-=======
-#include "../../../extern/opl/opl3.h"
->>>>>>> 05af3c14
 
 class DivPlatformOPL: public DivDispatch {
   protected:
@@ -134,6 +130,11 @@
     void poke(std::vector<DivRegWrite>& wlist);
     const char* getEffectName(unsigned char effect);
     void setSkipRegisterWrites(bool value);
+    const void* getSampleMem(int index = 0);
+    size_t getSampleMemCapacity(int index = 0);
+    size_t getSampleMemUsage(int index = 0);
+    void renderSamples();
+    void renderInstruments();
     int init(DivEngine* parent, int channels, int sugRate, unsigned int flags);
     void quit();
     ~DivPlatformOPL();
