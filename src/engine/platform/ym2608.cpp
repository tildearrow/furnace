/**
 * Furnace Tracker - multi-system chiptune tracker
 * Copyright (C) 2021-2022 tildearrow and contributors
 *
 * This program is free software; you can redistribute it and/or modify
 * it under the terms of the GNU General Public License as published by
 * the Free Software Foundation; either version 2 of the License, or
 * (at your option) any later version.
 *
 * This program is distributed in the hope that it will be useful,
 * but WITHOUT ANY WARRANTY; without even the implied warranty of
 * MERCHANTABILITY or FITNESS FOR A PARTICULAR PURPOSE.  See the
 * GNU General Public License for more details.
 *
 * You should have received a copy of the GNU General Public License along
 * with this program; if not, write to the Free Software Foundation, Inc.,
 * 51 Franklin Street, Fifth Floor, Boston, MA 02110-1301 USA.
 */

#include "ym2608.h"
#include "sound/ymfm/ymfm.h"
#include "../engine.h"
#include "../../ta-log.h"
#include <string.h>
#include <math.h>

#define CHIP_FREQBASE fmFreqBase
#define CHIP_DIVIDER fmDivBase

const char* regCheatSheetYM2608[]={
  // SSG
  "SSG_FreqL_A",     "000",
  "SSG_FreqH_A",     "001",
  "SSG_FreqL_B",     "002",
  "SSG_FreqH_B",     "003",
  "SSG_FreqL_C",     "004",
  "SSG_FreqH_C",     "005",
  "SSG_FreqNoise",   "006",
  "SSG_Enable",      "007",
  "SSG_Volume_A",    "008",
  "SSG_Volume_B",    "009",
  "SSG_Volume_C",    "00A",
  "SSG_FreqL_Env",   "00B",
  "SSG_FreqH_Env",   "00C",
  "SSG_Control_Env", "00D",
  // ADPCM-B
  "ADPCMB_Control",  "010",
  "ADPCMB_L_R",      "011",
  "ADPCMB_StartL",   "012",
  "ADPCMB_StartH",   "013",
  "ADPCMB_EndL",     "014",
  "ADPCMB_EndH",     "015",
  "ADPCMB_FreqL",    "019",
  "ADPCMB_FreqH",    "01A",
  "ADPCMB_Volume",   "01B",
  "ADPCM_Flag",      "01C",
  // FM (Common)
  "FM_Test",         "021",
  "FM_LFOFreq",      "022",
  "ClockA1",         "024",
  "ClockA2",         "025",
  "ClockB",          "026",
  "FM_Control",      "027",
  "FM_NoteCtl",      "028",
  // FM (Channel 1-3)
  "FM1_Op1_DT_MULT", "030",
  "FM2_Op1_DT_MULT", "031",
  "FM3_Op1_DT_MULT", "032",
  "FM1_Op2_DT_MULT", "034",
  "FM2_Op2_DT_MULT", "035",
  "FM3_Op2_DT_MULT", "036",
  "FM1_Op3_DT_MULT", "038",
  "FM2_Op3_DT_MULT", "039",
  "FM3_Op3_DT_MULT", "03A",
  "FM1_Op4_DT_MULT", "03C",
  "FM2_Op4_DT_MULT", "03D",
  "FM3_Op4_DT_MULT", "03E",
  "FM1_Op1_TL",      "040",
  "FM2_Op1_TL",      "041",
  "FM3_Op1_TL",      "042",
  "FM1_Op2_TL",      "044",
  "FM2_Op2_TL",      "045",
  "FM3_Op2_TL",      "046",
  "FM1_Op3_TL",      "048",
  "FM2_Op3_TL",      "049",
  "FM3_Op3_TL",      "04A",
  "FM1_Op4_TL",      "04C",
  "FM2_Op4_TL",      "04D",
  "FM3_Op4_TL",      "04E",
  "FM1_Op1_KS_AR",   "050",
  "FM2_Op1_KS_AR",   "051",
  "FM3_Op1_KS_AR",   "052",
  "FM1_Op2_KS_AR",   "054",
  "FM2_Op2_KS_AR",   "055",
  "FM3_Op2_KS_AR",   "056",
  "FM1_Op3_KS_AR",   "058",
  "FM2_Op3_KS_AR",   "059",
  "FM3_Op3_KS_AR",   "05A",
  "FM1_Op4_KS_AR",   "05C",
  "FM2_Op4_KS_AR",   "05D",
  "FM3_Op4_KS_AR",   "05E",
  "FM1_Op1_AM_DR",   "060",
  "FM2_Op1_AM_DR",   "061",
  "FM3_Op1_AM_DR",   "062",
  "FM1_Op2_AM_DR",   "064",
  "FM2_Op2_AM_DR",   "065",
  "FM3_Op2_AM_DR",   "066",
  "FM1_Op3_AM_DR",   "068",
  "FM2_Op3_AM_DR",   "069",
  "FM3_Op3_AM_DR",   "06A",
  "FM1_Op4_AM_DR",   "06C",
  "FM2_Op4_AM_DR",   "06D",
  "FM3_Op4_AM_DR",   "06E",
  "FM1_Op1_SR",      "070",
  "FM2_Op1_SR",      "071",
  "FM3_Op1_SR",      "072",
  "FM1_Op2_SR",      "074",
  "FM2_Op2_SR",      "075",
  "FM3_Op2_SR",      "076",
  "FM1_Op3_SR",      "078",
  "FM2_Op3_SR",      "079",
  "FM3_Op3_SR",      "07A",
  "FM1_Op4_SR",      "07C",
  "FM2_Op4_SR",      "07D",
  "FM3_Op4_SR",      "07E",
  "FM1_Op1_SL_RR",   "080",
  "FM2_Op1_SL_RR",   "081",
  "FM3_Op1_SL_RR",   "082",
  "FM1_Op2_SL_RR",   "084",
  "FM2_Op2_SL_RR",   "085",
  "FM3_Op2_SL_RR",   "086",
  "FM1_Op3_SL_RR",   "088",
  "FM2_Op3_SL_RR",   "089",
  "FM3_Op3_SL_RR",   "08A",
  "FM1_Op4_SL_RR",   "08C",
  "FM2_Op4_SL_RR",   "08D",
  "FM3_Op4_SL_RR",   "08E",
  "FM1_Op1_SSG_EG",  "090",
  "FM2_Op1_SSG_EG",  "091",
  "FM3_Op1_SSG_EG",  "092",
  "FM1_Op2_SSG_EG",  "094",
  "FM2_Op2_SSG_EG",  "095",
  "FM3_Op2_SSG_EG",  "096",
  "FM1_Op3_SSG_EG",  "098",
  "FM2_Op3_SSG_EG",  "099",
  "FM3_Op3_SSG_EG",  "09A",
  "FM1_Op4_SSG_EG",  "09C",
  "FM2_Op4_SSG_EG",  "09D",
  "FM3_Op4_SSG_EG",  "09E",
  "FM1_FNum1",       "0A0",
  "FM2_FNum1",       "0A1",
  "FM3_(Op1)FNum1",  "0A2",
  "FM1_FNum2",       "0A4",
  "FM2_FNum2",       "0A5",
  "FM3_(Op1)FNum2",  "0A6",
  "FM3_Op2_FNum1",   "0A8",
  "FM3_Op3_FNum1",   "0A9",
  "FM3_Op4_FNum1",   "0AA",
  "FM3_Op2_FNum2",   "0AC",
  "FM3_Op3_FNum2",   "0AD",
  "FM3_Op4_FNum2",   "0AE",
  "FM1_FB_ALG",      "0B0",
  "FM2_FB_ALG",      "0B1",
  "FM3_FB_ALG",      "0B2",
  "FM1_Pan_LFO",     "0B4",
  "FM2_Pan_LFO",     "0B5",
  "FM3_Pan_LFO",     "0B6",
  // ADPCM-A
  "ADPCMA_Control",  "100",
  "ADPCMA_MVol",     "101",
  "ADPCMA_Test",     "102",
  "ADPCMA_Ch1_Vol",  "108",
  "ADPCMA_Ch2_Vol",  "109",
  "ADPCMA_Ch3_Vol",  "10A",
  "ADPCMA_Ch4_Vol",  "10B",
  "ADPCMA_Ch5_Vol",  "10C",
  "ADPCMA_Ch6_Vol",  "10D",
  // FM (Channel 4-6)
  "FM4_Op1_DT_MULT", "130",
  "FM5_Op1_DT_MULT", "131",
  "FM6_Op1_DT_MULT", "132",
  "FM4_Op2_DT_MULT", "134",
  "FM5_Op2_DT_MULT", "135",
  "FM6_Op2_DT_MULT", "136",
  "FM4_Op3_DT_MULT", "138",
  "FM5_Op3_DT_MULT", "139",
  "FM6_Op3_DT_MULT", "13A",
  "FM4_Op4_DT_MULT", "13C",
  "FM5_Op4_DT_MULT", "13D",
  "FM6_Op4_DT_MULT", "13E",
  "FM4_Op1_TL",      "140",
  "FM5_Op1_TL",      "141",
  "FM6_Op1_TL",      "142",
  "FM4_Op2_TL",      "144",
  "FM5_Op2_TL",      "145",
  "FM6_Op2_TL",      "146",
  "FM4_Op3_TL",      "148",
  "FM5_Op3_TL",      "149",
  "FM6_Op3_TL",      "14A",
  "FM4_Op4_TL",      "14C",
  "FM5_Op4_TL",      "14D",
  "FM6_Op4_TL",      "14E",
  "FM4_Op1_KS_AR",   "150",
  "FM5_Op1_KS_AR",   "151",
  "FM6_Op1_KS_AR",   "152",
  "FM4_Op2_KS_AR",   "154",
  "FM5_Op2_KS_AR",   "155",
  "FM6_Op2_KS_AR",   "156",
  "FM4_Op3_KS_AR",   "158",
  "FM5_Op3_KS_AR",   "159",
  "FM6_Op3_KS_AR",   "15A",
  "FM4_Op4_KS_AR",   "15C",
  "FM5_Op4_KS_AR",   "15D",
  "FM6_Op4_KS_AR",   "15E",
  "FM4_Op1_AM_DR",   "160",
  "FM5_Op1_AM_DR",   "161",
  "FM6_Op1_AM_DR",   "162",
  "FM4_Op2_AM_DR",   "164",
  "FM5_Op2_AM_DR",   "165",
  "FM6_Op2_AM_DR",   "166",
  "FM4_Op3_AM_DR",   "168",
  "FM5_Op3_AM_DR",   "169",
  "FM6_Op3_AM_DR",   "16A",
  "FM4_Op4_AM_DR",   "16C",
  "FM5_Op4_AM_DR",   "16D",
  "FM6_Op4_AM_DR",   "16E",
  "FM4_Op1_SR",      "170",
  "FM5_Op1_SR",      "171",
  "FM6_Op1_SR",      "172",
  "FM4_Op2_SR",      "174",
  "FM5_Op2_SR",      "175",
  "FM6_Op2_SR",      "176",
  "FM4_Op3_SR",      "178",
  "FM5_Op3_SR",      "179",
  "FM6_Op3_SR",      "17A",
  "FM4_Op4_SR",      "17C",
  "FM5_Op4_SR",      "17D",
  "FM6_Op4_SR",      "17E",
  "FM4_Op1_SL_RR",   "180",
  "FM5_Op1_SL_RR",   "181",
  "FM6_Op1_SL_RR",   "182",
  "FM4_Op2_SL_RR",   "184",
  "FM5_Op2_SL_RR",   "185",
  "FM6_Op2_SL_RR",   "186",
  "FM4_Op3_SL_RR",   "188",
  "FM5_Op3_SL_RR",   "189",
  "FM6_Op3_SL_RR",   "18A",
  "FM4_Op4_SL_RR",   "18C",
  "FM5_Op4_SL_RR",   "18D",
  "FM6_Op4_SL_RR",   "18E",
  "FM4_Op1_SSG_EG",  "190",
  "FM5_Op1_SSG_EG",  "191",
  "FM6_Op1_SSG_EG",  "192",
  "FM4_Op2_SSG_EG",  "194",
  "FM5_Op2_SSG_EG",  "195",
  "FM6_Op2_SSG_EG",  "196",
  "FM4_Op3_SSG_EG",  "198",
  "FM5_Op3_SSG_EG",  "199",
  "FM6_Op3_SSG_EG",  "19A",
  "FM4_Op4_SSG_EG",  "19C",
  "FM5_Op4_SSG_EG",  "19D",
  "FM6_Op4_SSG_EG",  "19E",
  "FM4_FNum1",       "1A0",
  "FM5_FNum1",       "1A1",
  "FM6_FNum1",       "1A2",
  "FM4_FNum2",       "1A4",
  "FM5_FNum2",       "1A5",
  "FM6_FNum2",       "1A6",
  "FM4_FB_ALG",      "1B0",
  "FM5_FB_ALG",      "1B1",
  "FM6_FB_ALG",      "1B2",
  "FM4_Pan_LFO",     "1B4",
  "FM5_Pan_LFO",     "1B5",
  "FM6_Pan_LFO",     "1B6",
  NULL
};

const char** DivPlatformYM2608::getRegisterSheet() {
  return regCheatSheetYM2608;
}

double DivPlatformYM2608::NOTE_OPNB(int ch, int note) {
  if (ch>8) { // ADPCM-B
    return NOTE_ADPCMB(note);
  } else if (ch>5) { // PSG
    return NOTE_PERIODIC(note);
  }
  // FM
  return NOTE_FNUM_BLOCK(note,11);
}

double DivPlatformYM2608::NOTE_ADPCMB(int note) {
  if (chan[15].sample>=0 && chan[15].sample<parent->song.sampleLen) {
    double off=65535.0*(double)(parent->getSample(chan[15].sample)->centerRate)/8363.0;
    return parent->calcBaseFreq((double)chipClock/144,off,note,false);
  }
  return 0;
}

void DivPlatformYM2608::acquire(short* bufL, short* bufR, size_t start, size_t len) {
  static int os[2];

  ymfm::ym2608::fm_engine* fme=fm->debug_fm_engine();
  ymfm::ssg_engine* ssge=fm->debug_ssg_engine();
  ymfm::adpcm_a_engine* aae=fm->debug_adpcm_a_engine();
  ymfm::adpcm_b_engine* abe=fm->debug_adpcm_b_engine();

  ymfm::ssg_engine::output_data ssgOut;

  ymfm::fm_channel<ymfm::opn_registers_base<true>>* fmChan[6];
  ymfm::adpcm_a_channel* adpcmAChan[6];
  for (int i=0; i<6; i++) {
    fmChan[i]=fme->debug_channel(i);
    adpcmAChan[i]=aae->debug_channel(i);
  }

  for (size_t h=start; h<start+len; h++) {
    os[0]=0; os[1]=0;
    if (!writes.empty()) {
      if (--delay<1) {
        QueuedWrite& w=writes.front();
        fm->write(0x0+((w.addr>>8)<<1),w.addr);
        fm->write(0x1+((w.addr>>8)<<1),w.val);
        regPool[w.addr&0x1ff]=w.val;
        writes.pop_front();
        delay=4;
      }
    }
    
    fm->generate(&fmout);

    os[0]=fmout.data[0]+(fmout.data[2]>>1);
    if (os[0]<-32768) os[0]=-32768;
    if (os[0]>32767) os[0]=32767;

    os[1]=fmout.data[1]+(fmout.data[2]>>1);
    if (os[1]<-32768) os[1]=-32768;
    if (os[1]>32767) os[1]=32767;
  
    bufL[h]=os[0];
    bufR[h]=os[1];

    for (int i=0; i<6; i++) {
      oscBuf[i]->data[oscBuf[i]->needle++]=(fmChan[i]->debug_output(0)+fmChan[i]->debug_output(1));
    }

    ssge->get_last_out(ssgOut);
    for (int i=6; i<9; i++) {
      oscBuf[i]->data[oscBuf[i]->needle++]=ssgOut.data[i-6];
    }

    for (int i=9; i<15; i++) {
      oscBuf[i]->data[oscBuf[i]->needle++]=adpcmAChan[i-9]->get_last_out(0)+adpcmAChan[i-9]->get_last_out(1);
    }

    oscBuf[15]->data[oscBuf[15]->needle++]=abe->get_last_out(0)+abe->get_last_out(1);
  }
}

void DivPlatformYM2608::tick(bool sysTick) {
  // FM
  for (int i=0; i<6; i++) {
    if (i==2 && extMode) continue;
    chan[i].std.next();

    if (chan[i].std.vol.had) {
      chan[i].outVol=VOL_SCALE_LOG(chan[i].vol,MIN(127,chan[i].std.vol.val),127);
      for (int j=0; j<4; j++) {
        unsigned short baseAddr=chanOffs[i]|opOffs[j];
        DivInstrumentFM::Operator& op=chan[i].state.op[j];
        if (KVS(i,j)) {
          rWrite(baseAddr+ADDR_TL,127-VOL_SCALE_LOG(127-op.tl,chan[i].outVol&0x7f,127));
        } else {
          rWrite(baseAddr+ADDR_TL,op.tl);
        }
      }
    }

    if (chan[i].std.arp.had) {
      if (!chan[i].inPorta) {
        chan[i].baseFreq=NOTE_FNUM_BLOCK(parent->calcArp(chan[i].note,chan[i].std.arp.val),11);
      }
      chan[i].freqChanged=true;
    }

    if (chan[i].std.panL.had) {
      chan[i].pan=chan[i].std.panL.val&3;
      rWrite(chanOffs[i]+ADDR_LRAF,(isMuted[i]?0:(chan[i].pan<<6))|(chan[i].state.fms&7)|((chan[i].state.ams&3)<<4));
    }

    if (chan[i].std.pitch.had) {
      if (chan[i].std.pitch.mode) {
        chan[i].pitch2+=chan[i].std.pitch.val;
        CLAMP_VAR(chan[i].pitch2,-32768,32767);
      } else {
        chan[i].pitch2=chan[i].std.pitch.val;
      }
      chan[i].freqChanged=true;
    }

    if (chan[i].std.phaseReset.had) {
      if (chan[i].std.phaseReset.val==1 && chan[i].active) {
        chan[i].keyOn=true;
      }
    }

    if (chan[i].std.alg.had) {
      chan[i].state.alg=chan[i].std.alg.val;
      rWrite(chanOffs[i]+ADDR_FB_ALG,(chan[i].state.alg&7)|(chan[i].state.fb<<3));
      if (!parent->song.algMacroBehavior) for (int j=0; j<4; j++) {
        unsigned short baseAddr=chanOffs[i]|opOffs[j];
        DivInstrumentFM::Operator& op=chan[i].state.op[j];
        if (isMuted[i]) {
          rWrite(baseAddr+ADDR_TL,127);
        } else {
          if (KVS(i,j)) {
            rWrite(baseAddr+ADDR_TL,127-VOL_SCALE_LOG(127-op.tl,chan[i].outVol&0x7f,127));
          } else {
            rWrite(baseAddr+ADDR_TL,op.tl);
          }
        }
      }
    }
    if (chan[i].std.fb.had) {
      chan[i].state.fb=chan[i].std.fb.val;
      rWrite(chanOffs[i]+ADDR_FB_ALG,(chan[i].state.alg&7)|(chan[i].state.fb<<3));
    }
    if (chan[i].std.fms.had) {
      chan[i].state.fms=chan[i].std.fms.val;
      rWrite(chanOffs[i]+ADDR_LRAF,(isMuted[i]?0:(chan[i].pan<<6))|(chan[i].state.fms&7)|((chan[i].state.ams&3)<<4));
    }
    if (chan[i].std.ams.had) {
      chan[i].state.ams=chan[i].std.ams.val;
      rWrite(chanOffs[i]+ADDR_LRAF,(isMuted[i]?0:(chan[i].pan<<6))|(chan[i].state.fms&7)|((chan[i].state.ams&3)<<4));
    }
    if (chan[i].std.ex4.had && chan[i].active) {
      chan[i].opMask=chan[i].std.ex4.val&15;
      chan[i].opMaskChanged=true;
    }
    for (int j=0; j<4; j++) {
      unsigned short baseAddr=chanOffs[i]|opOffs[j];
      DivInstrumentFM::Operator& op=chan[i].state.op[j];
      DivMacroInt::IntOp& m=chan[i].std.op[j];
      if (m.am.had) {
        op.am=m.am.val;
        rWrite(baseAddr+ADDR_AM_DR,(op.dr&31)|(op.am<<7));
      }
      if (m.ar.had) {
        op.ar=m.ar.val;
        rWrite(baseAddr+ADDR_RS_AR,(op.ar&31)|(op.rs<<6));
      }
      if (m.dr.had) {
        op.dr=m.dr.val;
        rWrite(baseAddr+ADDR_AM_DR,(op.dr&31)|(op.am<<7));
      }
      if (m.mult.had) {
        op.mult=m.mult.val;
        rWrite(baseAddr+ADDR_MULT_DT,(op.mult&15)|(dtTable[op.dt&7]<<4));
      }
      if (m.rr.had) {
        op.rr=m.rr.val;
        rWrite(baseAddr+ADDR_SL_RR,(op.rr&15)|(op.sl<<4));
      }
      if (m.sl.had) {
        op.sl=m.sl.val;
        rWrite(baseAddr+ADDR_SL_RR,(op.rr&15)|(op.sl<<4));
      }
      if (m.tl.had) {
        op.tl=127-m.tl.val;
        if (KVS(i,j)) {
          rWrite(baseAddr+ADDR_TL,127-VOL_SCALE_LOG(127-op.tl,chan[i].outVol&0x7f,127));
        } else {
          rWrite(baseAddr+ADDR_TL,op.tl);
        }
      }
      if (m.rs.had) {
        op.rs=m.rs.val;
        rWrite(baseAddr+ADDR_RS_AR,(op.ar&31)|(op.rs<<6));
      }
      if (m.dt.had) {
        op.dt=m.dt.val;
        rWrite(baseAddr+ADDR_MULT_DT,(op.mult&15)|(dtTable[op.dt&7]<<4));
      }
      if (m.d2r.had) {
        op.d2r=m.d2r.val;
        rWrite(baseAddr+ADDR_DT2_D2R,op.d2r&31);
      }
      if (m.ssg.had) {
        op.ssgEnv=m.ssg.val;
        rWrite(baseAddr+ADDR_SSG,op.ssgEnv&15);
      }
    }

    if (chan[i].keyOn || chan[i].keyOff) {
      if (chan[i].hardReset && chan[i].keyOn) {
        for (int j=0; j<4; j++) {
          unsigned short baseAddr=chanOffs[i]|opOffs[j];
          immWrite(baseAddr+ADDR_SL_RR,0x0f);
          immWrite(baseAddr+ADDR_TL,0x7f);
          oldWrites[baseAddr+ADDR_SL_RR]=-1;
          oldWrites[baseAddr+ADDR_TL]=-1;
          //rWrite(baseAddr+ADDR_SL_RR,(op.rr&15)|(op.sl<<4));
        }
      }
      immWrite(0x28,0x00|konOffs[i]);
      if (chan[i].hardReset && chan[i].keyOn) {
        for (int j=0; j<4; j++) {
          unsigned short baseAddr=chanOffs[i]|opOffs[j];
          for (int k=0; k<100; k++) {
            immWrite(baseAddr+ADDR_SL_RR,0x0f);
          }
        }
      }
      chan[i].keyOff=false;
    }
  }

  for (int i=16; i<512; i++) {
    if (pendingWrites[i]!=oldWrites[i]) {
      immWrite(i,pendingWrites[i]&0xff);
      oldWrites[i]=pendingWrites[i];
    }
  }

  for (int i=0; i<6; i++) {
    if (i==2 && extMode) continue;
    if (chan[i].freqChanged) {
      if (parent->song.linearPitch==2) {
        chan[i].freq=parent->calcFreq(chan[i].baseFreq,chan[i].pitch,false,4,chan[i].pitch2,chipClock,CHIP_FREQBASE,11);
      } else {
        int fNum=parent->calcFreq(chan[i].baseFreq&0x7ff,chan[i].pitch,false,4,chan[i].pitch2);
        int block=(chan[i].baseFreq&0xf800)>>11;
        if (fNum<0) fNum=0;
        if (fNum>2047) {
          while (block<7) {
            fNum>>=1;
            block++;
          }
          if (fNum>2047) fNum=2047;
        }
        chan[i].freq=(block<<11)|fNum;
      }
      if (chan[i].freq>0x3fff) chan[i].freq=0x3fff;
      immWrite(chanOffs[i]+ADDR_FREQH,chan[i].freq>>8);
      immWrite(chanOffs[i]+ADDR_FREQ,chan[i].freq&0xff);
      chan[i].freqChanged=false;
    }
    if (chan[i].keyOn || chan[i].opMaskChanged) {
      immWrite(0x28,(chan[i].opMask<<4)|konOffs[i]);
      chan[i].opMaskChanged=false;
      chan[i].keyOn=false;
    }
  }

  // RSS
  for (int i=9; i<15; i++) {
    if (chan[i].furnacePCM) {
      chan[i].std.next();
      if (chan[i].std.vol.had) {
        chan[i].outVol=(chan[i].vol*MIN(chan[i].macroVolMul,chan[i].std.vol.val))/chan[i].macroVolMul;
      }
      if (chan[i].std.duty.had) {
        if (globalRSSVolume!=(chan[i].std.duty.val&0x3f)) {
          globalRSSVolume=chan[i].std.duty.val&0x3f;
          immWrite(0x11,globalRSSVolume);
        }
      }
      if (chan[i].std.panL.had) {
        chan[i].pan=chan[i].std.panL.val&3;
      }
      if (chan[i].std.phaseReset.had) {
        if ((chan[i].std.phaseReset.val==1) && chan[i].active) {
          chan[i].keyOn=true;
        }
      }
      if (!isMuted[i] && (chan[i].std.vol.had || chan[i].std.panL.had)) {
        immWrite(0x18+(i-9),isMuted[i]?0:((chan[i].pan<<6)|chan[i].outVol));
      }
    }
    if (chan[i].keyOff) {
      writeRSSOff|=(1<<(i-9));
      chan[i].keyOff=false;
    }
    if (chan[i].keyOn) {
      writeRSSOn|=(1<<(i-9));
      chan[i].keyOn=false;
    }
  }
  // ADPCM-B
  if (chan[15].furnacePCM) {
    chan[15].std.next();

    if (chan[15].std.vol.had) {
      chan[15].outVol=(chan[15].vol*MIN(chan[15].macroVolMul,chan[15].std.vol.val))/chan[15].macroVolMul;
      immWrite(0x10b,chan[15].outVol);
    }

    if (chan[15].std.arp.had) {
      if (!chan[15].inPorta) {
        chan[15].baseFreq=NOTE_ADPCMB(parent->calcArp(chan[15].note,chan[15].std.arp.val));
      }
      chan[15].freqChanged=true;
    }
    if (chan[15].std.panL.had) {
      if (chan[15].pan!=(chan[15].std.panL.val&3)) {
        chan[15].pan=chan[15].std.panL.val&3;
        if (!isMuted[15]) {
          immWrite(0x101,(isMuted[15]?0:(chan[15].pan<<6))|2);
        }
      }
    }
    if (chan[15].std.phaseReset.had) {
      if ((chan[15].std.phaseReset.val==1) && chan[15].active) {
        chan[15].keyOn=true;
      }
    }
  }
  if (chan[15].freqChanged || chan[15].keyOn || chan[15].keyOff) {
    if (chan[15].furnacePCM) {
      if (chan[15].sample>=0 && chan[15].sample<parent->song.sampleLen) {
        double off=65535.0*(double)(parent->getSample(chan[15].sample)->centerRate)/8363.0;
        chan[15].freq=parent->calcFreq(chan[15].baseFreq,chan[15].pitch,false,4,chan[15].pitch2,(double)chipClock/144,off);
      } else {
        chan[15].freq=0;
      }
    }
    immWrite(0x109,chan[15].freq&0xff);
    immWrite(0x10a,(chan[15].freq>>8)&0xff);
    if (chan[15].keyOn || chan[15].keyOff) {
      immWrite(0x100,0x01); // reset
      if (chan[15].active && chan[15].keyOn && !chan[15].keyOff) {
        if (chan[15].sample>=0 && chan[15].sample<parent->song.sampleLen) {
          DivSample* s=parent->getSample(chan[15].sample);
          immWrite(0x100,(s->isLoopable())?0xb0:0xa0); // start/repeat
        }
      }
      chan[15].keyOn=false;
      chan[15].keyOff=false;
    }
    chan[15].freqChanged=false;
  }

  if (writeRSSOff) {
    immWrite(0x10,0x80|writeRSSOff);
    writeRSSOff=0;
  }

  if (writeRSSOn) {
    immWrite(0x10,writeRSSOn);
    writeRSSOn=0;
  }

  // PSG
  ay->tick(sysTick);
  ay->flushWrites();
  for (DivRegWrite& i: ay->getRegisterWrites()) {
    immWrite(i.addr&15,i.val);
  }
  ay->getRegisterWrites().clear();
}

int DivPlatformYM2608::dispatch(DivCommand c) {
  if (c.chan>5 && c.chan<9) {
    c.chan-=6;
    return ay->dispatch(c);
  }
  switch (c.cmd) {
    case DIV_CMD_NOTE_ON: {
      if (c.chan>14) { // ADPCM-B
        DivInstrument* ins=parent->getIns(chan[c.chan].ins,DIV_INS_FM);
        chan[c.chan].macroVolMul=(ins->type==DIV_INS_AMIGA)?64:255;
        if (ins->type==DIV_INS_AMIGA || ins->type==DIV_INS_ADPCMB) {
          chan[c.chan].furnacePCM=true;
        } else {
          chan[c.chan].furnacePCM=false;
        }
        if (skipRegisterWrites) break;
        if (chan[c.chan].furnacePCM) {
          chan[c.chan].macroInit(ins);
          if (!chan[c.chan].std.vol.will) {
            chan[c.chan].outVol=chan[c.chan].vol;
            immWrite(0x10b,chan[c.chan].outVol);
          }
          chan[c.chan].sample=ins->amiga.getSample(c.value);
          if (chan[c.chan].sample>=0 && chan[c.chan].sample<parent->song.sampleLen) {
            DivSample* s=parent->getSample(chan[c.chan].sample);
            immWrite(0x102,(s->offB>>5)&0xff);
            immWrite(0x103,(s->offB>>13)&0xff);
            int end=s->offB+s->lengthB-1;
            immWrite(0x104,(end>>5)&0xff);
            immWrite(0x105,(end>>13)&0xff);
            immWrite(0x101,(isMuted[c.chan]?0:(chan[c.chan].pan<<6))|2);
<<<<<<< HEAD
            immWrite(0x100,(s->isLoopable())?0xb0:0xa0); // start/repeat
=======
>>>>>>> 78baff55
            if (c.value!=DIV_NOTE_NULL) {
              chan[c.chan].note=c.value;
              chan[c.chan].baseFreq=NOTE_ADPCMB(chan[c.chan].note);
              chan[c.chan].freqChanged=true;
            }
            chan[c.chan].active=true;
            chan[c.chan].keyOn=true;
          } else {
            immWrite(0x100,0x01); // reset
            immWrite(0x102,0);
            immWrite(0x103,0);
            immWrite(0x104,0);
            immWrite(0x105,0);
            break;
          }
        } else {
          chan[c.chan].sample=-1;
          chan[c.chan].macroInit(NULL);
          chan[c.chan].outVol=chan[c.chan].vol;
          if ((12*sampleBank+c.value%12)>=parent->song.sampleLen) {
            break;
          }
          chan[c.chan].sample=12*sampleBank+c.value%12;
          if (chan[c.chan].sample>=0 && chan[c.chan].sample<parent->song.sampleLen) {
            DivSample* s=parent->getSample(chan[c.chan].sample);
            immWrite(0x102,(s->offB>>5)&0xff);
            immWrite(0x103,(s->offB>>13)&0xff);
            int end=s->offB+s->lengthB-1;
            immWrite(0x104,(end>>5)&0xff);
            immWrite(0x105,(end>>13)&0xff);
            immWrite(0x101,(isMuted[c.chan]?0:(chan[c.chan].pan<<6))|2);
            int freq=(65536.0*(double)s->rate)/((double)chipClock/144.0);
            immWrite(0x109,freq&0xff);
            immWrite(0x10a,(freq>>8)&0xff);
            immWrite(0x10b,chan[c.chan].outVol);
            chan[c.chan].active=true;
            chan[c.chan].keyOn=true;
          } else {
            immWrite(0x100,0x01); // reset
            immWrite(0x102,0);
            immWrite(0x103,0);
            immWrite(0x104,0);
            immWrite(0x105,0);
            break;
          }
<<<<<<< HEAD
          DivSample* s=parent->getSample(12*sampleBank+c.value%12);
          immWrite(0x102,(s->offB>>5)&0xff);
          immWrite(0x103,(s->offB>>13)&0xff);
          int end=s->offB+s->lengthB-1;
          immWrite(0x104,(end>>5)&0xff);
          immWrite(0x105,(end>>13)&0xff);
          immWrite(0x101,(isMuted[c.chan]?0:(chan[c.chan].pan<<6))|2);
          immWrite(0x100,(s->isLoopable())?0xb0:0xa0); // start/repeat
          int freq=(65536.0*(double)s->rate)/((double)chipClock/144.0);
          immWrite(0x109,freq&0xff);
          immWrite(0x10a,(freq>>8)&0xff);
=======
>>>>>>> 78baff55
        }
        break;
      }
      if (c.chan>8) { // RSS
        DivInstrument* ins=parent->getIns(chan[c.chan].ins,DIV_INS_FM);
        chan[c.chan].macroVolMul=(ins->type==DIV_INS_AMIGA)?64:31;
        if (ins->type==DIV_INS_AMIGA || ins->type==DIV_INS_ADPCMA) {
          chan[c.chan].furnacePCM=true;
        } else {
          chan[c.chan].furnacePCM=false;
        }
        if (skipRegisterWrites) break;
        if (chan[c.chan].furnacePCM) {
          chan[c.chan].macroInit(ins);
          if (!chan[c.chan].std.vol.will) {
            chan[c.chan].outVol=chan[c.chan].vol;
            immWrite(0x18+(c.chan-9),isMuted[c.chan]?0:((chan[c.chan].pan<<6)|chan[c.chan].outVol));
          }
        } else {
          chan[c.chan].macroInit(NULL);
          chan[c.chan].outVol=chan[c.chan].vol;
          immWrite(0x18+(c.chan-9),isMuted[c.chan]?0:((chan[c.chan].pan<<6)|chan[c.chan].outVol));
        }
        chan[c.chan].active=true;
        chan[c.chan].keyOn=true;
        break;
      }
      DivInstrument* ins=parent->getIns(chan[c.chan].ins,DIV_INS_FM);
      chan[c.chan].macroInit(ins);
      if (c.chan<6) {
        if (!chan[c.chan].std.vol.will) {
          chan[c.chan].outVol=chan[c.chan].vol;
        }
      }

      if (chan[c.chan].insChanged) {
        chan[c.chan].state=ins->fm;
        chan[c.chan].opMask=
          (chan[c.chan].state.op[0].enable?1:0)|
          (chan[c.chan].state.op[2].enable?2:0)|
          (chan[c.chan].state.op[1].enable?4:0)|
          (chan[c.chan].state.op[3].enable?8:0);
      }
      
      for (int i=0; i<4; i++) {
        unsigned short baseAddr=chanOffs[c.chan]|opOffs[i];
        DivInstrumentFM::Operator& op=chan[c.chan].state.op[i];
        if (KVS(c.chan,i)) {
          if (!chan[c.chan].active || chan[c.chan].insChanged) {
            rWrite(baseAddr+ADDR_TL,127-VOL_SCALE_LOG(127-op.tl,chan[c.chan].outVol&0x7f,127));
          }
        } else {
          if (chan[c.chan].insChanged) {
            rWrite(baseAddr+ADDR_TL,op.tl);
          }
        }
        if (chan[c.chan].insChanged) {
          rWrite(baseAddr+ADDR_MULT_DT,(op.mult&15)|(dtTable[op.dt&7]<<4));
          rWrite(baseAddr+ADDR_RS_AR,(op.ar&31)|(op.rs<<6));
          rWrite(baseAddr+ADDR_AM_DR,(op.dr&31)|(op.am<<7));
          rWrite(baseAddr+ADDR_DT2_D2R,op.d2r&31);
          rWrite(baseAddr+ADDR_SL_RR,(op.rr&15)|(op.sl<<4));
          rWrite(baseAddr+ADDR_SSG,op.ssgEnv&15);
        }
      }
      if (chan[c.chan].insChanged) {
        rWrite(chanOffs[c.chan]+ADDR_FB_ALG,(chan[c.chan].state.alg&7)|(chan[c.chan].state.fb<<3));
        rWrite(chanOffs[c.chan]+ADDR_LRAF,(isMuted[c.chan]?0:(chan[c.chan].pan<<6))|(chan[c.chan].state.fms&7)|((chan[c.chan].state.ams&3)<<4));
      }
      chan[c.chan].insChanged=false;

      if (c.value!=DIV_NOTE_NULL) {
        chan[c.chan].baseFreq=NOTE_FNUM_BLOCK(c.value,11);
        chan[c.chan].portaPause=false;
        chan[c.chan].freqChanged=true;
        chan[c.chan].note=c.value;
      }
      chan[c.chan].keyOn=true;
      chan[c.chan].active=true;
      break;
    }
    case DIV_CMD_NOTE_OFF:
      chan[c.chan].keyOff=true;
      chan[c.chan].keyOn=false;
      chan[c.chan].active=false;
      chan[c.chan].macroInit(NULL);
      break;
    case DIV_CMD_NOTE_OFF_ENV:
      chan[c.chan].keyOff=true;
      chan[c.chan].keyOn=false;
      chan[c.chan].active=false;
      chan[c.chan].std.release();
      break;
    case DIV_CMD_ENV_RELEASE:
      chan[c.chan].std.release();
      break;
    case DIV_CMD_VOLUME: {
      chan[c.chan].vol=c.value;
      if (!chan[c.chan].std.vol.has) {
        chan[c.chan].outVol=c.value;
      }
      if (c.chan>14) { // ADPCM-B
        immWrite(0x10b,chan[c.chan].outVol);
        break;
      }
      if (c.chan>8) { // ADPCM-A
        immWrite(0x18+(c.chan-9),isMuted[c.chan]?0:((chan[c.chan].pan<<6)|chan[c.chan].outVol));
        break;
      }
      for (int i=0; i<4; i++) {
        unsigned short baseAddr=chanOffs[c.chan]|opOffs[i];
        DivInstrumentFM::Operator& op=chan[c.chan].state.op[i];
        if (KVS(c.chan,i)) {
          rWrite(baseAddr+ADDR_TL,127-VOL_SCALE_LOG(127-op.tl,chan[c.chan].outVol&0x7f,127));
        } else {
          rWrite(baseAddr+ADDR_TL,op.tl);
        }
      }
      break;
    }
    case DIV_CMD_ADPCMA_GLOBAL_VOLUME: {
      if (globalRSSVolume!=(c.value&0x3f)) {
        globalRSSVolume=c.value&0x3f;
        immWrite(0x11,globalRSSVolume&0x3f);
      }
      break;
    }
    case DIV_CMD_GET_VOLUME: {
      return chan[c.chan].vol;
      break;
    }
    case DIV_CMD_INSTRUMENT:
      if (chan[c.chan].ins!=c.value || c.value2==1) {
        chan[c.chan].insChanged=true;
      }
      chan[c.chan].ins=c.value;
      break;
    case DIV_CMD_PANNING: {
      if (c.value==0 && c.value2==0) {
        chan[c.chan].pan=3;
      } else {
        chan[c.chan].pan=(c.value2>0)|((c.value>0)<<1);
      }
      if (c.chan>14) {
        immWrite(0x101,(isMuted[c.chan]?0:(chan[c.chan].pan<<6))|2);
        break;
      }
      if (c.chan>8) {
        immWrite(0x18+(c.chan-9),isMuted[c.chan]?0:((chan[c.chan].pan<<6)|chan[c.chan].outVol));
        break;
      }
      rWrite(chanOffs[c.chan]+ADDR_LRAF,(isMuted[c.chan]?0:(chan[c.chan].pan<<6))|(chan[c.chan].state.fms&7)|((chan[c.chan].state.ams&3)<<4));
      break;
    }
    case DIV_CMD_PITCH: {
      if (c.chan==15 && !chan[c.chan].furnacePCM) break;
      chan[c.chan].pitch=c.value;
      chan[c.chan].freqChanged=true;
      break;
    }
    case DIV_CMD_NOTE_PORTA: {
      if (c.chan>5 || parent->song.linearPitch==2) { // PSG, ADPCM-B
        int destFreq=NOTE_OPNB(c.chan,c.value2);
        bool return2=false;
        if (destFreq>chan[c.chan].baseFreq) {
          chan[c.chan].baseFreq+=c.value;
          if (chan[c.chan].baseFreq>=destFreq) {
            chan[c.chan].baseFreq=destFreq;
            return2=true;
          }
        } else {
          chan[c.chan].baseFreq-=c.value;
          if (chan[c.chan].baseFreq<=destFreq) {
            chan[c.chan].baseFreq=destFreq;
            return2=true;
          }
        }
        chan[c.chan].freqChanged=true;
        if (return2) {
          chan[c.chan].inPorta=false;
          return 2;
        }
        break;
      }
      PLEASE_HELP_ME(chan[c.chan]);
      break;
    }
    case DIV_CMD_SAMPLE_BANK:
      sampleBank=c.value;
      if (sampleBank>(parent->song.sample.size()/12)) {
        sampleBank=parent->song.sample.size()/12;
      }
      iface.sampleBank=sampleBank;
      break;
    case DIV_CMD_LEGATO: {
      if (c.chan==15 && !chan[c.chan].furnacePCM) break;
      chan[c.chan].baseFreq=NOTE_OPNB(c.chan,c.value);
      chan[c.chan].freqChanged=true;
      break;
    }
    case DIV_CMD_FM_EXTCH: {
      if (extSys) {
        extMode=c.value;
        immWrite(0x27,extMode?0x40:0);
      }
      break;
    }
    case DIV_CMD_FM_LFO: {
      rWrite(0x22,(c.value&7)|((c.value>>4)<<3));
      break;
    }
    case DIV_CMD_FM_FB: {
      if (c.chan>5) break;
      chan[c.chan].state.fb=c.value&7;
      rWrite(chanOffs[c.chan]+ADDR_FB_ALG,(chan[c.chan].state.alg&7)|(chan[c.chan].state.fb<<3));
      break;
    }
    case DIV_CMD_FM_MULT: {
      if (c.chan>5) break;
      unsigned short baseAddr=chanOffs[c.chan]|opOffs[orderedOps[c.value]];
      DivInstrumentFM::Operator& op=chan[c.chan].state.op[orderedOps[c.value]];
      op.mult=c.value2&15;
      rWrite(baseAddr+ADDR_MULT_DT,(op.mult&15)|(dtTable[op.dt&7]<<4));
      break;
    }
    case DIV_CMD_FM_TL: {
      if (c.chan>5) break;
      unsigned short baseAddr=chanOffs[c.chan]|opOffs[orderedOps[c.value]];
      DivInstrumentFM::Operator& op=chan[c.chan].state.op[orderedOps[c.value]];
      op.tl=c.value2;
      if (KVS(c.chan,c.value)) {
        rWrite(baseAddr+ADDR_TL,127-VOL_SCALE_LOG(127-op.tl,chan[c.chan].outVol&0x7f,127));
      } else {
        rWrite(baseAddr+ADDR_TL,op.tl);
      }
      break;
    }
    case DIV_CMD_FM_AR: {
      if (c.chan>5) break;
      if (c.value<0)  {
        for (int i=0; i<4; i++) {
          DivInstrumentFM::Operator& op=chan[c.chan].state.op[i];
          op.ar=c.value2&31;
          unsigned short baseAddr=chanOffs[c.chan]|opOffs[i];
          rWrite(baseAddr+ADDR_RS_AR,(op.ar&31)|(op.rs<<6));
        }
      } else {
        DivInstrumentFM::Operator& op=chan[c.chan].state.op[orderedOps[c.value]];
        op.ar=c.value2&31;
        unsigned short baseAddr=chanOffs[c.chan]|opOffs[orderedOps[c.value]];
        rWrite(baseAddr+ADDR_RS_AR,(op.ar&31)|(op.rs<<6));
      }
      break;
    }
    case DIV_CMD_FM_RS: {
      if (c.value<0)  {
        for (int i=0; i<4; i++) {
          DivInstrumentFM::Operator& op=chan[c.chan].state.op[i];
          op.rs=c.value2&3;
          unsigned short baseAddr=chanOffs[c.chan]|opOffs[i];
          rWrite(baseAddr+ADDR_RS_AR,(op.ar&31)|(op.rs<<6));
        }
      } else if (c.value<4) {
        DivInstrumentFM::Operator& op=chan[c.chan].state.op[orderedOps[c.value]];
        op.rs=c.value2&3;
        unsigned short baseAddr=chanOffs[c.chan]|opOffs[orderedOps[c.value]];
        rWrite(baseAddr+ADDR_RS_AR,(op.ar&31)|(op.rs<<6));
      }
      break;
    }
    case DIV_CMD_FM_AM: {
      if (c.value<0)  {
        for (int i=0; i<4; i++) {
          DivInstrumentFM::Operator& op=chan[c.chan].state.op[i];
          op.am=c.value2&1;
          unsigned short baseAddr=chanOffs[c.chan]|opOffs[i];
          rWrite(baseAddr+ADDR_AM_DR,(op.dr&31)|(op.am<<7));
        }
      } else if (c.value<4) {
        DivInstrumentFM::Operator& op=chan[c.chan].state.op[orderedOps[c.value]];
        op.am=c.value2&1;
        unsigned short baseAddr=chanOffs[c.chan]|opOffs[orderedOps[c.value]];
        rWrite(baseAddr+ADDR_AM_DR,(op.dr&31)|(op.am<<7));
      }
      break;
    }
    case DIV_CMD_FM_DR: {
      if (c.value<0)  {
        for (int i=0; i<4; i++) {
          DivInstrumentFM::Operator& op=chan[c.chan].state.op[i];
          op.dr=c.value2&31;
          unsigned short baseAddr=chanOffs[c.chan]|opOffs[i];
          rWrite(baseAddr+ADDR_AM_DR,(op.dr&31)|(op.am<<7));
        }
      } else if (c.value<4) {
        DivInstrumentFM::Operator& op=chan[c.chan].state.op[orderedOps[c.value]];
        op.dr=c.value2&31;
        unsigned short baseAddr=chanOffs[c.chan]|opOffs[orderedOps[c.value]];
        rWrite(baseAddr+ADDR_AM_DR,(op.dr&31)|(op.am<<7));
      }
      break;
    }
    case DIV_CMD_FM_SL: {
      if (c.value<0)  {
        for (int i=0; i<4; i++) {
          DivInstrumentFM::Operator& op=chan[c.chan].state.op[i];
          op.sl=c.value2&15;
          unsigned short baseAddr=chanOffs[c.chan]|opOffs[i];
          rWrite(baseAddr+ADDR_SL_RR,(op.rr&15)|(op.sl<<4));
        }
      } else if (c.value<4) {
        DivInstrumentFM::Operator& op=chan[c.chan].state.op[orderedOps[c.value]];
        op.sl=c.value2&15;
        unsigned short baseAddr=chanOffs[c.chan]|opOffs[orderedOps[c.value]];
        rWrite(baseAddr+ADDR_SL_RR,(op.rr&15)|(op.sl<<4));
      }
      break;
    }
    case DIV_CMD_FM_RR: {
      if (c.value<0)  {
        for (int i=0; i<4; i++) {
          DivInstrumentFM::Operator& op=chan[c.chan].state.op[i];
          op.rr=c.value2&15;
          unsigned short baseAddr=chanOffs[c.chan]|opOffs[i];
          rWrite(baseAddr+ADDR_SL_RR,(op.rr&15)|(op.sl<<4));
        }
      } else if (c.value<4) {
        DivInstrumentFM::Operator& op=chan[c.chan].state.op[orderedOps[c.value]];
        op.rr=c.value2&15;
        unsigned short baseAddr=chanOffs[c.chan]|opOffs[orderedOps[c.value]];
        rWrite(baseAddr+ADDR_SL_RR,(op.rr&15)|(op.sl<<4));
      }
      break;
    }
    case DIV_CMD_FM_D2R: {
      if (c.value<0)  {
        for (int i=0; i<4; i++) {
          DivInstrumentFM::Operator& op=chan[c.chan].state.op[i];
          op.d2r=c.value2&31;
          unsigned short baseAddr=chanOffs[c.chan]|opOffs[i];
          rWrite(baseAddr+ADDR_DT2_D2R,op.d2r&31);
        }
      } else if (c.value<4) {
        DivInstrumentFM::Operator& op=chan[c.chan].state.op[orderedOps[c.value]];
        op.d2r=c.value2&31;
        unsigned short baseAddr=chanOffs[c.chan]|opOffs[orderedOps[c.value]];
        rWrite(baseAddr+ADDR_DT2_D2R,op.d2r&31);
      }
      break;
    }
    case DIV_CMD_FM_DT: {
      if (c.value<0)  {
        for (int i=0; i<4; i++) {
          DivInstrumentFM::Operator& op=chan[c.chan].state.op[i];
          op.dt=c.value&7;
          unsigned short baseAddr=chanOffs[c.chan]|opOffs[i];
          rWrite(baseAddr+ADDR_MULT_DT,(op.mult&15)|(dtTable[op.dt&7]<<4));
        }
      } else if (c.value<4) {
        DivInstrumentFM::Operator& op=chan[c.chan].state.op[orderedOps[c.value]];
        op.dt=c.value2&7;
        unsigned short baseAddr=chanOffs[c.chan]|opOffs[orderedOps[c.value]];
        rWrite(baseAddr+ADDR_MULT_DT,(op.mult&15)|(dtTable[op.dt&7]<<4));
      }
      break;
    }
    case DIV_CMD_FM_SSG: {
      if (c.value<0)  {
        for (int i=0; i<4; i++) {
          DivInstrumentFM::Operator& op=chan[c.chan].state.op[i];
          op.ssgEnv=8^(c.value2&15);
          unsigned short baseAddr=chanOffs[c.chan]|opOffs[i];
          rWrite(baseAddr+ADDR_SSG,op.ssgEnv&15);
        }
      } else if (c.value<4) {
        DivInstrumentFM::Operator& op=chan[c.chan].state.op[orderedOps[c.value]];
        op.ssgEnv=8^(c.value2&15);
        unsigned short baseAddr=chanOffs[c.chan]|opOffs[orderedOps[c.value]];
        rWrite(baseAddr+ADDR_SSG,op.ssgEnv&15);
      }
      break;
    }
    case DIV_CMD_FM_HARD_RESET:
      chan[c.chan].hardReset=c.value;
      break;
    case DIV_ALWAYS_SET_VOLUME:
      return 0;
      break;
    case DIV_CMD_GET_VOLMAX:
      if (c.chan>14) return 255;
      if (c.chan>8) return 31;
      if (c.chan>5) return 15;
      return 127;
      break;
    case DIV_CMD_PRE_PORTA:
      if (c.chan>5) {
        if (chan[c.chan].active && c.value2) {
          if (parent->song.resetMacroOnPorta) chan[c.chan].macroInit(parent->getIns(chan[c.chan].ins,DIV_INS_FM));
        }
      }
      chan[c.chan].inPorta=c.value;
      break;
    case DIV_CMD_PRE_NOTE:
      break;
    default:
      //printf("WARNING: unimplemented command %d\n",c.cmd);
      break;
  }
  return 1;
}

void DivPlatformYM2608::muteChannel(int ch, bool mute) {
  isMuted[ch]=mute;
  if (ch>14) { // ADPCM-B
    immWrite(0x101,(isMuted[ch]?0:(chan[ch].pan<<6))|2);
  }
  if (ch>8) { // ADPCM-A
    immWrite(0x18+(ch-9),isMuted[ch]?0:((chan[ch].pan<<6)|chan[ch].outVol));
    return;
  }
  if (ch>5) { // PSG
    ay->muteChannel(ch-6,mute);
    return;
  }
  // FM
  rWrite(chanOffs[ch]+ADDR_LRAF,(isMuted[ch]?0:(chan[ch].pan<<6))|(chan[ch].state.fms&7)|((chan[ch].state.ams&3)<<4));
}

void DivPlatformYM2608::forceIns() {
  for (int i=0; i<6; i++) {
    for (int j=0; j<4; j++) {
      unsigned short baseAddr=chanOffs[i]|opOffs[j];
      DivInstrumentFM::Operator& op=chan[i].state.op[j];
      if (KVS(i,j)) {
        rWrite(baseAddr+ADDR_TL,127-VOL_SCALE_LOG(127-op.tl,chan[i].outVol&0x7f,127));
      } else {
        rWrite(baseAddr+ADDR_TL,op.tl);
      }
      rWrite(baseAddr+ADDR_MULT_DT,(op.mult&15)|(dtTable[op.dt&7]<<4));
      rWrite(baseAddr+ADDR_RS_AR,(op.ar&31)|(op.rs<<6));
      rWrite(baseAddr+ADDR_AM_DR,(op.dr&31)|(op.am<<7));
      rWrite(baseAddr+ADDR_DT2_D2R,op.d2r&31);
      rWrite(baseAddr+ADDR_SL_RR,(op.rr&15)|(op.sl<<4));
      rWrite(baseAddr+ADDR_SSG,op.ssgEnv&15);
    }
    rWrite(chanOffs[i]+ADDR_FB_ALG,(chan[i].state.alg&7)|(chan[i].state.fb<<3));
    rWrite(chanOffs[i]+ADDR_LRAF,(isMuted[i]?0:(chan[i].pan<<6))|(chan[i].state.fms&7)|((chan[i].state.ams&3)<<4));
    if (chan[i].active) {
      chan[i].keyOn=true;
      chan[i].freqChanged=true;
    }
  }
  for (int i=9; i<16; i++) {
    chan[i].insChanged=true;
    if (i>14) { // ADPCM-B
      immWrite(0x10b,chan[i].outVol);
    } else {
      immWrite(0x18+(i-9),isMuted[i]?0:((chan[i].pan<<6)|chan[i].outVol));
    }
  }

  ay->forceIns();
  ay->flushWrites();
  for (DivRegWrite& i: ay->getRegisterWrites()) {
    immWrite(i.addr&15,i.val);
  }
  ay->getRegisterWrites().clear();
}

void* DivPlatformYM2608::getChanState(int ch) {
  return &chan[ch];
}

DivMacroInt* DivPlatformYM2608::getChanMacroInt(int ch) {
  if (ch>=6 && ch<9) return ay->getChanMacroInt(ch-6);
  return &chan[ch].std;
}

DivDispatchOscBuffer* DivPlatformYM2608::getOscBuffer(int ch) {
  return oscBuf[ch];
}

unsigned char* DivPlatformYM2608::getRegisterPool() {
  return regPool;
}

int DivPlatformYM2608::getRegisterPoolSize() {
  return 512;
}

void DivPlatformYM2608::poke(unsigned int addr, unsigned short val) {
  immWrite(addr,val);
}

void DivPlatformYM2608::poke(std::vector<DivRegWrite>& wlist) {
  for (DivRegWrite& i: wlist) immWrite(i.addr,i.val);
}

void DivPlatformYM2608::reset() {
  while (!writes.empty()) writes.pop_front();
  memset(regPool,0,512);
  if (dumpWrites) {
    addWrite(0xffffffff,0);
  }
  fm->reset();
  for (int i=0; i<16; i++) {
    chan[i]=DivPlatformYM2608::Channel();
    chan[i].std.setEngine(parent);
  }
  for (int i=0; i<6; i++) {
    chan[i].vol=0x7f;
    chan[i].outVol=0x7f;
  }
  for (int i=6; i<9; i++) {
    chan[i].vol=0x0f;
  }
  for (int i=9; i<15; i++) {
    chan[i].vol=0x1f;
  }
  chan[15].vol=0xff;

  for (int i=0; i<512; i++) {
    oldWrites[i]=-1;
    pendingWrites[i]=-1;
  }

  lastBusy=60;
  sampleBank=0;
  writeRSSOff=0;
  writeRSSOn=0;
  globalRSSVolume=0x3f;

  delay=0;

  extMode=false;

  // LFO
  immWrite(0x22,0x08);

  // PCM volume
  immWrite(0x11,globalRSSVolume); // A
  immWrite(0x10b,0xff); // B

  // ADPCM limit
  immWrite(0x10d,0xff);
  immWrite(0x10c,0xff);

  // enable 6 channel mode
  immWrite(0x29,0x80);

  // set prescaler
  immWrite(0x2d,0xff);
  immWrite(prescale,0xff);

  ay->reset();
  ay->getRegisterWrites().clear();
  ay->flushWrites();
}

bool DivPlatformYM2608::isStereo() {
  return true;
}

bool DivPlatformYM2608::keyOffAffectsArp(int ch) {
  return (ch>5);
}

void DivPlatformYM2608::notifyInsChange(int ins) {
  for (int i=0; i<16; i++) {
    if (chan[i].ins==ins) {
      chan[i].insChanged=true;
    }
  }
  ay->notifyInsChange(ins);
}

void DivPlatformYM2608::notifyInsDeletion(void* ins) {
  ay->notifyInsDeletion(ins);
}

void DivPlatformYM2608::setSkipRegisterWrites(bool value) {
  DivDispatch::setSkipRegisterWrites(value);
  ay->setSkipRegisterWrites(value);
}

const void* DivPlatformYM2608::getSampleMem(int index) {
  return index == 0 ? adpcmBMem : NULL;
}

size_t DivPlatformYM2608::getSampleMemCapacity(int index) {
  return index == 0 ? 262144 : 0;
}

size_t DivPlatformYM2608::getSampleMemUsage(int index) {
  return index == 0 ? adpcmBMemLen : 0;
}

void DivPlatformYM2608::renderSamples() {
  memset(adpcmBMem,0,getSampleMemCapacity(0));

  size_t memPos=0;
  for (int i=0; i<parent->song.sampleLen; i++) {
    DivSample* s=parent->song.sample[i];
    int paddedLen=(s->lengthB+255)&(~0xff);
    if ((memPos&0xf00000)!=((memPos+paddedLen)&0xf00000)) {
      memPos=(memPos+0xfffff)&0xf00000;
    }
    if (memPos>=getSampleMemCapacity(0)) {
      logW("out of ADPCM memory for sample %d!",i);
      break;
    }
    if (memPos+paddedLen>=getSampleMemCapacity(0)) {
      memcpy(adpcmBMem+memPos,s->dataB,getSampleMemCapacity(0)-memPos);
      logW("out of ADPCM memory for sample %d!",i);
    } else {
      memcpy(adpcmBMem+memPos,s->dataB,paddedLen);
    }
    s->offB=memPos;
    memPos+=paddedLen;
  }
  adpcmBMemLen=memPos+256;
}

void DivPlatformYM2608::setFlags(unsigned int flags) {
  // Clock flags
  switch (flags&0x1f) {
    default:
    case 0x00:
      chipClock=8000000.0;
      break;
    case 0x01:
      chipClock=38400*13*16; // 31948800/4
      break;
  }
  // Prescaler flags
  switch ((flags>>5)&0x3) {
    default:
    case 0x00: // /6
      prescale=0x2d;
      fmFreqBase=9440540.0,
      fmDivBase=72,
      ayDiv=32;
      break;
    case 0x01: // /3
      prescale=0x2e;
      fmFreqBase=9440540.0/2.0,
      fmDivBase=36,
      ayDiv=16;
      break;
    case 0x02: // /2
      prescale=0x2f;
      fmFreqBase=9440540.0/3.0,
      fmDivBase=24,
      ayDiv=8;
      break;
  }
  rate=fm->sample_rate(chipClock);
  for (int i=0; i<16; i++) {
    oscBuf[i]->rate=rate;
  }
  immWrite(0x2d,0xff);
  immWrite(prescale,0xff);
  ay->setExtClockDiv(chipClock,ayDiv);
  ay->setFlags(16);
}

int DivPlatformYM2608::init(DivEngine* p, int channels, int sugRate, unsigned int flags) {
  parent=p;
  adpcmBMem=new unsigned char[getSampleMemCapacity(0)];
  adpcmBMemLen=0;
  iface.adpcmBMem=adpcmBMem;
  iface.sampleBank=0;
  dumpWrites=false;
  skipRegisterWrites=false;
  for (int i=0; i<16; i++) {
    isMuted[i]=false;
    oscBuf[i]=new DivDispatchOscBuffer;
  }
  fm=new ymfm::ym2608(iface);
  fm->set_fidelity(ymfm::OPN_FIDELITY_MIN);
  // YM2149, 2MHz
  ay=new DivPlatformAY8910(true,chipClock,ayDiv);
  ay->init(p,3,sugRate,16);
  ay->toggleRegisterDump(true);
  setFlags(flags);
  reset();
  return 16;
}

void DivPlatformYM2608::quit() {
  for (int i=0; i<16; i++) {
    delete oscBuf[i];
  }
  ay->quit();
  delete ay;
  delete fm;
  delete[] adpcmBMem;
}

DivPlatformYM2608::~DivPlatformYM2608() {
}<|MERGE_RESOLUTION|>--- conflicted
+++ resolved
@@ -690,10 +690,6 @@
             immWrite(0x104,(end>>5)&0xff);
             immWrite(0x105,(end>>13)&0xff);
             immWrite(0x101,(isMuted[c.chan]?0:(chan[c.chan].pan<<6))|2);
-<<<<<<< HEAD
-            immWrite(0x100,(s->isLoopable())?0xb0:0xa0); // start/repeat
-=======
->>>>>>> 78baff55
             if (c.value!=DIV_NOTE_NULL) {
               chan[c.chan].note=c.value;
               chan[c.chan].baseFreq=NOTE_ADPCMB(chan[c.chan].note);
@@ -739,20 +735,6 @@
             immWrite(0x105,0);
             break;
           }
-<<<<<<< HEAD
-          DivSample* s=parent->getSample(12*sampleBank+c.value%12);
-          immWrite(0x102,(s->offB>>5)&0xff);
-          immWrite(0x103,(s->offB>>13)&0xff);
-          int end=s->offB+s->lengthB-1;
-          immWrite(0x104,(end>>5)&0xff);
-          immWrite(0x105,(end>>13)&0xff);
-          immWrite(0x101,(isMuted[c.chan]?0:(chan[c.chan].pan<<6))|2);
-          immWrite(0x100,(s->isLoopable())?0xb0:0xa0); // start/repeat
-          int freq=(65536.0*(double)s->rate)/((double)chipClock/144.0);
-          immWrite(0x109,freq&0xff);
-          immWrite(0x10a,(freq>>8)&0xff);
-=======
->>>>>>> 78baff55
         }
         break;
       }
