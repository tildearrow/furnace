/**
 * Furnace Tracker - multi-system chiptune tracker
 * Copyright (C) 2021-2022 tildearrow and contributors
 *
 * This program is free software; you can redistribute it and/or modify
 * it under the terms of the GNU General Public License as published by
 * the Free Software Foundation; either version 2 of the License, or
 * (at your option) any later version.
 *
 * This program is distributed in the hope that it will be useful,
 * but WITHOUT ANY WARRANTY; without even the implied warranty of
 * MERCHANTABILITY or FITNESS FOR A PARTICULAR PURPOSE.  See the
 * GNU General Public License for more details.
 *
 * You should have received a copy of the GNU General Public License along
 * with this program; if not, write to the Free Software Foundation, Inc.,
 * 51 Franklin Street, Fifth Floor, Boston, MA 02110-1301 USA.
 */

#ifndef _GENESIS_H
#define _GENESIS_H
#include "../dispatch.h"
#include <deque>
#include "../../../extern/Nuked-OPN2/ym3438.h"
#include "sound/ymfm/ymfm_opn.h"

#include "sms.h"

class DivYM2612Interface: public ymfm::ymfm_interface {

};

class DivPlatformGenesis: public DivDispatch {
  protected:
    struct Channel {
      DivInstrumentFM state;
      DivMacroInt std;
      unsigned char freqH, freqL;
      int freq, baseFreq, pitch, pitch2, portaPauseFreq, note;
      int ins;
      bool active, insChanged, freqChanged, keyOn, keyOff, portaPause, furnaceDac, inPorta, hardReset;
      int vol, outVol;
      unsigned char pan;

      bool dacMode;
      int dacPeriod;
      int dacRate;
      unsigned int dacPos;
      int dacSample;
      int dacDelay;
      bool dacReady;
      bool dacDirection;
      bool dacReversed;
      unsigned char sampleBank;
      signed char dacOutput;
      void macroInit(DivInstrument* which) {
        std.init(which);
        pitch2=0;
      }
      bool getDacDirection() {
        return dacReversed^dacDirection;
      }
      Channel():
        freqH(0),
        freqL(0),
        freq(0),
        baseFreq(0),
        pitch(0),
        pitch2(0),
        portaPauseFreq(0),
        note(0),
        ins(-1),
        active(false),
        insChanged(true),
        freqChanged(false),
        keyOn(false),
        keyOff(false),
        portaPause(false),
        furnaceDac(false),
        inPorta(false),
        hardReset(false),
        vol(0),
        outVol(0),
        pan(3),
        dacMode(false),
        dacPeriod(0),
        dacRate(0),
        dacPos(0),
        dacSample(-1),
        dacDelay(0),
        dacReady(true),
        dacDirection(false),
<<<<<<< HEAD
        dacReversed(false),
        sampleBank(0) {}
=======
        sampleBank(0),
        dacOutput(0) {}
>>>>>>> d1b33d14
    };
    Channel chan[10];
    DivDispatchOscBuffer* oscBuf[10];
    bool isMuted[10];
    struct QueuedWrite {
      unsigned short addr;
      unsigned char val;
      bool addrOrVal;
      QueuedWrite(unsigned short a, unsigned char v): addr(a), val(v), addrOrVal(false) {}
    };
    std::deque<QueuedWrite> writes;
    ym3438_t fm;
    int delay;
    unsigned char lastBusy;

    ymfm::ym2612* fm_ymfm;
    ymfm::ym2612::output_data out_ymfm;
    DivYM2612Interface iface;
    unsigned char regPool[512];
  
    unsigned char lfoValue;

    int softPCMTimer;

    bool extMode, softPCM, useYMFM;
    bool ladder;
  
    short oldWrites[512];
    short pendingWrites[512];

    unsigned char dacVolTable[128];

    friend void putDispatchChan(void*,int,int);

    inline void processDAC();
    void acquire_nuked(short* bufL, short* bufR, size_t start, size_t len);
    void acquire_ymfm(short* bufL, short* bufR, size_t start, size_t len);
  
  public:
    void acquire(short* bufL, short* bufR, size_t start, size_t len);
    int dispatch(DivCommand c);
    void* getChanState(int chan);
    DivDispatchOscBuffer* getOscBuffer(int chan);
    unsigned char* getRegisterPool();
    int getRegisterPoolSize();
    void reset();
    void forceIns();
    void tick(bool sysTick=true);
    void muteChannel(int ch, bool mute);
    bool isStereo();
    void setYMFM(bool use);
    bool keyOffAffectsArp(int ch);
    bool keyOffAffectsPorta(int ch);
    void toggleRegisterDump(bool enable);
    void setFlags(unsigned int flags);
    void notifyInsChange(int ins);
    void notifyInsDeletion(void* ins);
    void setSoftPCM(bool value);
    int getPortaFloor(int ch);
    void poke(unsigned int addr, unsigned short val);
    void poke(std::vector<DivRegWrite>& wlist);
    const char* getEffectName(unsigned char effect);
    int init(DivEngine* parent, int channels, int sugRate, unsigned int flags);
    void quit();
    ~DivPlatformGenesis();
};
#endif<|MERGE_RESOLUTION|>--- conflicted
+++ resolved
@@ -90,13 +90,9 @@
         dacDelay(0),
         dacReady(true),
         dacDirection(false),
-<<<<<<< HEAD
         dacReversed(false),
-        sampleBank(0) {}
-=======
         sampleBank(0),
         dacOutput(0) {}
->>>>>>> d1b33d14
     };
     Channel chan[10];
     DivDispatchOscBuffer* oscBuf[10];
