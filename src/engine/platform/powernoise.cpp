/**
 * Furnace Tracker - multi-system chiptune tracker
 * Copyright (C) 2021-2024 tildearrow and contributors
 *
 * This program is free software; you can redistribute it and/or modify
 * it under the terms of the GNU General Public License as published by
 * the Free Software Foundation; either version 2 of the License, or
 * (at your option) any later version.
 *
 * This program is distributed in the hope that it will be useful,
 * but WITHOUT ANY WARRANTY; without even the implied warranty of
 * MERCHANTABILITY or FITNESS FOR A PARTICULAR PURPOSE.  See the
 * GNU General Public License for more details.
 *
 * You should have received a copy of the GNU General Public License along
 * with this program; if not, write to the Free Software Foundation, Inc.,
 * 51 Franklin Street, Fifth Floor, Boston, MA 02110-1301 USA.
 */

#include "powernoise.h"
#include "../engine.h"
#include "../../ta-log.h"
#include "furIcons.h"
#include <math.h>
#include "../bsr.h"

#define rWrite(a,v) if (!skipRegisterWrites) {regPool[a]=(v); pwrnoise_write(&pn,(unsigned char)(a),(unsigned char)(v)); if (dumpWrites) {addWrite(a,v);}}
#define chWrite(c,a,v) rWrite((c<<3)|((a)+1),(v))
#define noiseCtl(enable,am,tapB) (((enable)?0x80:0x00)|((am)?0x02:0x00)|((tapB)?0x01:0x00))
#define slopeCtl(enable,rst,a,b) (((enable)?0x80:0x00)| \
  (rst?0x40:0x00)| \
  (a.clip?0x20:0x00)| \
  (b.clip?0x10:0x00)| \
  (a.reset?0x08:0x00)| \
  (b.reset?0x04:0x00)| \
  (a.dir?0x02:0x00)| \
  (b.dir?0x01:0x00))
#define volPan(v,p) (((v*(p>>4)/15)<<4)|((v*(p&0xf)/15)&0xf))
// TODO: optimize!
#define mapAmp(a) ((((a)*65535/63-32768)*(pn.flags&0x7)/7)>>1)

const char* regCheatSheetPowerNoise[]={
  "ACTL", "00",
  "N1CTL", "01",
  "N1FL", "02",
  "N1FH", "03",
  "N1SRL", "04",
  "N1SRH", "05",
  "N1TAP", "06",
  "N1V", "07",
  "IOA", "08",
  "N2CTL", "09",
  "N2FL", "0A",
  "N2FH", "0B",
  "N2SRL", "0C",
  "N2SRH", "0D",
  "N2TAP", "0E",
  "N2V", "0F",
  "IOB", "10",
  "N3CTL", "11",
  "N3FL", "12",
  "N3FH", "13",
  "N3SRL", "14",
  "N3SRH", "15",
  "N3TAP", "16",
  "N3V", "17",
  "SLACC", "18",
  "SLCTL", "19",
  "SLFL", "1A",
  "SLFH", "1B",
  "SLPA", "1C",
  "SLPB", "1D",
  "SLPO", "1E",
  "SLV", "1F",
  NULL
};

const char** DivPlatformPowerNoise::getRegisterSheet() {
  return regCheatSheetPowerNoise;
}

void DivPlatformPowerNoise::acquire(short** buf, size_t len) {
  short left, right;

  for (size_t h=0; h<len; h++) {
    pwrnoise_step(&pn,32,&left,&right);

    oscBuf[0]->data[oscBuf[0]->needle++]=mapAmp((pn.n1.out_latch&0xf)+(pn.n1.out_latch>>4));
    oscBuf[1]->data[oscBuf[1]->needle++]=mapAmp((pn.n2.out_latch&0xf)+(pn.n2.out_latch>>4));
    oscBuf[2]->data[oscBuf[2]->needle++]=mapAmp((pn.n3.out_latch&0xf)+(pn.n3.out_latch>>4));
    oscBuf[3]->data[oscBuf[3]->needle++]=mapAmp((pn.s.out_latch&0xf)+(pn.s.out_latch>>4));

    buf[0][h]=left;
    buf[1][h]=right;
  }
}

/* macros:
 *  EX1 - control (0-63)
 *  EX2 - portion A length (0-255) - slope only
 *  EX3 - portion B length (0-255) - slope only
 *  EX4 - tap A location (0-15) - noise only
 *  EX5 - tap B location (0-15) - noise only
 *  EX6 - portion A offset (0-15) - slope only
 *  EX7 - portion B offset (0-15) - slope only
 *  EX8 - load LFSR (0-65535) - noise only
 */

void DivPlatformPowerNoise::tick(bool sysTick) {
  for (int i=0; i<4; i++) {
    int CHIP_DIVIDER=2;
    if (i==3) CHIP_DIVIDER=128;
    chan[i].std.next();

    if (chan[i].std.get_div_macro_struct(DIV_MACRO_EX1)->had) {
      int val=chan[i].std.get_div_macro_struct(DIV_MACRO_EX1)->val;

      if (chan[i].slope) {
        chan[i].slopeA.clip=(val&0x20);
        chan[i].slopeB.clip=(val&0x10);
        chan[i].slopeA.reset=(val&0x08);
        chan[i].slopeB.reset=(val&0x04);
        chan[i].slopeA.dir=(val&0x02);
        chan[i].slopeB.dir=(val&0x01);
        chWrite(i,0x00,slopeCtl(chan[i].active,false,chan[i].slopeA,chan[i].slopeB));
      } else {
        chan[i].am=(val&0x02);
        chan[i].tapBEnable=(val&0x01);
        chWrite(i,0x00,noiseCtl(chan[i].active, chan[i].am, chan[i].tapBEnable));
      }
    }
    if (chan[i].slope) {
      if (chan[i].std.get_div_macro_struct(DIV_MACRO_EX2)->had) {
        chan[i].slopeA.len=chan[i].std.get_div_macro_struct(DIV_MACRO_EX2)->val;
        chWrite(i,0x03,chan[i].std.get_div_macro_struct(DIV_MACRO_EX2)->val);
      }
      if (chan[i].std.get_div_macro_struct(DIV_MACRO_EX3)->had) {
        chan[i].slopeB.len=chan[i].std.get_div_macro_struct(DIV_MACRO_EX3)->val;
        chWrite(i,0x04,chan[i].std.get_div_macro_struct(DIV_MACRO_EX3)->val);
      }
      if (chan[i].std.get_div_macro_struct(DIV_MACRO_EX6)->had) {
        chan[i].slopeA.offset=chan[i].std.get_div_macro_struct(DIV_MACRO_EX6)->val;
      }
      if (chan[i].std.get_div_macro_struct(DIV_MACRO_EX7)->had) {
        chan[i].slopeB.offset=chan[i].std.get_div_macro_struct(DIV_MACRO_EX7)->val;
      }
      if (chan[i].std.get_div_macro_struct(DIV_MACRO_EX6)->had || chan[i].std.get_div_macro_struct(DIV_MACRO_EX7)->had) {
        chWrite(i,0x05,(chan[i].slopeA.offset<<4)|chan[i].slopeB.offset);
      }
    } else {
      if (chan[i].std.get_div_macro_struct(DIV_MACRO_EX4)->had) {
        chan[i].tapA=chan[i].std.get_div_macro_struct(DIV_MACRO_EX4)->val;
      }
      if (chan[i].std.get_div_macro_struct(DIV_MACRO_EX5)->had) {
        chan[i].tapB=chan[i].std.get_div_macro_struct(DIV_MACRO_EX5)->val;
      }
      if (chan[i].std.get_div_macro_struct(DIV_MACRO_EX4)->had || chan[i].std.get_div_macro_struct(DIV_MACRO_EX5)->had) {
        chWrite(i,0x05,(chan[i].tapA<<4)|chan[i].tapB);
      }
<<<<<<< HEAD
      if (chan[i].std.get_div_macro_struct(DIV_MACRO_EX8)->had) {
        chan[i].initLFSR=chan[i].std.get_div_macro_struct(DIV_MACRO_EX8)->val&0xffff;
        chWrite(i,0x03,chan[i].std.get_div_macro_struct(DIV_MACRO_EX8)->val&0xff);
        chWrite(i,0x04,chan[i].std.get_div_macro_struct(DIV_MACRO_EX8)->val>>8);
=======
      if (chan[i].std.ex8.had) {
        if (chan[i].initLFSR!=(chan[i].std.ex8.val&0xffff)) {
          chan[i].initLFSR=chan[i].std.ex8.val&0xffff;
          chWrite(i,0x03,chan[i].std.ex8.val&0xff);
          chWrite(i,0x04,chan[i].std.ex8.val>>8);
        }
>>>>>>> 845594fb
      }
    }

    if (chan[i].std.get_div_macro_struct(DIV_MACRO_VOL)->had) {
      chan[i].outVol=VOL_SCALE_LINEAR(chan[i].vol&15,MIN(15,chan[i].std.get_div_macro_struct(DIV_MACRO_VOL)->val),15);
      if (chan[i].outVol<0) chan[i].outVol=0;
    }
    if (NEW_ARP_STRAT) {
      chan[i].handleArp();
    } else if (chan[i].std.get_div_macro_struct(DIV_MACRO_ARP)->had) {
      if (!chan[i].inPorta) {
        chan[i].baseFreq=NOTE_PERIODIC(parent->calcArp(chan[i].note,chan[i].std.get_div_macro_struct(DIV_MACRO_ARP)->val));
      }
      chan[i].freqChanged=true;
    }
    if (chan[i].std.get_div_macro_struct(DIV_MACRO_PAN_LEFT)->had) {
      chan[i].pan&=0x0f;
      chan[i].pan|=(chan[i].std.get_div_macro_struct(DIV_MACRO_PAN_LEFT)->val&15)<<4;
    }
    if (chan[i].std.get_div_macro_struct(DIV_MACRO_PAN_RIGHT)->had) {
      chan[i].pan&=0xf0;
      chan[i].pan|=chan[i].std.get_div_macro_struct(DIV_MACRO_PAN_RIGHT)->val&15;
    }

    if (chan[i].std.get_div_macro_struct(DIV_MACRO_VOL)->had || chan[i].std.get_div_macro_struct(DIV_MACRO_PAN_LEFT)->had || chan[i].std.get_div_macro_struct(DIV_MACRO_PAN_RIGHT)->had) {
      chWrite(i,0x06,isMuted[i]?0:volPan(chan[i].outVol,chan[i].pan));
    }
    if (chan[i].std.get_div_macro_struct(DIV_MACRO_PITCH)->had) {
      if (chan[i].std.get_div_macro_struct(DIV_MACRO_PITCH)->mode) {
        chan[i].pitch2+=chan[i].std.get_div_macro_struct(DIV_MACRO_PITCH)->val;
        CLAMP_VAR(chan[i].pitch2,-32768,32767);
      } else {
        chan[i].pitch2=chan[i].std.get_div_macro_struct(DIV_MACRO_PITCH)->val;
      }
      chan[i].freqChanged=true;
    }
    if (chan[i].std.get_div_macro_struct(DIV_MACRO_PHASE_RESET)->had && chan[i].std.get_div_macro_struct(DIV_MACRO_PHASE_RESET)->val==1) {
      if (chan[i].slope) {
        chWrite(i,0x00,slopeCtl(chan[i].active,true,chan[i].slopeA,chan[i].slopeB));
        chan[i].keyOn=true;
      } else {
        chWrite(i,0x03,chan[i].initLFSR&0xff);
        chWrite(i,0x04,chan[i].initLFSR>>8);
      }
    }

    if (chan[i].freqChanged || chan[i].keyOn || chan[i].keyOff) {
      chan[i].freq=parent->calcFreq(chan[i].baseFreq,chan[i].pitch,chan[i].fixedArp?chan[i].baseNoteOverride:chan[i].arpOff,chan[i].fixedArp,true,0,chan[i].pitch2,chipClock,CHIP_DIVIDER);
      chan[i].freq>>=chan[i].octaveOff;

      if (chan[i].freq<0) chan[i].freq=0;
      if (chan[i].freq>0x7ffffff) chan[i].freq=0x7ffffff;
      int bsr32Val=bsr32(chan[i].freq);
      chan[i].octave=MAX(bsr32Val-12,0);
      if (chan[i].octave>15) chan[i].octave=15;
      chan[i].fNum=0x1000-(chan[i].freq>>chan[i].octave);
      if (chan[i].fNum<0) chan[i].fNum=0;
      if (chan[i].fNum>4095) chan[i].fNum=4095;

      chWrite(i,0x01,chan[i].fNum&0xff);
      chWrite(i,0x02,(chan[i].fNum>>8)|(chan[i].octave<<4));

      if (chan[i].keyOn) {
        if (chan[i].slope) {
          chWrite(i,0x00,slopeCtl(true,false,chan[i].slopeA,chan[i].slopeB));
        } else {
          chWrite(i,0x00,noiseCtl(true,chan[i].am,chan[i].tapBEnable));
        }
      }
      if (chan[i].keyOff) {
        if (chan[i].slope) {
          chWrite(i,0x00,slopeCtl(false,false,chan[i].slopeA,chan[i].slopeB));
        } else {
          chWrite(i,0x00,noiseCtl(false,chan[i].am,chan[i].tapBEnable));
        }
      }

      if (chan[i].keyOn) chan[i].keyOn=false;
      if (chan[i].keyOff) chan[i].keyOff=false;
      chan[i].freqChanged=false;
    }

    if (chan[i].slope) {
      unsigned char counter=pn.s.accum;
      regPool[0x18]=counter;
    } else {
      unsigned short lfsr;
      if (i==0) {
        lfsr=pn.n1.lfsr;
      } else if (i==1) {
        lfsr=pn.n2.lfsr;
      } else {
        lfsr=pn.n3.lfsr;
      }
      regPool[(i<<3)+0x4]=lfsr&0xff;
      regPool[(i<<3)+0x5]=lfsr>>8;
    }
  }
}

int DivPlatformPowerNoise::dispatch(DivCommand c) {
  int CHIP_DIVIDER=2;
  if (c.chan==3) CHIP_DIVIDER=128;

  switch (c.cmd) {
    case DIV_CMD_NOTE_ON: {
      DivInstrument* ins=parent->getIns(chan[c.chan].ins,DIV_INS_POWERNOISE);
      if (c.value!=DIV_NOTE_NULL) {
        chan[c.chan].baseFreq=NOTE_PERIODIC(c.value);
        chan[c.chan].freqChanged=true;
        chan[c.chan].note=c.value;
      }
      if (chan[c.chan].insChanged) {
        chan[c.chan].octaveOff=ins->powernoise.octave;
      }
      chan[c.chan].active=true;
      chan[c.chan].macroInit(ins);
      if (!parent->song.brokenOutVol && !chan[c.chan].std.get_div_macro_struct(DIV_MACRO_VOL)->will) {
        chan[c.chan].outVol=chan[c.chan].vol;
      }
      chan[c.chan].keyOn=true;
      chan[c.chan].insChanged=false;
      break;
    }
    case DIV_CMD_NOTE_OFF:
      chan[c.chan].active=false;
      chan[c.chan].keyOff=true;
      chan[c.chan].macroInit(NULL);
      break;
    case DIV_CMD_NOTE_OFF_ENV:
    case DIV_CMD_ENV_RELEASE:
      chan[c.chan].std.release();
      break;
    case DIV_CMD_INSTRUMENT:
      if (chan[c.chan].ins!=c.value || c.value2==1) {
        chan[c.chan].ins=c.value;
        chan[c.chan].insChanged=true;
      }
      break;
    case DIV_CMD_VOLUME:
      if (chan[c.chan].vol!=c.value) {
        chan[c.chan].vol=c.value;
        if (!chan[c.chan].std.get_div_macro_struct(DIV_MACRO_VOL)->has) {
          chan[c.chan].outVol=c.value;
        }
      }
      break;
    case DIV_CMD_GET_VOLUME:
      if (chan[c.chan].std.get_div_macro_struct(DIV_MACRO_VOL)->has) {
        return chan[c.chan].vol;
      }
      return chan[c.chan].outVol;
      break;
    case DIV_CMD_PITCH:
      chan[c.chan].pitch=c.value;
      chan[c.chan].freqChanged=true;
      break;
    case DIV_CMD_NOTE_PORTA: {
      int destFreq=NOTE_PERIODIC(c.value2);

      bool return2=false;
      if (destFreq>chan[c.chan].baseFreq) {
        chan[c.chan].baseFreq+=c.value;
        if (chan[c.chan].baseFreq>0x7ffffff) {
          chan[c.chan].baseFreq=0x7ffffff;
        }
        if (chan[c.chan].baseFreq>=destFreq) {
          chan[c.chan].baseFreq=destFreq;
          return2=true;
        }
      } else {
        chan[c.chan].baseFreq-=c.value;
        if (chan[c.chan].baseFreq<0) {
          chan[c.chan].baseFreq=0;
        }
        if (chan[c.chan].baseFreq<=destFreq) {
          chan[c.chan].baseFreq=destFreq;
          return2=true;
        }
      }
      chan[c.chan].freqChanged=true;
      if (return2) {
        chan[c.chan].inPorta=false;
        return 2;
      }
      break;
    }
    case DIV_CMD_PANNING:
      chan[c.chan].pan=(c.value&0xf0)|(c.value2>>4);
      break;
    case DIV_CMD_LEGATO: {
      int whatAMess=c.value+((HACKY_LEGATO_MESS)?(chan[c.chan].std.get_div_macro_struct(DIV_MACRO_ARP)->val):(0));

      chan[c.chan].baseFreq=NOTE_PERIODIC(whatAMess);
      chan[c.chan].freqChanged=true;
      chan[c.chan].note=c.value;
      break;
    }
    case DIV_CMD_PRE_PORTA: {
      if (chan[c.chan].active && c.value2) {
        if (parent->song.resetMacroOnPorta) chan[c.chan].macroInit(parent->getIns(chan[c.chan].ins,DIV_INS_POWERNOISE));
      }
      if (!chan[c.chan].inPorta && c.value && !parent->song.brokenPortaArp && chan[c.chan].std.get_div_macro_struct(DIV_MACRO_ARP)->will && !NEW_ARP_STRAT) {
        chan[c.chan].baseFreq=NOTE_PERIODIC(c.value);
      }
      chan[c.chan].inPorta=c.value;
      break;
    }
    case DIV_CMD_GET_VOLMAX:
      return 15;
      break;
    case DIV_CMD_POWERNOISE_COUNTER_LOAD: {
      if (chan[c.chan].slope && c.value==0) {
        rWrite(0x18,c.value2&0x7f);
      } else if (!chan[c.chan].slope) {
        chWrite(c.chan,0x03+c.value,c.value2);
      }
      break;
    }
    case DIV_CMD_POWERNOISE_IO_WRITE:
      rWrite(0x08+(c.value<<3),c.value2);
      break;
    case DIV_CMD_MACRO_OFF:
      chan[c.chan].std.mask(c.value,true);
      break;
    case DIV_CMD_MACRO_ON:
      chan[c.chan].std.mask(c.value,false);
      break;
    case DIV_CMD_MACRO_RESTART:
      chan[c.chan].std.restart(c.value);
      break;
    default:
      break;
  }
  return 1;
}

void DivPlatformPowerNoise::muteChannel(int ch, bool mute) {
  isMuted[ch]=mute;
  chWrite(ch,0x06,isMuted[ch]?0:volPan(chan[ch].outVol,chan[ch].pan));
}

void DivPlatformPowerNoise::forceIns() {
  for (int i=0; i<4; i++) {
    chan[i].insChanged=true;
    chan[i].freqChanged=true;
    if (i<3) {
      chWrite(i,0x03,chan[i].initLFSR&0xff);
      chWrite(i,0x04,chan[i].initLFSR>>8);
    }
  }
}

void* DivPlatformPowerNoise::getChanState(int ch) {
  return &chan[ch];
}

DivMacroInt* DivPlatformPowerNoise::getChanMacroInt(int ch) {
  return &chan[ch].std;
}

unsigned short DivPlatformPowerNoise::getPan(int ch) {
  return ((chan[ch].pan&0xf0)<<4)|(chan[ch].pan&15);
}

DivChannelModeHints DivPlatformPowerNoise::getModeHints(int ch) {
  DivChannelModeHints ret;
  ret.count=0;
  return ret;
}

bool DivPlatformPowerNoise::getDCOffRequired() {
  return true;
}

DivDispatchOscBuffer* DivPlatformPowerNoise::getOscBuffer(int ch) {
  return oscBuf[ch];
}

unsigned char* DivPlatformPowerNoise::getRegisterPool() {
  return regPool;
}

int DivPlatformPowerNoise::getRegisterPoolSize() {
  return 32;
}

void DivPlatformPowerNoise::reset() {
  memset(regPool,0,32);
  for (int i=0; i<4; i++) {
    chan[i]=DivPlatformPowerNoise::Channel();
    chan[i].std.setEngine(parent);
    chan[i].slope=(i==3);
  }

  pwrnoise_reset(&pn);

  // set master volume to full
  rWrite(0,0x87);
  // set per-channel panning
  for (int i=0; i<4; i++) {
    chWrite(i,0x06,volPan(chan[i].outVol,chan[i].pan));
  }
  // set default params so we have sound
  // noise
  for (int i=0; i<3; i++) {
    chWrite(i,0x03,chan[i].initLFSR&0xff);
    chWrite(i,0x04,chan[i].initLFSR>>8);
    chWrite(i,0x05,(chan[i].tapA<<4)|chan[i].tapB);
  }
  // slope
  chWrite(3,0x03,chan[3].slopeA.len);
  chWrite(3,0x04,chan[3].slopeB.len);
  chWrite(3,0x05,(chan[3].slopeA.offset<<4)|chan[3].slopeB.offset);

  addWrite(0xffffffff,0);
}

int DivPlatformPowerNoise::getOutputCount() {
  return 2;
}

bool DivPlatformPowerNoise::keyOffAffectsArp(int ch) {
  return true;
}

void DivPlatformPowerNoise::notifyWaveChange(int wave) {
}

void DivPlatformPowerNoise::notifyInsDeletion(void* ins) {
  for (int i=0; i<4; i++) {
    chan[i].std.notifyInsDeletion((DivInstrument*)ins);
  }
}

void DivPlatformPowerNoise::setFlags(const DivConfig& flags) {
  chipClock=16000000;

  CHECK_CUSTOM_CLOCK;
  rate=chipClock/32;

  for (int i=0; i<4; i++) {
    oscBuf[i]->rate=rate;
  }
}

void DivPlatformPowerNoise::poke(unsigned int addr, unsigned short val) {
  rWrite(addr,val);
}

void DivPlatformPowerNoise::poke(std::vector<DivRegWrite>& wlist) {
  for (DivRegWrite& i: wlist) rWrite(i.addr,i.val);
}

int DivPlatformPowerNoise::init(DivEngine* p, int channels, int sugRate, const DivConfig& flags) {
  parent=p;
  dumpWrites=false;
  skipRegisterWrites=false;

  for (int i=0; i<4; i++) {
    oscBuf[i]=new DivDispatchOscBuffer;
    isMuted[i]=false;
  }
  setFlags(flags);
  reset();
  return 4;
}

void DivPlatformPowerNoise::quit() {
  for (int i=0; i<4; i++) {
    delete oscBuf[i];
  }
}

DivPlatformPowerNoise::~DivPlatformPowerNoise() {
}<|MERGE_RESOLUTION|>--- conflicted
+++ resolved
@@ -157,19 +157,12 @@
       if (chan[i].std.get_div_macro_struct(DIV_MACRO_EX4)->had || chan[i].std.get_div_macro_struct(DIV_MACRO_EX5)->had) {
         chWrite(i,0x05,(chan[i].tapA<<4)|chan[i].tapB);
       }
-<<<<<<< HEAD
       if (chan[i].std.get_div_macro_struct(DIV_MACRO_EX8)->had) {
-        chan[i].initLFSR=chan[i].std.get_div_macro_struct(DIV_MACRO_EX8)->val&0xffff;
-        chWrite(i,0x03,chan[i].std.get_div_macro_struct(DIV_MACRO_EX8)->val&0xff);
-        chWrite(i,0x04,chan[i].std.get_div_macro_struct(DIV_MACRO_EX8)->val>>8);
-=======
-      if (chan[i].std.ex8.had) {
         if (chan[i].initLFSR!=(chan[i].std.ex8.val&0xffff)) {
-          chan[i].initLFSR=chan[i].std.ex8.val&0xffff;
-          chWrite(i,0x03,chan[i].std.ex8.val&0xff);
-          chWrite(i,0x04,chan[i].std.ex8.val>>8);
-        }
->>>>>>> 845594fb
+          chan[i].initLFSR=chan[i].std.get_div_macro_struct(DIV_MACRO_EX8)->val&0xffff;
+          chWrite(i,0x03,chan[i].std.get_div_macro_struct(DIV_MACRO_EX8)->val&0xff);
+          chWrite(i,0x04,chan[i].std.get_div_macro_struct(DIV_MACRO_EX8)->val>>8);
+        }
       }
     }
 
