--- conflicted
+++ resolved
@@ -115,11 +115,7 @@
     void poke(unsigned int addr, unsigned short val);
     void poke(std::vector<DivRegWrite>& wlist);
     const char** getRegisterSheet();
-<<<<<<< HEAD
-=======
-    const char* getEffectName(unsigned char effect);
     void setFlags(unsigned int flags);
->>>>>>> 5c5d9368
     int init(DivEngine* parent, int channels, int sugRate, unsigned int flags);
     void quit();
     ~DivPlatformGB();
