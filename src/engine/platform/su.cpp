--- conflicted
+++ resolved
@@ -213,13 +213,9 @@
           DivInstrument* ins=parent->getIns(chan[i].ins,DIV_INS_SU);
           DivSample* sample=parent->getSample(ins->amiga.getSample(chan[i].note));
           if (sample!=NULL) {
-<<<<<<< HEAD
             unsigned int sampleEnd=sample->offSU+(s->isLoopable()?sample->loopEnd:sample->samples);
-=======
-            unsigned int sampleEnd=sample->offSU+sample->samples;
             unsigned int off=sample->offSU+chan[i].hasOffset;
             chan[i].hasOffset=0;
->>>>>>> 806153fd
             if (sampleEnd>=getSampleMemCapacity(0)) sampleEnd=getSampleMemCapacity(0)-1;
             chWrite(i,0x0a,off&0xff);
             chWrite(i,0x0b,off>>8);
