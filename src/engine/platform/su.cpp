/**
 * Furnace Tracker - multi-system chiptune tracker
 * Copyright (C) 2021-2022 tildearrow and contributors
 *
 * This program is free software; you can redistribute it and/or modify
 * it under the terms of the GNU General Public License as published by
 * the Free Software Foundation; either version 2 of the License, or
 * (at your option) any later version.
 *
 * This program is distributed in the hope that it will be useful,
 * but WITHOUT ANY WARRANTY; without even the implied warranty of
 * MERCHANTABILITY or FITNESS FOR A PARTICULAR PURPOSE.  See the
 * GNU General Public License for more details.
 *
 * You should have received a copy of the GNU General Public License along
 * with this program; if not, write to the Free Software Foundation, Inc.,
 * 51 Franklin Street, Fifth Floor, Boston, MA 02110-1301 USA.
 */

#include "su.h"
#include "../engine.h"
#include "../../ta-log.h"
#include <math.h>

//#define rWrite(a,v) pendingWrites[a]=v;
#define rWrite(a,v) if (!skipRegisterWrites) {writes.emplace(a,v); if (dumpWrites) {addWrite(a,v);} }
#define chWrite(c,a,v) rWrite(((c)<<5)|(a),v);

#define CHIP_DIVIDER 2
#define CHIP_FREQBASE 524288

const char** DivPlatformSoundUnit::getRegisterSheet() {
  return NULL;
}

<<<<<<< HEAD
=======
const char* DivPlatformSoundUnit::getEffectName(unsigned char effect) {
  switch (effect) {
    case 0x10:
      return "10xx: Set waveform (0 to 7)";
      break;
    case 0x12:
      return "12xx: Set pulse width (0 to 7F)";
      break;
    case 0x13:
      return "13xx: Set resonance (0 to F)";
      break;
    case 0x14:
      return "14xx: Set filter mode (bit 0: ring mod; bit 1: low pass; bit 2: high pass; bit 3: band pass)";
      break;
    case 0x15:
      return "15xx: Set frequency sweep period low byte";
      break;
    case 0x16:
      return "16xx: Set frequency sweep period high byte";
      break;
    case 0x17:
      return "17xx: Set volume sweep period low byte";
      break;
    case 0x18:
      return "18xx: Set volume sweep period high byte";
      break;
    case 0x19:
      return "19xx: Set cutoff sweep period low byte";
      break;
    case 0x1a:
      return "1Axx: Set cutoff sweep period high byte";
      break;
    case 0x1b:
      return "1Bxx: Set frequency sweep boundary";
      break;
    case 0x1c:
      return "1Cxx: Set volume sweep boundary";
      break;
    case 0x1d:
      return "1Dxx: Set cutoff sweep boundary";
      break;
    case 0x1e:
      return "1Exx: Set phase reset period low byte";
      break;
    case 0x1f:
      return "1Fxx: Set phase reset period high byte";
      break;
    case 0x20:
      return "20xx: Toggle frequency sweep (bit 0-6: speed; bit 7: direction is up)";
      break;
    case 0x21:
      return "21xx: Toggle volume sweep (bit 0-4: speed; bit 5: direciton is up; bit 6: loop; bit 7: alternate)";
      break;
    case 0x22:
      return "22xx: Toggle cutoff sweep (bit 0-6: speed; bit 7: direction is up)";
      break;
    case 0x40: case 0x41: case 0x42: case 0x43:
    case 0x44: case 0x45: case 0x46: case 0x47:
    case 0x48: case 0x49: case 0x4a: case 0x4b:
    case 0x4c: case 0x4d: case 0x4e: case 0x4f:
      return "4xxx: Set cutoff (0 to FFF)";
      break;
  }
  return NULL;
}

double DivPlatformSoundUnit::NOTE_SU(int ch, int note) {
  if (chan[ch].switchRoles) {
    return NOTE_PERIODIC(note);
  }
  return NOTE_FREQUENCY(note);
}

>>>>>>> 5c5d9368
void DivPlatformSoundUnit::acquire(short* bufL, short* bufR, size_t start, size_t len) {
  for (size_t h=start; h<start+len; h++) {
    while (!writes.empty()) {
      QueuedWrite w=writes.front();
      su->Write(w.addr,w.val);
      writes.pop();
    }
    su->NextSample(&bufL[h],&bufR[h]);
    for (int i=0; i<8; i++) {
      oscBuf[i]->data[oscBuf[i]->needle++]=su->GetSample(i);
    }
  }
}

void DivPlatformSoundUnit::writeControl(int ch) {
  chWrite(ch,0x04,(chan[ch].wave&7)|(chan[ch].pcm<<3)|(chan[ch].control<<4));
}

void DivPlatformSoundUnit::writeControlUpper(int ch) {
  chWrite(ch,0x05,((int)chan[ch].phaseReset)|(chan[ch].filterPhaseReset<<1)|(chan[ch].pcmLoop<<2)|(chan[ch].timerSync<<3)|(chan[ch].freqSweep<<4)|(chan[ch].volSweep<<5)|(chan[ch].cutSweep<<6));
  chan[ch].phaseReset=false;
  chan[ch].filterPhaseReset=false;
}

void DivPlatformSoundUnit::tick(bool sysTick) {
  for (int i=0; i<8; i++) {
    chan[i].std.next();
    if (chan[i].std.vol.had) {
      DivInstrument* ins=parent->getIns(chan[i].ins,DIV_INS_SU);
      if (ins->type==DIV_INS_AMIGA) {
        chan[i].outVol=((chan[i].vol&127)*MIN(64,chan[i].std.vol.val))>>6;
      } else {
        chan[i].outVol=((chan[i].vol&127)*MIN(127,chan[i].std.vol.val))>>7;
      }
      chWrite(i,0x02,chan[i].outVol);
    }
    if (chan[i].std.arp.had) {
      if (!chan[i].inPorta) {
        if (chan[i].std.arp.mode) {
          chan[i].baseFreq=NOTE_SU(i,chan[i].std.arp.val);
        } else {
          chan[i].baseFreq=NOTE_SU(i,chan[i].note+chan[i].std.arp.val);
        }
      }
      chan[i].freqChanged=true;
    } else {
      if (chan[i].std.arp.mode && chan[i].std.arp.finished) {
        chan[i].baseFreq=NOTE_SU(i,chan[i].note);
        chan[i].freqChanged=true;
      }
    }
    if (chan[i].std.duty.had) {
      chan[i].duty=chan[i].std.duty.val;
      chWrite(i,0x08,chan[i].duty);
    }
    if (chan[i].std.wave.had) {
      chan[i].wave=chan[i].std.wave.val&7;
      writeControl(i);
    }
    if (chan[i].std.phaseReset.had) {
      chan[i].phaseReset=chan[i].std.phaseReset.val;
      writeControlUpper(i);
    }
    if (chan[i].std.panL.had) {
      chan[i].pan=chan[i].std.panL.val;
      chWrite(i,0x03,chan[i].pan);
    }
    if (chan[i].std.pitch.had) {
      if (chan[i].std.pitch.mode) {
        chan[i].pitch2+=chan[i].std.pitch.val;
        CLAMP_VAR(chan[i].pitch2,-32768,32767);
      } else {
        chan[i].pitch2=chan[i].std.pitch.val;
      }
      chan[i].freqChanged=true;
    }
    if (chan[i].std.ex1.had) {
      chan[i].cutoff=((chan[i].std.ex1.val&16383)*chan[i].baseCutoff)/16380;
      chWrite(i,0x06,chan[i].cutoff&0xff);
      chWrite(i,0x07,chan[i].cutoff>>8);
    }
    if (chan[i].std.ex2.had) {
      chan[i].res=chan[i].std.ex2.val;
      chWrite(i,0x09,chan[i].res);
    }
    if (chan[i].std.ex3.had) {
      chan[i].control=chan[i].std.ex3.val&15;
      writeControl(i);
    }
    if (chan[i].std.ex4.had) {
      chan[i].syncTimer=chan[i].std.ex4.val&65535;
      chan[i].timerSync=(chan[i].syncTimer>0);
      if (chan[i].switchRoles) {
        chWrite(i,0x00,chan[i].syncTimer&0xff);
        chWrite(i,0x01,chan[i].syncTimer>>8);
      } else {
        chWrite(i,0x1e,chan[i].syncTimer&0xff);
        chWrite(i,0x1f,chan[i].syncTimer>>8);
      }
      writeControlUpper(i);
    }
    if (chan[i].freqChanged || chan[i].keyOn || chan[i].keyOff) {
      //DivInstrument* ins=parent->getIns(chan[i].ins,DIV_INS_SU);
      chan[i].freq=parent->calcFreq(chan[i].baseFreq,chan[i].pitch,chan[i].switchRoles,2,chan[i].pitch2,chipClock,chan[i].switchRoles?CHIP_DIVIDER:CHIP_FREQBASE);
      if (chan[i].pcm) {
        DivInstrument* ins=parent->getIns(chan[i].ins,DIV_INS_SU);
        // TODO: sample map?
        DivSample* sample=parent->getSample(ins->amiga.getSample(chan[i].note));
        if (sample!=NULL) {
          double off=0.25;
          if (sample->centerRate<1) {
            off=0.25;
          } else {
            off=(double)sample->centerRate/(8363.0*4.0);
          }
          chan[i].freq=(double)chan[i].freq*off;
        }
      }
      if (chan[i].freq<0) chan[i].freq=0;
      if (chan[i].freq>65535) chan[i].freq=65535;
      if (chan[i].switchRoles) {
        chWrite(i,0x1e,chan[i].freq&0xff);
        chWrite(i,0x1f,chan[i].freq>>8);
      } else {
        chWrite(i,0x00,chan[i].freq&0xff);
        chWrite(i,0x01,chan[i].freq>>8);
      }
      if (chan[i].keyOn) {
        if (chan[i].pcm) {
          DivInstrument* ins=parent->getIns(chan[i].ins,DIV_INS_SU);
          DivSample* sample=parent->getSample(ins->amiga.getSample(chan[i].note));
          if (sample!=NULL) {
            unsigned int sampleEnd=sample->offSU+(sample->getEndPosition());
            unsigned int off=sample->offSU+chan[i].hasOffset;
            chan[i].hasOffset=0;
            if (sampleEnd>=getSampleMemCapacity(0)) sampleEnd=getSampleMemCapacity(0)-1;
            chWrite(i,0x0a,off&0xff);
            chWrite(i,0x0b,off>>8);
            chWrite(i,0x0c,sampleEnd&0xff);
            chWrite(i,0x0d,sampleEnd>>8);
            if (sample->isLoopable()) {
              unsigned int sampleLoop=sample->offSU+sample->loopStart;
              if (sampleLoop>=getSampleMemCapacity(0)) sampleLoop=getSampleMemCapacity(0)-1;
              chWrite(i,0x0e,sampleLoop&0xff);
              chWrite(i,0x0f,sampleLoop>>8);
              chan[i].pcmLoop=true;
            } else {
              chan[i].pcmLoop=false;
            }
            writeControl(i);
            writeControlUpper(i);
          }
        }
      }
      if (chan[i].keyOff) {
        chWrite(i,0x02,0);
      }
      if (chan[i].keyOn) chan[i].keyOn=false;
      if (chan[i].keyOff) chan[i].keyOff=false;
      chan[i].freqChanged=false;
    }
  }
}

int DivPlatformSoundUnit::dispatch(DivCommand c) {
  switch (c.cmd) {
    case DIV_CMD_NOTE_ON: {
      DivInstrument* ins=parent->getIns(chan[c.chan].ins,DIV_INS_SU);
      chan[c.chan].switchRoles=ins->su.switchRoles;
      if (chan[c.chan].pcm && !(ins->type==DIV_INS_AMIGA || ins->su.useSample)) {
        chan[c.chan].pcm=(ins->type==DIV_INS_AMIGA || ins->su.useSample);
        writeControl(c.chan);
        writeControlUpper(c.chan);
      }
      chan[c.chan].pcm=(ins->type==DIV_INS_AMIGA || ins->su.useSample);
      if (c.value!=DIV_NOTE_NULL) {
        chan[c.chan].baseFreq=NOTE_SU(c.chan,c.value);
        chan[c.chan].freqChanged=true;
        chan[c.chan].note=c.value;
      }
      chan[c.chan].active=true;
      chan[c.chan].keyOn=true;
      chWrite(c.chan,0x02,chan[c.chan].vol);
      chan[c.chan].macroInit(ins);
      if (!parent->song.brokenOutVol && !chan[c.chan].std.vol.will) {
        chan[c.chan].outVol=chan[c.chan].vol;
      }
      chan[c.chan].insChanged=false;
      break;
    }
    case DIV_CMD_NOTE_OFF:
      chan[c.chan].active=false;
      chan[c.chan].keyOff=true;
      chan[c.chan].macroInit(NULL);
      break;
    case DIV_CMD_NOTE_OFF_ENV:
    case DIV_CMD_ENV_RELEASE:
      chan[c.chan].std.release();
      break;
    case DIV_CMD_INSTRUMENT:
      if (chan[c.chan].ins!=c.value || c.value2==1) {
        chan[c.chan].ins=c.value;
        chan[c.chan].insChanged=true;
      }
      break;
    case DIV_CMD_VOLUME:
      if (chan[c.chan].vol!=c.value) {
        chan[c.chan].vol=c.value;
        if (!chan[c.chan].std.vol.has) {
          chan[c.chan].outVol=c.value;
          if (chan[c.chan].active) chWrite(c.chan,0x02,chan[c.chan].outVol);
        }
      }
      break;
    case DIV_CMD_GET_VOLUME:
      if (chan[c.chan].std.vol.has) {
        return chan[c.chan].vol;
      }
      return chan[c.chan].outVol;
      break;
    case DIV_CMD_PITCH:
      chan[c.chan].pitch=c.value;
      chan[c.chan].freqChanged=true;
      break;
    case DIV_CMD_WAVE:
      chan[c.chan].wave=c.value&7;
      writeControl(c.chan);
      break;
    case DIV_CMD_STD_NOISE_MODE:
      chan[c.chan].duty=c.value&127;
      chWrite(c.chan,0x08,chan[c.chan].duty);
      break;
    case DIV_CMD_C64_RESONANCE:
      chan[c.chan].res=c.value;
      chWrite(c.chan,0x09,chan[c.chan].res);
      break;
    case DIV_CMD_C64_FILTER_MODE:
      chan[c.chan].control=c.value&15;
      break;
    case DIV_CMD_SU_SWEEP_PERIOD_LOW: {
      switch (c.value) {
        case 0:
          chan[c.chan].freqSweepP=(chan[c.chan].freqSweepP&0xff00)|c.value2;
          chWrite(c.chan,0x10,chan[c.chan].freqSweepP&0xff);
          break;
        case 1:
          chan[c.chan].volSweepP=(chan[c.chan].volSweepP&0xff00)|c.value2;
          chWrite(c.chan,0x14,chan[c.chan].volSweepP&0xff);
          break;
        case 2:
          chan[c.chan].cutSweepP=(chan[c.chan].cutSweepP&0xff00)|c.value2;
          chWrite(c.chan,0x18,chan[c.chan].cutSweepP&0xff);
          break;
      }
      break;
    }
    case DIV_CMD_SU_SWEEP_PERIOD_HIGH: {
      switch (c.value) {
        case 0:
          chan[c.chan].freqSweepP=(chan[c.chan].freqSweepP&0xff)|(c.value2<<8);
          chWrite(c.chan,0x11,chan[c.chan].freqSweepP>>8);
          break;
        case 1:
          chan[c.chan].volSweepP=(chan[c.chan].volSweepP&0xff)|(c.value2<<8);
          chWrite(c.chan,0x15,chan[c.chan].volSweepP>>8);
          break;
        case 2:
          chan[c.chan].cutSweepP=(chan[c.chan].cutSweepP&0xff)|(c.value2<<8);
          chWrite(c.chan,0x19,chan[c.chan].cutSweepP>>8);
          break;
      }
      break;
    }
    case DIV_CMD_SU_SWEEP_BOUND: {
      switch (c.value) {
        case 0:
          chan[c.chan].freqSweepB=c.value2;
          chWrite(c.chan,0x13,chan[c.chan].freqSweepB);
          break;
        case 1:
          chan[c.chan].volSweepB=c.value2;
          chWrite(c.chan,0x17,chan[c.chan].volSweepB);
          break;
        case 2:
          chan[c.chan].cutSweepB=c.value2;
          chWrite(c.chan,0x1b,chan[c.chan].cutSweepB);
          break;
      }
      break;
    }
    case DIV_CMD_SU_SWEEP_ENABLE: {
      switch (c.value) {
        case 0:
          chan[c.chan].freqSweepV=c.value2;
          chan[c.chan].freqSweep=(c.value2>0);
          chWrite(c.chan,0x12,chan[c.chan].freqSweepV);
          break;
        case 1:
          chan[c.chan].volSweepV=c.value2;
          chan[c.chan].volSweep=(c.value2>0);
          chWrite(c.chan,0x16,chan[c.chan].volSweepV);
          break;
        case 2:
          chan[c.chan].cutSweepV=c.value2;
          chan[c.chan].cutSweep=(c.value2>0);
          chWrite(c.chan,0x1a,chan[c.chan].cutSweepV);
          break;
      }
      writeControlUpper(c.chan);
      break;
    }
    case DIV_CMD_SU_SYNC_PERIOD_LOW:
      chan[c.chan].syncTimer=(chan[c.chan].syncTimer&0xff00)|c.value;
      chan[c.chan].timerSync=(chan[c.chan].syncTimer>0);
      chWrite(c.chan,0x1e,chan[c.chan].syncTimer&0xff);
      chWrite(c.chan,0x1f,chan[c.chan].syncTimer>>8);
      writeControlUpper(c.chan);
      break;
    case DIV_CMD_SU_SYNC_PERIOD_HIGH:
      chan[c.chan].syncTimer=(chan[c.chan].syncTimer&0xff)|(c.value<<8);
      chan[c.chan].timerSync=(chan[c.chan].syncTimer>0);
      chWrite(c.chan,0x1e,chan[c.chan].syncTimer&0xff);
      chWrite(c.chan,0x1f,chan[c.chan].syncTimer>>8);
      writeControlUpper(c.chan);
      break;
    case DIV_CMD_C64_FINE_CUTOFF:
      chan[c.chan].baseCutoff=c.value;
      if (!chan[c.chan].std.ex1.has) {
        chan[c.chan].cutoff=chan[c.chan].baseCutoff;
        chWrite(c.chan,0x06,chan[c.chan].cutoff&0xff);
        chWrite(c.chan,0x07,chan[c.chan].cutoff>>8);
      }
      break;
    case DIV_CMD_NOTE_PORTA: {
      int destFreq=NOTE_SU(c.chan,c.value2);
      bool return2=false;
      if (destFreq>chan[c.chan].baseFreq) {
        chan[c.chan].baseFreq+=c.value*((parent->song.linearPitch==2)?1:(1+(chan[c.chan].baseFreq>>9)));
        if (chan[c.chan].baseFreq>=destFreq) {
          chan[c.chan].baseFreq=destFreq;
          return2=true;
        }
      } else {
        chan[c.chan].baseFreq-=c.value*((parent->song.linearPitch==2)?1:(1+(chan[c.chan].baseFreq>>9)));
        if (chan[c.chan].baseFreq<=destFreq) {
          chan[c.chan].baseFreq=destFreq;
          return2=true;
        }
      }
      chan[c.chan].freqChanged=true;
      if (return2) {
        chan[c.chan].inPorta=false;
        return 2;
      }
      break;
    }
    case DIV_CMD_PANNING: {
      chan[c.chan].pan=parent->convertPanSplitToLinearLR(c.value,c.value2,254)-127;
      chWrite(c.chan,0x03,chan[c.chan].pan);
      break;
    }
    case DIV_CMD_SAMPLE_POS:
      chan[c.chan].hasOffset=c.value;
      chan[c.chan].keyOn=true;
      break;
    case DIV_CMD_LEGATO:
      chan[c.chan].baseFreq=NOTE_SU(c.chan,c.value+((chan[c.chan].std.arp.will && !chan[c.chan].std.arp.mode)?(chan[c.chan].std.arp.val):(0)));
      chan[c.chan].freqChanged=true;
      chan[c.chan].note=c.value;
      break;
    case DIV_CMD_PRE_PORTA:
      if (chan[c.chan].active && c.value2) {
        if (parent->song.resetMacroOnPorta) chan[c.chan].macroInit(parent->getIns(chan[c.chan].ins,DIV_INS_SU));
      }
      if (!chan[c.chan].inPorta && c.value && !parent->song.brokenPortaArp && chan[c.chan].std.arp.will) chan[c.chan].baseFreq=NOTE_SU(c.chan,chan[c.chan].note);
      chan[c.chan].inPorta=c.value;
      break;
    case DIV_CMD_GET_VOLMAX:
      return 127;
      break;
    case DIV_ALWAYS_SET_VOLUME:
      return 1;
      break;
    default:
      break;
  }
  return 1;
}

void DivPlatformSoundUnit::muteChannel(int ch, bool mute) {
  isMuted[ch]=mute;
  su->muted[ch]=mute;
}

void DivPlatformSoundUnit::forceIns() {
  for (int i=0; i<8; i++) {
    chan[i].insChanged=true;
    chan[i].freqChanged=true;

    // restore channel attributes
    chWrite(i,0x03,chan[i].pan);
    writeControl(i);
    writeControlUpper(i);
  }
}

void* DivPlatformSoundUnit::getChanState(int ch) {
  return &chan[ch];
}

DivMacroInt* DivPlatformSoundUnit::getChanMacroInt(int ch) {
  return &chan[ch].std;
}

DivDispatchOscBuffer* DivPlatformSoundUnit::getOscBuffer(int ch) {
  return oscBuf[ch];
}

unsigned char* DivPlatformSoundUnit::getRegisterPool() {
  return (unsigned char*)su->chan;
}

int DivPlatformSoundUnit::getRegisterPoolSize() {
  return 256;
}

void DivPlatformSoundUnit::reset() {
  while (!writes.empty()) writes.pop();
  memset(regPool,0,128);
  for (int i=0; i<8; i++) {
    chan[i]=DivPlatformSoundUnit::Channel();
    chan[i].std.setEngine(parent);
  }
  if (dumpWrites) {
    addWrite(0xffffffff,0);
  }
  su->Reset();
  for (int i=0; i<8; i++) {
    chWrite(i,0x08,0x3f);
  }
  lastPan=0xff;
  cycles=0;
  curChan=-1;
  sampleBank=0;
  lfoMode=0;
  lfoSpeed=255;
  delay=500;

  // set initial IL status
  ilCtrl=initIlCtrl;
  ilSize=initIlSize;
  fil1=initFil1;
  echoVol=initEchoVol;
  rWrite(0x9c,echoVol);
  rWrite(0x9d,ilCtrl);
  rWrite(0xbc,ilSize);
  rWrite(0xbd,fil1);
}

bool DivPlatformSoundUnit::isStereo() {
  return true;
}

bool DivPlatformSoundUnit::keyOffAffectsArp(int ch) {
  return true;
}

void DivPlatformSoundUnit::notifyInsDeletion(void* ins) {
  for (int i=0; i<8; i++) {
    chan[i].std.notifyInsDeletion((DivInstrument*)ins);
  }
}

void DivPlatformSoundUnit::setFlags(unsigned int flags) {
  if (flags&1) {
    chipClock=1190000;
  } else {
    chipClock=1236000;
  }
  rate=chipClock/4;
  for (int i=0; i<8; i++) {
    oscBuf[i]->rate=rate;
  }
  initIlCtrl=3|(flags&4);
  initIlSize=((flags>>8)&63)|((flags&4)?0x40:0)|((flags&8)?0x80:0);
  initFil1=flags>>16;
  initEchoVol=flags>>24;

  sampleMemSize=flags&16;

  su->Init(sampleMemSize?65536:8192,flags&32);
  renderSamples();
}

void DivPlatformSoundUnit::poke(unsigned int addr, unsigned short val) {
  rWrite(addr,val);
}

void DivPlatformSoundUnit::poke(std::vector<DivRegWrite>& wlist) {
  for (DivRegWrite& i: wlist) rWrite(i.addr,i.val);
}

const void* DivPlatformSoundUnit::getSampleMem(int index) {
  return (index==0)?su->pcm:NULL;
}

size_t DivPlatformSoundUnit::getSampleMemCapacity(int index) {
  return (index==0)?((sampleMemSize?65536:8192)-((initIlSize&64)?((1+(initIlSize&63))<<7):0)):0;
}

size_t DivPlatformSoundUnit::getSampleMemUsage(int index) {
  return (index==0)?sampleMemLen:0;
}

void DivPlatformSoundUnit::renderSamples() {
  memset(su->pcm,0,getSampleMemCapacity(0));

  size_t memPos=0;
  for (int i=0; i<parent->song.sampleLen; i++) {
    DivSample* s=parent->song.sample[i];
    if (s->data8==NULL) continue;
    int paddedLen=s->samples;
    if (memPos>=getSampleMemCapacity(0)) {
      logW("out of PCM memory for sample %d!",i);
      break;
    }
    if (memPos+paddedLen>=getSampleMemCapacity(0)) {
      memcpy(su->pcm+memPos,s->data8,getSampleMemCapacity(0)-memPos);
      logW("out of PCM memory for sample %d!",i);
    } else {
      memcpy(su->pcm+memPos,s->data8,paddedLen);
    }
    s->offSU=memPos;
    memPos+=paddedLen;
  }
  sampleMemLen=memPos;

}

int DivPlatformSoundUnit::init(DivEngine* p, int channels, int sugRate, unsigned int flags) {
  parent=p;
  dumpWrites=false;
  skipRegisterWrites=false;
  for (int i=0; i<8; i++) {
    isMuted[i]=false;
    oscBuf[i]=new DivDispatchOscBuffer;
  }
  su=new SoundUnit();
  setFlags(flags);
  reset();
  return 6;
}

void DivPlatformSoundUnit::quit() {
  for (int i=0; i<8; i++) {
    delete oscBuf[i];
  }
  delete su;
}

DivPlatformSoundUnit::~DivPlatformSoundUnit() {
}<|MERGE_RESOLUTION|>--- conflicted
+++ resolved
@@ -33,74 +33,6 @@
   return NULL;
 }
 
-<<<<<<< HEAD
-=======
-const char* DivPlatformSoundUnit::getEffectName(unsigned char effect) {
-  switch (effect) {
-    case 0x10:
-      return "10xx: Set waveform (0 to 7)";
-      break;
-    case 0x12:
-      return "12xx: Set pulse width (0 to 7F)";
-      break;
-    case 0x13:
-      return "13xx: Set resonance (0 to F)";
-      break;
-    case 0x14:
-      return "14xx: Set filter mode (bit 0: ring mod; bit 1: low pass; bit 2: high pass; bit 3: band pass)";
-      break;
-    case 0x15:
-      return "15xx: Set frequency sweep period low byte";
-      break;
-    case 0x16:
-      return "16xx: Set frequency sweep period high byte";
-      break;
-    case 0x17:
-      return "17xx: Set volume sweep period low byte";
-      break;
-    case 0x18:
-      return "18xx: Set volume sweep period high byte";
-      break;
-    case 0x19:
-      return "19xx: Set cutoff sweep period low byte";
-      break;
-    case 0x1a:
-      return "1Axx: Set cutoff sweep period high byte";
-      break;
-    case 0x1b:
-      return "1Bxx: Set frequency sweep boundary";
-      break;
-    case 0x1c:
-      return "1Cxx: Set volume sweep boundary";
-      break;
-    case 0x1d:
-      return "1Dxx: Set cutoff sweep boundary";
-      break;
-    case 0x1e:
-      return "1Exx: Set phase reset period low byte";
-      break;
-    case 0x1f:
-      return "1Fxx: Set phase reset period high byte";
-      break;
-    case 0x20:
-      return "20xx: Toggle frequency sweep (bit 0-6: speed; bit 7: direction is up)";
-      break;
-    case 0x21:
-      return "21xx: Toggle volume sweep (bit 0-4: speed; bit 5: direciton is up; bit 6: loop; bit 7: alternate)";
-      break;
-    case 0x22:
-      return "22xx: Toggle cutoff sweep (bit 0-6: speed; bit 7: direction is up)";
-      break;
-    case 0x40: case 0x41: case 0x42: case 0x43:
-    case 0x44: case 0x45: case 0x46: case 0x47:
-    case 0x48: case 0x49: case 0x4a: case 0x4b:
-    case 0x4c: case 0x4d: case 0x4e: case 0x4f:
-      return "4xxx: Set cutoff (0 to FFF)";
-      break;
-  }
-  return NULL;
-}
-
 double DivPlatformSoundUnit::NOTE_SU(int ch, int note) {
   if (chan[ch].switchRoles) {
     return NOTE_PERIODIC(note);
@@ -108,7 +40,6 @@
   return NOTE_FREQUENCY(note);
 }
 
->>>>>>> 5c5d9368
 void DivPlatformSoundUnit::acquire(short* bufL, short* bufR, size_t start, size_t len) {
   for (size_t h=start; h<start+len; h++) {
     while (!writes.empty()) {
