--- conflicted
+++ resolved
@@ -206,20 +206,10 @@
       }
       if (chan[i].tfx.counter >= chan[i].tfx.period && chan[i].tfx.mode == 1) {
         chan[i].tfx.counter -= chan[i].tfx.period;
-<<<<<<< HEAD
         if (intellivision && selCore) {
           immWrite(0xa, ayEnvMode);
         } else {
           immWrite(0xd, ayEnvMode);
-=======
-        if (!isMuted[i]) {
-          // TODO: ???????
-          if (intellivision && selCore) {
-            immWrite(0xa, ayEnvMode);
-          } else {
-            immWrite(0xd, ayEnvMode);
-          }
->>>>>>> 6a3dcecd
         }
       }
       if (chan[i].tfx.counter >= chan[i].tfx.period && chan[i].tfx.mode == 2) {
