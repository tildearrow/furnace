--- conflicted
+++ resolved
@@ -63,19 +63,10 @@
           break;
         }
         rWrite(0x09,(unsigned char)s->data8[dacPos++]+0x80);
-<<<<<<< HEAD
-        if (((s->loopMode!=DIV_SAMPLE_LOOPMODE_ONESHOT) && dacPos>=s->loopEnd) || dacPos>=s->samples) {
-          if (s->isLoopable()) {
-            dacPos=s->loopStart;
-          } else {
-            dacSample=-1;
-          }
-=======
         if (s->isLoopable() && dacPos>=(unsigned int)s->loopEnd) {
           dacPos=s->loopStart;
         } else if (dacPos>=s->samples) {
           dacSample=-1;
->>>>>>> 78baff55
         }
         dacPeriod-=rate;
       }
