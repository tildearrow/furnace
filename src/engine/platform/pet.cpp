/**
 * Furnace Tracker - multi-system chiptune tracker
 * Copyright (C) 2021-2022 tildearrow and contributors
 *
 * This program is free software; you can redistribute it and/or modify
 * it under the terms of the GNU General Public License as published by
 * the Free Software Foundation; either version 2 of the License, or
 * (at your option) any later version.
 *
 * This program is distributed in the hope that it will be useful,
 * but WITHOUT ANY WARRANTY; without even the implied warranty of
 * MERCHANTABILITY or FITNESS FOR A PARTICULAR PURPOSE.  See the
 * GNU General Public License for more details.
 *
 * You should have received a copy of the GNU General Public License along
 * with this program; if not, write to the Free Software Foundation, Inc.,
 * 51 Franklin Street, Fifth Floor, Boston, MA 02110-1301 USA.
 */

#include "pet.h"
#include "../engine.h"
#include <math.h>

#define CHIP_DIVIDER 16
#define SAMP_DIVIDER 4

const char* regCheatSheet6522[]={
  "T2L", "08",
  "T2H", "09",
  "SR", "0A",
  "ACR", "0B",
  "PCR", "0C",
  NULL
};

const char** DivPlatformPET::getRegisterSheet() {
  return regCheatSheet6522;
}

<<<<<<< HEAD
=======
const char* DivPlatformPET::getEffectName(unsigned char effect) {
  switch (effect) {
    case 0x10:
      return "10xx: Change waveform";
      break;
  }
  return NULL;
}

// high-level emulation of 6522 shift register and driver software for now
void DivPlatformPET::rWrite(unsigned int addr, unsigned char val) {
  bool hwSROutput=((regPool[11]>>2)&7)==4;
  switch (addr) {
    case 9:
      // simulate phase reset from switching between hw/sw shift registers
      if ((regPool[9]==0)^(val==0)) {
        chan.sreg=chan.wave;
      }
      break;
    case 10:
      chan.sreg=val;
      if (hwSROutput) chan.cnt=2;
      break;
  }
  regPool[addr]=val;
}

>>>>>>> 5c5d9368
void DivPlatformPET::acquire(short* bufL, short* bufR, size_t start, size_t len) {
  bool hwSROutput=((regPool[11]>>2)&7)==4;
  if (chan.enable) {
    int reload=regPool[8]*2+4;
    if (!hwSROutput) {
      reload+=regPool[9]*512;
    }
    for (size_t h=start; h<start+len; h++) {
      if (SAMP_DIVIDER>chan.cnt) {
        chan.out=(chan.sreg&1)*32767;
        chan.sreg=(chan.sreg>>1)|((chan.sreg&1)<<7);
        chan.cnt+=reload-SAMP_DIVIDER;
      } else {
        chan.cnt-=SAMP_DIVIDER;
      }
      bufL[h]=chan.out;
      bufR[h]=chan.out;
      oscBuf->data[oscBuf->needle++]=chan.out;
    }
    // emulate driver writes to PCR
    if (!hwSROutput) regPool[12]=chan.out?0xe0:0xc0;
  } else {
    chan.out=0;
    for (size_t h=start; h<start+len; h++) {
      bufL[h]=0;
      bufR[h]=0;
      oscBuf->data[oscBuf->needle++]=0;
    }
  }
}

void DivPlatformPET::writeOutVol() {
  if (chan.active && !isMuted && chan.outVol>0) {
    chan.enable=true;
    rWrite(11,regPool[9]==0?16:0);
  } else {
    chan.enable=false;
    rWrite(11,0);
  }
}

void DivPlatformPET::tick(bool sysTick) {
  chan.std.next();
  if (chan.std.vol.had) {
    chan.outVol=chan.std.vol.val&chan.vol;
    writeOutVol();
  }
  if (chan.std.arp.had) {
    if (!chan.inPorta) {
      if (chan.std.arp.mode) {
        chan.baseFreq=NOTE_PERIODIC(chan.std.arp.val);
      } else {
        chan.baseFreq=NOTE_PERIODIC(chan.note+chan.std.arp.val);
      }
    }
    chan.freqChanged=true;
  } else {
    if (chan.std.arp.mode && chan.std.arp.finished) {
      chan.baseFreq=NOTE_PERIODIC(chan.note);
      chan.freqChanged=true;
    }
  }
  if (chan.std.wave.had) {
    if (chan.wave!=chan.std.wave.val) {
      chan.wave=chan.std.wave.val;
      rWrite(10,chan.wave);
    }
  }
  if (chan.std.pitch.had) {
    if (chan.std.pitch.mode) {
      chan.pitch2+=chan.std.pitch.val;
      CLAMP_VAR(chan.pitch2,-32768,32767);
    } else {
      chan.pitch2=chan.std.pitch.val;
    }
    chan.freqChanged=true;
  }
  if (chan.freqChanged || chan.keyOn || chan.keyOff) {
    chan.freq=parent->calcFreq(chan.baseFreq,chan.pitch,true,0,chan.pitch2,chipClock,CHIP_DIVIDER)-2;
    if (chan.freq>65535) chan.freq=65535;
    if (chan.freq<0) chan.freq=0;
    rWrite(8,chan.freq&0xff);
    rWrite(9,chan.freq>>8);
    if (chan.keyOn) {
      if (!chan.std.vol.will) {
        chan.outVol=chan.vol;
      }
      chan.keyOn=false;
    }
    if (chan.keyOff) {
      chan.keyOff=false;
    }
    // update mode setting and channel enable
    writeOutVol();
    chan.freqChanged=false;
  }
}

int DivPlatformPET::dispatch(DivCommand c) {
  switch (c.cmd) {
    case DIV_CMD_NOTE_ON: {
      DivInstrument* ins=parent->getIns(chan.ins,DIV_INS_PET);
      if (c.value!=DIV_NOTE_NULL) {
        chan.baseFreq=NOTE_PERIODIC(c.value);
        chan.freqChanged=true;
        chan.note=c.value;
      }
      chan.active=true;
      chan.keyOn=true;
      chan.macroInit(ins);
      if (!parent->song.brokenOutVol && !chan.std.vol.will) {
        chan.outVol=chan.vol;
      }
      break;
    }
    case DIV_CMD_NOTE_OFF:
      chan.active=false;
      chan.keyOff=true;
      chan.macroInit(NULL);
      break;
    case DIV_CMD_NOTE_OFF_ENV:
    case DIV_CMD_ENV_RELEASE:
      chan.std.release();
      break;
    case DIV_CMD_INSTRUMENT:
      if (chan.ins!=c.value || c.value2==1) {
        chan.ins=c.value;
      }
      break;
    case DIV_CMD_VOLUME:
      if (chan.vol!=c.value) {
        chan.vol=c.value;
        if (!chan.std.vol.had) {
          chan.outVol=chan.vol;
          writeOutVol();
        }
      }
      break;
    case DIV_CMD_GET_VOLUME:
      return chan.vol;
      break;
    case DIV_CMD_PITCH:
      chan.pitch=c.value;
      chan.freqChanged=true;
      break;
    case DIV_CMD_WAVE:
      chan.wave=c.value;
      rWrite(10,chan.wave);
      break;
    case DIV_CMD_NOTE_PORTA: {
      int destFreq=NOTE_PERIODIC(c.value2);
      bool return2=false;
      if (destFreq>chan.baseFreq) {
        chan.baseFreq+=c.value;
        if (chan.baseFreq>=destFreq) {
          chan.baseFreq=destFreq;
          return2=true;
        }
      } else {
        chan.baseFreq-=c.value;
        if (chan.baseFreq<=destFreq) {
          chan.baseFreq=destFreq;
          return2=true;
        }
      }
      chan.freqChanged=true;
      if (return2) {
        chan.inPorta=false;
        return 2;
      }
      break;
    }
    case DIV_CMD_LEGATO:
      chan.baseFreq=NOTE_PERIODIC(c.value+((chan.std.arp.will && !chan.std.arp.mode)?(chan.std.arp.val):(0)));
      chan.freqChanged=true;
      chan.note=c.value;
      break;
    case DIV_CMD_PRE_PORTA:
      if (chan.active && c.value2) {
        if (parent->song.resetMacroOnPorta) chan.macroInit(parent->getIns(chan.ins,DIV_INS_PET));
      }
      if (!chan.inPorta && c.value && !parent->song.brokenPortaArp && chan.std.arp.will) chan.baseFreq=NOTE_PERIODIC(chan.note);
      chan.inPorta=c.value;
      break;
    case DIV_CMD_GET_VOLMAX:
      return 1;
      break;
    case DIV_ALWAYS_SET_VOLUME:
      return 1;
      break;
    default:
      break;
  }
  return 1;
}

void DivPlatformPET::muteChannel(int ch, bool mute) {
  isMuted=mute;
  writeOutVol();
}

void DivPlatformPET::forceIns() {
  chan.insChanged=true;
  chan.freqChanged=true;
  writeOutVol();
}

void* DivPlatformPET::getChanState(int ch) {
  return &chan;
}

DivMacroInt* DivPlatformPET::getChanMacroInt(int ch) {
  return &chan.std;
}

DivDispatchOscBuffer* DivPlatformPET::getOscBuffer(int ch) {
  return oscBuf;
}

unsigned char* DivPlatformPET::getRegisterPool() {
  return regPool;
}

int DivPlatformPET::getRegisterPoolSize() {
  return 16;
}

void DivPlatformPET::reset() {
  memset(regPool,0,16);
  chan=Channel();
  chan.std.setEngine(parent);
}

bool DivPlatformPET::isStereo() {
  return false;
}

void DivPlatformPET::notifyInsDeletion(void* ins) {
  chan.std.notifyInsDeletion((DivInstrument*)ins);
}

void DivPlatformPET::poke(unsigned int addr, unsigned short val) {
  rWrite(addr,val);
}

void DivPlatformPET::poke(std::vector<DivRegWrite>& wlist) {
  for (DivRegWrite& i: wlist) rWrite(i.addr,i.val);
}

int DivPlatformPET::init(DivEngine* p, int channels, int sugRate, unsigned int flags) {
  parent=p;
  dumpWrites=false;
  skipRegisterWrites=false;
  chipClock=1000000;
  rate=chipClock/SAMP_DIVIDER; // = 250000kHz
  isMuted=false;
  oscBuf=new DivDispatchOscBuffer;
  oscBuf->rate=rate;
  reset();
  return 1;
}

void DivPlatformPET::quit() {
  delete oscBuf;
}

DivPlatformPET::~DivPlatformPET() {
}<|MERGE_RESOLUTION|>--- conflicted
+++ resolved
@@ -37,17 +37,6 @@
   return regCheatSheet6522;
 }
 
-<<<<<<< HEAD
-=======
-const char* DivPlatformPET::getEffectName(unsigned char effect) {
-  switch (effect) {
-    case 0x10:
-      return "10xx: Change waveform";
-      break;
-  }
-  return NULL;
-}
-
 // high-level emulation of 6522 shift register and driver software for now
 void DivPlatformPET::rWrite(unsigned int addr, unsigned char val) {
   bool hwSROutput=((regPool[11]>>2)&7)==4;
@@ -66,7 +55,6 @@
   regPool[addr]=val;
 }
 
->>>>>>> 5c5d9368
 void DivPlatformPET::acquire(short* bufL, short* bufR, size_t start, size_t len) {
   bool hwSROutput=((regPool[11]>>2)&7)==4;
   if (chan.enable) {
