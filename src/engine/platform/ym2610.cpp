/**
 * Furnace Tracker - multi-system chiptune tracker
 * Copyright (C) 2021-2022 tildearrow and contributors
 *
 * This program is free software; you can redistribute it and/or modify
 * it under the terms of the GNU General Public License as published by
 * the Free Software Foundation; either version 2 of the License, or
 * (at your option) any later version.
 *
 * This program is distributed in the hope that it will be useful,
 * but WITHOUT ANY WARRANTY; without even the implied warranty of
 * MERCHANTABILITY or FITNESS FOR A PARTICULAR PURPOSE.  See the
 * GNU General Public License for more details.
 *
 * You should have received a copy of the GNU General Public License along
 * with this program; if not, write to the Free Software Foundation, Inc.,
 * 51 Franklin Street, Fifth Floor, Boston, MA 02110-1301 USA.
 */

#include "ym2610.h"
#include <math.h>

const char* regCheatSheetYM2610[]={
  // SSG
  "SSG_FreqL_A",     "000",
  "SSG_FreqH_A",     "001",
  "SSG_FreqL_B",     "002",
  "SSG_FreqH_B",     "003",
  "SSG_FreqL_C",     "004",
  "SSG_FreqH_C",     "005",
  "SSG_FreqNoise",   "006",
  "SSG_Enable",      "007",
  "SSG_Volume_A",    "008",
  "SSG_Volume_B",    "009",
  "SSG_Volume_C",    "00A",
  "SSG_FreqL_Env",   "00B",
  "SSG_FreqH_Env",   "00C",
  "SSG_Control_Env", "00D",
  // ADPCM-B
  "ADPCMB_Control",  "010",
  "ADPCMB_L_R",      "011",
  "ADPCMB_StartL",   "012",
  "ADPCMB_StartH",   "013",
  "ADPCMB_EndL",     "014",
  "ADPCMB_EndH",     "015",
  "ADPCMB_FreqL",    "019",
  "ADPCMB_FreqH",    "01A",
  "ADPCMB_Volume",   "01B",
  "ADPCM_Flag",      "01C",
  // FM (Common)
  "FM_Test",         "021",
  "FM_LFOFreq",      "022",
  "ClockA1",         "024",
  "ClockA2",         "025",
  "ClockB",          "026",
  "FM_Control",      "027",
  "FM_NoteCtl",      "028",
  // FM (Channel 1-2)
  "FM1_Op1_DT_MULT", "031",
  "FM2_Op1_DT_MULT", "032",
  "FM1_Op2_DT_MULT", "035",
  "FM2_Op2_DT_MULT", "036",
  "FM1_Op3_DT_MULT", "039",
  "FM2_Op3_DT_MULT", "03A",
  "FM1_Op4_DT_MULT", "03D",
  "FM2_Op4_DT_MULT", "03E",
  "FM1_Op1_TL",      "041",
  "FM2_Op1_TL",      "042",
  "FM1_Op2_TL",      "045",
  "FM2_Op2_TL",      "046",
  "FM1_Op3_TL",      "049",
  "FM2_Op3_TL",      "04A",
  "FM1_Op4_TL",      "04D",
  "FM2_Op4_TL",      "04E",
  "FM1_Op1_KS_AR",   "051",
  "FM2_Op1_KS_AR",   "052",
  "FM1_Op2_KS_AR",   "055",
  "FM2_Op2_KS_AR",   "056",
  "FM1_Op3_KS_AR",   "059",
  "FM2_Op3_KS_AR",   "05A",
  "FM1_Op4_KS_AR",   "05D",
  "FM2_Op4_KS_AR",   "05E",
  "FM1_Op1_AM_DR",   "061",
  "FM2_Op1_AM_DR",   "062",
  "FM1_Op2_AM_DR",   "065",
  "FM2_Op2_AM_DR",   "066",
  "FM1_Op3_AM_DR",   "069",
  "FM2_Op3_AM_DR",   "06A",
  "FM1_Op4_AM_DR",   "06D",
  "FM2_Op4_AM_DR",   "06E",
  "FM1_Op1_SR",      "071",
  "FM2_Op1_SR",      "072",
  "FM1_Op2_SR",      "075",
  "FM2_Op2_SR",      "076",
  "FM1_Op3_SR",      "079",
  "FM2_Op3_SR",      "07A",
  "FM1_Op4_SR",      "07D",
  "FM2_Op4_SR",      "07E",
  "FM1_Op1_SL_RR",   "081",
  "FM2_Op1_SL_RR",   "082",
  "FM1_Op2_SL_RR",   "085",
  "FM2_Op2_SL_RR",   "086",
  "FM1_Op3_SL_RR",   "089",
  "FM2_Op3_SL_RR",   "08A",
  "FM1_Op4_SL_RR",   "08D",
  "FM2_Op4_SL_RR",   "08E",
  "FM1_Op1_SSG_EG",  "091",
  "FM2_Op1_SSG_EG",  "092",
  "FM1_Op2_SSG_EG",  "095",
  "FM2_Op2_SSG_EG",  "096",
  "FM1_Op3_SSG_EG",  "099",
  "FM2_Op3_SSG_EG",  "09A",
  "FM1_Op4_SSG_EG",  "09D",
  "FM2_Op4_SSG_EG",  "09E",
  "FM1_FNum1",       "0A1",
  "FM2_(Op1)FNum1",  "0A2",
  "FM1_FNum2",       "0A5",
  "FM2_(Op1)FNum2",  "0A6",
  "FM2_Op2_FNum1",   "0A8",
  "FM2_Op3_FNum1",   "0A9",
  "FM2_Op4_FNum1",   "0AA",
  "FM2_Op2_FNum2",   "0AC",
  "FM2_Op3_FNum2",   "0AD",
  "FM2_Op4_FNum2",   "0AE",
  "FM1_FB_ALG",      "0B1",
  "FM2_FB_ALG",      "0B2",
  "FM1_Pan_LFO",     "0B5",
  "FM2_Pan_LFO",     "0B6",
  // ADPCM-A
  "ADPCMA_Control",  "100",
  "ADPCMA_MVol",     "101",
  "ADPCMA_Test",     "102",
  "ADPCMA_Ch1_Vol",  "108",
  "ADPCMA_Ch2_Vol",  "109",
  "ADPCMA_Ch3_Vol",  "10A",
  "ADPCMA_Ch4_Vol",  "10B",
  "ADPCMA_Ch5_Vol",  "10C",
  "ADPCMA_Ch6_Vol",  "10D",
  "ADPCMA_Ch1_StL",  "110",
  "ADPCMA_Ch2_StL",  "111",
  "ADPCMA_Ch3_StL",  "112",
  "ADPCMA_Ch4_StL",  "113",
  "ADPCMA_Ch5_StL",  "114",
  "ADPCMA_Ch6_StL",  "115",
  "ADPCMA_Ch1_StH",  "118",
  "ADPCMA_Ch2_StH",  "119",
  "ADPCMA_Ch3_StH",  "11A",
  "ADPCMA_Ch4_StH",  "11B",
  "ADPCMA_Ch5_StH",  "11C",
  "ADPCMA_Ch6_StH",  "11D",
  "ADPCMA_Ch1_EdL",  "120",
  "ADPCMA_Ch2_EdL",  "121",
  "ADPCMA_Ch3_EdL",  "122",
  "ADPCMA_Ch4_EdL",  "123",
  "ADPCMA_Ch5_EdL",  "124",
  "ADPCMA_Ch6_EdL",  "125",
  "ADPCMA_Ch1_EdH",  "128",
  "ADPCMA_Ch2_EdH",  "129",
  "ADPCMA_Ch3_EdH",  "12A",
  "ADPCMA_Ch4_EdH",  "12B",
  "ADPCMA_Ch5_EdH",  "12C",
  "ADPCMA_Ch6_EdH",  "12D",
  // FM (Channel 3-4)
  "FM3_Op1_DT_MULT", "131",
  "FM4_Op1_DT_MULT", "132",
  "FM3_Op2_DT_MULT", "135",
  "FM4_Op2_DT_MULT", "136",
  "FM3_Op3_DT_MULT", "139",
  "FM4_Op3_DT_MULT", "13A",
  "FM3_Op4_DT_MULT", "13D",
  "FM4_Op4_DT_MULT", "13E",
  "FM3_Op1_TL",      "141",
  "FM4_Op1_TL",      "142",
  "FM3_Op2_TL",      "145",
  "FM4_Op2_TL",      "146",
  "FM3_Op3_TL",      "149",
  "FM4_Op3_TL",      "14A",
  "FM3_Op4_TL",      "14D",
  "FM4_Op4_TL",      "14E",
  "FM3_Op1_KS_AR",   "151",
  "FM4_Op1_KS_AR",   "152",
  "FM3_Op2_KS_AR",   "155",
  "FM4_Op2_KS_AR",   "156",
  "FM3_Op3_KS_AR",   "159",
  "FM4_Op3_KS_AR",   "15A",
  "FM3_Op4_KS_AR",   "15D",
  "FM4_Op4_KS_AR",   "15E",
  "FM3_Op1_AM_DR",   "161",
  "FM4_Op1_AM_DR",   "162",
  "FM3_Op2_AM_DR",   "165",
  "FM4_Op2_AM_DR",   "166",
  "FM3_Op3_AM_DR",   "169",
  "FM4_Op3_AM_DR",   "16A",
  "FM3_Op4_AM_DR",   "16D",
  "FM4_Op4_AM_DR",   "16E",
  "FM3_Op1_SR",      "171",
  "FM4_Op1_SR",      "172",
  "FM3_Op2_SR",      "175",
  "FM4_Op2_SR",      "176",
  "FM3_Op3_SR",      "179",
  "FM4_Op3_SR",      "17A",
  "FM3_Op4_SR",      "17D",
  "FM4_Op4_SR",      "17E",
  "FM3_Op1_SL_RR",   "181",
  "FM4_Op1_SL_RR",   "182",
  "FM3_Op2_SL_RR",   "185",
  "FM4_Op2_SL_RR",   "186",
  "FM3_Op3_SL_RR",   "189",
  "FM4_Op3_SL_RR",   "18A",
  "FM3_Op4_SL_RR",   "18D",
  "FM4_Op4_SL_RR",   "18E",
  "FM3_Op1_SSG_EG",  "191",
  "FM4_Op1_SSG_EG",  "192",
  "FM3_Op2_SSG_EG",  "195",
  "FM4_Op2_SSG_EG",  "196",
  "FM3_Op3_SSG_EG",  "199",
  "FM4_Op3_SSG_EG",  "19A",
  "FM3_Op4_SSG_EG",  "19D",
  "FM4_Op4_SSG_EG",  "19E",
  "FM3_FNum1",       "1A1",
  "FM4_FNum1",       "1A2",
  "FM3_FNum2",       "1A5",
  "FM4_FNum2",       "1A6",
  "FM3_FB_ALG",      "1B1",
  "FM4_FB_ALG",      "1B2",
  "FM3_Pan_LFO",     "1B5",
  "FM4_Pan_LFO",     "1B6",
  NULL
};

const char** DivPlatformYM2610::getRegisterSheet() {
  return regCheatSheetYM2610;
}

void DivPlatformYM2610::acquire(short* bufL, short* bufR, size_t start, size_t len) {
  static int os[2];

  ymfm::ym2610::fm_engine* fme=fm->debug_fm_engine();
  ymfm::ssg_engine* ssge=fm->debug_ssg_engine();
  ymfm::adpcm_a_engine* aae=fm->debug_adpcm_a_engine();
  ymfm::adpcm_b_engine* abe=fm->debug_adpcm_b_engine();

  ymfm::ssg_engine::output_data ssgOut;

  ymfm::fm_channel<ymfm::opn_registers_base<true>>* fmChan[4];
  ymfm::adpcm_a_channel* adpcmAChan[6];
  for (int i=0; i<4; i++) {
    fmChan[i]=fme->debug_channel(bchOffs[i]);
  }
  for (int i=0; i<6; i++) {
    adpcmAChan[i]=aae->debug_channel(i);
  }

  for (size_t h=start; h<start+len; h++) {
    os[0]=0; os[1]=0;
    if (!writes.empty()) {
      if (--delay<1) {
        QueuedWrite& w=writes.front();
        fm->write(0x0+((w.addr>>8)<<1),w.addr);
        fm->write(0x1+((w.addr>>8)<<1),w.val);
        regPool[w.addr&0x1ff]=w.val;
        writes.pop_front();
        delay=4;
      }
    }
    
    fm->generate(&fmout);

    os[0]=fmout.data[0]+(fmout.data[2]>>1);
    if (os[0]<-32768) os[0]=-32768;
    if (os[0]>32767) os[0]=32767;

    os[1]=fmout.data[1]+(fmout.data[2]>>1);
    if (os[1]<-32768) os[1]=-32768;
    if (os[1]>32767) os[1]=32767;
  
    bufL[h]=os[0];
    bufR[h]=os[1];

    for (int i=0; i<psgChanOffs; i++) {
      oscBuf[i]->data[oscBuf[i]->needle++]=(fmChan[i]->debug_output(0)+fmChan[i]->debug_output(1));
    }

    ssge->get_last_out(ssgOut);
    for (int i=psgChanOffs; i<adpcmAChanOffs; i++) {
      oscBuf[i]->data[oscBuf[i]->needle++]=ssgOut.data[i-psgChanOffs];
    }

    for (int i=adpcmAChanOffs; i<adpcmBChanOffs; i++) {
      oscBuf[i]->data[oscBuf[i]->needle++]=adpcmAChan[i-adpcmAChanOffs]->get_last_out(0)+adpcmAChan[i-adpcmAChanOffs]->get_last_out(1);
    }

    oscBuf[adpcmBChanOffs]->data[oscBuf[adpcmBChanOffs]->needle++]=abe->get_last_out(0)+abe->get_last_out(1);
  }
}

void DivPlatformYM2610::tick(bool sysTick) {  
  // FM
  for (int i=0; i<psgChanOffs; i++) {
    if (i==1 && extMode) continue;
    chan[i].std.next();

    if (chan[i].std.vol.had) {
      chan[i].outVol=VOL_SCALE_LOG(chan[i].vol,MIN(127,chan[i].std.vol.val),127);
      for (int j=0; j<4; j++) {
        unsigned short baseAddr=chanOffs[i]|opOffs[j];
        DivInstrumentFM::Operator& op=chan[i].state.op[j];
        if (KVS(i,j)) {
          rWrite(baseAddr+ADDR_TL,127-VOL_SCALE_LOG(127-op.tl,chan[i].outVol&0x7f,127));
        } else {
          rWrite(baseAddr+ADDR_TL,op.tl);
        }
      }
    }

    if (chan[i].std.arp.had) {
      if (!chan[i].inPorta) {
        chan[i].baseFreq=NOTE_FNUM_BLOCK(parent->calcArp(chan[i].note,chan[i].std.arp.val),11);
      }
      chan[i].freqChanged=true;
    }

    if (chan[i].std.panL.had) {
      chan[i].pan=chan[i].std.panL.val&3;
      rWrite(chanOffs[i]+ADDR_LRAF,(isMuted[i]?0:(chan[i].pan<<6))|(chan[i].state.fms&7)|((chan[i].state.ams&3)<<4));
    }

    if (chan[i].std.pitch.had) {
      if (chan[i].std.pitch.mode) {
        chan[i].pitch2+=chan[i].std.pitch.val;
        CLAMP_VAR(chan[i].pitch2,-32768,32767);
      } else {
        chan[i].pitch2=chan[i].std.pitch.val;
      }
      chan[i].freqChanged=true;
    }

    if (chan[i].std.phaseReset.had) {
      if (chan[i].std.phaseReset.val==1 && chan[i].active) {
        chan[i].keyOn=true;
      }
    }

    if (chan[i].std.alg.had) {
      chan[i].state.alg=chan[i].std.alg.val;
      rWrite(chanOffs[i]+ADDR_FB_ALG,(chan[i].state.alg&7)|(chan[i].state.fb<<3));
      if (!parent->song.algMacroBehavior) for (int j=0; j<4; j++) {
        unsigned short baseAddr=chanOffs[i]|opOffs[j];
        DivInstrumentFM::Operator& op=chan[i].state.op[j];
        if (isMuted[i]) {
          rWrite(baseAddr+ADDR_TL,127);
        } else {
          if (KVS(i,j)) {
            rWrite(baseAddr+ADDR_TL,127-VOL_SCALE_LOG(127-op.tl,chan[i].outVol&0x7f,127));
          } else {
            rWrite(baseAddr+ADDR_TL,op.tl);
          }
        }
      }
    }
    if (chan[i].std.fb.had) {
      chan[i].state.fb=chan[i].std.fb.val;
      rWrite(chanOffs[i]+ADDR_FB_ALG,(chan[i].state.alg&7)|(chan[i].state.fb<<3));
    }
    if (chan[i].std.fms.had) {
      chan[i].state.fms=chan[i].std.fms.val;
      rWrite(chanOffs[i]+ADDR_LRAF,(isMuted[i]?0:(chan[i].pan<<6))|(chan[i].state.fms&7)|((chan[i].state.ams&3)<<4));
    }
    if (chan[i].std.ams.had) {
      chan[i].state.ams=chan[i].std.ams.val;
      rWrite(chanOffs[i]+ADDR_LRAF,(isMuted[i]?0:(chan[i].pan<<6))|(chan[i].state.fms&7)|((chan[i].state.ams&3)<<4));
    }
    if (chan[i].std.ex4.had && chan[i].active) {
      chan[i].opMask=chan[i].std.ex4.val&15;
      chan[i].opMaskChanged=true;
    }
    for (int j=0; j<4; j++) {
      unsigned short baseAddr=chanOffs[i]|opOffs[j];
      DivInstrumentFM::Operator& op=chan[i].state.op[j];
      DivMacroInt::IntOp& m=chan[i].std.op[j];
      if (m.am.had) {
        op.am=m.am.val;
        rWrite(baseAddr+ADDR_AM_DR,(op.dr&31)|(op.am<<7));
      }
      if (m.ar.had) {
        op.ar=m.ar.val;
        rWrite(baseAddr+ADDR_RS_AR,(op.ar&31)|(op.rs<<6));
      }
      if (m.dr.had) {
        op.dr=m.dr.val;
        rWrite(baseAddr+ADDR_AM_DR,(op.dr&31)|(op.am<<7));
      }
      if (m.mult.had) {
        op.mult=m.mult.val;
        rWrite(baseAddr+ADDR_MULT_DT,(op.mult&15)|(dtTable[op.dt&7]<<4));
      }
      if (m.rr.had) {
        op.rr=m.rr.val;
        rWrite(baseAddr+ADDR_SL_RR,(op.rr&15)|(op.sl<<4));
      }
      if (m.sl.had) {
        op.sl=m.sl.val;
        rWrite(baseAddr+ADDR_SL_RR,(op.rr&15)|(op.sl<<4));
      }
      if (m.tl.had) {
        op.tl=127-m.tl.val;
        if (KVS(i,j)) {
          rWrite(baseAddr+ADDR_TL,127-VOL_SCALE_LOG(127-op.tl,chan[i].outVol&0x7f,127));
        } else {
          rWrite(baseAddr+ADDR_TL,op.tl);
        }
      }
      if (m.rs.had) {
        op.rs=m.rs.val;
        rWrite(baseAddr+ADDR_RS_AR,(op.ar&31)|(op.rs<<6));
      }
      if (m.dt.had) {
        op.dt=m.dt.val;
        rWrite(baseAddr+ADDR_MULT_DT,(op.mult&15)|(dtTable[op.dt&7]<<4));
      }
      if (m.d2r.had) {
        op.d2r=m.d2r.val;
        rWrite(baseAddr+ADDR_DT2_D2R,op.d2r&31);
      }
      if (m.ssg.had) {
        op.ssgEnv=m.ssg.val;
        rWrite(baseAddr+ADDR_SSG,op.ssgEnv&15);
      }
    }

    if (chan[i].keyOn || chan[i].keyOff) {
      if (chan[i].hardReset && chan[i].keyOn) {
        for (int j=0; j<4; j++) {
          unsigned short baseAddr=chanOffs[i]|opOffs[j];
          immWrite(baseAddr+ADDR_SL_RR,0x0f);
          immWrite(baseAddr+ADDR_TL,0x7f);
          oldWrites[baseAddr+ADDR_SL_RR]=-1;
          oldWrites[baseAddr+ADDR_TL]=-1;
          //rWrite(baseAddr+ADDR_SL_RR,(op.rr&15)|(op.sl<<4));
        }
      }
      immWrite(0x28,0x00|konOffs[i]);
      if (chan[i].hardReset && chan[i].keyOn) {
        for (int j=0; j<4; j++) {
          unsigned short baseAddr=chanOffs[i]|opOffs[j];
          for (int k=0; k<100; k++) {
            immWrite(baseAddr+ADDR_SL_RR,0x0f);
          }
        }
      }
      chan[i].keyOff=false;
    }
  }

  for (int i=16; i<512; i++) {
    if (pendingWrites[i]!=oldWrites[i]) {
      immWrite(i,pendingWrites[i]&0xff);
      oldWrites[i]=pendingWrites[i];
    }
  }

  for (int i=0; i<psgChanOffs; i++) {
    if (i==1 && extMode) continue;
    if (chan[i].freqChanged) {
      if (parent->song.linearPitch==2) {
        chan[i].freq=parent->calcFreq(chan[i].baseFreq,chan[i].pitch,false,4,chan[i].pitch2,chipClock,CHIP_FREQBASE,11);
      } else {
        int fNum=parent->calcFreq(chan[i].baseFreq&0x7ff,chan[i].pitch,false,4,chan[i].pitch2,chipClock,CHIP_FREQBASE,11);
        int block=(chan[i].baseFreq&0xf800)>>11;
        if (fNum<0) fNum=0;
        if (fNum>2047) {
          while (block<7) {
            fNum>>=1;
            block++;
          }
          if (fNum>2047) fNum=2047;
        }
        chan[i].freq=(block<<11)|fNum;
      }
      if (chan[i].freq>0x3fff) chan[i].freq=0x3fff;
      immWrite(chanOffs[i]+ADDR_FREQH,chan[i].freq>>8);
      immWrite(chanOffs[i]+ADDR_FREQ,chan[i].freq&0xff);
      chan[i].freqChanged=false;
    }
    if (chan[i].keyOn || chan[i].opMaskChanged) {
      immWrite(0x28,(chan[i].opMask<<4)|konOffs[i]);
      chan[i].opMaskChanged=false;
      chan[i].keyOn=false;
    }
  }

  // ADPCM-A
  for (int i=adpcmAChanOffs; i<adpcmBChanOffs; i++) {
    if (chan[i].furnacePCM) {
      chan[i].std.next();
      if (chan[i].std.vol.had) {
        chan[i].outVol=(chan[i].vol*MIN(chan[i].macroVolMul,chan[i].std.vol.val))/chan[i].macroVolMul;
      }
      if (chan[i].std.duty.had) {
        if (globalADPCMAVolume!=(chan[i].std.duty.val&0x3f)) {
          globalADPCMAVolume=chan[i].std.duty.val&0x3f;
          immWrite(0x101,globalADPCMAVolume);
        }
      }
      if (chan[i].std.panL.had) {
        chan[i].pan=chan[i].std.panL.val&3;
      }
      if (chan[i].std.phaseReset.had) {
        if ((chan[i].std.phaseReset.val==1) && chan[i].active) {
          chan[i].keyOn=true;
        }
      }
      if (!isMuted[i] && (chan[i].std.vol.had || chan[i].std.panL.had)) {
        immWrite(0x108+(i-adpcmAChanOffs),isMuted[i]?0:((chan[i].pan<<6)|chan[i].outVol));
      }
    }
    if (chan[i].keyOff) {
      writeADPCMAOff|=(1<<(i-adpcmAChanOffs));
      chan[i].keyOff=false;
    }
    if (chan[i].keyOn) {
      if (chan[i].sample>=0 && chan[i].sample<parent->song.sampleLen) {
        writeADPCMAOn|=(1<<(i-adpcmAChanOffs));
      }
      chan[i].keyOn=false;
    }
  }
  // ADPCM-B
  if (chan[adpcmBChanOffs].furnacePCM) {
    chan[adpcmBChanOffs].std.next();

    if (chan[adpcmBChanOffs].std.vol.had) {
      chan[adpcmBChanOffs].outVol=(chan[adpcmBChanOffs].vol*MIN(chan[adpcmBChanOffs].macroVolMul,chan[adpcmBChanOffs].std.vol.val))/chan[adpcmBChanOffs].macroVolMul;
      immWrite(0x1b,chan[adpcmBChanOffs].outVol);
    }

    if (chan[adpcmBChanOffs].std.arp.had) {
      if (!chan[adpcmBChanOffs].inPorta) {
        chan[adpcmBChanOffs].baseFreq=NOTE_ADPCMB(parent->calcArp(chan[adpcmBChanOffs].note,chan[adpcmBChanOffs].std.arp.val));
      }
      chan[adpcmBChanOffs].freqChanged=true;
    }
    if (chan[adpcmBChanOffs].std.panL.had) {
      if (chan[adpcmBChanOffs].pan!=(chan[adpcmBChanOffs].std.panL.val&3)) {
        chan[adpcmBChanOffs].pan=chan[adpcmBChanOffs].std.panL.val&3;
        if (!isMuted[adpcmBChanOffs]) {
          immWrite(0x11,(isMuted[adpcmBChanOffs]?0:(chan[adpcmBChanOffs].pan<<6)));
        }
      }
    }
    if (chan[adpcmBChanOffs].std.phaseReset.had) {
      if ((chan[adpcmBChanOffs].std.phaseReset.val==1) && chan[adpcmBChanOffs].active) {
        chan[adpcmBChanOffs].keyOn=true;
      }
    }
  }
  if (chan[adpcmBChanOffs].freqChanged || chan[adpcmBChanOffs].keyOn || chan[adpcmBChanOffs].keyOff) {
    if (chan[adpcmBChanOffs].furnacePCM) {
      if (chan[adpcmBChanOffs].sample>=0 && chan[adpcmBChanOffs].sample<parent->song.sampleLen) {
        double off=65535.0*(double)(parent->getSample(chan[adpcmBChanOffs].sample)->centerRate)/8363.0;
        chan[adpcmBChanOffs].freq=parent->calcFreq(chan[adpcmBChanOffs].baseFreq,chan[adpcmBChanOffs].pitch,false,4,chan[adpcmBChanOffs].pitch2,(double)chipClock/144,off);
      } else {
        chan[adpcmBChanOffs].freq=0;
      }
      immWrite(0x19,chan[adpcmBChanOffs].freq&0xff);
      immWrite(0x1a,(chan[adpcmBChanOffs].freq>>8)&0xff);
    }
    if (chan[adpcmBChanOffs].keyOn || chan[adpcmBChanOffs].keyOff) {
      immWrite(0x10,0x01); // reset
      if (chan[adpcmBChanOffs].active && chan[adpcmBChanOffs].keyOn && !chan[adpcmBChanOffs].keyOff) {
        if (chan[adpcmBChanOffs].sample>=0 && chan[adpcmBChanOffs].sample<parent->song.sampleLen) {
          DivSample* s=parent->getSample(chan[adpcmBChanOffs].sample);
          immWrite(0x10,(s->isLoopable())?0x90:0x80); // start/repeat
        }
      }
      chan[adpcmBChanOffs].keyOn=false;
      chan[adpcmBChanOffs].keyOff=false;
    }
    chan[adpcmBChanOffs].freqChanged=false;
  }

  if (writeADPCMAOff) {
    immWrite(0x100,0x80|writeADPCMAOff);
    writeADPCMAOff=0;
  }

  if (writeADPCMAOn) {
    immWrite(0x100,writeADPCMAOn);
    writeADPCMAOn=0;
  }

  // PSG
  ay->tick(sysTick);
  ay->flushWrites();
  for (DivRegWrite& i: ay->getRegisterWrites()) {
    immWrite(i.addr&15,i.val);
  }
  ay->getRegisterWrites().clear();
}

int DivPlatformYM2610::dispatch(DivCommand c) {
  if (c.chan>=psgChanOffs && c.chan<7) {
    c.chan-=psgChanOffs;
    return ay->dispatch(c);
  }
  switch (c.cmd) {
    case DIV_CMD_NOTE_ON: {
      if (c.chan>=adpcmBChanOffs) { // ADPCM-B
        DivInstrument* ins=parent->getIns(chan[c.chan].ins,DIV_INS_FM);
        chan[c.chan].macroVolMul=(ins->type==DIV_INS_AMIGA)?64:255;
        if (ins->type==DIV_INS_AMIGA || ins->type==DIV_INS_ADPCMB) {
          chan[c.chan].furnacePCM=true;
        } else {
          chan[c.chan].furnacePCM=false;
        }
        if (skipRegisterWrites) break;
        if (chan[c.chan].furnacePCM) {
          chan[c.chan].macroInit(ins);
          if (!chan[c.chan].std.vol.will) {
            chan[c.chan].outVol=chan[c.chan].vol;
            immWrite(0x1b,chan[c.chan].outVol);
          }
          chan[c.chan].sample=ins->amiga.getSample(c.value);
          if (chan[c.chan].sample>=0 && chan[c.chan].sample<parent->song.sampleLen) {
            DivSample* s=parent->getSample(chan[c.chan].sample);
<<<<<<< HEAD
            immWrite(0x12,(s->offB>>8)&0xff);
            immWrite(0x13,s->offB>>16);
            int end=((s->offB+s->lengthB+0xff)&~0xff)-1;
=======
            immWrite(0x12,(sampleOffB[chan[c.chan].sample]>>8)&0xff);
            immWrite(0x13,sampleOffB[chan[c.chan].sample]>>16);
            int end=sampleOffB[chan[c.chan].sample]+s->lengthB-1;
>>>>>>> e5b37db5
            immWrite(0x14,(end>>8)&0xff);
            immWrite(0x15,end>>16);
            immWrite(0x11,isMuted[c.chan]?0:(chan[c.chan].pan<<6));
            if (c.value!=DIV_NOTE_NULL) {
              chan[c.chan].note=c.value;
              chan[c.chan].baseFreq=NOTE_ADPCMB(chan[c.chan].note);
              chan[c.chan].freqChanged=true;
            }
            chan[c.chan].active=true;
            chan[c.chan].keyOn=true;
          } else {
            immWrite(0x10,0x01); // reset
            immWrite(0x12,0);
            immWrite(0x13,0);
            immWrite(0x14,0);
            immWrite(0x15,0);
            break;
          }
        } else {
          chan[c.chan].sample=-1;
          chan[c.chan].macroInit(NULL);
          chan[c.chan].outVol=chan[c.chan].vol;
          if ((12*sampleBank+c.value%12)>=parent->song.sampleLen) {
            break;
          }
          chan[c.chan].sample=12*sampleBank+c.value%12;
          if (chan[c.chan].sample>=0 && chan[c.chan].sample<parent->song.sampleLen) {
            DivSample* s=parent->getSample(12*sampleBank+c.value%12);
            immWrite(0x12,(sampleOffB[chan[c.chan].sample]>>8)&0xff);
            immWrite(0x13,sampleOffB[chan[c.chan].sample]>>16);
            int end=sampleOffB[chan[c.chan].sample]+s->lengthB-1;
            immWrite(0x14,(end>>8)&0xff);
            immWrite(0x15,end>>16);
            immWrite(0x11,isMuted[c.chan]?0:(chan[c.chan].pan<<6));
            int freq=(65536.0*(double)s->rate)/((double)chipClock/144.0);
            immWrite(0x19,freq&0xff);
            immWrite(0x1a,(freq>>8)&0xff);
            immWrite(0x1b,chan[c.chan].outVol);
            chan[c.chan].active=true;
            chan[c.chan].keyOn=true;
            } else {
              immWrite(0x10,0x01); // reset
              immWrite(0x12,0);
              immWrite(0x13,0);
              immWrite(0x14,0);
              immWrite(0x15,0);
              break;
            }
        }
        break;
      }
      if (c.chan>=adpcmAChanOffs) { // ADPCM-A
        DivInstrument* ins=parent->getIns(chan[c.chan].ins,DIV_INS_FM);
        chan[c.chan].macroVolMul=(ins->type==DIV_INS_AMIGA)?64:31;
        if (!parent->song.disableSampleMacro && (ins->type==DIV_INS_AMIGA || ins->type==DIV_INS_ADPCMA)) {
          chan[c.chan].furnacePCM=true;
        } else {
          chan[c.chan].furnacePCM=false;
        }
        if (skipRegisterWrites) break;
        if (chan[c.chan].furnacePCM) {
          chan[c.chan].macroInit(ins);
          if (!chan[c.chan].std.vol.will) {
            chan[c.chan].outVol=chan[c.chan].vol;
          }
          chan[c.chan].sample=ins->amiga.getSample(c.value);
          if (chan[c.chan].sample>=0 && chan[c.chan].sample<parent->song.sampleLen) {
            DivSample* s=parent->getSample(chan[c.chan].sample);
            immWrite(0x110+c.chan-adpcmAChanOffs,(sampleOffA[chan[c.chan].sample]>>8)&0xff);
            immWrite(0x118+c.chan-adpcmAChanOffs,sampleOffA[chan[c.chan].sample]>>16);
            int end=sampleOffA[chan[c.chan].sample]+s->lengthA-1;
            immWrite(0x120+c.chan-adpcmAChanOffs,(end>>8)&0xff);
            immWrite(0x128+c.chan-adpcmAChanOffs,end>>16);
            immWrite(0x108+c.chan-adpcmAChanOffs,isMuted[c.chan]?0:((chan[c.chan].pan<<6)|chan[c.chan].outVol));
            if (c.value!=DIV_NOTE_NULL) {
              chan[c.chan].note=c.value;
              chan[c.chan].baseFreq=NOTE_ADPCMB(chan[c.chan].note);
              chan[c.chan].freqChanged=true;
            }
            chan[c.chan].active=true;
            chan[c.chan].keyOn=true;
          } else {
            writeADPCMAOff|=(1<<(c.chan-adpcmAChanOffs));
            immWrite(0x110+c.chan-adpcmAChanOffs,0);
            immWrite(0x118+c.chan-adpcmAChanOffs,0);
            immWrite(0x120+c.chan-adpcmAChanOffs,0);
            immWrite(0x128+c.chan-adpcmAChanOffs,0);
            break;
          }
        } else {
          chan[c.chan].sample=-1;
          chan[c.chan].macroInit(NULL);
          chan[c.chan].outVol=chan[c.chan].vol;
          if ((12*sampleBank+c.value%12)>=parent->song.sampleLen) {
            break;
          }
          chan[c.chan].sample=12*sampleBank+c.value%12;
          if (chan[c.chan].sample>=0 && chan[c.chan].sample<parent->song.sampleLen) {
            DivSample* s=parent->getSample(12*sampleBank+c.value%12);
            immWrite(0x110+c.chan-adpcmAChanOffs,(sampleOffA[chan[c.chan].sample]>>8)&0xff);
            immWrite(0x118+c.chan-adpcmAChanOffs,sampleOffA[chan[c.chan].sample]>>16);
            int end=sampleOffA[chan[c.chan].sample]+s->lengthA-1;
            immWrite(0x120+c.chan-adpcmAChanOffs,(end>>8)&0xff);
            immWrite(0x128+c.chan-adpcmAChanOffs,end>>16);
            immWrite(0x108+c.chan-adpcmAChanOffs,isMuted[c.chan]?0:((chan[c.chan].pan<<6)|chan[c.chan].outVol));
            chan[c.chan].active=true;
            chan[c.chan].keyOn=true;
          } else {
            writeADPCMAOff|=(1<<(c.chan-adpcmAChanOffs));
            immWrite(0x110+c.chan-adpcmAChanOffs,0);
            immWrite(0x118+c.chan-adpcmAChanOffs,0);
            immWrite(0x120+c.chan-adpcmAChanOffs,0);
            immWrite(0x128+c.chan-adpcmAChanOffs,0);
            break;
          }
        }
        break;
      }
      DivInstrument* ins=parent->getIns(chan[c.chan].ins,DIV_INS_FM);
      chan[c.chan].macroInit(ins);
      if (c.chan<psgChanOffs) {
        if (!chan[c.chan].std.vol.will) {
          chan[c.chan].outVol=chan[c.chan].vol;
        }
      }

      if (chan[c.chan].insChanged) {
        chan[c.chan].state=ins->fm;
        chan[c.chan].opMask=
          (chan[c.chan].state.op[0].enable?1:0)|
          (chan[c.chan].state.op[2].enable?2:0)|
          (chan[c.chan].state.op[1].enable?4:0)|
          (chan[c.chan].state.op[3].enable?8:0);
      }
      
      for (int i=0; i<4; i++) {
        unsigned short baseAddr=chanOffs[c.chan]|opOffs[i];
        DivInstrumentFM::Operator& op=chan[c.chan].state.op[i];
        if (KVS(c.chan,i)) {
          if (!chan[c.chan].active || chan[c.chan].insChanged) {
            rWrite(baseAddr+ADDR_TL,127-VOL_SCALE_LOG(127-op.tl,chan[c.chan].outVol&0x7f,127));
          }
        } else {
          if (chan[c.chan].insChanged) {
            rWrite(baseAddr+ADDR_TL,op.tl);
          }
        }
        if (chan[c.chan].insChanged) {
          rWrite(baseAddr+ADDR_MULT_DT,(op.mult&15)|(dtTable[op.dt&7]<<4));
          rWrite(baseAddr+ADDR_RS_AR,(op.ar&31)|(op.rs<<6));
          rWrite(baseAddr+ADDR_AM_DR,(op.dr&31)|(op.am<<7));
          rWrite(baseAddr+ADDR_DT2_D2R,op.d2r&31);
          rWrite(baseAddr+ADDR_SL_RR,(op.rr&15)|(op.sl<<4));
          rWrite(baseAddr+ADDR_SSG,op.ssgEnv&15);
        }
      }
      if (chan[c.chan].insChanged) {
        rWrite(chanOffs[c.chan]+ADDR_FB_ALG,(chan[c.chan].state.alg&7)|(chan[c.chan].state.fb<<3));
        rWrite(chanOffs[c.chan]+ADDR_LRAF,(isMuted[c.chan]?0:(chan[c.chan].pan<<6))|(chan[c.chan].state.fms&7)|((chan[c.chan].state.ams&3)<<4));
      }
      chan[c.chan].insChanged=false;

      if (c.value!=DIV_NOTE_NULL) {
        chan[c.chan].baseFreq=NOTE_FNUM_BLOCK(c.value,11);
        chan[c.chan].portaPause=false;
        chan[c.chan].freqChanged=true;
        chan[c.chan].note=c.value;
      }
      chan[c.chan].keyOn=true;
      chan[c.chan].active=true;
      break;
    }
    case DIV_CMD_NOTE_OFF:
      chan[c.chan].keyOff=true;
      chan[c.chan].keyOn=false;
      chan[c.chan].active=false;
      chan[c.chan].macroInit(NULL);
      break;
    case DIV_CMD_NOTE_OFF_ENV:
      chan[c.chan].keyOff=true;
      chan[c.chan].keyOn=false;
      chan[c.chan].active=false;
      chan[c.chan].std.release();
      break;
    case DIV_CMD_ENV_RELEASE:
      chan[c.chan].std.release();
      break;
    case DIV_CMD_VOLUME: {
      chan[c.chan].vol=c.value;
      if (!chan[c.chan].std.vol.has) {
        chan[c.chan].outVol=c.value;
      }
      if (c.chan>=adpcmBChanOffs) { // ADPCM-B
        immWrite(0x1b,chan[c.chan].outVol);
        break;
      }
      if (c.chan>=adpcmAChanOffs) { // ADPCM-A
        immWrite(0x108+(c.chan-adpcmAChanOffs),isMuted[c.chan]?0:((chan[c.chan].pan<<6)|chan[c.chan].outVol));
        break;
      }
      for (int i=0; i<4; i++) {
        unsigned short baseAddr=chanOffs[c.chan]|opOffs[i];
        DivInstrumentFM::Operator& op=chan[c.chan].state.op[i];
        if (KVS(c.chan,i)) {
          rWrite(baseAddr+ADDR_TL,127-VOL_SCALE_LOG(127-op.tl,chan[c.chan].outVol&0x7f,127));
        } else {
          rWrite(baseAddr+ADDR_TL,op.tl);
        }
      }
      break;
    }
    case DIV_CMD_ADPCMA_GLOBAL_VOLUME: {
      if (globalADPCMAVolume!=(c.value&0x3f)) {
        globalADPCMAVolume=c.value&0x3f;
        immWrite(0x101,globalADPCMAVolume&0x3f);
      }
      break;
    }
    case DIV_CMD_GET_VOLUME: {
      return chan[c.chan].vol;
      break;
    }
    case DIV_CMD_INSTRUMENT:
      if (chan[c.chan].ins!=c.value || c.value2==1) {
        chan[c.chan].insChanged=true;
      }
      chan[c.chan].ins=c.value;
      break;
    case DIV_CMD_PANNING: {
      if (c.value==0 && c.value2==0) {
        chan[c.chan].pan=3;
      } else {
        chan[c.chan].pan=(c.value2>0)|((c.value>0)<<1);
      }
      if (c.chan>=adpcmBChanOffs) {
        immWrite(0x11,isMuted[c.chan]?0:(chan[c.chan].pan<<6));
        break;
      }
      if (c.chan>=adpcmAChanOffs) {
        immWrite(0x108+(c.chan-adpcmAChanOffs),isMuted[c.chan]?0:((chan[c.chan].pan<<6)|chan[c.chan].outVol));
        break;
      }
      rWrite(chanOffs[c.chan]+ADDR_LRAF,(isMuted[c.chan]?0:(chan[c.chan].pan<<6))|(chan[c.chan].state.fms&7)|((chan[c.chan].state.ams&3)<<4));
      break;
    }
    case DIV_CMD_PITCH: {
      if (c.chan==adpcmBChanOffs && !chan[c.chan].furnacePCM) break;
      chan[c.chan].pitch=c.value;
      chan[c.chan].freqChanged=true;
      break;
    }
    case DIV_CMD_NOTE_PORTA: {
      if (c.chan>=psgChanOffs || parent->song.linearPitch==2) { // PSG, ADPCM-B
        int destFreq=NOTE_OPNB(c.chan,c.value2);
        bool return2=false;
        if (destFreq>chan[c.chan].baseFreq) {
          chan[c.chan].baseFreq+=c.value;
          if (chan[c.chan].baseFreq>=destFreq) {
            chan[c.chan].baseFreq=destFreq;
            return2=true;
          }
        } else {
          chan[c.chan].baseFreq-=c.value;
          if (chan[c.chan].baseFreq<=destFreq) {
            chan[c.chan].baseFreq=destFreq;
            return2=true;
          }
        }
        chan[c.chan].freqChanged=true;
        if (return2) {
          chan[c.chan].inPorta=false;
          return 2;
        }
        break;
      }
      PLEASE_HELP_ME(chan[c.chan]);
      break;
    }
    case DIV_CMD_SAMPLE_BANK:
      sampleBank=c.value;
      if (sampleBank>(parent->song.sample.size()/12)) {
        sampleBank=parent->song.sample.size()/12;
      }
      iface.sampleBank=sampleBank;
      break;
    case DIV_CMD_LEGATO: {
      if (c.chan==adpcmBChanOffs && !chan[c.chan].furnacePCM) break;
      chan[c.chan].baseFreq=NOTE_OPNB(c.chan,c.value);
      chan[c.chan].freqChanged=true;
      break;
    }
    case DIV_CMD_FM_EXTCH: {
      if (extSys) {
        extMode=c.value;
        immWrite(0x27,extMode?0x40:0);
      }
      break;
    }
    case DIV_CMD_FM_LFO: {
      rWrite(0x22,(c.value&7)|((c.value>>4)<<3));
      break;
    }
    case DIV_CMD_FM_FB: {
      if (c.chan>=psgChanOffs) break;
      chan[c.chan].state.fb=c.value&7;
      rWrite(chanOffs[c.chan]+ADDR_FB_ALG,(chan[c.chan].state.alg&7)|(chan[c.chan].state.fb<<3));
      break;
    }
    case DIV_CMD_FM_MULT: {
      if (c.chan>=psgChanOffs) break;
      unsigned short baseAddr=chanOffs[c.chan]|opOffs[orderedOps[c.value]];
      DivInstrumentFM::Operator& op=chan[c.chan].state.op[orderedOps[c.value]];
      op.mult=c.value2&15;
      rWrite(baseAddr+ADDR_MULT_DT,(op.mult&15)|(dtTable[op.dt&7]<<4));
      break;
    }
    case DIV_CMD_FM_TL: {
      if (c.chan>=psgChanOffs) break;
      unsigned short baseAddr=chanOffs[c.chan]|opOffs[orderedOps[c.value]];
      DivInstrumentFM::Operator& op=chan[c.chan].state.op[orderedOps[c.value]];
      op.tl=c.value2;
      if (KVS(c.chan,c.value)) {
        rWrite(baseAddr+ADDR_TL,127-VOL_SCALE_LOG(127-op.tl,chan[c.chan].outVol&0x7f,127));
      } else {
        rWrite(baseAddr+ADDR_TL,op.tl);
      }
      break;
    }
    case DIV_CMD_FM_AR: {
      if (c.chan>=psgChanOffs) break;
      if (c.value<0)  {
        for (int i=0; i<4; i++) {
          DivInstrumentFM::Operator& op=chan[c.chan].state.op[i];
          op.ar=c.value2&31;
          unsigned short baseAddr=chanOffs[c.chan]|opOffs[i];
          rWrite(baseAddr+ADDR_RS_AR,(op.ar&31)|(op.rs<<6));
        }
      } else {
        DivInstrumentFM::Operator& op=chan[c.chan].state.op[orderedOps[c.value]];
        op.ar=c.value2&31;
        unsigned short baseAddr=chanOffs[c.chan]|opOffs[orderedOps[c.value]];
        rWrite(baseAddr+ADDR_RS_AR,(op.ar&31)|(op.rs<<6));
      }
      break;
    }
    case DIV_CMD_FM_RS: {
      if (c.value<0)  {
        for (int i=0; i<4; i++) {
          DivInstrumentFM::Operator& op=chan[c.chan].state.op[i];
          op.rs=c.value2&3;
          unsigned short baseAddr=chanOffs[c.chan]|opOffs[i];
          rWrite(baseAddr+ADDR_RS_AR,(op.ar&31)|(op.rs<<6));
        }
      } else if (c.value<4) {
        DivInstrumentFM::Operator& op=chan[c.chan].state.op[orderedOps[c.value]];
        op.rs=c.value2&3;
        unsigned short baseAddr=chanOffs[c.chan]|opOffs[orderedOps[c.value]];
        rWrite(baseAddr+ADDR_RS_AR,(op.ar&31)|(op.rs<<6));
      }
      break;
    }
    case DIV_CMD_FM_AM: {
      if (c.value<0)  {
        for (int i=0; i<4; i++) {
          DivInstrumentFM::Operator& op=chan[c.chan].state.op[i];
          op.am=c.value2&1;
          unsigned short baseAddr=chanOffs[c.chan]|opOffs[i];
          rWrite(baseAddr+ADDR_AM_DR,(op.dr&31)|(op.am<<7));
        }
      } else if (c.value<4) {
        DivInstrumentFM::Operator& op=chan[c.chan].state.op[orderedOps[c.value]];
        op.am=c.value2&1;
        unsigned short baseAddr=chanOffs[c.chan]|opOffs[orderedOps[c.value]];
        rWrite(baseAddr+ADDR_AM_DR,(op.dr&31)|(op.am<<7));
      }
      break;
    }
    case DIV_CMD_FM_DR: {
      if (c.value<0)  {
        for (int i=0; i<4; i++) {
          DivInstrumentFM::Operator& op=chan[c.chan].state.op[i];
          op.dr=c.value2&31;
          unsigned short baseAddr=chanOffs[c.chan]|opOffs[i];
          rWrite(baseAddr+ADDR_AM_DR,(op.dr&31)|(op.am<<7));
        }
      } else if (c.value<4) {
        DivInstrumentFM::Operator& op=chan[c.chan].state.op[orderedOps[c.value]];
        op.dr=c.value2&31;
        unsigned short baseAddr=chanOffs[c.chan]|opOffs[orderedOps[c.value]];
        rWrite(baseAddr+ADDR_AM_DR,(op.dr&31)|(op.am<<7));
      }
      break;
    }
    case DIV_CMD_FM_SL: {
      if (c.value<0)  {
        for (int i=0; i<4; i++) {
          DivInstrumentFM::Operator& op=chan[c.chan].state.op[i];
          op.sl=c.value2&15;
          unsigned short baseAddr=chanOffs[c.chan]|opOffs[i];
          rWrite(baseAddr+ADDR_SL_RR,(op.rr&15)|(op.sl<<4));
        }
      } else if (c.value<4) {
        DivInstrumentFM::Operator& op=chan[c.chan].state.op[orderedOps[c.value]];
        op.sl=c.value2&15;
        unsigned short baseAddr=chanOffs[c.chan]|opOffs[orderedOps[c.value]];
        rWrite(baseAddr+ADDR_SL_RR,(op.rr&15)|(op.sl<<4));
      }
      break;
    }
    case DIV_CMD_FM_RR: {
      if (c.value<0)  {
        for (int i=0; i<4; i++) {
          DivInstrumentFM::Operator& op=chan[c.chan].state.op[i];
          op.rr=c.value2&15;
          unsigned short baseAddr=chanOffs[c.chan]|opOffs[i];
          rWrite(baseAddr+ADDR_SL_RR,(op.rr&15)|(op.sl<<4));
        }
      } else if (c.value<4) {
        DivInstrumentFM::Operator& op=chan[c.chan].state.op[orderedOps[c.value]];
        op.rr=c.value2&15;
        unsigned short baseAddr=chanOffs[c.chan]|opOffs[orderedOps[c.value]];
        rWrite(baseAddr+ADDR_SL_RR,(op.rr&15)|(op.sl<<4));
      }
      break;
    }
    case DIV_CMD_FM_D2R: {
      if (c.value<0)  {
        for (int i=0; i<4; i++) {
          DivInstrumentFM::Operator& op=chan[c.chan].state.op[i];
          op.d2r=c.value2&31;
          unsigned short baseAddr=chanOffs[c.chan]|opOffs[i];
          rWrite(baseAddr+ADDR_DT2_D2R,op.d2r&31);
        }
      } else if (c.value<4) {
        DivInstrumentFM::Operator& op=chan[c.chan].state.op[orderedOps[c.value]];
        op.d2r=c.value2&31;
        unsigned short baseAddr=chanOffs[c.chan]|opOffs[orderedOps[c.value]];
        rWrite(baseAddr+ADDR_DT2_D2R,op.d2r&31);
      }
      break;
    }
    case DIV_CMD_FM_DT: {
      if (c.value<0)  {
        for (int i=0; i<4; i++) {
          DivInstrumentFM::Operator& op=chan[c.chan].state.op[i];
          op.dt=c.value&7;
          unsigned short baseAddr=chanOffs[c.chan]|opOffs[i];
          rWrite(baseAddr+ADDR_MULT_DT,(op.mult&15)|(dtTable[op.dt&7]<<4));
        }
      } else if (c.value<4) {
        DivInstrumentFM::Operator& op=chan[c.chan].state.op[orderedOps[c.value]];
        op.dt=c.value2&7;
        unsigned short baseAddr=chanOffs[c.chan]|opOffs[orderedOps[c.value]];
        rWrite(baseAddr+ADDR_MULT_DT,(op.mult&15)|(dtTable[op.dt&7]<<4));
      }
      break;
    }
    case DIV_CMD_FM_SSG: {
      if (c.value<0)  {
        for (int i=0; i<4; i++) {
          DivInstrumentFM::Operator& op=chan[c.chan].state.op[i];
          op.ssgEnv=8^(c.value2&15);
          unsigned short baseAddr=chanOffs[c.chan]|opOffs[i];
          rWrite(baseAddr+ADDR_SSG,op.ssgEnv&15);
        }
      } else if (c.value<4) {
        DivInstrumentFM::Operator& op=chan[c.chan].state.op[orderedOps[c.value]];
        op.ssgEnv=8^(c.value2&15);
        unsigned short baseAddr=chanOffs[c.chan]|opOffs[orderedOps[c.value]];
        rWrite(baseAddr+ADDR_SSG,op.ssgEnv&15);
      }
      break;
    }
    case DIV_CMD_FM_HARD_RESET:
      chan[c.chan].hardReset=c.value;
      break;
    case DIV_ALWAYS_SET_VOLUME:
      return 0;
      break;
    case DIV_CMD_GET_VOLMAX:
      if (c.chan>=adpcmBChanOffs) return 255;
      if (c.chan>=adpcmAChanOffs) return 31;
      if (c.chan>=psgChanOffs) return 15;
      return 127;
      break;
    case DIV_CMD_PRE_PORTA:
      if (c.chan>=psgChanOffs) {
        if (chan[c.chan].active && c.value2) {
          if (parent->song.resetMacroOnPorta) chan[c.chan].macroInit(parent->getIns(chan[c.chan].ins,DIV_INS_FM));
        }
      }
      chan[c.chan].inPorta=c.value;
      break;
    case DIV_CMD_PRE_NOTE:
      break;
    default:
      //printf("WARNING: unimplemented command %d\n",c.cmd);
      break;
  }
  return 1;
}

void DivPlatformYM2610::muteChannel(int ch, bool mute) {
  isMuted[ch]=mute;
  if (ch>=psgChanOffs) { // PSG
    DivPlatformYM2610Base::muteChannel(ch,mute);
    return;
  }
  // FM
  rWrite(chanOffs[ch]+ADDR_LRAF,(isMuted[ch]?0:(chan[ch].pan<<6))|(chan[ch].state.fms&7)|((chan[ch].state.ams&3)<<4));
}

void DivPlatformYM2610::forceIns() {
  for (int i=0; i<psgChanOffs; i++) {
    for (int j=0; j<4; j++) {
      unsigned short baseAddr=chanOffs[i]|opOffs[j];
      DivInstrumentFM::Operator& op=chan[i].state.op[j];
      if (KVS(i,j)) {
        rWrite(baseAddr+ADDR_TL,127-VOL_SCALE_LOG(127-op.tl,chan[i].outVol&0x7f,127));
      } else {
        rWrite(baseAddr+ADDR_TL,op.tl);
      }
      rWrite(baseAddr+ADDR_MULT_DT,(op.mult&15)|(dtTable[op.dt&7]<<4));
      rWrite(baseAddr+ADDR_RS_AR,(op.ar&31)|(op.rs<<6));
      rWrite(baseAddr+ADDR_AM_DR,(op.dr&31)|(op.am<<7));
      rWrite(baseAddr+ADDR_DT2_D2R,op.d2r&31);
      rWrite(baseAddr+ADDR_SL_RR,(op.rr&15)|(op.sl<<4));
      rWrite(baseAddr+ADDR_SSG,op.ssgEnv&15);
    }
    rWrite(chanOffs[i]+ADDR_FB_ALG,(chan[i].state.alg&7)|(chan[i].state.fb<<3));
    rWrite(chanOffs[i]+ADDR_LRAF,(isMuted[i]?0:(chan[i].pan<<6))|(chan[i].state.fms&7)|((chan[i].state.ams&3)<<4));
    if (chan[i].active) {
      chan[i].keyOn=true;
      chan[i].freqChanged=true;
    }
  }
  for (int i=adpcmAChanOffs; i<=adpcmBChanOffs; i++) {
    chan[i].insChanged=true;
  }
  
  ay->forceIns();
  ay->flushWrites();
  for (DivRegWrite& i: ay->getRegisterWrites()) {
    immWrite(i.addr&15,i.val);
  }
  ay->getRegisterWrites().clear();
}

void* DivPlatformYM2610::getChanState(int ch) {
  return &chan[ch];
}

DivMacroInt* DivPlatformYM2610::getChanMacroInt(int ch) {
  if (ch>=psgChanOffs && ch<adpcmAChanOffs) return ay->getChanMacroInt(ch-psgChanOffs);
  return &chan[ch].std;
}

DivDispatchOscBuffer* DivPlatformYM2610::getOscBuffer(int ch) {
  return oscBuf[ch];
}

unsigned char* DivPlatformYM2610::getRegisterPool() {
  return regPool;
}

int DivPlatformYM2610::getRegisterPoolSize() {
  return 512;
}

void DivPlatformYM2610::poke(unsigned int addr, unsigned short val) {
  immWrite(addr,val);
}

void DivPlatformYM2610::poke(std::vector<DivRegWrite>& wlist) {
  for (DivRegWrite& i: wlist) immWrite(i.addr,i.val);
}

void DivPlatformYM2610::reset() {
  while (!writes.empty()) writes.pop_front();
  memset(regPool,0,512);
  if (dumpWrites) {
    addWrite(0xffffffff,0);
  }
  fm->reset();
  for (int i=0; i<14; i++) {
    chan[i]=DivPlatformYM2610::Channel();
    chan[i].std.setEngine(parent);
  }
  for (int i=0; i<psgChanOffs; i++) {
    chan[i].vol=0x7f;
    chan[i].outVol=0x7f;
  }
  for (int i=psgChanOffs; i<adpcmAChanOffs; i++) {
    chan[i].vol=0x0f;
    chan[i].outVol=0x0f;
  }
  for (int i=adpcmAChanOffs; i<adpcmBChanOffs; i++) {
    chan[i].vol=0x1f;
    chan[i].outVol=0x1f;
  }
  chan[adpcmBChanOffs].vol=0xff;
  chan[adpcmBChanOffs].outVol=0xff;

  for (int i=0; i<512; i++) {
    oldWrites[i]=-1;
    pendingWrites[i]=-1;
  }

  lastBusy=60;
  sampleBank=0;
  DivPlatformYM2610Base::reset();

  delay=0;

  extMode=false;

  // LFO
  immWrite(0x22,0x08);

  // PCM volume
  immWrite(0x101,globalADPCMAVolume); // A
  immWrite(0x1b,0xff); // B
}

bool DivPlatformYM2610::isStereo() {
  return true;
}

bool DivPlatformYM2610::keyOffAffectsArp(int ch) {
  return (ch>=psgChanOffs);
}

void DivPlatformYM2610::notifyInsChange(int ins) {
  for (int i=0; i<chanNum; i++) {
    if (chan[i].ins==ins) {
      chan[i].insChanged=true;
    }
  }
  ay->notifyInsChange(ins);
}

void DivPlatformYM2610::notifyInsDeletion(void* ins) {
  ay->notifyInsDeletion(ins);
}

void DivPlatformYM2610::setSkipRegisterWrites(bool value) {
  DivDispatch::setSkipRegisterWrites(value);
  ay->setSkipRegisterWrites(value);
}

int DivPlatformYM2610::init(DivEngine* p, int channels, int sugRate, unsigned int flags) {
  DivPlatformYM2610Base::init(p, channels, sugRate, flags);
  reset();
  return 14;
}

void DivPlatformYM2610::quit() {
  delete fm;
  DivPlatformYM2610Base::quit();
}

DivPlatformYM2610::~DivPlatformYM2610() {
}<|MERGE_RESOLUTION|>--- conflicted
+++ resolved
@@ -623,15 +623,9 @@
           chan[c.chan].sample=ins->amiga.getSample(c.value);
           if (chan[c.chan].sample>=0 && chan[c.chan].sample<parent->song.sampleLen) {
             DivSample* s=parent->getSample(chan[c.chan].sample);
-<<<<<<< HEAD
-            immWrite(0x12,(s->offB>>8)&0xff);
-            immWrite(0x13,s->offB>>16);
-            int end=((s->offB+s->lengthB+0xff)&~0xff)-1;
-=======
             immWrite(0x12,(sampleOffB[chan[c.chan].sample]>>8)&0xff);
             immWrite(0x13,sampleOffB[chan[c.chan].sample]>>16);
-            int end=sampleOffB[chan[c.chan].sample]+s->lengthB-1;
->>>>>>> e5b37db5
+            int end=((sampleOffB[chan[c.chan].sample]+s->lengthB+0xff)&~0xff)-1;
             immWrite(0x14,(end>>8)&0xff);
             immWrite(0x15,end>>16);
             immWrite(0x11,isMuted[c.chan]?0:(chan[c.chan].pan<<6));
@@ -662,7 +656,7 @@
             DivSample* s=parent->getSample(12*sampleBank+c.value%12);
             immWrite(0x12,(sampleOffB[chan[c.chan].sample]>>8)&0xff);
             immWrite(0x13,sampleOffB[chan[c.chan].sample]>>16);
-            int end=sampleOffB[chan[c.chan].sample]+s->lengthB-1;
+            int end=((sampleOffB[chan[c.chan].sample]+s->lengthB+0xff)&~0xff)-1;
             immWrite(0x14,(end>>8)&0xff);
             immWrite(0x15,end>>16);
             immWrite(0x11,isMuted[c.chan]?0:(chan[c.chan].pan<<6));
@@ -702,7 +696,7 @@
             DivSample* s=parent->getSample(chan[c.chan].sample);
             immWrite(0x110+c.chan-adpcmAChanOffs,(sampleOffA[chan[c.chan].sample]>>8)&0xff);
             immWrite(0x118+c.chan-adpcmAChanOffs,sampleOffA[chan[c.chan].sample]>>16);
-            int end=sampleOffA[chan[c.chan].sample]+s->lengthA-1;
+            int end=((sampleOffA[chan[c.chan].sample]+s->lengthA+0xff)&~0xff)-1;
             immWrite(0x120+c.chan-adpcmAChanOffs,(end>>8)&0xff);
             immWrite(0x128+c.chan-adpcmAChanOffs,end>>16);
             immWrite(0x108+c.chan-adpcmAChanOffs,isMuted[c.chan]?0:((chan[c.chan].pan<<6)|chan[c.chan].outVol));
@@ -733,7 +727,7 @@
             DivSample* s=parent->getSample(12*sampleBank+c.value%12);
             immWrite(0x110+c.chan-adpcmAChanOffs,(sampleOffA[chan[c.chan].sample]>>8)&0xff);
             immWrite(0x118+c.chan-adpcmAChanOffs,sampleOffA[chan[c.chan].sample]>>16);
-            int end=sampleOffA[chan[c.chan].sample]+s->lengthA-1;
+            int end=((sampleOffA[chan[c.chan].sample]+s->lengthA+0xff)&~0xff)-1;
             immWrite(0x120+c.chan-adpcmAChanOffs,(end>>8)&0xff);
             immWrite(0x128+c.chan-adpcmAChanOffs,end>>16);
             immWrite(0x108+c.chan-adpcmAChanOffs,isMuted[c.chan]?0:((chan[c.chan].pan<<6)|chan[c.chan].outVol));
