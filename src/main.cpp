--- conflicted
+++ resolved
@@ -170,11 +170,8 @@
   printf("- NSFPlay by Brad Smith and Brezza (unknown open-source license)\n");
   printf("- reSID by Dag Lem (GPLv2)\n");
   printf("- Stella by Stella Team (GPLv2)\n");
-<<<<<<< HEAD
   printf("- Midifile by Craig Sapp (BSD 2-clause)\n");
-=======
   printf("- vgsound_emu (first version) by cam900 (BSD 3-clause)\n");
->>>>>>> a8a38dce
   return TA_PARAM_QUIT;
 }
 
