# systems

this is a list of systems that Furnace supports, including each system's effects.

- [Sega Genesis/Mega Drive](genesis.md)
- [Sega Master System](sms.md)
- [Yamaha OPLL](opll.md)
- [Game Boy](game-boy.md)
- [PC Engine/TurboGrafx-16](pce.md)
- [NES](nes.md)
- [Commodore 64](c64.md)
- [Arcade (YM2151/PCM)](arcade.md)
- [Neo Geo/YM2610](ym2610.md)
- [Taito Arcade/YM2610B](ym2610b.md)
- [AY-3-8910](ay8910.md)
- [Amiga](amiga.md)
- [Yamaha YM2612 standalone](ym2612.md)
- [Yamaha YM2151 standalone](ym2151.md)
- [SegaPCM](segapcm.md)
- [Atari 2600](tia.md)
- [Philips SAA1099](saa1099.md)
- [Microchip AY8930](ay8930.md)
- [VERA](vera.md)
- [Seta/Allumer X1-010](x1-010.md)
- [WonderSwan](wonderswan.md)
- [Bubble System WSG](bubblesystem.md)
<<<<<<< HEAD
- [Namco 163](n163.md)
=======
- [Yamaha OPL](opl.md)
- [PC Speaker](pcspkr.md)
- [Commodore PET](pet.md)
>>>>>>> 705ba427

Furnace also reads .dmf files with the [Yamaha YMU759](ymu759.md) system, but...<|MERGE_RESOLUTION|>--- conflicted
+++ resolved
@@ -24,12 +24,9 @@
 - [Seta/Allumer X1-010](x1-010.md)
 - [WonderSwan](wonderswan.md)
 - [Bubble System WSG](bubblesystem.md)
-<<<<<<< HEAD
 - [Namco 163](n163.md)
-=======
 - [Yamaha OPL](opl.md)
 - [PC Speaker](pcspkr.md)
 - [Commodore PET](pet.md)
->>>>>>> 705ba427
 
 Furnace also reads .dmf files with the [Yamaha YMU759](ymu759.md) system, but...