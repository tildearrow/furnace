--- conflicted
+++ resolved
@@ -234,13 +234,8 @@
      |   - 0xce: Namco C140 - 24 channels
      |   - 0xcf: Namco C219 - 16 channels
      |   - 0xd0: Namco C352 - 32 channels (UNAVAILABLE)
-<<<<<<< HEAD
      |   - 0xd1: ESFM - 18 channels
-     |   - 0xd2: Ensoniq ES5503 - 32 channels
-=======
-     |   - 0xd1: ESFM - 18 channels (UNAVAILABLE)
-     |   - 0xd2: Ensoniq ES5503 (hard pan) - 32 channels (UNAVAILABLE)
->>>>>>> 4e2ec442
+     |   - 0xd2: Ensoniq ES5503 (hard pan) - 32 channels
      |   - 0xd4: PowerNoise - 4 channels (UNAVAILABLE)
      |   - 0xde: YM2610B extended - 19 channels
      |   - 0xe0: QSound - 19 channels
