# to-do for 0.6pre2

<<<<<<< HEAD
- Pokémon Mini
  - register layout
  - confirm emulation
- (maybe) YM2612 CSM (no DualPCM)
=======
- YM2612 CSM (no DualPCM)
>>>>>>> 62b40464
- port op macro code to all other OPN chips
- bug fixes<|MERGE_RESOLUTION|>--- conflicted
+++ resolved
@@ -1,12 +1,5 @@
 # to-do for 0.6pre2
 
-<<<<<<< HEAD
-- Pokémon Mini
-  - register layout
-  - confirm emulation
-- (maybe) YM2612 CSM (no DualPCM)
-=======
 - YM2612 CSM (no DualPCM)
->>>>>>> 62b40464
 - port op macro code to all other OPN chips
 - bug fixes